{
  "name": "angular-srcs",
  "version": "13.2.0-next.1",
  "private": true,
  "description": "Angular - a web framework for modern web apps",
  "homepage": "https://github.com/angular/angular",
  "bugs": "https://github.com/angular/angular/issues",
  "license": "MIT",
  "//engines-comment": "Keep this in sync with /aio/package.json and /aio/tools/examples/shared/package.json",
  "engines": {
    "node": "^12.20.0 || ^14.15.0 || >=16.10.0",
    "yarn": ">=1.22.4 <2",
    "npm": "Please use yarn instead of NPM to install dependencies"
  },
  "repository": {
    "type": "git",
    "url": "https://github.com/ng-docs/angular.git"
  },
  "scripts": {
    "/": "",
    "// 1": "Many developer of our checks/scripts/tools have moved to our ng-dev tool",
    "// 2": "Find the usage you are looking for with:",
    "// 3": "yarn ng-dev --help",
    "/ ": "",
    "postinstall": "node scripts/webdriver-manager-update.js && node --preserve-symlinks --preserve-symlinks-main ./tools/postinstall-patches.js",
    "prepare": "husky install",
    "test": "bazelisk test",
    "test-tsec": "bazelisk test //... --build_tag_filters=tsec --test_tag_filters=tsec",
    "lint": "yarn -s tslint && yarn -s ng-dev format changed --check",
    "tslint": "tslint -c tslint.json --project tsconfig-tslint.json",
    "public-api:check": "node goldens/public-api/manage.js test",
    "public-api:update": "node goldens/public-api/manage.js accept",
    "symbol-extractor:check": "node tools/symbol-extractor/run_all_symbols_extractor_tests.js test",
    "symbol-extractor:update": "node tools/symbol-extractor/run_all_symbols_extractor_tests.js accept",
    "ts-circular-deps:check": "yarn -s ng-dev ts-circular-deps check --config ./packages/circular-deps-test.conf.js",
    "ts-circular-deps:approve": "yarn -s ng-dev ts-circular-deps approve --config ./packages/circular-deps-test.conf.js",
    "check-tooling-setup": "yarn tsc --project .ng-dev/tsconfig.json"
  },
  "// 1": "dependencies are used locally and by bazel",
  "dependencies": {
    "@angular-devkit/build-angular": "13.0.4",
    "@angular-devkit/build-optimizer": "0.1300.4",
    "@angular-devkit/core": "13.0.4",
    "@angular-devkit/schematics": "13.0.4",
    "@angular/animations-12": "npm:@angular/animations@12.2.13",
    "@angular/cli": "13.0.4",
    "@angular/common-12": "npm:@angular/common@12.2.13",
    "@angular/core-12": "npm:@angular/core@12.2.13",
    "@angular/forms-12": "npm:@angular/forms@12.2.13",
    "@angular/platform-browser-12": "npm:@angular/platform-browser@12.2.13",
    "@angular/platform-browser-dynamic-12": "npm:@angular/platform-browser-dynamic@12.2.13",
    "@angular/platform-server-12": "npm:@angular/platform-server@12.2.13",
    "@angular/router-12": "npm:@angular/router@12.2.13",
    "@babel/cli": "7.16.0",
    "@babel/core": "7.8.6",
    "@babel/generator": "7.8.6",
    "@babel/parser": "7.9.4",
    "@babel/preset-env": "7.10.2",
    "@babel/template": "7.8.6",
    "@babel/traverse": "7.8.6",
    "@bazel/concatjs": "4.4.6",
    "@bazel/esbuild": "4.4.6",
    "@bazel/jasmine": "4.4.6",
    "@bazel/protractor": "4.4.6",
    "@bazel/rollup": "4.4.6",
    "@bazel/runfiles": "4.4.6",
    "@bazel/terser": "4.4.6",
    "@bazel/typescript": "4.4.6",
    "@microsoft/api-extractor": "7.19.2",
    "@rollup/plugin-babel": "^5.3.0",
    "@rollup/plugin-commonjs": "^21.0.0",
    "@rollup/plugin-node-resolve": "^13.0.4",
    "@schematics/angular": "13.0.4",
    "@types/angular": "^1.6.47",
    "@types/babel__core": "7.1.6",
    "@types/babel__generator": "7.6.1",
    "@types/babel__template": "7.0.2",
    "@types/babel__traverse": "7.0.9",
    "@types/base64-js": "1.3.0",
    "@types/bluebird": "^3.5.27",
    "@types/convert-source-map": "^1.5.1",
    "@types/diff": "^5.0.0",
    "@types/events": "3.0.0",
    "@types/hammerjs": "2.0.40",
    "@types/inquirer": "^8.0.0",
    "@types/jasmine": "3.10.2",
    "@types/jasmine-ajax": "^3.3.1",
    "@types/jasminewd2": "^2.0.8",
    "@types/multimatch": "^4.0.0",
    "@types/node": "^12.11.1",
    "@types/selenium-webdriver": "3.0.7",
    "@types/semver": "^7.3.4",
    "@types/shelljs": "^0.8.6",
    "@types/systemjs": "0.19.32",
    "@types/uuid": "^8.3.1",
    "@types/yargs": "^17.0.3",
    "@webcomponents/custom-elements": "^1.1.0",
    "angular-1.5": "npm:angular@1.5",
    "angular-1.6": "npm:angular@1.6",
    "angular-1.7": "npm:angular@1.7",
    "angular-1.8": "npm:angular@1.8",
    "angular-mocks-1.5": "npm:angular-mocks@1.5",
    "angular-mocks-1.6": "npm:angular-mocks@1.6",
    "angular-mocks-1.7": "npm:angular-mocks@1.7",
    "angular-mocks-1.8": "npm:angular-mocks@1.8",
    "base64-js": "1.5.1",
    "bluebird": "^3.7.2",
    "brotli": "^1.3.2",
    "canonical-path": "1.0.0",
    "chalk": "^4.1.0",
    "chokidar": "^3.5.1",
    "convert-source-map": "^1.5.1",
    "core-js-bundle": "^3.10.2",
    "dependency-graph": "^0.11.0",
    "diff": "^5.0.0",
    "domino": "~2.1.6",
    "google-closure-compiler": "20211201.0.0",
    "graceful-fs": "4.2.8",
    "hammerjs": "~2.0.8",
    "http-server": "^14.0.0",
    "incremental-dom": "0.7.0",
    "jasmine": "^3.5.0",
    "jasmine-ajax": "^4.0.0",
    "jasmine-core": "^3.5.0",
    "jquery": "3.6.0",
    "js-levenshtein": "^1.1.6",
    "karma": "~6.3.0",
    "karma-chrome-launcher": "^3.1.0",
    "karma-firefox-launcher": "^2.1.0",
    "karma-jasmine": "^4.0.1",
    "karma-requirejs": "^1.1.0",
    "karma-sourcemap-loader": "^0.3.7",
    "magic-string": "0.25.7",
    "materialize-css": "1.0.0",
    "nodejs-websocket": "^1.7.2",
    "protractor": "^7.0.0",
    "puppeteer": "10.2.0",
    "reflect-metadata": "^0.1.3",
    "requirejs": "^2.3.6",
    "rollup": "~2.61.0",
    "rollup-plugin-preserve-shebang": "^1.0.1",
    "rollup-plugin-sourcemaps": "^0.6.3",
    "rxjs": "^6.6.7",
    "selenium-webdriver": "3.5.0",
    "shelljs": "^0.8.4",
    "source-map": "^0.6.1",
    "source-map-support": "0.5.21",
    "sourcemap-codec": "^1.4.8",
    "systemjs": "0.18.10",
    "terser": "^5.8.0",
    "tmp": "0.2.1",
    "tsickle": "0.38.1",
    "tslib": "^2.3.0",
    "tslint": "6.1.3",
    "typescript": "~4.5.2",
    "xhr2": "0.2.1",
    "yargs": "^17.2.1"
  },
  "// 2": "devDependencies are not used under Bazel. Many can be removed after test.sh is deleted.",
  "devDependencies": {
    "@angular/dev-infra-private": "https://github.com/angular/dev-infra-private-builds.git#e4a13cfd135ec766dc9148ba4fe4d3ac76d94137",
    "@bazel/bazelisk": "^1.7.5",
    "@bazel/buildifier": "^4.0.1",
    "@bazel/ibazel": "^0.15.8",
    "@octokit/graphql": "^4.6.1",
    "@types/cldrjs": "^0.4.22",
    "@types/cli-progress": "^3.4.2",
    "@yarnpkg/lockfile": "^1.1.0",
    "check-side-effects": "0.0.23",
    "cldr": "7.1.1",
    "cldrjs": "0.5.5",
    "conventional-changelog": "^3.1.24",
    "firebase-tools": "^9.0.0",
    "glob": "7.2.0",
    "gulp": "^4.0.2",
    "gulp-conventional-changelog": "^2.0.35",
    "husky": "7.0.4",
    "inquirer": "^8.0.0",
    "karma-sauce-launcher": "^4.3.6",
    "madge": "^5.0.0",
<<<<<<< HEAD
=======
    "multimatch": "^6.0.0",
    "sauce-connect": "https://saucelabs.com/downloads/sc-4.7.1-linux.tar.gz",
>>>>>>> 7ec03c95
    "semver": "^7.3.5",
    "ts-node": "^10.0.0",
    "tsec": "0.2.1",
    "tslint-eslint-rules": "5.4.0",
    "tslint-no-toplevel-property-access": "0.0.2",
    "typed-graphqlify": "^3.1.1",
    "vlq": "2.0.4",
    "vrsource-tslint-rules": "6.0.0"
  },
  "// 4": "Overwrite graceful-fs to a version that does not rely on the 'natives' package. This fixes gulp for >= 10.13, more information: #28213",
  "// 5": "Ensure a single version of webdriver-manager so it is hoisted as the integration tests depend on it being found at ../../node_modules/webdriver-manager",
  "// 6": "Ensure that `@babel/*` packages match the below versions to avoid conflicts with `types/babel__*`",
  "// 7": "Ensure that transitive dependencies on `https-proxy-agent` are at minimum v5 as older versions patch NodeJS directly, breaking tools like webdriver which is used by the karma-sauce-launcher as an example.",
  "// 8": "Ensure that a single instance of the `saucelabs` package is used. Protractor and the Karma sauce launcher pull this package as dependency. A single instance allows for e.g. easier patching in the Karma config.",
  "resolutions": {
    "**/graceful-fs": "4.2.8",
    "**/webdriver-manager": "12.1.8",
    "@babel/core": "7.8.6",
    "@babel/generator": "7.8.6",
    "@babel/parser": "7.9.4",
    "@babel/preset-env": "7.10.2",
    "@babel/template": "7.8.6",
    "@babel/traverse": "7.8.6",
    "@babel/types": "7.8.6",
    "**/https-proxy-agent": "5.0.0",
    "**/saucelabs": "7.1.2"
  }
}<|MERGE_RESOLUTION|>--- conflicted
+++ resolved
@@ -178,11 +178,8 @@
     "inquirer": "^8.0.0",
     "karma-sauce-launcher": "^4.3.6",
     "madge": "^5.0.0",
-<<<<<<< HEAD
-=======
     "multimatch": "^6.0.0",
     "sauce-connect": "https://saucelabs.com/downloads/sc-4.7.1-linux.tar.gz",
->>>>>>> 7ec03c95
     "semver": "^7.3.5",
     "ts-node": "^10.0.0",
     "tsec": "0.2.1",
