{
  "name": "angular-srcs",
<<<<<<< HEAD
  "version": "15.0.1",
=======
  "version": "16.0.0-next.6",
>>>>>>> 6a32ac28
  "private": true,
  "description": "Angular - a web framework for modern web apps",
  "homepage": "https://github.com/angular/angular",
  "bugs": "https://github.com/angular/angular/issues",
  "license": "MIT",
  "//engines-comment": "Keep this in sync with /aio/package.json and /aio/tools/examples/shared/package.json",
  "engines": {
    "node": "^16.13.0 || >=18.10.0",
    "yarn": ">=1.22.4 <2",
    "npm": "Please use yarn instead of NPM to install dependencies"
  },
  "repository": {
    "type": "git",
    "url": "https://github.com/angular/angular.git"
  },
  "scripts": {
    "/": "",
    "// 1": "Many of our checks/scripts/tools have moved to our ng-dev tool",
    "// 2": "Find the usage you are looking for with:",
    "// 3": "yarn ng-dev --help",
    "/ ": "",
    "postinstall": "node --preserve-symlinks --preserve-symlinks-main ./tools/postinstall-patches.js && patch-package --patch-dir tools/esm-interop/patches/npm",
    "prepare": "husky install",
    "ng-dev": "ts-node --esm --project .ng-dev/tsconfig.json --transpile-only node_modules/@angular/ng-dev/bundles/cli.mjs",
    "build": "ts-node --esm --project scripts/tsconfig.json scripts/build/build-packages-dist.mts",
    "test": "bazelisk test",
    "test:ci": "bazelisk test -- //... -//devtools/... -//aio/...",
    "test-tsec": "bazelisk test //... --build_tag_filters=tsec --test_tag_filters=tsec",
    "lint": "yarn -s tslint && yarn -s ng-dev format changed --check",
    "tslint": "tslint -c tslint.json --project tsconfig-tslint.json",
    "public-api:check": "node goldens/public-api/manage.js test",
    "public-api:update": "node goldens/public-api/manage.js accept",
    "symbol-extractor:check": "node tools/symbol-extractor/run_all_symbols_extractor_tests.js test",
    "symbol-extractor:update": "node tools/symbol-extractor/run_all_symbols_extractor_tests.js accept",
    "ts-circular-deps:check": "yarn -s ng-dev ts-circular-deps check --config ./packages/circular-deps-test.conf.js",
    "ts-circular-deps:approve": "yarn -s ng-dev ts-circular-deps approve --config ./packages/circular-deps-test.conf.js",
    "check-tooling-setup": "yarn tsc --project .ng-dev/tsconfig.json && yarn tsc --project scripts/tsconfig.json",
    "devtools:devserver": "ibazel run //devtools/src:devserver",
    "devtools:build:chrome": "bazelisk build --config snapshot-build --//devtools/projects/shell-browser/src:flag_browser=chrome -- devtools/projects/shell-browser/src:prodapp",
    "devtools:build:firefox": "bazelisk build --config snapshot-build --//devtools/projects/shell-browser/src:flag_browser=firefox -- devtools/projects/shell-browser/src:prodapp",
    "devtools:test": "bazelisk test --config snapshot-build --//devtools/projects/shell-browser/src:flag_browser=chrome -- //devtools/..."
  },
  "// 1": "dependencies are used locally and by bazel",
  "dependencies": {
<<<<<<< HEAD
    "@angular-devkit/build-angular": "15.0.0-rc.0",
    "@angular-devkit/build-optimizer": "0.1302.0-rc.1",
    "@angular-devkit/core": "15.0.0-rc.0",
    "@angular-devkit/schematics": "15.0.0-rc.0",
    "@angular/animations-12": "npm:@angular/animations@12.2.13",
    "@angular/cdk": "^14.2.4",
    "@angular/cli": "15.0.0-rc.0",
    "@angular/common-12": "npm:@angular/common@12.2.13",
    "@angular/core-12": "npm:@angular/core@12.2.13",
    "@angular/forms-12": "npm:@angular/forms@12.2.13",
    "@angular/material": "^14.2.4",
    "@angular/platform-browser-12": "npm:@angular/platform-browser@12.2.13",
    "@angular/platform-browser-dynamic-12": "npm:@angular/platform-browser-dynamic@12.2.13",
    "@angular/platform-server-12": "npm:@angular/platform-server@12.2.13",
    "@angular/router-12": "npm:@angular/router@12.2.13",
=======
    "@angular-devkit/build-angular": "16.0.0-next.6",
    "@angular-devkit/core": "16.0.0-next.6",
    "@angular-devkit/schematics": "16.0.0-next.6",
    "@angular/cdk": "16.0.0-next.4",
    "@angular/cli": "16.0.0-next.6",
    "@angular/material": "16.0.0-next.4",
>>>>>>> 6a32ac28
    "@babel/cli": "7.19.3",
    "@babel/core": "7.19.3",
    "@babel/generator": "7.19.5",
    "@babel/parser": "7.19.4",
    "@babel/preset-env": "7.19.4",
    "@babel/template": "7.18.10",
    "@babel/traverse": "7.19.4",
    "@babel/types": "7.19.4",
<<<<<<< HEAD
    "@bazel/concatjs": "5.7.1",
    "@bazel/esbuild": "5.7.1",
    "@bazel/jasmine": "5.7.1",
    "@bazel/protractor": "5.7.1",
    "@bazel/rollup": "5.7.1",
    "@bazel/runfiles": "5.7.1",
    "@bazel/terser": "5.7.1",
    "@bazel/worker": "5.7.1",
=======
    "@bazel/concatjs": "5.8.1",
    "@bazel/esbuild": "5.8.1",
    "@bazel/jasmine": "5.8.1",
    "@bazel/protractor": "5.8.1",
    "@bazel/rollup": "5.8.1",
    "@bazel/runfiles": "5.8.1",
    "@bazel/terser": "5.8.1",
    "@bazel/worker": "5.8.1",
    "@jridgewell/sourcemap-codec": "^1.4.14",
>>>>>>> 6a32ac28
    "@microsoft/api-extractor": "^7.24.2",
    "@rollup/plugin-babel": "^6.0.0",
    "@rollup/plugin-commonjs": "^24.0.0",
    "@rollup/plugin-node-resolve": "^13.0.4",
<<<<<<< HEAD
    "@schematics/angular": "15.0.0-rc.0",
=======
    "@schematics/angular": "16.0.0-next.6",
>>>>>>> 6a32ac28
    "@types/angular": "^1.6.47",
    "@types/babel__core": "7.1.20",
    "@types/babel__generator": "7.6.4",
    "@types/babel__template": "7.4.1",
    "@types/babel__traverse": "7.18.3",
    "@types/base64-js": "1.3.0",
    "@types/bluebird": "^3.5.27",
    "@types/chrome": "^0.0.218",
    "@types/convert-source-map": "^1.5.1",
    "@types/diff": "^5.0.0",
    "@types/filesystem": "^0.0.32",
    "@types/hammerjs": "2.0.41",
    "@types/jasmine": "^4.0.0",
    "@types/jasmine-ajax": "^3.3.1",
    "@types/jasminewd2": "^2.0.8",
    "@types/multimatch": "^4.0.0",
    "@types/node": "^16.11.7",
    "@types/resize-observer-browser": "^0.1.5",
    "@types/selenium-webdriver": "3.0.7",
    "@types/semver": "^7.3.4",
    "@types/shelljs": "^0.8.6",
    "@types/systemjs": "0.19.32",
    "@types/uuid": "^9.0.0",
    "@types/yargs": "^17.0.3",
    "@webcomponents/custom-elements": "^1.1.0",
    "angular-1.5": "npm:angular@1.5",
    "angular-1.6": "npm:angular@1.6",
    "angular-1.7": "npm:angular@1.7",
    "angular-1.8": "npm:angular@1.8",
    "angular-mocks-1.5": "npm:angular-mocks@1.5",
    "angular-mocks-1.6": "npm:angular-mocks@1.6",
    "angular-mocks-1.7": "npm:angular-mocks@1.7",
    "angular-mocks-1.8": "npm:angular-mocks@1.8",
    "base64-js": "1.5.1",
    "bluebird": "^3.7.2",
    "brotli": "^1.3.2",
    "canonical-path": "1.0.0",
    "chalk": "^4.1.0",
    "chokidar": "^3.5.1",
    "convert-source-map": "^1.5.1",
    "d3": "^7.0.0",
    "diff": "^5.0.0",
    "document-register-element": "^1.7.2",
<<<<<<< HEAD
    "domino": "~2.1.6",
    "google-closure-compiler": "20221102.0.0",
=======
    "domino": "https://github.com/angular/domino.git#89bec1a652a29944b9b60bc4c9befa4ca066c175",
>>>>>>> 6a32ac28
    "graceful-fs": "4.2.10",
    "hammerjs": "~2.0.8",
    "http-server": "^14.0.0",
    "incremental-dom": "0.7.0",
    "jasmine": "^4.0.0",
    "jasmine-ajax": "^4.0.0",
    "jasmine-core": "^4.0.0",
    "karma": "~6.4.0",
    "karma-chrome-launcher": "^3.1.0",
    "karma-firefox-launcher": "^2.1.0",
    "karma-jasmine": "^5.0.0",
    "karma-requirejs": "^1.1.0",
    "karma-sourcemap-loader": "^0.4.0",
    "magic-string": "0.30.0",
    "memo-decorator": "^2.0.1",
    "ngx-flamegraph": "0.0.11",
    "nodejs-websocket": "^1.7.2",
    "protractor": "^7.0.0",
    "reflect-metadata": "^0.1.3",
    "requirejs": "^2.3.6",
    "rollup": "~2.79.0",
    "rollup-plugin-preserve-shebang": "^1.0.1",
    "rollup-plugin-sourcemaps": "^0.6.3",
    "rxjs": "^6.6.7",
    "selenium-webdriver": "3.5.0",
    "semver-dsl": "^1.0.1",
    "shelljs": "^0.8.5",
    "source-map": "0.7.4",
    "source-map-support": "0.5.21",
    "systemjs": "0.18.10",
    "terser": "^5.8.0",
    "tmp": "0.2.1",
    "todomvc-app-css": "^2.3.0",
    "todomvc-common": "^1.0.5",
    "tsickle": "0.46.3",
    "tslib": "^2.3.0",
    "tslint": "6.1.3",
    "typescript": "5.0.2",
    "webtreemap": "^2.0.1",
    "xhr2": "0.2.1",
    "yargs": "^17.2.1"
  },
  "// 2": "devDependencies are not used under Bazel. Many can be removed after test.sh is deleted.",
  "devDependencies": {
<<<<<<< HEAD
    "@angular/build-tooling": "https://github.com/angular/dev-infra-private-build-tooling-builds.git#90004d8813b2da5264a8e9b0e2b3a0d88f44a4ad",
    "@angular/ng-dev": "https://github.com/angular/dev-infra-private-ng-dev-builds.git#60bcee1fbdce4933102f6b434c82079dd0be9af9",
=======
    "@angular/build-tooling": "https://github.com/angular/dev-infra-private-build-tooling-builds.git#41978bf945da83211adf3d69c7abdef85aa2f172",
    "@angular/ng-dev": "https://github.com/angular/dev-infra-private-ng-dev-builds.git#ba69e3362a24e4ad638d7a04a386e9b863a23b4a",
>>>>>>> 6a32ac28
    "@bazel/bazelisk": "^1.7.5",
    "@bazel/buildifier": "^6.0.0",
    "@bazel/ibazel": "^0.16.0",
    "@octokit/graphql": "^5.0.0",
    "@types/cldrjs": "^0.4.22",
    "@types/cli-progress": "^3.4.2",
    "@types/xregexp": "^4.4.0",
    "@yarnpkg/lockfile": "^1.1.0",
    "check-side-effects": "0.0.23",
    "cldr": "7.3.0",
    "cldrjs": "0.5.5",
    "conventional-changelog": "^3.1.24",
    "firebase-tools": "^11.0.0",
    "glob": "8.1.0",
    "gulp": "^4.0.2",
    "gulp-conventional-changelog": "^2.0.35",
    "husky": "8.0.3",
    "karma-sauce-launcher": "^4.3.6",
    "madge": "^6.0.0",
    "multimatch": "^6.0.0",
    "patch-package": "^6.5.0",
    "prettier": "^2.5.1",
    "sauce-connect": "https://saucelabs.com/downloads/sc-4.8.1-linux.tar.gz",
    "semver": "^7.3.5",
    "ts-node": "^10.9.1",
    "tsec": "0.2.6",
    "tslint-eslint-rules": "5.4.0",
    "tslint-no-toplevel-property-access": "0.0.2",
    "typed-graphqlify": "^3.1.1",
    "vlq": "2.0.4",
    "vrsource-tslint-rules": "6.0.0",
    "xregexp": "^5.1.1"
  },
  "// 4": "Overwrite graceful-fs to a version that does not rely on the 'natives' package. This fixes gulp for >= 10.13, more information: #28213",
  "// 5": "Ensure that transitive dependencies on `https-proxy-agent` are at minimum v5 as older versions patch NodeJS directly, breaking tools like webdriver which is used by the karma-sauce-launcher as an example.",
  "// 6": "Ensure that a single instance of the `saucelabs` package is used. Protractor and the Karma sauce launcher pull this package as dependency. A single instance allows for e.g. easier patching in the Karma config.",
  "resolutions": {
    "**/graceful-fs": "4.2.10",
    "**/https-proxy-agent": "5.0.1",
    "**/saucelabs": "7.2.0"
  }
}<|MERGE_RESOLUTION|>--- conflicted
+++ resolved
@@ -1,10 +1,6 @@
 {
   "name": "angular-srcs",
-<<<<<<< HEAD
-  "version": "15.0.1",
-=======
   "version": "16.0.0-next.6",
->>>>>>> 6a32ac28
   "private": true,
   "description": "Angular - a web framework for modern web apps",
   "homepage": "https://github.com/angular/angular",
@@ -49,30 +45,12 @@
   },
   "// 1": "dependencies are used locally and by bazel",
   "dependencies": {
-<<<<<<< HEAD
-    "@angular-devkit/build-angular": "15.0.0-rc.0",
-    "@angular-devkit/build-optimizer": "0.1302.0-rc.1",
-    "@angular-devkit/core": "15.0.0-rc.0",
-    "@angular-devkit/schematics": "15.0.0-rc.0",
-    "@angular/animations-12": "npm:@angular/animations@12.2.13",
-    "@angular/cdk": "^14.2.4",
-    "@angular/cli": "15.0.0-rc.0",
-    "@angular/common-12": "npm:@angular/common@12.2.13",
-    "@angular/core-12": "npm:@angular/core@12.2.13",
-    "@angular/forms-12": "npm:@angular/forms@12.2.13",
-    "@angular/material": "^14.2.4",
-    "@angular/platform-browser-12": "npm:@angular/platform-browser@12.2.13",
-    "@angular/platform-browser-dynamic-12": "npm:@angular/platform-browser-dynamic@12.2.13",
-    "@angular/platform-server-12": "npm:@angular/platform-server@12.2.13",
-    "@angular/router-12": "npm:@angular/router@12.2.13",
-=======
     "@angular-devkit/build-angular": "16.0.0-next.6",
     "@angular-devkit/core": "16.0.0-next.6",
     "@angular-devkit/schematics": "16.0.0-next.6",
     "@angular/cdk": "16.0.0-next.4",
     "@angular/cli": "16.0.0-next.6",
     "@angular/material": "16.0.0-next.4",
->>>>>>> 6a32ac28
     "@babel/cli": "7.19.3",
     "@babel/core": "7.19.3",
     "@babel/generator": "7.19.5",
@@ -81,16 +59,6 @@
     "@babel/template": "7.18.10",
     "@babel/traverse": "7.19.4",
     "@babel/types": "7.19.4",
-<<<<<<< HEAD
-    "@bazel/concatjs": "5.7.1",
-    "@bazel/esbuild": "5.7.1",
-    "@bazel/jasmine": "5.7.1",
-    "@bazel/protractor": "5.7.1",
-    "@bazel/rollup": "5.7.1",
-    "@bazel/runfiles": "5.7.1",
-    "@bazel/terser": "5.7.1",
-    "@bazel/worker": "5.7.1",
-=======
     "@bazel/concatjs": "5.8.1",
     "@bazel/esbuild": "5.8.1",
     "@bazel/jasmine": "5.8.1",
@@ -100,16 +68,11 @@
     "@bazel/terser": "5.8.1",
     "@bazel/worker": "5.8.1",
     "@jridgewell/sourcemap-codec": "^1.4.14",
->>>>>>> 6a32ac28
     "@microsoft/api-extractor": "^7.24.2",
     "@rollup/plugin-babel": "^6.0.0",
     "@rollup/plugin-commonjs": "^24.0.0",
     "@rollup/plugin-node-resolve": "^13.0.4",
-<<<<<<< HEAD
-    "@schematics/angular": "15.0.0-rc.0",
-=======
     "@schematics/angular": "16.0.0-next.6",
->>>>>>> 6a32ac28
     "@types/angular": "^1.6.47",
     "@types/babel__core": "7.1.20",
     "@types/babel__generator": "7.6.4",
@@ -153,12 +116,7 @@
     "d3": "^7.0.0",
     "diff": "^5.0.0",
     "document-register-element": "^1.7.2",
-<<<<<<< HEAD
-    "domino": "~2.1.6",
-    "google-closure-compiler": "20221102.0.0",
-=======
     "domino": "https://github.com/angular/domino.git#89bec1a652a29944b9b60bc4c9befa4ca066c175",
->>>>>>> 6a32ac28
     "graceful-fs": "4.2.10",
     "hammerjs": "~2.0.8",
     "http-server": "^14.0.0",
@@ -203,13 +161,8 @@
   },
   "// 2": "devDependencies are not used under Bazel. Many can be removed after test.sh is deleted.",
   "devDependencies": {
-<<<<<<< HEAD
-    "@angular/build-tooling": "https://github.com/angular/dev-infra-private-build-tooling-builds.git#90004d8813b2da5264a8e9b0e2b3a0d88f44a4ad",
-    "@angular/ng-dev": "https://github.com/angular/dev-infra-private-ng-dev-builds.git#60bcee1fbdce4933102f6b434c82079dd0be9af9",
-=======
     "@angular/build-tooling": "https://github.com/angular/dev-infra-private-build-tooling-builds.git#41978bf945da83211adf3d69c7abdef85aa2f172",
     "@angular/ng-dev": "https://github.com/angular/dev-infra-private-ng-dev-builds.git#ba69e3362a24e4ad638d7a04a386e9b863a23b4a",
->>>>>>> 6a32ac28
     "@bazel/bazelisk": "^1.7.5",
     "@bazel/buildifier": "^6.0.0",
     "@bazel/ibazel": "^0.16.0",
