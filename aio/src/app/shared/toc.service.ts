import { DOCUMENT } from '@angular/common';
import { Inject, Injectable } from '@angular/core';
<<<<<<< HEAD
import { DOCUMENT, DomSanitizer, SafeHtml } from '@angular/platform-browser';
=======
import { DomSanitizer, SafeHtml } from '@angular/platform-browser';
import { ReplaySubject } from 'rxjs';
>>>>>>> 0a580ba4
import { ScrollSpyInfo, ScrollSpyService } from 'app/shared/scroll-spy.service';
import { ReplaySubject } from 'rxjs/ReplaySubject';


export interface TocItem {
  content: SafeHtml;
  href: string;
  isSecondary?: boolean;
  level: string;
  title: string;
}

@Injectable()
export class TocService {
  tocList = new ReplaySubject<TocItem[]>(1);
  activeItemIndex = new ReplaySubject<number | null>(1);
  private scrollSpyInfo: ScrollSpyInfo | null = null;

  constructor(@Inject(DOCUMENT) private document: any,
              private domSanitizer: DomSanitizer,
              private scrollSpyService: ScrollSpyService) {
  }

  genToc(docElement?: Element, docId = '') {
    this.resetScrollSpyInfo();

    if (!docElement) {
      this.tocList.next([]);
      return;
    }

    const headings = this.findTocHeadings(docElement);
    const idMap = new Map<string, number>();
    const tocList = headings.map(heading => ({
      content: this.extractHeadingSafeHtml(heading),
      href: `${docId}#${this.getId(heading, idMap)}`,
      level: heading.tagName.toLowerCase(),
      title: (heading.textContent || '').trim(),
    }));

    this.tocList.next(tocList);

    this.scrollSpyInfo = this.scrollSpyService.spyOn(headings);
    this.scrollSpyInfo.active.subscribe(item => this.activeItemIndex.next(item && item.index));
  }

  reset() {
    this.resetScrollSpyInfo();
    this.tocList.next([]);
  }

  // This bad boy exists only to strip off the anchor link attached to a heading
  private extractHeadingSafeHtml(heading: HTMLHeadingElement) {
    const div: HTMLDivElement = this.document.createElement('div');
    div.innerHTML = heading.innerHTML;
    const anchorLinks: NodeListOf<HTMLAnchorElement> = div.querySelectorAll('a');
    for (let i = 0; i < anchorLinks.length; i++) {
      const anchorLink = anchorLinks[i];
      if (!anchorLink.classList.contains('header-link')) {
        // this is an anchor that contains actual content that we want to keep
        // move the contents of the anchor into its parent
        const parent = anchorLink.parentNode!;
        while (anchorLink.childNodes.length) {
          parent.insertBefore(anchorLink.childNodes[0], anchorLink);
        }
      }
      // now remove the anchor
      anchorLink.remove();
    }
    // security: the document element which provides this heading content
    // is always authored by the documentation team and is considered to be safe
    return this.domSanitizer.bypassSecurityTrustHtml(div.innerHTML.trim());
  }

  private findTocHeadings(docElement: Element): HTMLHeadingElement[] {
    const headings = docElement.querySelectorAll('h1,h2,h3');
    const skipNoTocHeadings = (heading: HTMLHeadingElement) => {
      return !/(?:no-toc|notoc)/i.test(heading.className) && !this.isOriginalText(heading);
    };

    return Array.prototype.filter.call(headings, skipNoTocHeadings);
  }

  private isOriginalText(heading: HTMLHeadingElement): boolean {
    if (heading && heading.hasAttribute('translation-origin')) {
      let prevNode = heading.previousElementSibling;
      if (prevNode && prevNode.tagName === 'AIO-TOC') {
        prevNode = prevNode.previousElementSibling;
      }
      if (prevNode && prevNode.hasAttribute('translation-result')) {
        return true;
      }
    }
    return false;
  }

  private resetScrollSpyInfo() {
    if (this.scrollSpyInfo) {
      this.scrollSpyInfo.unspy();
      this.scrollSpyInfo = null;
    }

    this.activeItemIndex.next(null);
  }

  // Extract the id from the heading; create one if necessary
  // Is it possible for a heading to lack an id?
  private getId(h: HTMLHeadingElement, idMap: Map<string, number>) {
    let id = h.id;
    if (id) {
      addToMap(id);
    } else {
      id = (h.textContent || '').trim().toLowerCase().replace(/\W+/g, '-');
      id = addToMap(id);
      h.id = id;
    }
    return id;

    // Map guards against duplicate id creation.
    function addToMap(key: string) {
      const oldCount = idMap.get(key) || 0;
      const count = oldCount + 1;
      idMap.set(key, count);
      return count === 1 ? key : `${key}-${count}`;
    }
  }
}<|MERGE_RESOLUTION|>--- conflicted
+++ resolved
@@ -1,11 +1,7 @@
 import { DOCUMENT } from '@angular/common';
 import { Inject, Injectable } from '@angular/core';
-<<<<<<< HEAD
-import { DOCUMENT, DomSanitizer, SafeHtml } from '@angular/platform-browser';
-=======
 import { DomSanitizer, SafeHtml } from '@angular/platform-browser';
 import { ReplaySubject } from 'rxjs';
->>>>>>> 0a580ba4
 import { ScrollSpyInfo, ScrollSpyService } from 'app/shared/scroll-spy.service';
 import { ReplaySubject } from 'rxjs/ReplaySubject';
 
