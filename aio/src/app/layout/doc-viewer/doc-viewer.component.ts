--- conflicted
+++ resolved
@@ -132,13 +132,12 @@
     this.setNoIndex(doc.id === FILE_NOT_FOUND_ID || doc.id === FETCHING_ERROR_ID);
 
     return this.void$.pipe(
-<<<<<<< HEAD
       // Security: `doc.contents` is always authored by the documentation team
       //           and is considered to be safe.
       tap(() => this.nextViewContainer.innerHTML = doc.contents || ''),
       tap(() => swapOriginAndResult(this.nextViewContainer)),
       tap(() => addTitleAndToc = this.prepareTitleAndToc(this.nextViewContainer, doc.id)),
-      switchMap(() => this.elementsLoader.loadContainingCustomElements(this.nextViewContainer)),
+      switchMap(() => this.elementsLoader.loadContainedCustomElements(this.nextViewContainer)),
       tap(() => this.docReady.emit())
       ,
       switchMap(() => this.swapViews(addTitleAndToc)),
@@ -150,23 +149,6 @@
         this.setNoIndex(true);
         return this.void$;
       }),
-=======
-        // Security: `doc.contents` is always authored by the documentation team
-        //           and is considered to be safe.
-        tap(() => this.nextViewContainer.innerHTML = doc.contents || ''),
-        tap(() => addTitleAndToc = this.prepareTitleAndToc(this.nextViewContainer, doc.id)),
-        switchMap(() => this.elementsLoader.loadContainedCustomElements(this.nextViewContainer)),
-        tap(() => this.docReady.emit()),
-        switchMap(() => this.swapViews(addTitleAndToc)),
-        tap(() => this.docRendered.emit()),
-        catchError(err => {
-          const errorMessage = (err instanceof Error) ? err.stack : err;
-          this.logger.error(new Error(`[DocViewer] Error preparing document '${doc.id}': ${errorMessage}`));
-          this.nextViewContainer.innerHTML = '';
-          this.setNoIndex(true);
-          return this.void$;
-        }),
->>>>>>> 6484cbc5
     );
   }
 
