--- conflicted
+++ resolved
@@ -7,14 +7,9 @@
   template: `
     <div *ngIf="mode === 'archive'" class="mode-banner alert archive-warning">
       <p>
-<<<<<<< HEAD
-        This is the <strong>archived documentation for Angular v{{ version?.major }}.</strong> Please visit
-        <a href="https://angular.cn/">angular.io</a> to see documentation for the current version of Angular.
-=======
         This is the <strong>archived documentation for Angular v{{ version.major }}.</strong> Please visit
-        <a href="https://angular.io{{currentPath}}?redirected_from={{version.major}}">angular.io</a>
+        <a href="https://angular.cn{{currentPath}}?redirected_from={{version.major}}">angular.cn</a>
          to see this page for the current version of Angular.
->>>>>>> 0b10f426
       </p>
     </div>
   `,
