html {
  font-size: 62.5%;
}

body {
  font-family: $main-font;
  margin: 0;
  color: $darkgray;
  @include font-size(14);
  -webkit-font-smoothing: antialiased;
  -moz-osx-font-smoothing: grayscale;
}

h1, h2, h3, h4, h5, h6 {
  color: $deepgray;
}

h1 {
<<<<<<< HEAD
  font-size: 24px;
=======
  @include font-size(24);
>>>>>>> bc5390ec
  font-weight: 500;
  display: inline-block;
  margin: 8px 0px;

  @media screen and (max-width: 600px) {
    margin-top: 0;
  }
}

h2 {
  @include font-size(22);
  font-weight: 500;
  margin: 32px 0px 24px;
  clear: both;
}

h3 {
  @include font-size(20);
  font-weight: 400;
  margin: 24px 0px 12px;
  clear: both;
}

h4 {
  @include font-size(18);
  font-weight: 400;
  margin: 8px 0px;
  clear: both;
}

h5 {
  @include font-size(16);
  font-weight: 500;
  margin: 8px 0px;
  clear: both;
}

h6 {
  @include font-size(16);
  font-weight: 500;
  color: $mediumgray;
  margin: 8px 0px;
  clear: both;
}

h2,
h3,
h4,
h5,
h6 {
  a {
    font-size: inherit;
  }

  @media screen and (max-width: 600px) {
    margin: 8px 0;
  }
}

.mat-tab-body-wrapper h2 {
  margin-top: 0;
}

p,
ol,
ul,
ol,
li,
input,
a {
  @include font-size(14);
  @include line-height(24);
  @include letter-spacing(0.3);
  font-weight: 400;
  color: $darkgray;
  & > em {
    @include letter-spacing(0.3);
  }
}

p {
  margin: 14px 0 0;
}

p + ul {
  margin-top: 4px;
}

ol {
  li,
  p {
    margin: 4px 0;
  }
}

ol ol {
  list-style-type: lower-alpha;

  ol {
    list-style-type: lower-roman;
  }
}

li {
  padding-bottom: 8px;

  p {
    margin: 0;
  }
}

a {
  text-decoration: none;
}

.app-toolbar a {
  @include font-size(16);
  font-weight: 400;
  color: $white;
  font-family: $main-font;
  text-transform: uppercase;
  padding: 21px 0;
}

strong {
  font-weight: 500;
}

table {
  border-collapse: collapse;
  border-radius: 2px;
  border-spacing: 0;
  margin: 12px 0 32px;
}

table tbody th {
  max-width: 100px;
  padding: 13px 32px;
  text-align: left;
}

td {
  font-weight: 400;
  padding: 8px 30px;
  @include letter-spacing(0.3);

  > p,
  ul {
    &:first-child {
      margin-top: 0;
    }
    &:last-child {
      margin-bottom: 0;
    }
  }
}

th {
  @include font-size(16);
  font-weight: 500;
  padding: 13px 32px;
  text-align: left;
}

code {
  font-family: $code-font;
  font-size: 90%;
  color: $darkgray;
}

.sidenav-content a {
  color: $blue;
  &:hover {
    color: $mediumgray;
  }
}<|MERGE_RESOLUTION|>--- conflicted
+++ resolved
@@ -16,11 +16,7 @@
 }
 
 h1 {
-<<<<<<< HEAD
-  font-size: 24px;
-=======
   @include font-size(24);
->>>>>>> bc5390ec
   font-weight: 500;
   display: inline-block;
   margin: 8px 0px;
