.api-body {
  max-width: 1200px;

  table {
    margin: 12px 0 24px;

    th {
        text-transform: none;
        @include font-size(16);
        font-weight: bold;
    }

    tr {
        border-bottom: 1px solid $lightgray;
    }

    td {
      vertical-align: middle;
    }

    // This is overriding a style here:
    // https://github.com/angular/angular/blob/95993e1/aio/src/styles/2-modules/_table.scss#L58-L62
    tbody > tr > td tr td:first-child {
      @media screen and (max-width: 480px) {
        background-color: inherit;
      }
    }

    hr {
      margin: 16px 0;
    }

    tr:last-child {
      border-bottom: none;
    }

    &.item-table {
      td {
        padding: 32px;
      }
    }

    &.list-table {
      td {
        padding: 16px 24px;
      }
    }

    .short-description {
      margin-left: 0;
    }

    &.parameters-table {
      margin-top: 0;
      @include font-size(14);
      box-shadow: none;

      tr {
        @media screen and (max-width: 480px) {
          display: flex;
          flex-direction: column;
        }

        td:first-child {
          font-weight: 600;
          padding-left: 16px;
          width: 20%;
        }
      }

      td {
        padding: 8px 8px 8px 0;
        border: 0;
        vertical-align: top;
      }
    }

    &.property-table {
      td {
        vertical-align: top;
      }
    }
  }

  .class-overview {
    position: relative;

    code-example {
      clear: left;
    }
  }

  .short-description {
    margin-top: 8px;
  }

  h1 {
    margin-top: -4px;
  }
}

.github-links {
  float: right;

  .material-icons {
    border-radius: 4px;
    padding: 4px;
<<<<<<< HEAD
    font-size: 20px;
=======
    @include font-size(20);
>>>>>>> bc5390ec

    &:hover {
      background-color: $mist;
    }
  }
}

.api-body {
  .class-overview {
    position: relative;

    code-example {
      clear: left;
    }
  }

  .method-table,
  .option-table,
  .list-table {
    td > code {
      background-color: inherit;
<<<<<<< HEAD
      white-space: normal;
=======
      white-space: pre-wrap;
>>>>>>> bc5390ec
    }

    .with-github-links {
      align-items: center;
      display: flex;
      justify-content: space-between;

      .github-links {
        a {
          color: $mediumgray;

          .material-icons:hover {
            background: none;
            color: $blue;
          }
        }
      }
    }

    h3 {
      margin: 6px 0;
      font-weight: 500;
      clear: left;
    }

    h4 {
      @include font-size(14);
      font-weight: bold;
      margin-top: 12px;
    }
  }

  .api-heading {
    @include font-size(14);
    margin: 16px;
  }

  .parameters-table {
    margin-top: 0;
<<<<<<< HEAD
    font-size: 14px;

=======
    @include font-size(14);
>>>>>>> bc5390ec
    td:nth-child(1) {
      width: 20%;
    }
  }

  details.overloads {
    box-shadow: none;

    .icon-action-header {
      display: flex;
      flex-direction: row;
      align-items: center;
      justify-content: space-between;

      a {
        display: flex;
      }
    }

    .detail-contents {
      padding: 0;
      border: 1px solid $lightgray;
      border-radius: 2px;
      box-shadow: none;

      > *:not(hr) {
        margin: 16px 24px;
      }
    }

    summary {
      height: inherit;
      padding: 0;
      h4 {
        margin: 0;
        clear: left;
      }

      .show-all {
        display: initial;
      }
      .collapse-all {
        display: none;
      }
    }

    &[open] > summary {
      .show-all {
        display: none;
      }
      .collapse-all {
        display: initial;
      }
    }
  }

  details.overload {
    box-shadow: none;
    margin: 0;
  }


  .from-constructor,
  .read-only-property,
  .write-only-property {
    @include font-size(12);
    font-weight: 600;
    @include letter-spacing(0.5);
    font-style: italic;
    background-color: $lightgray;
    border-radius: 4px;
    padding: 4px 6px;
  }

  .ngmodule-list {
    list-style: none;
    padding: 0;
  }

  .selector-list,
  .inherited-members-list {
    ul {
      padding: 0;

      li {
        list-style: none;
        margin-bottom: 12px;
      }
    }
  }

  .selector-list {
    li,
    a {
      font-weight: bold;

      i {
        font-weight: normal;
      }
    }
  }
}

.breadcrumb-container {
  display: flex;
  flex-direction: row;
  justify-content: space-between;
}

.api-header {
  display: flex;
  align-items: center;
  margin-top: -4px;

  @media screen and (max-width: 600px) {
    flex-direction: column;
    align-items: flex-start;
  }

  h1 {
    margin: 0;
  }
}

.github-links {
  float: right;
  .material-icons {
    border-radius: 4px;
    padding: 4px;
    font-size: 20px;
    &:hover {
      background-color: $mist;
    }
  }
}

.deprecated-api-item {
  text-decoration: line-through;
}<|MERGE_RESOLUTION|>--- conflicted
+++ resolved
@@ -105,12 +105,7 @@
   .material-icons {
     border-radius: 4px;
     padding: 4px;
-<<<<<<< HEAD
-    font-size: 20px;
-=======
     @include font-size(20);
->>>>>>> bc5390ec
-
     &:hover {
       background-color: $mist;
     }
@@ -131,11 +126,7 @@
   .list-table {
     td > code {
       background-color: inherit;
-<<<<<<< HEAD
-      white-space: normal;
-=======
       white-space: pre-wrap;
->>>>>>> bc5390ec
     }
 
     .with-github-links {
@@ -175,12 +166,7 @@
 
   .parameters-table {
     margin-top: 0;
-<<<<<<< HEAD
-    font-size: 14px;
-
-=======
     @include font-size(14);
->>>>>>> bc5390ec
     td:nth-child(1) {
       width: 20%;
     }
