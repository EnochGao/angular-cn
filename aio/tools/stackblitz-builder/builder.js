--- conflicted
+++ resolved
@@ -67,13 +67,8 @@
 
   _buildCopyrightStrings() {
     const copyright = 'Copyright Google LLC. All Rights Reserved.\n' +
-<<<<<<< HEAD
       'Use of this source code is governed by an MIT-style license that\n' +
-      'can be found in the LICENSE file at http://angular.io/license';
-=======
-        'Use of this source code is governed by an MIT-style license that\n' +
-        'can be found in the LICENSE file at https://angular.io/license';
->>>>>>> 9dcbb92a
+      'can be found in the LICENSE file at https://angular.io/license';
     const pad = '\n\n';
 
     return {
