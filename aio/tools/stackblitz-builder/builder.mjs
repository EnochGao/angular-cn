// Canonical path provides a consistent path (i.e. always forward slashes) across different OSes
import path from 'canonical-path';
import fs from 'fs-extra';
import { globbySync } from 'globby';
import jsdom from 'jsdom';

import regionExtractor from '../transforms/examples-package/services/region-parser.js';

export class StackblitzBuilder {
  constructor(examplePath, destPath) {
    this.examplePath = examplePath;
    this.destPath = destPath;
    this.copyrights = this._buildCopyrightStrings();
    this._boilerplatePackageJsons = {};
  }

  build() {
    this._checkForOutdatedConfig();
    const fileNames = this._getConfigFileNames();
    if (fileNames.length == 0) {
      throw new Error(`Missing stackblitz configuration file(s) from example directory ${this.examplePath}. Did you forget to include a stackblitz.json?`);
    }

    let failed = false;
    fileNames.forEach((configFileName) => {
      try {
        this._buildStackblitzFrom(configFileName);
      } catch (e) {
        failed = true;
        console.log(e);
      }
    });

    if (failed) {
      process.exit(1);
    }
  }

  _getConfigFileNames() {
    const stackblitzPaths = path.join(this.examplePath, '*stackblitz.json');
    const fileNames = globbySync(stackblitzPaths, {
      dot: true // Include subpaths that begin with '.' when using a wildcard inclusion.
                // Needed to include the bazel .cache folder on Linux.
    });
    return fileNames;
  }

  _getExampleType(exampleDir) {
    const configPath = `${exampleDir}/example-config.json`;
    const configSrc = fs.existsSync(configPath) && fs.readFileSync(configPath, 'utf-8').trim();
    const config = configSrc ? JSON.parse(configSrc) : {};

    return config.projectType || 'cli';
  }

  _getBoilerplatePackageJson(exampleType) {
    if (!this._boilerplatePackageJsons.hasOwnProperty(exampleType)) {
      const pkgJsonPath = `${__dirname}/../examples/shared/boilerplate/${exampleType}/package.json`;
      this._boilerplatePackageJsons[exampleType] = fs.existsSync(pkgJsonPath)
          ? JSON.parse(fs.readFileSync(pkgJsonPath, 'utf8'))
          : null;
    }

    return this._boilerplatePackageJsons[exampleType];
  }

  _buildCopyrightStrings() {
    const copyright = 'Copyright Google LLC. All Rights Reserved.\n' +
      'Use of this source code is governed by an MIT-style license that\n' +
      'can be found in the LICENSE file at https://angular.io/license';
    const pad = '\n\n';

    return {
      jsCss: `${pad}/*\n${copyright}\n*/`,
      html: `${pad}<!-- \n${copyright}\n-->`,
    };
  }

  // Build stackblitz from JSON configuration file (e.g., stackblitz.json):
  // all properties are optional
  //   files: string[] - array of globs - defaults to all js, ts, html, json, css and md files (with certain files removed)
  //   description: string - description of this stackblitz - defaults to the title in the index.html page.
  //   tags: string[] - optional array of stackblitz tags (for searchability)
  //   main: string - name of file that will become index.html in the stackblitz - defaults to index.html
  //   file: string - name of file to display within the stackblitz (e.g. `"file": "app/app.module.ts"`)
  _buildStackblitzFrom(configFileName) {
    // replace ending 'stackblitz.json' with 'stackblitz.html' to create output file name;
    const outputFileName = configFileName.replace(/stackblitz\.json$/, 'stackblitz.html');
    const outputFilePath = path.join(this.destPath, path.basename(outputFileName));
    const config = this._initConfigAndCollectFileNames(configFileName);
    const postData = this._createPostData(config, configFileName);

    this._addStackblitzrc(postData);

    const html = this._createStackblitzHtml(config, postData);
    const outputDirName = path.dirname(outputFilePath);
    fs.ensureDirSync(outputDirName);
    fs.writeFileSync(outputFilePath, html, 'utf-8');
  }

  _checkForOutdatedConfig() {
    // Ensure that nobody is trying to use the old config filenames (i.e. `plnkr.json`).
    const plunkerPaths = path.join(this.examplePath, '**/*plnkr.json');
<<<<<<< HEAD
    const fileNames = globbySync(plunkerPaths, {ignore: ['**/node_modules/**'],
=======
    const fileNames = globbySync(plunkerPaths, { ignore: ['**/node_modules/**'],
>>>>>>> 6a32ac28
      dot: true // Include subpaths that begin with '.' when using a wildcard inclusion.
                // Needed to include the bazel .cache folder on Linux.
    });

    if (fileNames.length) {
      const readmePath = path.join(__dirname, 'README.md');
      const errorMessage =
        'One or more examples are still trying to use \'plnkr.json\' files for configuring ' +
        'live examples. This is not supported any more. \'stackblitz.json\' should be used ' +
        'instead.\n' +
        `(Slight modifications may be required. See '${readmePath}' for more info.\n\n` +
        fileNames.map(name => `- ${name}`).join('\n');

      throw Error(errorMessage);
    }
  }

  _getPrimaryFile(config) {
    if (config.file) {
      if (!fs.existsSync(path.join(config.basePath, config.file))) {
        throw new Error(`The specified primary file (${config.file}) does not exist in '${config.basePath}'.`);
      }
      return config.file;
    } else {
      const defaultPrimaryFiles = ['src/app/app.component.html', 'src/app/app.component.ts', 'src/app/main.ts'];
      const primaryFile = defaultPrimaryFiles.find(fileName => fs.existsSync(path.join(config.basePath, fileName)));

      if (!primaryFile) {
        throw new Error(`None of the default primary files (${defaultPrimaryFiles.join(', ')}) exists in '${config.basePath}'.`);
      }

      return primaryFile;
    }
  }

  _addStackblitzrc(postData) {
    postData['project[files][.stackblitzrc]'] = JSON.stringify({
      installDependencies: true,
      startCommand: 'turbo start',
      env: {
        ENABLE_CJS_IMPORTS: true
      }
    });
  }

  _createBaseStackblitzHtml(config) {
    const file = `?file=${this._getPrimaryFile(config)}`;
    const action = `https://stackblitz.com/run${file}`;

    return `
      <!DOCTYPE html><html lang="en"><body>
        <form id="mainForm" method="post" action="${action}" target="_self"></form>
        <script>
          var embedded = 'ctl=1';
          var isEmbedded = window.location.search.indexOf(embedded) > -1;

          if (isEmbedded) {
            var form = document.getElementById('mainForm');
            var action = form.action;
            var actionHasParams = action.indexOf('?') > -1;
            var symbol = actionHasParams ? '&' : '?'
            form.action = form.action + symbol + embedded;
          }
          document.getElementById("mainForm").submit();
        </script>
      </body></html>
    `.trim();
  }

  _createPostData(config, configFileName) {
    const postData = {};

    // If `config.main` is specified, ensure that it points to an existing file.
    if (config.main && !fs.existsSync(path.join(config.basePath, config.main))) {
      throw Error(`The main file ('${config.main}') specified in '${configFileName}' does not exist.`);
    }

    config.fileNames.forEach((fileName) => {
      let content;
      const extn = path.extname(fileName);
      content = fs.readFileSync(fileName, 'utf-8');

      if (extn === '.js' || extn === '.ts' || extn === '.css') {
        content = content + this.copyrights.jsCss;
      } else if (extn === '.html') {
        content = content + this.copyrights.html;
      }
      // const escapedValue = escapeHtml(content);

      let relativeFileName = path.relative(config.basePath, fileName);

      // Is the main a custom index-xxx.html file? Rename it
      if (relativeFileName === config.main) {
        relativeFileName = 'src/index.html';
      }

      // A custom main.ts file? Rename it
      if (/src\/main[-.]\w+\.ts$/.test(relativeFileName)) {
        relativeFileName = 'src/main.ts';
      }

      if (relativeFileName === 'index.html') {
        if (config.description == null) {
          // set config.description to title from index.html
          const matches = /<title>(.*)<\/title>/.exec(content);
          if (matches) {
            config.description = matches[1];
          }
        }
      }

      content = regionExtractor()(content, extn.slice(1)).contents;

      postData[`project[files][${relativeFileName}]`] = content;
    });

    const tags = ['angular', 'example', ...config.tags || []];
    tags.forEach((tag, ix) => postData[`project[tags][${ix}]`] = tag);

    postData['project[description]'] = `Angular Example - ${config.description}`;
    postData['project[template]'] = 'node';

    return postData;
  }

  _createStackblitzHtml(config, postData) {
    const baseHtml = this._createBaseStackblitzHtml(config);
    const doc = new jsdom.JSDOM(baseHtml).window.document;
    const form = doc.querySelector('form');

    for (const [key, value] of Object.entries(postData)) {
      const ele = this._htmlToElement(doc, `<input type="hidden" name="${key}">`);
      ele.setAttribute('value', value);
      form.appendChild(ele);
    }

    return doc.documentElement.outerHTML;
  }

  _encodeBase64(file) {
    // read binary data
    return fs.readFileSync(file, {encoding: 'base64'});
  }

  _htmlToElement(document, html) {
    const div = document.createElement('div');
    div.innerHTML = html;
    return div.firstChild;
  }

  _initConfigAndCollectFileNames(configFileName) {
    const config = this._parseConfig(configFileName);

    const defaultIncludes = ['**/*.ts', '**/*.js', '**/*.css', '**/*.html', '**/*.md', '**/*.json', '**/*.png', '**/*.svg'];
    const boilerplateIncludes = ['src/environments/*.*', 'src/polyfills.ts', '*.json'];
    if (config.files) {
      if (config.files.length > 0) {
        if (config.files[0][0] === '!') {
          config.files = defaultIncludes.concat(config.files);
        }
      }
    } else {
      config.files = defaultIncludes;
    }
    config.files = config.files.concat(boilerplateIncludes);

    let includeSpec = false;
    const gpaths = config.files.map((fileName) => {
      fileName = fileName.trim();
      if (fileName[0] === '!') {
        return '!' + path.join(config.basePath, fileName.slice(1));
      } else {
        includeSpec = includeSpec || /\.spec\.(ts|js)$/.test(fileName);
        return path.join(config.basePath, fileName);
      }
    });

    const defaultExcludes = [
      '!**/e2e/**/*.*',
      '!**/example-config.json',
      '!**/.editorconfig',
      '!**/wallaby.js',
      '!**/*stackblitz.*'
    ];

    // exclude all specs if no spec is mentioned in `files[]`
    if (!includeSpec) {
      defaultExcludes.push('!**/*.spec.*', '!**/spec.js');
    }

    gpaths.push(...defaultExcludes);

<<<<<<< HEAD
    config.fileNames = globbySync(gpaths, {ignore: ['**/node_modules/**'],
=======
    config.fileNames = globbySync(gpaths, {
      ignore: ['**/node_modules/**'],
>>>>>>> 6a32ac28
      dot: true // Include subpaths that begin with '.' when using a wildcard inclusion.
                // Needed to include the bazel .cache folder on Linux.
    });

    return config;
  }

  _parseConfig(configFileName) {
    try {
      const configSrc = fs.readFileSync(configFileName, 'utf-8');
      const config = (configSrc && configSrc.trim().length) ? JSON.parse(configSrc) : {};
      config.basePath = path.dirname(configFileName); // assumes 'stackblitz.json' is at `/src` level.
      return config;
    } catch (e) {
      throw new Error(`Stackblitz config - unable to parse json file: ${configFileName}\n${e}`);
    }
  }
}<|MERGE_RESOLUTION|>--- conflicted
+++ resolved
@@ -66,8 +66,8 @@
 
   _buildCopyrightStrings() {
     const copyright = 'Copyright Google LLC. All Rights Reserved.\n' +
-      'Use of this source code is governed by an MIT-style license that\n' +
-      'can be found in the LICENSE file at https://angular.io/license';
+        'Use of this source code is governed by an MIT-style license that\n' +
+        'can be found in the LICENSE file at https://angular.io/license';
     const pad = '\n\n';
 
     return {
@@ -101,11 +101,7 @@
   _checkForOutdatedConfig() {
     // Ensure that nobody is trying to use the old config filenames (i.e. `plnkr.json`).
     const plunkerPaths = path.join(this.examplePath, '**/*plnkr.json');
-<<<<<<< HEAD
-    const fileNames = globbySync(plunkerPaths, {ignore: ['**/node_modules/**'],
-=======
     const fileNames = globbySync(plunkerPaths, { ignore: ['**/node_modules/**'],
->>>>>>> 6a32ac28
       dot: true // Include subpaths that begin with '.' when using a wildcard inclusion.
                 // Needed to include the bazel .cache folder on Linux.
     });
@@ -113,11 +109,11 @@
     if (fileNames.length) {
       const readmePath = path.join(__dirname, 'README.md');
       const errorMessage =
-        'One or more examples are still trying to use \'plnkr.json\' files for configuring ' +
-        'live examples. This is not supported any more. \'stackblitz.json\' should be used ' +
-        'instead.\n' +
-        `(Slight modifications may be required. See '${readmePath}' for more info.\n\n` +
-        fileNames.map(name => `- ${name}`).join('\n');
+          'One or more examples are still trying to use \'plnkr.json\' files for configuring ' +
+          'live examples. This is not supported any more. \'stackblitz.json\' should be used ' +
+          'instead.\n' +
+          `(Slight modifications may be required. See '${readmePath}' for more info.\n\n` +
+          fileNames.map(name => `- ${name}`).join('\n');
 
       throw Error(errorMessage);
     }
@@ -131,7 +127,7 @@
       return config.file;
     } else {
       const defaultPrimaryFiles = ['src/app/app.component.html', 'src/app/app.component.ts', 'src/app/main.ts'];
-      const primaryFile = defaultPrimaryFiles.find(fileName => fs.existsSync(path.join(config.basePath, fileName)));
+      const primaryFile = defaultPrimaryFiles.find(fileName =>  fs.existsSync(path.join(config.basePath, fileName)));
 
       if (!primaryFile) {
         throw new Error(`None of the default primary files (${defaultPrimaryFiles.join(', ')}) exists in '${config.basePath}'.`);
@@ -236,7 +232,7 @@
     const doc = new jsdom.JSDOM(baseHtml).window.document;
     const form = doc.querySelector('form');
 
-    for (const [key, value] of Object.entries(postData)) {
+    for(const [key, value] of Object.entries(postData)) {
       const ele = this._htmlToElement(doc, `<input type="hidden" name="${key}">`);
       ele.setAttribute('value', value);
       form.appendChild(ele);
@@ -247,7 +243,7 @@
 
   _encodeBase64(file) {
     // read binary data
-    return fs.readFileSync(file, {encoding: 'base64'});
+    return fs.readFileSync(file, { encoding: 'base64' });
   }
 
   _htmlToElement(document, html) {
@@ -293,17 +289,13 @@
 
     // exclude all specs if no spec is mentioned in `files[]`
     if (!includeSpec) {
-      defaultExcludes.push('!**/*.spec.*', '!**/spec.js');
+      defaultExcludes.push('!**/*.spec.*','!**/spec.js');
     }
 
     gpaths.push(...defaultExcludes);
 
-<<<<<<< HEAD
-    config.fileNames = globbySync(gpaths, {ignore: ['**/node_modules/**'],
-=======
     config.fileNames = globbySync(gpaths, {
       ignore: ['**/node_modules/**'],
->>>>>>> 6a32ac28
       dot: true // Include subpaths that begin with '.' when using a wildcard inclusion.
                 // Needed to include the bazel .cache folder on Linux.
     });
