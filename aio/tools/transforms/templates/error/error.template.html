--- conflicted
+++ resolved
@@ -10,20 +10,12 @@
 
   {% if doc.videoUrl.length %}
   <div class="video-container">
-<<<<<<< HEAD
     <video controls>
       <source src="{$ doc.videoUrl $}.webm" type="video/webm">
       <source src="{$ doc.videoUrl $}.mp4" type="video/mp4">
       <track src="{$ doc.videoUrl $}.en.vtt" label="English" kind="subtitles" srclang="en">
       <track src="{$ doc.videoUrl $}.cn.vtt" label="简体中文" kind="subtitles" srclang="cn" default>
     </video>
-=======
-    <iframe
-    src="{$ doc.videoUrl $}"
-    style="border: 0"
-    allow="accelerometer; encrypted-media; gyroscope; picture-in-picture"
-    allowfullscreen></iframe>
->>>>>>> 0b10f426
   </div>
   {% endif%}
   {% if doc.videoCaption %}{$ doc.videoCaption | marked $}{% endif%}
@@ -43,8 +35,5 @@
   <h2 translation-origin="off">Debugging the error</h2>
     {$ doc.debugging | marked $}
   </div>
-<<<<<<< HEAD
-=======
   {% endif%}
->>>>>>> 0b10f426
 </div>