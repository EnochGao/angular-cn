--- conflicted
+++ resolved
@@ -24,22 +24,16 @@
     {%- if doc.global %}
     <label class="api-type-label global">global</label>{% endif %}
     <label class="api-type-label {$ doc.docType $}">{$ doc.docType $}</label>
-<<<<<<< HEAD
-    {% if doc.deprecated !== undefined %}<label class="api-status-label deprecated">已弃用</label>{% endif %}
-    {% if doc.security !== undefined %}<label class="api-status-label security">安全性</label>{% endif %}
-    {% if doc.pipeOptions.pure === 'false' %}<label class="api-status-label impure-pipe">非纯管道</label>{% endif %}
-=======
     {%- if doc.deprecated !== undefined %}
-    <label class="api-status-label deprecated">deprecated</label>{% endif %}
+    <label class="api-status-label deprecated">已弃用</label>{% endif %}
     {%- if doc.security !== undefined %}
-    <label class="api-status-label security">security</label>{% endif %}
+    <label class="api-status-label security">安全性</label>{% endif %}
     {%- if doc.pipeOptions.pure === 'false' %}
-    <label class="api-status-label impure-pipe">impure</label>{% endif %}
+    <label class="api-status-label impure-pipe">非纯管道</label>{% endif %}
     {%- if doc.docType === 'class' and doc.extensible !== true and not doc.isAbstract %}
     <label class="github-links api-status-label final" title="This class should not be extended.">
       <a href="{$ github.githubVersionedUrl(versionInfo) $}/docs/PUBLIC_API.md#final-classes">final</a>
     </label>{% endif %}
->>>>>>> f7af5d41
   </header>
   {%- endblock %}
   <aio-toc class="embedded"></aio-toc>
