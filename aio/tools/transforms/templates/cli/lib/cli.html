--- conflicted
+++ resolved
@@ -12,15 +12,9 @@
 <table class="is-full-width list-table property-table">
   <thead>
     <tr>
-<<<<<<< HEAD
-      <th width="15%">参数</th>
-      <th width="40%">说明</th>
+      <th style="width:15%">参数</th>
+      <th style="width:40%">说明</th>
       <th>值类型</th>
-=======
-      <th style="width:15%">Argument</th>
-      <th style="width:40%">Description</th>
-      <th>Value Type</th>
->>>>>>> 0b10f426
     </tr>
   </thead>
   <tbody>
@@ -43,21 +37,12 @@
 <h{$ level $} class="no-anchor" id="options">选项</h{$ level $}>
 <table class="is-full-width list-table property-table">
   <thead>
-<<<<<<< HEAD
   <tr>
-    <th width="15%">选项</th>
-    <th width="40%">说明</th>
+    <th style="width:15%">选项</th>
+    <th style="width:40%">说明</th>
     <th>值类型</th>
     <th>默认值</th>
   </tr>
-=======
-    <tr>
-      <th style="width:15%">Option</th>
-      <th style="width:40%">Description</th>
-      <th>Value Type</th>
-      <th>Default Value</th>
-      </tr>
->>>>>>> 0b10f426
   </thead>
   <tbody>
   {% for option in options %}
