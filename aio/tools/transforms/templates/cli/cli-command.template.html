--- conflicted
+++ resolved
@@ -8,23 +8,19 @@
   <aio-toc class="embedded"></aio-toc>
 
   <div class="cli-body">
-    {$ doc.shortDescriptionCn | marked $}
+    {$ doc.shortDescription | marked $}
     {$ cli.renderSyntax(doc) $}
 
-    {% if doc.longDescriptionCn.length %}
+    {% if doc.longDescription.length %}
     <h2 class="no-anchor">
         {$ github.githubLinks(doc.longDescriptionDoc, cliVersionInfo) $}
-        说明
+        Description
     </h2>
-    {$ doc.longDescriptionCn | marked $}
+    {$ doc.longDescription | marked $}
     {% endif%}
 
     {% if doc.subcommands.length %}
-<<<<<<< HEAD
-    <p>本命令具有下列 <a href="#{$ doc.name $}-commands">子命令</a>：<p>
-=======
     <p>This command has the following <a href="#{$ doc.name $}-commands">sub-commands</a>:<p>
->>>>>>> 6a32ac28
     <ul>
       {% for subcommand in doc.subcommands %}
       <li><a class="code-anchor" href="#{$ subcommand.name $}-command">{$ subcommand.name $}</a></li>
