--- conflicted
+++ resolved
@@ -13,19 +13,6 @@
   },
   "private": true,
   "dependencies": {
-<<<<<<< HEAD
-    "@angular/animations": "^15.0.0-rc.1",
-    "@angular/common": "^15.0.0-rc.1",
-    "@angular/compiler": "^15.0.0-rc.1",
-    "@angular/core": "^15.0.0-rc.1",
-    "@angular/elements": "^15.0.0-rc.1",
-    "@angular/forms": "^15.0.0-rc.1",
-    "@angular/platform-browser": "^15.0.0-rc.1",
-    "@angular/platform-browser-dynamic": "^15.0.0-rc.1",
-    "@angular/router": "^15.0.0-rc.1",
-    "angular-in-memory-web-api": "~0.14.0",
-    "rxjs": "~7.5.0",
-=======
     "@angular/animations": "^16.0.0-next.0",
     "@angular/common": "^16.0.0-next.0",
     "@angular/compiler": "^16.0.0-next.0",
@@ -37,20 +24,13 @@
     "@angular/router": "^16.0.0-next.0",
     "angular-in-memory-web-api": "~0.15.0",
     "rxjs": "~7.8.0",
->>>>>>> 6a32ac28
     "tslib": "^2.3.0",
     "zone.js": "~0.12.0"
   },
   "devDependencies": {
-<<<<<<< HEAD
-    "@angular-devkit/build-angular": "^15.0.0-rc.1",
-    "@angular/cli": "^15.0.0-rc.1",
-    "@angular/compiler-cli": "^15.0.0-rc.1",
-=======
     "@angular-devkit/build-angular": "^16.0.0-next.0",
     "@angular/cli": "^16.0.0-next.0",
     "@angular/compiler-cli": "^16.0.0-next.0",
->>>>>>> 6a32ac28
     "@types/jasmine": "~4.3.0",
     "@types/node": "^16.11.35",
     "jasmine-core": "~4.5.0",
