# CLI Overview and Command Reference

# CLI 概览与命令参考手册

The Angular CLI is a command-line interface tool that you use to initialize, develop, scaffold, and maintain Angular applications directly from a command shell.

Angular CLI 是一个命令行界面工具，可用于初始化、开发、构建和维护 Angular 应用。
你可以在命令行窗口中直接使用此工具，也可以通过 [Angular Console](https://angularconsole.com) 这样的交互式界面来间接使用。

## Installing Angular CLI

## 安装 Angular CLI

Major versions of Angular CLI follow the supported major version of Angular, but minor versions can be released separately.

Angular CLI 的主版本会跟随它所支持的 Angular 主版本，不过其小版本可能会独立发布。

Install the CLI using the `npm` package manager:

使用 `npm` 包管理器来安装 CLI：

<code-example language="bash">
npm install -g @angular/cli
</code-example>

For details about changes between versions, and information about updating from previous releases,
see the Releases tab on GitHub: https://github.com/angular/angular-cli/releases

关于版本变更的详情，以及如何从以前版本升级的信息，参阅 GitHub 上的 Releases 页：<https://github.com/angular/angular-cli/releases>

## Basic workflow

## 基本工作流

Invoke the tool on the command line through the `ng` executable.
Online help is available on the command line.
Enter the following to list commands or options for a given command (such as [generate](cli/generate)) with a short description.

通过 `ng` 可执行文件可以在命令行上调用此工具。
命令行中还提供了联机帮助。
输入下列命令列出命令或指定命令（如 [generate](cli/generate)）选项的简短说明。

<code-example language="bash">
ng help
ng generate --help
</code-example>

To create, build, and serve a new, basic Angular project on a development server, go to the parent directory of your new workspace use the following commands:

要想创建、构建或在开发服务器上运行一个新的、基本的 Angular 项目，请到这个新工作区的上级目录中运行下列命令：

<code-example language="bash">
ng new my-first-project
cd my-first-project
ng serve
</code-example>

In your browser, open http://localhost:4200/ to see the new app run.
When you use the [ng serve](cli/serve) command to build an app and serve it locally, the server automatically rebuilds the app and reloads the page when you change any of the source files.

在浏览器中，打开 <http://localhost:4200/> 查看运行效果。
当你使用 [ng serve](cli/serve) 命令来构建应用并在本地启动开发服务器时，服务器会自动重新构建此应用，并在修改源码时重新加载此页面。

<div class="alert is-helpful">

When you run `ng new my-first-project` a new folder, named `my-first-project`, will be created in the current working directory. Since you want to be able to create files inside that folder, make sure you have sufficient rights in the current working directory before running the command.

当你运行 `ng new my-first-project` 时，将在当前工作目录中创建一个名为 `my-first-project` 的新文件夹。由于你希望在该文件夹中创建文件，因此在运行命令之前，请确保你在当前工作目录中具有足够的权限。

If the current working directory is not the right place for your project, you can change to a more appropriate directory by running `cd <path-to-other-directory>` first.

如果当前工作目录不适合放你的项目，可以先运行 `cd <path-to-other-directory>` 来切换到更合适的目录。

</div>

## Workspaces and project files

## 工作区与项目文件

The [ng new](cli/new) command creates an *Angular workspace* folder and generates a new app skeleton.
A workspace can contain multiple apps and libraries.
The initial app created by the [ng new](cli/new) command is at the top level of the workspace.
When you generate an additional app or library in a workspace, it goes into a `projects/` subfolder.

[ng new](cli/new) 命令会创建一个 *Angular 工作区*目录，并生成一个新的应用骨架。
每个工作区中可以包含多个应用和库。
由 [ng new](cli/new) 命令创建的初始应用位于工作区的顶层。
你在工作区中生成的其它应用或库，会放在 `projects/` 子目录下。

A newly generated app contains the source files for a root module, with a root component and template.
Each app has a `src` folder that contains the logic, data, and assets.

新生成的应用中包含根模块的源码，还有根组件和模板。
每个应用都有一个 `src` 目录，其中包含逻辑、数据和静态文件。

You can edit the generated files directly, or add to and modify them using CLI commands.
Use the [ng generate](cli/generate) command to add new files for additional components and services, and code for new pipes, directives, and so on.
Commands such as [add](cli/add) and [generate](cli/generate), which create or operate on apps and libraries, must be executed from within a workspace or project folder.

你可以直接编辑这些生成的文件，也可以使用 CLI 命令来添加或修改它们。
使用 [ng generate](cli/generate) 命令也可以添加其它组件和服务，以及管道、指令的源码等。
必须在工作区或项目目录下才能执行 [add](cli/add) 或 [generate](cli/generate) 之类的命令，因为这些命令需要在应用或库上进行创建或其它操作。

* See more about the [Workspace file structure](guide/file-structure).

  欲知详情，参阅[工作区的文件结构](guide/file-structure)。

### Workspace and project configuration

### 工作区与项目的配置

A single workspace configuration file, `angular.json`, is created at the top level of the workspace.
This is where you can set per-project defaults for CLI command options, and specify configurations to use when the CLI builds a project for different targets.

工作区的配置文件 `angular.json` 位于此工作区的顶层。
在这里，你可以设置全工作区范围的默认值，并指定当 CLI 为不同目标构建项目时要用到的配置。

The [ng config](cli/config) command lets you set and retrieve configuration values from the command line, or you can edit the `angular.json` file directly.
Note that option names in the configuration file must use [camelCase](guide/glossary#case-types), while option names supplied to commands can use either camelCase or dash-case.

[ng config](cli/config) 让你可以从命令行中设置和获取配置项的值。你也可以直接编辑 `angular.json` 文件。
注意，此配置文件中的选项名称必须使用[小驼峰(camelCase)形式](guide/glossary#case-types)，不过当在命令行中提供它是可以使用小驼峰和中线分隔(dash-case)两种形式。

* See more about [Workspace Configuration](guide/workspace-config).

  参阅 [工作区配置](guide/workspace-config)。

* See the [complete schema](https://github.com/angular/angular-cli/wiki/angular-workspace) for `angular.json`.

  参阅 `angular.json` 的[完整 schema](https://github.com/angular/angular-cli/wiki/angular-workspace)。

## CLI command-language syntax

## CLI 命令语法

Command syntax is shown as follows:

命令语法如下：

`ng` *commandNameOrAlias* *requiredArg* [*optionalArg*] `[options]`

* Most commands, and some options, have aliases. Aliases are shown in the syntax statement for each command.

  大多数命令以及少量选项，会有别名。别名会显示在每个命令的语法描述中。

* Option names are prefixed with a double dash (--).
    Option aliases are prefixed with a single dash (-).
    Arguments are not prefixed.
    For example:
    <code-example language="bash">
        ng build my-app -c production
    </code-example>

  选项名带有双中线前缀（--）。
  选项别名带有单中线前缀（-）。
  参数没有前缀。
  比如：
  <code-example format="." language="bash">
      ng build my-app -c production
  </code-example>

* Typically, the name of a generated artifact can be given as an argument to the command or specified with the --name option.

  通常，生成的工件（artifact）名称可以作为命令的参数进行指定，也可以使用 --name 选项。

* Argument and option names can be given in either
[camelCase or dash-case](guide/glossary#case-types).
`--myOptionName` is equivalent to `--my-option-name`.

<<<<<<< HEAD
  参数和选项的名称可以用[小驼峰或中线分隔的格式](guide/glossary#case-types)给出。
  `--myOptionName` 等价于 `--my-option-name`。

### Boolean and enumerated options

### 逻辑型与枚举型选项

Boolean options have two forms: `--thisOption` sets the flag, `--noThisOption` clears it.
If neither option is supplied, the flag remains in its default state, as listed in the reference documentation.

逻辑型选项有两种形式：`--thisOption` 可以设置标志，而 `--noThisOption` 可以清除标志。
如果没有提供选项，该标志就会留在文档中所列出的默认状态。

Allowed values are given with each enumerated option description, with the default value in **bold**.
=======
### Boolean options

Boolean options have two forms: `--this-option` sets the flag to `true`, `--no-this-option` sets it to `false`.
If neither option is supplied, the flag remains in its default state, as listed in the reference documentation.

>>>>>>> 8dc32060

每个枚举选项的描述都给出了允许的值，其默认值是**加粗显示的**。

### Relative paths

### 相对路径

Options that specify files can be given as absolute paths, or as paths relative to the current working directory, which is generally either the workspace or project root.

用来指定文件的选项可以用绝对路径，也可以用相对于当前目录的相对路径，当前目录通常是工作区或项目的根目录。

### Schematics

### 原理图（schematics）

The [ng generate](cli/generate) and  [ng add](cli/add) commands take as an argument the artifact or library to be generated or added to the current project.
In addition to any general options, each artifact or library defines its own options in a *schematic*.
Schematic options are supplied to the command in the same format as immediate command options.

[ng generate](cli/generate) 和 [ng add](cli/add) 命令会把要生成或要添加到当前项目中的工件或库作为参数。
除了通用选项之外，每个工件或库还可以用*原理图*定义自己的选项。
原理图的选项和内置命令的选项使用同样的格式。<|MERGE_RESOLUTION|>--- conflicted
+++ resolved
@@ -167,30 +167,18 @@
 [camelCase or dash-case](guide/glossary#case-types).
 `--myOptionName` is equivalent to `--my-option-name`.
 
-<<<<<<< HEAD
   参数和选项的名称可以用[小驼峰或中线分隔的格式](guide/glossary#case-types)给出。
   `--myOptionName` 等价于 `--my-option-name`。
 
-### Boolean and enumerated options
-
-### 逻辑型与枚举型选项
-
-Boolean options have two forms: `--thisOption` sets the flag, `--noThisOption` clears it.
-If neither option is supplied, the flag remains in its default state, as listed in the reference documentation.
-
-逻辑型选项有两种形式：`--thisOption` 可以设置标志，而 `--noThisOption` 可以清除标志。
-如果没有提供选项，该标志就会留在文档中所列出的默认状态。
-
-Allowed values are given with each enumerated option description, with the default value in **bold**.
-=======
 ### Boolean options
+
+### 逻辑型选项
 
 Boolean options have two forms: `--this-option` sets the flag to `true`, `--no-this-option` sets it to `false`.
 If neither option is supplied, the flag remains in its default state, as listed in the reference documentation.
 
->>>>>>> 8dc32060
-
-每个枚举选项的描述都给出了允许的值，其默认值是**加粗显示的**。
+逻辑型选项有两种形式：`--this-option` 可以把标志设置为 `true`，而 `--no-this-option` 可以把它设置为 `false`。
+如果没有提供选项，该标志就会留在文档中所列出的默认状态。
 
 ### Relative paths
 
