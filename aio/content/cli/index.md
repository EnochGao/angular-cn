# CLI Overview and Command Reference

# CLI 概览与命令参考手册

The Angular CLI is a command-line interface tool that you use to initialize, develop, scaffold, and maintain Angular applications. You can use the tool directly in a command shell, or indirectly through an interactive UI such as [Angular Console](https://angularconsole.com).

Angular CLI 是一个命令行界面工具，可用于初始化、开发、构建和维护 Angular 应用。
你可以在命令行窗口中直接使用此工具，也可以通过 [Angular Console](https://angularconsole.com) 这样的交互式界面来间接使用。

## Installing Angular CLI

## 安装 Angular CLI

Major versions of Angular CLI follow the supported major version of Angular, but minor versions can be released separately.

Angular CLI 的主版本会跟随它所支持的 Angular 主版本，不过其小版本可能会独立发布。

Install the CLI using the `npm` package manager:

使用 `npm` 包管理器来安装 CLI：

<code-example language="bash">
npm install -g @angular/cli
</code-example>

For details about changes between versions, and information about updating from previous releases,
see the Releases tab on GitHub: https://github.com/angular/angular-cli/releases

有关版本变更的详情，以及如何从以前版本升级的信息，参见 GitHub 上的 Releases 页：<https://github.com/angular/angular-cli/releases>

## Basic workflow

## 基本工作流

Invoke the tool on the command line through the `ng` executable.
Online help is available on the command line.
Enter the following to list commands or options for a given command (such as [generate](cli/generate)) with a short description.

通过 `ng` 可执行文件可以在命令行上调用此工具。
命令行中还提供了联机帮助。
输入下列命令列出命令或指定命令（如 [generate](cli/generate)）选项的简短说明。

<code-example language="bash">
ng help
ng generate --help
</code-example>

To create, build, and serve a new, basic Angular project on a development server, go to the parent directory of your new workspace use the following commands:

要想创建、构建或在开发服务器上运行一个新的、基本的 Angular 项目，请到这个新工作区的上级目录中运行下列命令：

<code-example language="bash">
ng new my-first-project
cd my-first-project
ng serve
</code-example>

In your browser, open http://localhost:4200/ to see the new app run.
When you use the [ng serve](cli/serve) command to build an app and serve it locally, the server automatically rebuilds the app and reloads the page when you change any of the source files.

在浏览器中，打开 <http://localhost:4200/> 查看运行效果。
当你使用 [ng serve](cli/serve) 命令来构建应用并在本地启动开发服务器时，服务器会自动重新构建此应用，并在修改源码时重新加载此页面。

<div class="alert is-helpful">

When you run `ng new my-first-project` a new folder, named `my-first-project`, will be created in the current working directory. Since you want to be able to create files inside that folder, make sure you have sufficient rights in the current working directory before running the command.

当你运行 `ng new my-first-project` 时，将在当前工作目录中创建一个名为 `my-first-project` 的新文件夹。由于你希望在该文件夹中创建文件，因此在运行命令之前，请确保你在当前工作目录中具有足够的权限。

If the current working directory is not the right place for your project, you can change to a more appropriate directory by running `cd <path-to-other-directory>` first.

如果当前工作目录不适合放你的项目，可以先运行 `cd <path-to-other-directory>` 来切换到更合适的目录。

</div>

## Workspaces and project files

## 工作区与项目文件

The [ng new](cli/new) command creates an *Angular workspace* folder and generates a new app skeleton.
A workspace can contain multiple apps and libraries.
The initial app created by the [ng new](cli/new) command is at the top level of the workspace.
When you generate an additional app or library in a workspace, it goes into a `projects/` subfolder.

[ng new](cli/new) 命令会创建一个 *Angular 工作区*目录，并生成一个新的应用骨架。
每个工作区中可以包含多个应用和库。
由 [ng new](cli/new) 命令创建的初始应用位于工作区的顶层。
你在工作区中生成的其它应用或库，会放在 `projects/` 子目录下。

A newly generated app contains the source files for a root module, with a root component and template.
Each app has a `src` folder that contains the logic, data, and assets.

新生成的应用中包含根模块的源码，还有根组件和模板。
每个应用都有一个 `src` 目录，其中包含逻辑、数据和静态文件。

You can edit the generated files directly, or add to and modify them using CLI commands.
Use the [ng generate](cli/generate) command to add new files for additional components and services, and code for new pipes, directives, and so on.
Commands such as [add](cli/add) and [generate](cli/generate), which create or operate on apps and libraries, must be executed from within a workspace or project folder.

你可以直接编辑这些生成的文件，也可以使用 CLI 命令来添加或修改它们。
使用 [ng generate](cli/generate) 命令也可以添加其它组件和服务，以及管道、指令的源码等。
必须在工作区或项目目录下才能执行 [add](cli/add) 或 [generate](cli/generate) 之类的命令，因为这些命令需要在应用或库上进行创建或其它操作。

* See more about the [Workspace file structure](guide/file-structure).

  欲知详情，参见[工作区的文件结构](guide/file-structure)。

### Workspace and project configuration

### 工作区与项目的配置

A single workspace configuration file, `angular.json`, is created at the top level of the workspace.
This is where you can set per-project defaults for CLI command options, and specify configurations to use when the CLI builds a project for different targets.

工作区的配置文件 `angular.json` 位于此工作区的顶层。
在这里，你可以设置全工作区范围的默认值，并指定当 CLI 为不同目标构建项目时要用到的配置。

The [ng config](cli/config) command lets you set and retrieve configuration values from the command line, or you can edit the `angular.json` file directly.
Note that option names in the configuration file must use [camelCase](guide/glossary#case-types), while option names supplied to commands can use either camelCase or dash-case.

[ng config](cli/config) 让你可以从命令行中设置和获取配置项的值。你也可以直接编辑 `angular.json` 文件。
注意，此配置文件中的选项名称必须使用[小驼峰(camelCase)形式](guide/glossary#case-types)，不过当在命令行中提供它是可以使用小驼峰和中线分隔(dash-case)两种形式。

* See more about [Workspace Configuration](guide/workspace-config).

  参见 [工作区配置](guide/workspace-config)。

* See the [complete schema](https://github.com/angular/angular-cli/wiki/angular-workspace) for `angular.json`.

  参见 `angular.json` 的[完整 schema](https://github.com/angular/angular-cli/wiki/angular-workspace)。

## CLI command-language syntax

## CLI 命令语法

Command syntax is shown as follows:

命令语法如下：

`ng` *commandNameOrAlias* *requiredArg* [*optionalArg*] `[options]`

* Most commands, and some options, have aliases. Aliases are shown in the syntax statement for each command.

  大多数命令以及少量选项，会有别名。别名会显示在每个命令的语法描述中。

* Option names are prefixed with a double dash (--).
    Option aliases are prefixed with a single dash (-).
    Arguments are not prefixed.
    For example:
    <code-example language="bash">
        ng build my-app -c production
    </code-example>

  选项名带有双中线前缀（--）。
  选项别名带有单中线前缀（-）。
  参数没有前缀。
  比如：
  <code-example format="." language="bash">
      ng build my-app -c production
  </code-example>

* Typically, the name of a generated artifact can be given as an argument to the command or specified with the --name option.

  通常，生成的工件（artifact）名称可以作为命令的参数进行指定，也可以使用 --name 选项。

* Argument and option names can be given in either
[camelCase or dash-case](guide/glossary#case-types).
`--myOptionName` is equivalent to `--my-option-name`.

  参数和选项的名称可以用[小驼峰或中线分隔的格式](guide/glossary#case-types)给出。
  `--myOptionName` 等价于 `--my-option-name`。

### Boolean and enumerated options

### 逻辑型与枚举型选项

Boolean options have two forms: `--thisOption` sets the flag, `--noThisOption` clears it.
If neither option is supplied, the flag remains in its default state, as listed in the reference documentation.

逻辑型选项有两种形式：`--thisOption` 可以设置标志，而 `--noThisOption` 可以清除标志。
如果没有提供选项，该标志就会留在文档中所列出的默认状态。

Allowed values are given with each enumerated option description, with the default value in **bold**.

每个枚举选项的描述都给出了允许的值，其默认值是**加粗显示的**。

### Relative paths

### 相对路径

Options that specify files can be given as absolute paths, or as paths relative to the current working directory, which is generally either the workspace or project root.

用来指定文件的选项可以用绝对路径，也可以用相对于当前目录的相对路径，当前目录通常是工作区或项目的根目录。

### Schematics

### 原理图（schematics）

The [ng generate](cli/generate) and  [ng add](cli/add) commands take as an argument the artifact or library to be generated or added to the current project.
In addition to any general options, each artifact or library defines its own options in a *schematic*.
<<<<<<< HEAD
Schematic options are supplied to the command in the same format as immediate command options.

[ng generate](cli/generate) 和 [ng add](cli/add) 命令会把要生成或要添加到当前项目中的工件或库作为参数。
除了通用选项之外，每个工件或库还可以用*原理图*定义自己的选项。
原理图的选项和内置命令的选项使用同样的格式。

### Building with Bazel

### 使用 Bazel 进行构建

Optionally, you can configure the Angular CLI to use [Bazel](https://docs.bazel.build) as the build tool. For more information, see [Building with Bazel](guide/bazel).

你还可以把 Angular CLI 配置为把 [Bazel](https://docs.bazel.build) 作为构建工具。欲知详情，参见[用 Bazel 进行构建](guide/bazel)。
=======
Schematic options are supplied to the command in the same format as immediate command options.
>>>>>>> d336f88c
<|MERGE_RESOLUTION|>--- conflicted
+++ resolved
@@ -198,20 +198,8 @@
 
 The [ng generate](cli/generate) and  [ng add](cli/add) commands take as an argument the artifact or library to be generated or added to the current project.
 In addition to any general options, each artifact or library defines its own options in a *schematic*.
-<<<<<<< HEAD
 Schematic options are supplied to the command in the same format as immediate command options.
 
 [ng generate](cli/generate) 和 [ng add](cli/add) 命令会把要生成或要添加到当前项目中的工件或库作为参数。
 除了通用选项之外，每个工件或库还可以用*原理图*定义自己的选项。
-原理图的选项和内置命令的选项使用同样的格式。
-
-### Building with Bazel
-
-### 使用 Bazel 进行构建
-
-Optionally, you can configure the Angular CLI to use [Bazel](https://docs.bazel.build) as the build tool. For more information, see [Building with Bazel](guide/bazel).
-
-你还可以把 Angular CLI 配置为把 [Bazel](https://docs.bazel.build) 作为构建工具。欲知详情，参见[用 Bazel 进行构建](guide/bazel)。
-=======
-Schematic options are supplied to the command in the same format as immediate command options.
->>>>>>> d336f88c
+原理图的选项和内置命令的选项使用同样的格式。