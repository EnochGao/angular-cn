--- conflicted
+++ resolved
@@ -53,15 +53,10 @@
 You can add a custom user ID to the global configuration, in order to identify unique usage of commands and flags.
 If that user enables CLI analytics for their own project, your analytics display tracks and labels their individual usage.
 
-<<<<<<< HEAD
 你可以在全局配置中添加一个自定义的用户 ID，以单独区分命令和标志的使用情况。如果该用户也为自己的项目启用了 CLI 分析，那么分析器会分别显示这些跟踪并标记出各自的使用情况。
 
 <code-example language="sh" >
-ng config --global cli.analyticsSharing.user SOME_USER_NAME
-=======
-<code-example language="sh">
 ng config --global cli.analyticsSharing.uuid SOME_USER_NAME
->>>>>>> 7ec03c95
 </code-example>
 
 To generate a new random user ID, run the following command:
