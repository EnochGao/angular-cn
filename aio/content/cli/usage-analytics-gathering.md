--- conflicted
+++ resolved
@@ -1,92 +1,54 @@
 # Gathering and Viewing Usage Analytics
-
-# 收集和查看使用情况分析
 
 Users can opt in to share their Angular CLI usage data with [Google Analytics](https://support.google.com/analytics/answer/1008015?hl=en), using the [`ng analytics` CLI command](analytics).
 The data is also shared with the Angular team, and used to improve the CLI.
 
-用户可以尝试使用 [CLI 命令 `ng analytics`](analytics) 在 [Google Analytics](https://support.google.com/analytics/answer/1008015?hl=en) 上分享他们的 Angular CLI 使用情况数据。这些数据也会与 Angular 团队共享，以改进 CLI。
-
 The gathering of CLI analytics data is disabled by default, and must be enabled at the project level by individual users.
 It cannot be enabled at the project level for all users.
-
-默认情况下，CLI 会禁用分析数据的采集工作，必须由每个用户在项目级别启用它。它无法在项目级别对所有用户启用。
 
 Data gathered in this way can be viewed on the Google Analytics site, but is not automatically visible on your own organization's Analytics site.
 As an administrator for an Angular development group, you can configure your instance of Angular CLI to be able to see analytics data for your own team's usage of the Angular CLI.
 This configuration option is separate from and in addition to other usage analytics that your users may be sharing with Google.
 
-以这种方式收集的数据可以在 Google Analytics 网站上查看，但不会自动显示在你所属单位的 Google Analytics 网站上。如果你是开发组织的管理员，可以配置你们的 Angular CLI 实例来查看你的团队在使用 Angular CLI 时的分析数据。此配置项与该用户可能与 Google 共享的对其它使用情况的分析是彼此隔离的。
-
 ## Enable access to CLI usage data
-
-## 允许访问 CLI 使用情况数据
 
 To configure access to your own users' CLI usage data, use the `ng config` command to add a key to your global [`angular.json` workspace configuration file](guide/workspace-config).
 The key goes under `cli.analyticsSharing` at the top level of the file, outside the `projects` sections.
 The value of the key is your organization's tracking ID, as assigned by Google Analytics.
 This ID is a string that looks like `UA-123456-12`.
 
-要配置对所属用户的 CLI 使用率数据的访问权限，请使用 `ng config` 命令在全局 [`angular.json` 工作区配置文件中](guide/workspace-config)添加一个键。这个键位于文件顶层的 `cli.analyticsSharing` 下，位于 `projects` 部分之外。此键值是你们组织的跟踪 ID，通过 Google Analytics 指定。此 ID 形如 `UA-123456-12`。
-
 You can choose to use a descriptive string as the key value, or be assigned a random key when you run the CLI command.
 For example, the following command adds a configuration key named "tracking".
 
-<<<<<<< HEAD
-你也可以选择使用描述性字符串作为键，或者在运行 CLI 命令时给它赋值一个随机的键。例如，下面的命令会添加一个名为 “tracking” 的配置键。
-
-<code-example language="sh">
-=======
 <code-example format="shell" language="shell">
 
->>>>>>> 64c62d61
 ng config --global cli.analyticsSharing.tracking UA-123456-12
 
 </code-example>
 
 To turn off this feature, run the following command:
 
-<<<<<<< HEAD
-要关闭此功能，请执行如下命令：
-
-<code-example language="sh">
-=======
 <code-example format="shell" language="shell">
 
->>>>>>> 64c62d61
 ng config --global cli.analyticsSharing undefined
 
 </code-example>
 
 ## Per user tracking
 
-## 按用户跟踪
-
 You can add a custom user ID to the global configuration, in order to identify unique usage of commands and flags.
 If that user enables CLI analytics for their own project, your analytics display tracks and labels their individual usage.
 
-<<<<<<< HEAD
-你可以在全局配置中添加一个自定义的用户 ID，以单独区分命令和标志的使用情况。如果该用户也为自己的项目启用了 CLI 分析，那么分析器会分别显示这些跟踪并标记出各自的使用情况。
-
-<code-example language="sh" >
-=======
 <code-example format="shell" language="shell">
 
->>>>>>> 64c62d61
 ng config --global cli.analyticsSharing.uuid SOME_USER_NAME
 
 </code-example>
 
 To generate a new random user ID, run the following command:
 
-<<<<<<< HEAD
-要生成新的随机用户 ID，请执行如下命令：
-
-<code-example language="sh">
-=======
 <code-example format="shell" language="shell">
 
->>>>>>> 64c62d61
 ng config --global cli.analyticsSharing.uuid ""
 
 </code-example>
