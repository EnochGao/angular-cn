--- conflicted
+++ resolved
@@ -1,14 +1,10 @@
 # Get data from a server
 
-<<<<<<< HEAD
 # 从服务端获取数据
 
-In this tutorial, you'll add the following data persistence features with help from Angular's `HttpClient`.
-=======
 This tutorial adds the following data persistence features with help from Angular's `HttpClient`.
->>>>>>> 5c9a5662
-
-在这节课中，你将借助 Angular 的 `HttpClient` 来添加一些数据持久化特性。
+
+本教程会将借助 Angular 的 `HttpClient` 来添加一些数据持久化特性。
 
 * The `HeroService` gets hero data with HTTP requests
 
@@ -57,13 +53,9 @@
 
 This tutorial sample mimics communication with a remote data server by using the [In-memory Web API](https://github.com/angular/angular/tree/main/packages/misc/angular-in-memory-web-api "In-memory Web API") module.
 
-<<<<<<< HEAD
 这个教学例子会与一个使用 [内存 Web API（_In-memory Web API_）](https://github.com/angular/angular/tree/main/packages/misc/angular-in-memory-web-api "In-memory Web API") 模拟出的远程数据服务器通讯。
 
-After installing the module, the application will make requests to and receive responses from the `HttpClient` without knowing that the *In-memory Web API* is intercepting those requests, applying them to an in-memory data store, and returning simulated responses.
-=======
 After installing the module, the application makes requests to and receive responses from the `HttpClient`. The application doesn't know that the *In-memory Web API* is intercepting those requests, applying them to an in-memory data store, and returning simulated responses.
->>>>>>> 5c9a5662
 
 安装完这个模块之后，应用将会通过 `HttpClient` 来发起请求和接收响应，而不用在乎实际上是这个内存 Web API 在拦截这些请求、操作一个内存数据库，并且给出仿真的响应。
 
@@ -132,15 +124,11 @@
 The `in-memory-data.service.ts` file takes over the function of `mock-heroes.ts`.
 Don't delete `mock-heroes.ts` yet. You still need it for a few more steps of this tutorial.
 
-<<<<<<< HEAD
 `in-memory-data.service.ts` 文件已代替了 `mock-heroes.ts` 文件，现在后者可以安全的删除了。
 
-When the server is ready, you'll detach the In-memory Web API, and the application's requests will go through to the server.
-=======
 After the server is ready, detach the In-memory Web API so the application's requests can go through to the server.
->>>>>>> 5c9a5662
-
-等服务器就绪后，你就可以抛弃这个内存 Web API，应用的请求将直接传给服务器。
+
+等服务器就绪后，就可以抛弃这个内存 Web API，以便应用的请求能直接传到服务器。
 
 <a id="import-heroes"></a>
 
@@ -210,23 +198,15 @@
 HTTP is a request/response protocol.
 You make a request, it returns a single response.
 
-<<<<<<< HEAD
 HTTP 是一个请求/响应式协议。你发起请求，它返回单个的响应。
 
-In general, an observable *can* return multiple values over time.
-An observable from `HttpClient` always emits a single value and then completes, never to emit again.
-
-通常，`Observable` *可以*在一段时间内返回多个值。但来自 `HttpClient` 的 `Observable` 总是发出一个值，然后结束，再也不会发出其它值。
-
-This particular `HttpClient.get()` call returns an `Observable<Hero[]>`; that is, "*an observable of hero arrays*".
-In practice, it will only return a single hero array.
-=======
 In general, an observable *can* return more than one value over time.
 An observable from `HttpClient` always emits a single value and then completes, never to emit again.
 
+通常，`Observable` *可以*在一段时间内返回多个值。但来自 `HttpClient` 的 `Observable` 总是发出一个值，然后结束，再也不会发出其它值。
+
 This particular call to `HttpClient.get()` returns an `Observable<Hero[]>`, which is *an observable of hero arrays*.
 In practice, it only returns a single hero array.
->>>>>>> 5c9a5662
 
 具体到这次 `HttpClient.get()` 调用，它返回一个 `Observable<Hero[]>`，也就是“一个英雄数组的可观察对象”。在实践中，它也只会返回一个英雄数组。
 
@@ -268,13 +248,9 @@
 
 To catch errors, you **"pipe" the observable** result from `http.get()` through an RxJS `catchError()` operator.
 
-<<<<<<< HEAD
 要捕获错误，你就要使用 RxJS 的 `catchError()` 操作符来**建立对 Observable 结果的处理管道（pipe）**。
 
-Import the `catchError` symbol from `rxjs/operators`, along with some other operators you'll need later.
-=======
 Import the `catchError` symbol from `rxjs/operators`, along with some other operators to use later.
->>>>>>> 5c9a5662
 
 从 `rxjs/operators` 中导入 `catchError` 符号，以及你稍后将会用到的其它操作符。
 
@@ -299,13 +275,9 @@
 
 The following `handleError()` can be shared by many `HeroService` methods so it's generalized to meet their different needs.
 
-<<<<<<< HEAD
 下面这个 `handleError()` 将会在很多 `HeroService` 的方法之间共享，所以要把它通用化，以支持这些彼此不同的需求。
 
-Instead of handling the error directly, it returns an error handler function to `catchError` that it has configured with both the name of the operation that failed and a safe return value.
-=======
 Instead of handling the error directly, it returns an error handler function to `catchError`. This function is configured with both the name of the operation that failed and a safe return value.
->>>>>>> 5c9a5662
 
 它不再直接处理这些错误，而是返回给 `catchError` 返回一个错误处理函数。还要用操作名和出错时要返回的安全值来对这个错误处理函数进行配置。
 
@@ -313,35 +285,24 @@
 
 After reporting the error to the console, the handler constructs a friendly message and returns a safe value so the application can keep working.
 
-<<<<<<< HEAD
 在控制台中汇报了这个错误之后，这个处理器会汇报一个用户友好的消息，并给应用返回一个安全值，让应用继续工作。
 
-Because each service method returns a different kind of `Observable` result, `handleError()` takes a type parameter so it can return the safe value as the type that the application expects.
-=======
 Because each service method returns a different kind of `Observable` result, `handleError()` takes a type parameter to return the safe value as the type that the application expects.
->>>>>>> 5c9a5662
 
 因为每个服务方法都会返回不同类型的 `Observable` 结果，因此 `handleError()` 也需要一个类型参数，以便它返回一个此类型的安全值，正如应用所期望的那样。
 
 ### Tap into the Observable
 
-<<<<<<< HEAD
 ### 窥探 `Observable`
 
-The `HeroService` methods will **tap** into the flow of observable values and send a message, using the `log()` method, to the message area at the bottom of the page.
+The `HeroService` methods taps into the flow of observable values and send a message, using the `log()` method, to the message area at the bottom of the page.
 
 `HeroService` 的方法将会窥探 `Observable` 的数据流，并通过 `log()` 方法往页面底部发送一条消息。
-
-They'll do that with the RxJS `tap()` operator, which looks at the observable values, does something with those values, and passes them along.
-The `tap()` call back doesn't touch the values themselves.
-=======
-The `HeroService` methods taps into the flow of observable values and send a message, using the `log()` method, to the message area at the bottom of the page.
 
 The RxJS `tap()` operator enables this ability by looking at the observable values, doing something with those values, and passing them along.
 The `tap()` call back doesn't access the values themselves.
->>>>>>> 5c9a5662
-
-它们可以使用 RxJS 的 `tap()` 操作符来实现，该操作符会查看 Observable 中的值，使用那些值做一些事情，并且把它们传出来。这种 `tap()` 回调不会改变这些值本身。
+
+RxJS 的 `tap()` 操作符可以通过查看 Observable 中的值来实现此功能，可以用那些值做一些事情，并且把它们传出来。这种 `tap()` 回调不会改变这些值本身。
 
 Here is the final version of `getHeroes()` with the `tap()` that logs the operation.
 
@@ -355,16 +316,12 @@
 
 Most web APIs support a *get by id* request in the form `:baseURL/:id`.
 
-<<<<<<< HEAD
 大多数的 Web API 都支持以 `:baseURL/:id` 的形式根据 id 进行获取。
 
-Here, the *base URL* is the `heroesURL` defined in the [Heroes and HTTP](tutorial/toh-pt6#heroes-and-http) section (`api/heroes`) and *id* is the number of the hero that you want to retrieve.
-=======
 Here, the *base URL* is the `heroesURL` defined in the [Heroes and HTTP](tutorial/toh-pt6#heroes-and-http) section in `api/heroes` and *id* is the number of the hero that you want to retrieve.
->>>>>>> 5c9a5662
 For example, `api/heroes/11`.
 
-这里的 `baseURL` 就是在 [英雄列表与 HTTP](tutorial/toh-pt6#heroes-and-http) 部分定义过的 `heroesURL`（`api/heroes`）。而 `id` 则是你要获取的英雄的编号，比如，`api/heroes/11`。
+这里的 `baseURL` 就是在 [英雄列表与 HTTP](tutorial/toh-pt6#heroes-and-http) 部分定义过的 `heroesURL`（在 `api/heroes` 中）。而 `id` 则是你要获取的英雄的编号，比如，`api/heroes/11`。
 
 Update the `HeroService` `getHero()` method with the following to make that request:
 
@@ -374,7 +331,6 @@
 
 `getHero()` has three significant differences from  `getHeroes()`:
 
-<<<<<<< HEAD
 这里和 `getHeroes()` 相比有三个显著的差异:
 
 * `getHero()` constructs a request URL with the desired hero's id
@@ -385,22 +341,15 @@
 
   服务器应该使用单个英雄作为回应，而不是一个英雄数组
 
-* `getHero()` returns an `Observable<Hero>` ("*an observable of Hero objects*") rather than an observable of hero *arrays*
-
-  所以，`getHero()` 会返回 `Observable<Hero>`（“一个可观察的*单个英雄对象*”），而不是一个可观察的英雄对象*数组*
+* `getHero()` returns an `Observable<Hero>`, which is an observable of `Hero` *objects* rather than an observable of `Hero` *arrays*.
+
+  所以，`getHero()` 会返回 `Observable<Hero>`，它是一个 `Hero` 对象类型的 Observable，而不是一个 `Hero` *数组*类型的 Observable。
 
 ## Update heroes
 
 ## 修改英雄
-=======
-*   `getHero()` constructs a request URL with the desired hero's id
-*   The server should respond with a single hero rather than an array of heroes
-*   `getHero()` returns an `Observable<Hero>`, which is an observable of `Hero` *objects* rather than an observable of `Hero` *arrays*.
-
-## Update heroes
 
 <!-- markdownlint-disable MD001 -->
->>>>>>> 5c9a5662
 
 Edit a hero's name in the hero detail view.
 As you type, the hero name updates the heading at the top of the page, yet
@@ -426,13 +375,9 @@
 
 #### Add `HeroService.updateHero()`
 
-<<<<<<< HEAD
 #### 添加 `HeroService.updateHero()`
 
-The overall structure of the `updateHero()` method is similar to that of `getHeroes()`, but it uses `http.put()` to persist the changed hero on the server.
-=======
 The structure of the `updateHero()` method is like that of `getHeroes()`, but it uses `http.put()` to persist the changed hero on the server.
->>>>>>> 5c9a5662
 Add the following to the `HeroService`.
 
 `updateHero()` 的总体结构和 `getHeroes()` 很相似，但它会使用 `http.put()` 来把修改后的英雄保存到服务器上。把下列代码添加进 `HeroService`。
@@ -441,25 +386,19 @@
 
 The `HttpClient.put()` method takes three parameters:
 
-<<<<<<< HEAD
 `HttpClient.put()` 方法接受三个参数：
 
 * The URL
 
   URL 地址
 
-* The data to update (the modified hero in this case)
-
-  要修改的数据（这里就是修改后的英雄）
+* The data to update, which is the modified hero in this case
+
+  要修改的数据，这里就是修改后的英雄
 
 * Options
 
   选项
-=======
-*   The URL
-*   The data to update, which is the modified hero in this case
-*   Options
->>>>>>> 5c9a5662
 
 The URL is unchanged.
 The heroes web API knows which hero to update by looking at the hero's `id`.
@@ -502,14 +441,10 @@
 
 <code-example header="src/app/heroes/heroes.component.ts (add)" path="toh-pt6/src/app/heroes/heroes.component.ts" region="add"></code-example>
 
-<<<<<<< HEAD
-When the given name is non-blank, the handler creates a `Hero`-like object from the name (it's only missing the `id`) and passes it to the services `addHero()` method.
-
-当指定的名字非空时，这个处理器会用这个名字创建一个类似于 `Hero` 的对象（只缺少 `id` 属性），并把它传给服务的 `addHero()` 方法。
-=======
 When the given name isn't blank, the handler creates an object based on the hero's name.
 The handler passes the object name to the service's `addHero()` method.
->>>>>>> 5c9a5662
+
+当指定的名字非空时，这个处理器会用这个名字创建一个基于此英雄名字的对象。此处理器把这个对象的名字传给服务的 `addHero()` 方法。
 
 When `addHero()` creates a new object, the `subscribe()` callback receives the new hero and pushes it into to the `heroes` list for display.
 
@@ -523,20 +458,15 @@
 
 `addHero()` differs from `updateHero()` in two ways:
 
-<<<<<<< HEAD
 `addHero()` 和 `updateHero()` 有两点不同。
 
 * It calls `HttpClient.post()` instead of `put()`
 
   它调用 `HttpClient.post()` 而不是 `put()`。
 
-* It expects the server to generate an id for the new hero, which it returns in the `Observable<Hero>` to the caller
+* It expects the server to create an id for the new hero, which it returns in the `Observable<Hero>` to the caller
 
   它期待服务器为这个新的英雄生成一个 id，然后把它通过 `Observable<Hero>` 返回给调用者。
-=======
-*   It calls `HttpClient.post()` instead of `put()`
-*   It expects the server to create an id for the new hero, which it returns in the `Observable<Hero>` to the caller
->>>>>>> 5c9a5662
 
 Refresh the browser and add some heroes.
 
@@ -579,25 +509,8 @@
 
 There's really nothing for the component to do with the `Observable` returned by `heroService.deleteHero()` **but it must subscribe anyway**.
 
-<<<<<<< HEAD
 组件与 `heroService.deleteHero()` 返回的 `Observable` 还完全没有关联。**必须订阅它**。
 
-<div class="alert is-important">
-
-If you neglect to `subscribe()`, the service will not send the delete request to the server.
-As a rule, an `Observable` *does nothing* until something subscribes.
-
-如果你忘了调用 `subscribe()`，本服务将不会把这个删除请求发送给服务器。作为一条通用的规则，`Observable` 在有人订阅之前*什么都不会做*。
-
-Confirm this for yourself by temporarily removing the `subscribe()`, clicking "Dashboard", then clicking "Heroes".
-You'll see the full list of heroes again.
-
-你可以暂时删除 `subscribe()` 来确认这一点。点击“Dashboard”，然后点击“Heroes”，就又看到完整的英雄列表了。
-
-</div>
-
-=======
->>>>>>> 5c9a5662
 Next, add a `deleteHero()` method to `HeroService` like this.
 
 接下来，把 `deleteHero()` 方法添加到 `HeroService` 中，代码如下。
@@ -640,25 +553,20 @@
 
 ## Search by name
 
-<<<<<<< HEAD
 ## 根据名字搜索
 
-In this last exercise, you learn to chain `Observable` operators together so you can minimize the number of similar HTTP requests and consume network bandwidth economically.
+In this last exercise, you learn to chain `Observable` operators together so you can reduce the number of similar HTTP requests to consume network bandwidth economically.
 
 在最后一次练习中，你要学到把 `Observable` 的操作符串在一起，让你能将相似 HTTP 请求的数量最小化，并节省网络带宽。
 
-You will add a heroes search feature to the Dashboard.
-As the user types a name into a search box, you'll make repeated HTTP requests for heroes filtered by that name.
-=======
-In this last exercise, you learn to chain `Observable` operators together so you can reduce the number of similar HTTP requests to consume network bandwidth economically.
-
 ### Add a heroes search feature to the Dashboard
 
+### 往*仪表盘*中加入*英雄搜索*特性
+
 As the user types a name into a search box, your application makes repeated HTTP requests for heroes filtered by that name.
->>>>>>> 5c9a5662
 Your goal is to issue only as many requests as necessary.
 
-你将往*仪表盘*中加入*英雄搜索*特性。当用户在搜索框中输入名字时，你会不断发送根据名字过滤英雄的 HTTP 请求。你的目标是仅仅发出尽可能少的必要请求。
+当用户在搜索框中输入名字时，你的应用就会不断发送根据名字过滤英雄的 HTTP 请求。你的目标是仅仅发出尽可能少的必要请求。
 
 #### `HeroService.searchHeroes()`
 
@@ -671,13 +579,9 @@
 The method returns immediately with an empty array if there is no search term.
 The rest of it closely resembles `getHeroes()`, the only significant difference being the URL, which includes a query string with the search term.
 
-<<<<<<< HEAD
 如果没有搜索词，该方法立即返回一个空数组。剩下的部分和 `getHeroes()` 很像。唯一的不同点是 URL，它包含了一个由搜索词组成的查询字符串。
 
-### Add search to the Dashboard
-=======
 ### Add search to the dashboard
->>>>>>> 5c9a5662
 
 ### 为仪表盘添加搜索功能
 
@@ -698,15 +602,11 @@
 
 ### Create `HeroSearchComponent`
 
-<<<<<<< HEAD
 ### 创建 `HeroSearchComponent`
 
-Create a `HeroSearchComponent` with the CLI.
-=======
 Run `ng generate` to create a `HeroSearchComponent`.
->>>>>>> 5c9a5662
-
-使用 CLI 创建一个 `HeroSearchComponent`。
+
+运行 `ng generate` 以创建一个 `HeroSearchComponent`。
 
 <code-example format="shell" language="shell">
 
@@ -716,13 +616,9 @@
 
 `ng generate` creates the three `HeroSearchComponent` files and adds the component to the `AppModule` declarations.
 
-<<<<<<< HEAD
 CLI 生成了 `HeroSearchComponent` 的三个文件，并把该组件添加到了 `AppModule` 的声明中。
 
-Replace the generated `HeroSearchComponent` template with an `<input>` and a list of matching search results, as follows.
-=======
 Replace the `HeroSearchComponent` template with an `<input>` and a list of matching search results, as follows.
->>>>>>> 5c9a5662
 
 把生成的 `HeroSearchComponent` 的*模板*改成一个 `<input>` 和一个匹配到的搜索结果的列表。代码如下。
 
@@ -748,24 +644,16 @@
 
 <code-example header="src/app/hero-search/hero-search.component.html" path="toh-pt6/src/app/hero-search/hero-search.component.html" region="async"></code-example>
 
-<<<<<<< HEAD
-Since `*ngFor` can't do anything with an `Observable`, use the pipe (`|`) character followed by `async`.
-=======
 Since `*ngFor` can't do anything with an `Observable`, use the pipe `|` character followed by `async`.
->>>>>>> 5c9a5662
 This identifies Angular's `AsyncPipe` and subscribes to an `Observable` automatically so you won't have to do so in the component class.
 
 由于 `*ngFor` 不能直接使用 `Observable`，所以要使用一个管道字符（`|`），后面紧跟着一个 `async`。这表示 Angular 的 `AsyncPipe` 管道，它会自动订阅 `Observable`，这样你就不用在组件类中这么做了。
 
 ### Edit the `HeroSearchComponent` class
 
-<<<<<<< HEAD
 ### 修正 `HeroSearchComponent` 类
 
-Replace the generated `HeroSearchComponent` class and metadata as follows.
-=======
 Replace the `HeroSearchComponent` class and metadata as follows.
->>>>>>> 5c9a5662
 
 修改所生成的 `HeroSearchComponent` 类及其元数据，代码如下。
 
@@ -799,13 +687,9 @@
 
 You can also push values into that `Observable` by calling its `next(value)` method as the `search()` method does.
 
-<<<<<<< HEAD
 你还可以通过调用它的 `next(value)` 方法往 `Observable` 中推送一些值，就像 `search()` 方法中一样。
 
-The event binding to the textbox's `input` event calls the `search()` method.
-=======
 The event binding to the text box's `input` event calls the `search()` method.
->>>>>>> 5c9a5662
 
 文本框的 `input` 事件的*事件绑定*会调用 `search()` 方法。
 
@@ -820,21 +704,15 @@
 
 ### Chaining RxJS operators
 
-<<<<<<< HEAD
 ### 串联 RxJS 操作符
 
-Passing a new search term directly to the `searchHeroes()` after every user keystroke would create an excessive amount of HTTP requests, taxing server resources and burning through data plans.
+Passing a new search term directly to the `searchHeroes()` after every user keystroke creates excessive HTTP requests, which taxes server resources and burning through data plans.
 
 如果每当用户按键后就直接调用 `searchHeroes()` 将导致创建海量的 HTTP 请求，浪费服务器资源并干扰数据调度计划。
 
-Instead, the `ngOnInit()` method pipes the `searchTerms` observable through a sequence of RxJS operators that reduce the number of calls to the `searchHeroes()`, ultimately returning an observable of timely hero search results (each a `Hero[]`).
-
-应该怎么做呢？`ngOnInit()` 往 `searchTerms` 这个可观察对象的处理管道中加入了一系列 RxJS 操作符，用以缩减对 `searchHeroes()` 的调用次数，并最终返回一个可及时给出英雄搜索结果的可观察对象（每次都是 `Hero[]`）。
-=======
-Passing a new search term directly to the `searchHeroes()` after every user keystroke creates excessive HTTP requests, which taxes server resources and burning through data plans.
-
 Instead, the `ngOnInit()` method pipes the `searchTerms` observable through a sequence of RxJS operators that reduce the number of calls to the `searchHeroes()`. Ultimately, this returns an observable of timely hero search results where each one is a `Hero[]`.
->>>>>>> 5c9a5662
+
+应该怎么做呢？`ngOnInit()` 往 `searchTerms` 这个可观察对象的处理管道中加入了一系列 RxJS 操作符，用以缩减对 `searchHeroes()` 的调用次数。最终，它返回一个可及时给出英雄搜索结果的可观察对象，这里每次都是 `Hero[]`。
 
 Here's a closer look at the code.
 
@@ -844,21 +722,16 @@
 
 Each operator works as follows:
 
-<<<<<<< HEAD
 各个操作符的工作方式如下：
 
 * `debounceTime(300)` waits until the flow of new string events pauses for 300 milliseconds before passing along the latest string.
-  You'll never make requests more frequently than 300ms.
+  Requests aren't likely to happen more frequently than 300&nbsp;ms.
 
   在传出最终字符串之前，`debounceTime(300)` 将会等待，直到新增字符串的事件暂停了 300 毫秒。你实际发起请求的间隔永远不会小于 300ms。
 
 * `distinctUntilChanged()` ensures that a request is sent only if the filter text changed.
 
   `distinctUntilChanged()` 会确保只在过滤条件变化时才发送请求。
-=======
-*   `debounceTime(300)` waits until the flow of new string events pauses for 300 milliseconds before passing along the latest string.
-   Requests aren't likely to happen more frequently than 300&nbsp;ms.
->>>>>>> 5c9a5662
 
 * `switchMap()` calls the search service for each search term that makes it through `debounce()` and `distinctUntilChanged()`.
   It cancels and discards previous search observables, returning only the latest search service observable.
@@ -912,15 +785,11 @@
 
 ## Final code review
 
-<<<<<<< HEAD
 ## 查看最终代码
 
-Here are the code files discussed on this page (all in the `src/app/` folder).
-
-本文讨论过的代码文件如下（都位于 `src/app/` 文件夹中）。
-=======
 Here are the code files discussed on this page. They're found in the `src/app/` directory.
->>>>>>> 5c9a5662
+
+本文讨论过的代码文件如下。它们都位于 `src/app/` 文件夹中。
 
 <a id="heroservice"></a>
 <a id="inmemorydataservice"></a>
@@ -981,10 +850,9 @@
 
 You're at the end of your journey, and you've accomplished a lot.
 
-<<<<<<< HEAD
 旅程即将结束，不过你已经收获颇丰。
 
-* You added the necessary dependencies to use HTTP in the app
+* You added the necessary dependencies to use HTTP in the application
 
   你添加了在应用程序中使用 HTTP 的必备依赖
 
@@ -1007,14 +875,6 @@
 * You learned how to use observables
 
   你学会了如何使用“可观察对象”
-=======
-*   You added the necessary dependencies to use HTTP in the application
-*   You refactored `HeroService` to load heroes from a web API
-*   You extended `HeroService` to support `post()`, `put()`, and `delete()` methods
-*   You updated the components to allow adding, editing, and deleting of heroes
-*   You configured an in-memory web API
-*   You learned how to use observables
->>>>>>> 5c9a5662
 
 This concludes the "Tour of Heroes" tutorial.
 You're ready to learn more about Angular development in the fundamentals section, starting with the [Architecture](guide/architecture "Architecture") guide.
