@title
主从结构

@intro
构建一个主从结构的页面，用于展现英雄列表

@description


In this page, you'll expand the Tour of Heroes app to display a list of heroes, and
allow users to select a hero and display the hero's details.

我们需要管理多个英雄。我们将扩展《英雄指南》应用，让它显示一个英雄列表，
  允许用户选择一个英雄，查看该英雄的详细信息。

When you're done with this page, the app should look like this <live-example></live-example>.

当我们完成本章时，应用应该是这样的：<live-example></live-example>。



## Where you left off

## 延续上一步教程

Before you continue with this page of the Tour of Heroes,
verify that you have the following structure after [The Hero Editor](tutorial/toh-pt1) page.
If your structure doesn't match, go back to that page to figure out what you missed.

在继续《英雄指南》的第二部分之前，先来检查一下，完成[第一部分](tutorial/toh-pt1)之后，你是否已经有了如下目录结构。如果没有，你得先回到第一部分，看看错过了哪里。


<div class='filetree'>

  <div class='file'>
    angular-tour-of-heroes
  </div>

  <div class='children'>

    <div class='file'>
      src
    </div>

    <div class='children'>

      <div class='file'>
        app
      </div>

      <div class='children'>

        <div class='file'>
          app.component.ts
        </div>

        <div class='file'>
          app.module.ts
        </div>

      </div>

      <div class='file'>
        main.ts
      </div>

      <div class='file'>
        index.html
      </div>

      <div class='file'>
        styles.css
      </div>

      <div class='file'>
        systemjs.config.js
      </div>

      <div class='file'>
        tsconfig.json
      </div>

    </div>

    <div class='file'>
      node_modules ...
    </div>

    <div class='file'>
      package.json
    </div>

  </div>

</div>



## Keep the app transpiling and running

## 让应用代码保持转译和运行

Enter the following command in the terminal window:

在控制台中敲下列命令：


<code-example language="sh" class="code-shell">
  npm start

</code-example>



This command runs the TypeScript compiler in "watch mode", recompiling automatically when the code changes.
The command simultaneously launches the app in a browser and refreshes the browser when the code changes.

这个命令会在“监听”模式下运行TypeScript编译器，当代码变化时，它会自动重新编译。
  同时，该命令还会在浏览器中启动该应用，并且当代码变化时刷新浏览器。

You can keep building the Tour of Heroes without pausing to recompile or refresh the browser.

在后续构建《英雄指南》过程中，应用能持续运行，而不用中断服务来编译或刷新浏览器。



## Displaying heroes

## 显示我们的英雄

To display a list of heroes, you'll add heroes to the view's template.

要显示英雄列表，我们就要先往视图模板中添加一些英雄。

### Create heroes

### 创建英雄

Create an array of ten heroes.

我们先创建一个由十位英雄组成的数组。


<code-example path="toh-pt2/src/app/app.component.ts" region="hero-array" title="src/app/app.component.ts (hero array)">

</code-example>



The `HEROES` array is of type `Hero`, the class defined in the previous page.
Eventually this app will fetch the list of heroes from a web service, but for now
you can display mock heroes.

`HEROES`是一个由`Hero`类的实例构成的数组，我们在第一部分定义过它。
我们当然希望从一个 Web 服务中获取这个英雄列表，但别急，我们得把步子迈得小一点，先用一组模拟出来的英雄。

### Expose heroes

### 暴露英雄

Create a public property in `AppComponent` that exposes the heroes for binding.

我们在`AppComponent`上创建一个公共属性，用来暴露这些英雄，以供绑定。


<code-example path="toh-pt2/src/app/app.component.1.html" region="hero-array-1" title="app.component.ts (hero array property)">

</code-example>



The `heroes` type isn't defined because TypeScript infers it from the `HEROES` array.

我们并不需要明确定义`heroes`属性的数据类型，TypeScript 能从`HEROES`数组中推断出来。


<div class="l-sub-section">



The hero data is separated from the class implementation
because ultimately the hero names will come from a data service.

英雄的数据从实现类中分离了出来，因为最终，英雄的名字会来自一个数据服务。


</div>



### Display hero names in a template

### 在模板中显示英雄

To display the hero names in an unordered list,
insert the following chunk of HTML below the title and above the hero details.

我们还要在模板中创建一个无序列表来显示这些英雄的名字。
那就在标题和英雄详情之间，插入下面这段 HTML 代码。


<code-example path="toh-pt2/src/app/app.component.1.html" region="heroes-template-1" title="app.component.ts (heroes template)" linenums="false">

</code-example>



Now you can fill the template with hero names.

现在，我们有了一个模板。接下来，就用英雄们的数据来填充它。

### List heroes with ngFor

### 通过 ngFor 来显示英雄列表

The goal is to bind the array of heroes in the component to the template, iterate over them,
and display them individually.

我们想要把组件中的`heroes`数组绑定到模板中，迭代并逐个显示它们。

Modify the `<li>` tag by adding the built-in directive `*ngFor`.

首先，修改`<li>`标签，往上添加内置指令`*ngFor`。


<code-example path="toh-pt2/src/app/app.component.1.html" region="heroes-ngfor-1" title="app.component.ts (ngFor)">

</code-example>



<div class="l-sub-section">



The (`*`) prefix to `ngFor` is a critical part of this syntax.
It indicates that the `<li>` element and its children
constitute a master template.

`ngFor`的`*`前缀表示`<li>`及其子元素组成了一个主控模板。

The `ngFor` directive iterates over the component's `heroes` array
and renders an instance of this template for each hero in that array.

`ngFor`指令在`AppComponent.heroes`属性返回的`heroes`数组上迭代，并输出此模板的实例。

The `let hero` part of the expression identifies `hero` as the  template input variable,
which holds the current hero item for each iteration.
You can reference this variable within the template to access the current hero's properties.

引号中赋值给`ngFor`的那段文本表示“*从`heroes`数组中取出每个英雄，存入一个局部的`hero`变量，并让它在相应的模板实例中可用*”。

Read more about `ngFor` and template input variables in the
[Showing an array property with *ngFor](guide/displaying-data#ngFor) section of the
[Displaying Data](guide/displaying-data) page and the
[ngFor](guide/template-syntax#ngFor) section of the
[Template Syntax](guide/template-syntax) page.

要学习更多关于`ngFor`和模板输入变量的知识，参见[显示数据](guide/displaying-data)一章的[用*ngFor显示数组属性](guide/displaying-data#ngFor)和
[模板语法](guide/template-syntax)章的[ngFor](guide/template-syntax#ngFor)。


</div>



Within the `<li>` tags, add content
that uses the `hero` template variable to display the hero's properties.

接着，我们在`<li>`标签中插入一些内容，以便使用模板变量`hero`来显示英雄的属性。


<code-example path="toh-pt2/src/app/app.component.1.html" region="ng-for" title="app.component.ts (ngFor template)" linenums="false">

</code-example>



When the browser refreshes, a list of heroes appears.

当浏览器刷新时，我们就看到了英雄列表。

### Style the heroes

### 给我们的英雄们“美容”

Users should get a visual cue of which hero they are hovering over and which hero is selected.

当用户的鼠标划过英雄或选中一个英雄时，我们得让他/她看起来醒目一点。

To add styles to your component, set the `styles` property on the `@Component` decorator
to the following CSS classes:

要想给我们的组件添加一些样式，请把`@Component`装饰器的`styles`属性设置为下列 CSS 类：


<code-example path="toh-pt2/src/app/app.component.ts" region="styles" title="src/app/app.component.ts (styles)" linenums="false">

</code-example>



Remember to use the backtick notation for multi-line strings.

注意，我们又使用了反引号语法来书写多行字符串。

Adding these styles makes the file much longer. In a later page you'll move the styles to a separate file.

添加这些样式会让此文件变得更长。在后面的章节中，我们将会把这些样式移到单独的文件中去。

When you assign styles to a component, they are scoped to that specific component.
These styles apply only to the `AppComponent` and don't affect the outer HTML.

当我们为一个组件指定样式时，它们的作用域将仅限于该组件。
  上面的例子中，这些样式只会作用于`AppComponent`组件，而不会“泄露”到外部 HTML 中。

The template for displaying heroes should look like this:

用于显示英雄们的模板应该是这样的：


<code-example path="toh-pt2/src/app/app.component.1.html" region="heroes-styled" title="src/app/app.component.ts (styled heroes)" linenums="false">

</code-example>




## Selecting a hero

## 选择英雄

The app now displays a list of heroes as well as a single hero in the details view. But
the list and the details view are not connected.
When users select a hero from the list, the selected hero should appear in the details view.
This UI pattern is known as "master/detail."
In this case, the _master_ is the heroes list and the _detail_ is the selected hero.

我们的应用已经有了英雄列表和单个英雄的详情视图。
    但列表和单独的英雄之间还没有任何关联。
    我们希望用户在列表中选中一个英雄，然后让这个被选中的英雄出现在详情视图中。
    这种 UI 布局模式，通常被称为“主从结构”。
    在这个例子中，主视图是英雄列表，从视图则是被选中的英雄。

Next you'll connect the master to the detail through a `selectedHero` component property,
which is bound to a click event.

接下来，我们要通过组件中的一个`selectedHero`属性来连接主从视图，它被绑定到了点击事件上。

### Handle click events

### 处理点击事件

Add a click event binding to the `<li>` like this:

我们再往`<li>`元素上插入一句点击事件的绑定代码：  


<code-example path="toh-pt2/src/app/app.component.1.html" region="selectedHero-click" title="app.component.ts (template excerpt)" linenums="false">

</code-example>



The parentheses identify the `<li>` element's  `click` event as the target.
The `onSelect(hero)` expression calls the  `AppComponent` method, `onSelect()`,
passing the template input variable `hero`, as an argument.
That's the same `hero` variable you defined previously in the `ngFor` directive.

圆括号标识`<li>`元素上的`click`事件是绑定的目标。
    等号右边的`onSelect(hero)`表达式调用`AppComponent`的`onSelect()`方法，并把模板输入变量`hero`作为参数传进去。
    它是我们前面在`ngFor`指令中定义的那个`hero`变量。


<div class="l-sub-section">



Learn more about event binding at the
[User Input](guide/user-input) page and the
[Event binding](guide/template-syntax#event-binding) section of the
[Template Syntax](guide/template-syntax) page.

关于事件绑定的更多内容，参见：
      [用户输入](guide/user-input)页 和
      [模板语法](guide/template-syntax)页的[事件绑定](guide/template-syntax#event-binding)节。


</div>



### Add a click handler to expose the selected hero

### 添加点击处理器以暴露选中的英雄

You no longer need the `hero` property because you're no longer displaying a single hero; you're displaying a list of heroes.
But the user will be able to select one of the heroes by clicking on it.
So replace the `hero` property with this simple `selectedHero` property:

我们不再需要`AppComponent`的`hero`属性，因为不需要再显示单个的英雄，我们只需要显示英雄列表。但是用户可以点选一个英雄。
所以我们要把`hero`属性**替换**成`selectedHero`属性。


<code-example path="toh-pt2/src/app/app.component.ts" region="selected-hero" title="src/app/app.component.ts (selectedHero)">

</code-example>



The hero names should all be unselected before the user picks a hero, so
you won't initialize the `selectedHero` as you did with `hero`.

在用户选取一个英雄之前，所有的英雄名字都应该是未选中的。所以我们不希望像`hero`一样初始化`selectedHero`变量。

Add an `onSelect()` method that sets the `selectedHero` property to the `hero` that the user clicks.

<<<<<<< HEAD
现在，**添加一个`onSelect`方法**，用于将用户点击的英雄赋给`selectedHero`属性。


<code-example path="toh-2/src/app/app.component.ts" region="on-select" title="src/app/app.component.ts (onSelect)" linenums="false">
=======
<code-example path="toh-pt2/src/app/app.component.ts" region="on-select" title="src/app/app.component.ts (onSelect)" linenums="false">
>>>>>>> 2fda624a

</code-example>



The template still refers to the old `hero` property.
Bind to the new `selectedHero` property instead as follows:

我们将把所选英雄的详细信息显示在模板中。目前，它仍然引用之前的`hero`属性。
我们这就修改模板，让它绑定到新的`selectedHero`属性。  


<code-example path="toh-pt2/src/app/app.component.1.html" region="selectedHero-details" title="app.component.ts (template excerpt)" linenums="false">

</code-example>



### Hide the empty detail with ngIf

### 使用 ngIf 隐藏空的详情

When the app loads, `selectedHero` is undefined.
The selected hero is initialized when the user clicks a hero's name.
Angular can't display properties of the undefined `selectedHero` and throws the following error,
visible in the browser's console:

当应用加载时，我们会看到一个英雄列表，但还没有任何英雄被选中。
`selectedHero`属性是`undefined`。
因此，我们会看到浏览器控制台中出现下列错误：


<code-example format="nocode">
  EXCEPTION: TypeError: Cannot read property 'name' of undefined in [null]

</code-example>



Although `selectedHero.name` is displayed in the template,
you must keep the hero detail out of the DOM until there is a selected hero.

虽然我们要在模板中显示的是`selectedHero.name`，但在选中了一个英雄之前，我们必须让这些英雄详情留在DOM之外。

Wrap the HTML hero detail content of the template with a `<div>`.
Then add the `ngIf` built-in directive and set it to the `selectedHero` property of the component.

我们可以把模板中的英雄详情内容区放在一个`<div>`中。
    然后，添加一个`ngIf`内置指令，把`ngIf`的值设置为组件的`selectedHero`属性。


<code-example path="toh-pt2/src/app/app.component.1.html" region="ng-if" title="src/app/app.component.ts (ngIf)" linenums="false">

</code-example>



<div class="alert is-critical">



Don't forget the asterisk (`*`) in front of `ngIf`.

别忘了`ngIf`前的星号 (`*`)。


</div>



The app no longer fails and the list of names displays again in the browser.

应用不再出错，而名字列表也再次显示在浏览器中。


When there is no selected hero, the `ngIf` directive removes the hero detail HTML from the DOM.
There are no hero detail elements or bindings to worry about.

当没有选中英雄时，`ngIf`指令会从 DOM 中移除表示英雄详情的这段 HTML 。
    没有了表示英雄详情的元素，也就不用担心绑定问题。

When the user picks a hero, `selectedHero` becomes defined and
`ngIf` puts the hero detail content into the DOM and evaluates the nested bindings.

当用户选取了一个英雄，`selectedHero`变成了“已定义的”值，于是`ngIf`把英雄详情加回 DOM 中，并计算它所嵌套的各种绑定。


<div class="l-sub-section">



Read more about `ngIf` and `ngFor` in the
[Structural Directives](guide/structural-directives) page and the
[Built-in directives](guide/template-syntax#directives) section of the
[Template Syntax](guide/template-syntax) page.


要了解更多`ngIf`，`ngFor`和其它结构型指令的信息，参见
[结构型指令](guide/structural-directives)和
[模板语法](guide/template-syntax)章的[内置指令](guide/template-syntax#directives)部分。


</div>



### Style the selected hero

### 给所选英雄添加样式

While the selected hero details appear below the list, it's difficult to identify the selected hero within the list itself.

我们在下面的详情区看到了选中的英雄，但是我们还是没法在上面的列表区快速定位这位英雄。

In the `styles` metadata that you added above, there is a custom CSS class named `selected`.
To make the selected hero more visible, you'll apply this `selected` class to the `<li>` when the user clicks on a hero name.
For example, when the user clicks "Magneta", it should render with a distinctive but subtle background color
like this:

在我们前面添加的`styles`元数据中，有一个名叫`selected`的自定义CSS类。
要想让选中的英雄更加醒目，当用户点击一个英雄名字时，我们要为`<li>`添加`selected`类。
例如，当用户点击“Magneta”时，它应该使用不一样的醒目的背景色。


<<<<<<< HEAD
<figure class='image-display'>
  <img src='assets/images/devguide/toh/heroes-list-selected.png' alt="选中的英雄"></img>
=======
<figure>
  <img src='generated/images/guide/toh/heroes-list-selected.png' alt="Selected hero">
>>>>>>> 2fda624a
</figure>



In the template, add the following `[class.selected]` binding to  the `<li>`:

<<<<<<< HEAD
在这个模板中，往`<li>`上添加一个`[class.selected]`绑定：


<code-example path="toh-2/src/app/app.component.1.html" region="class-selected-1" title="app.component.ts (setting the CSS class)" linenums="false">
=======
<code-example path="toh-pt2/src/app/app.component.1.html" region="class-selected-1" title="app.component.ts (setting the CSS class)" linenums="false">
>>>>>>> 2fda624a

</code-example>



When the expression (`hero === selectedHero`) is `true`, Angular adds the `selected` CSS class.
When the expression is `false`, Angular removes the `selected` class.

当表达式(`hero === selectedHero`)为`true`时，Angular会添加一个CSS类`selected`。为`false`时则会移除`selected`类。



<div class="l-sub-section">



Read more about the `[class]` binding in the [Template Syntax](guide/template-syntax#ngClass "Template syntax: NgClass") guide.

关于`[class]`绑定的更多信息，参见[模板语法](guide/template-syntax#ngClass "Template syntax: NgClass")。


</div>



The final version of the `<li>` looks like this:

<<<<<<< HEAD

<code-example path="toh-2/src/app/app.component.1.html" region="class-selected-2" title="app.component.ts (styling each hero)" linenums="false">
=======
<code-example path="toh-pt2/src/app/app.component.1.html" region="class-selected-2" title="app.component.ts (styling each hero)" linenums="false">
>>>>>>> 2fda624a

</code-example>



After clicking "Magneta", the list should look like this:

浏览器重新加载了我们的应用。
我们选中英雄 Magneta，通过背景色的变化，它被清晰的标记出来。


<<<<<<< HEAD
<figure class='image-display'>
  <img src='assets/images/devguide/toh/heroes-list-1.png' alt="英雄列表应用的输出"></img>
=======
<figure>
  <img src='generated/images/guide/toh/heroes-list-1.png' alt="Output of heroes list app">
>>>>>>> 2fda624a
</figure>



Here's the complete `app.component.ts` as of now:

完整的`app.component.ts`文件如下：


<code-example path="toh-pt2/src/app/app.component.ts" title="src/app/app.component.ts">

</code-example>




## The road you've travelled

## 已走的路

Here's what you achieved in this page:

在本章中，我们完成了以下内容：

* The Tour of Heroes app displays a list of selectable heroes.

  我们的《英雄指南》现在显示一个可选英雄的列表
  
* You added the ability to select a hero and show the hero's details.

  我们可以选择英雄，并显示这个英雄的详情
  
* You learned how to use the built-in directives `ngIf` and `ngFor` in a component's template.

  我们学会了如何在组件模板中使用内置的`ngIf`和`ngFor`指令

Run the <live-example></live-example> for this part.

运行这部分的<live-example></live-example>。

### The Road Ahead

### 前方的路

Our Tour of Heroes has grown, but it’s far from complete.
We can't put the entire app into a single component.
We need to break it up into sub-components and teach them to work together
as we learn in the [next chapter](tutorial/toh-pt3).

<<<<<<< HEAD
我们的《英雄指南》长大了，但还远远不够完善。
我们显然不能把整个应用都放进一个组件中。
我们需要把它拆分成一系列子组件，然后教它们协同工作，
就像我们将在[下一章](tutorial/toh-pt3)学到的那样。
=======
## The road ahead
You've expanded the Tour of Heroes app, but it's far from complete.
An app shouldn't be one monolithic component.
In the [next page](tutorial/toh-pt3 "Multiple Components"), you'll split the app into subcomponents and make them work together.
>>>>>>> 2fda624a
<|MERGE_RESOLUTION|>--- conflicted
+++ resolved
@@ -415,14 +415,10 @@
 
 Add an `onSelect()` method that sets the `selectedHero` property to the `hero` that the user clicks.
 
-<<<<<<< HEAD
 现在，**添加一个`onSelect`方法**，用于将用户点击的英雄赋给`selectedHero`属性。
 
 
-<code-example path="toh-2/src/app/app.component.ts" region="on-select" title="src/app/app.component.ts (onSelect)" linenums="false">
-=======
 <code-example path="toh-pt2/src/app/app.component.ts" region="on-select" title="src/app/app.component.ts (onSelect)" linenums="false">
->>>>>>> 2fda624a
 
 </code-example>
 
@@ -547,27 +543,18 @@
 例如，当用户点击“Magneta”时，它应该使用不一样的醒目的背景色。
 
 
-<<<<<<< HEAD
-<figure class='image-display'>
-  <img src='assets/images/devguide/toh/heroes-list-selected.png' alt="选中的英雄"></img>
-=======
 <figure>
-  <img src='generated/images/guide/toh/heroes-list-selected.png' alt="Selected hero">
->>>>>>> 2fda624a
+  <img src='generated/images/guide/toh/heroes-list-selected.png' alt="选中的英雄">
 </figure>
 
 
 
 In the template, add the following `[class.selected]` binding to  the `<li>`:
 
-<<<<<<< HEAD
 在这个模板中，往`<li>`上添加一个`[class.selected]`绑定：
 
 
-<code-example path="toh-2/src/app/app.component.1.html" region="class-selected-1" title="app.component.ts (setting the CSS class)" linenums="false">
-=======
 <code-example path="toh-pt2/src/app/app.component.1.html" region="class-selected-1" title="app.component.ts (setting the CSS class)" linenums="false">
->>>>>>> 2fda624a
 
 </code-example>
 
@@ -595,12 +582,8 @@
 
 The final version of the `<li>` looks like this:
 
-<<<<<<< HEAD
-
-<code-example path="toh-2/src/app/app.component.1.html" region="class-selected-2" title="app.component.ts (styling each hero)" linenums="false">
-=======
+
 <code-example path="toh-pt2/src/app/app.component.1.html" region="class-selected-2" title="app.component.ts (styling each hero)" linenums="false">
->>>>>>> 2fda624a
 
 </code-example>
 
@@ -612,13 +595,8 @@
 我们选中英雄 Magneta，通过背景色的变化，它被清晰的标记出来。
 
 
-<<<<<<< HEAD
-<figure class='image-display'>
-  <img src='assets/images/devguide/toh/heroes-list-1.png' alt="英雄列表应用的输出"></img>
-=======
 <figure>
-  <img src='generated/images/guide/toh/heroes-list-1.png' alt="Output of heroes list app">
->>>>>>> 2fda624a
+  <img src='generated/images/guide/toh/heroes-list-1.png' alt="英雄列表应用的输出">
 </figure>
 
 
@@ -655,27 +633,14 @@
 
   我们学会了如何在组件模板中使用内置的`ngIf`和`ngFor`指令
 
-Run the <live-example></live-example> for this part.
-
-运行这部分的<live-example></live-example>。
-
-### The Road Ahead
-
-### 前方的路
-
-Our Tour of Heroes has grown, but it’s far from complete.
-We can't put the entire app into a single component.
-We need to break it up into sub-components and teach them to work together
-as we learn in the [next chapter](tutorial/toh-pt3).
-
-<<<<<<< HEAD
-我们的《英雄指南》长大了，但还远远不够完善。
-我们显然不能把整个应用都放进一个组件中。
-我们需要把它拆分成一系列子组件，然后教它们协同工作，
-就像我们将在[下一章](tutorial/toh-pt3)学到的那样。
-=======
 ## The road ahead
+
+## 前方的路
+
 You've expanded the Tour of Heroes app, but it's far from complete.
 An app shouldn't be one monolithic component.
 In the [next page](tutorial/toh-pt3 "Multiple Components"), you'll split the app into subcomponents and make them work together.
->>>>>>> 2fda624a
+
+我们的《英雄指南》长大了，但还远远不够完善。
+我们显然不能把整个应用都放进一个组件中。
+我们将在[下一章](tutorial/toh-pt3)把它拆分成一系列子组件，然后教它们协同工作。