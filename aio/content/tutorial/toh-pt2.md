--- conflicted
+++ resolved
@@ -1,12 +1,8 @@
 # Display a selection list
 
-<<<<<<< HEAD
 # 显示英雄列表
 
-In this page, you'll expand the Tour of Heroes app to display a list of heroes, and
-=======
 In this page, you'll expand the Tour of Heroes application to display a list of heroes, and
->>>>>>> 8dc32060
 allow users to select a hero and display the hero's details.
 
 本页中，你将扩展《英雄之旅》应用，让它显示一个英雄列表，
@@ -197,16 +193,11 @@
 
 ## Viewing details
 
-<<<<<<< HEAD
-## 主从结构
-
-When the user clicks a hero in the **master** list,
-the component should display the selected hero's **details** at the bottom of the page.
-=======
+## 查看详情
+
 When the user clicks a hero in the list, the component should display the selected hero's details at the bottom of the page.
->>>>>>> 8dc32060
-
-当用户在**主**列表中点击一个英雄时，该组件应该在页面底部显示所选英雄的**详情**。
+
+当用户在此列表中点击一个英雄时，该组件应该在页面底部显示所选英雄的详情。
 
 In this section, you'll listen for the hero item click event
 and update the hero detail.
@@ -282,13 +273,9 @@
 
 #### What happened?
 
-<<<<<<< HEAD
 #### 怎么回事？
 
-When the app starts, the `selectedHero` is `undefined` _by design_.
-=======
 When the application starts, the `selectedHero` is `undefined` _by design_.
->>>>>>> 8dc32060
 
 当应用启动时，`selectedHero` 是 `undefined`，*设计如此*。
 
@@ -347,40 +334,15 @@
 
 ### Style the selected hero
 
-<<<<<<< HEAD
-### 给所选英雄添加样式
-
-It's difficult to identify the _selected hero_ in the list when all `<li>` elements look alike.
-
-所有的 `<li>` 元素看起来都是一样的，因此很难从列表中识别出*所选英雄*。
-
-If the user clicks "Magneta", that hero should render with a distinctive but subtle background color like this:
-=======
 To help identify the selected hero, you can use the `.selected` CSS class in the [styles you added earlier](#styles).
 To apply the `.selected` class to the `<li>` when the user clicks it, use class binding.
->>>>>>> 8dc32060
-
-如果用户点击了“Magneta”，这个英雄应该用一个略有不同的背景色显示出来，就像这样：
 
 <div class="lightbox">
   <img src='generated/images/guide/toh/heroes-list-selected.png' alt="Selected hero with dark background and light text that differentiates it from unselected list items">
 </div>
 
-<<<<<<< HEAD
-That _selected hero_ coloring is the work of the `.selected` CSS class in the [styles you added earlier](#styles).
-You just have to apply the `.selected` class to the `<li>` when the user clicks it.
-
-*所选英雄*的颜色来自于[你前面添加的样式](#styles)中的 CSS 类 `.selected`。
-所以你只要在用户点击一个 `<li>` 时把 `.selected` 类应用到该元素上就可以了。
-
-The Angular [class binding](guide/attribute-binding#class-binding) makes it easy to add and remove a CSS class conditionally.
-=======
 Angular's [class binding](guide/attribute-binding#class-binding) can add and remove a CSS class conditionally.
->>>>>>> 8dc32060
 Just add `[class.some-css-class]="some-condition"` to the element you want to style.
-
-Angular 的 [CSS 类绑定](guide/attribute-binding#class-binding)机制让根据条件添加或移除一个 CSS 类变得很容易。
-只要把 `[class.some-css-class]="some-condition"` 添加到你要施加样式的元素上就可以了。
 
 Add the following `[class.selected]` binding to the `<li>` in the `HeroesComponent` template:
 
@@ -426,16 +388,12 @@
 
 ## Summary
 
-<<<<<<< HEAD
 ## 小结
 
-* The Tour of Heroes app displays a list of heroes in a Master/Detail view.
+* The Tour of Heroes application displays a list of heroes with a detail view.
 
    英雄之旅应用在一个主从视图中显示了英雄列表。
 
-=======
-* The Tour of Heroes application displays a list of heroes with a detail view.
->>>>>>> 8dc32060
 * The user can select a hero and see that hero's details.
 
    用户可以选择一个英雄，并查看该英雄的详情。
