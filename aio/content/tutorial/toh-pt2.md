--- conflicted
+++ resolved
@@ -1,17 +1,11 @@
 # Display a selection list
 
-<<<<<<< HEAD
 # 显示英雄列表
 
-In this page, you'll expand the Tour of Heroes application to display a list of heroes, and allow users to select a hero and display the hero's details.
-=======
 This tutorial shows you how to:
 
 * Expand the Tour of Heroes application to display a list of heroes.
 * Allow users to select a hero and display the hero's details.
->>>>>>> 5c9a5662
-
-本页中，你将扩展《英雄之旅》应用，让它显示一个英雄列表，并允许用户选择一个英雄，查看该英雄的详细信息。
 
 <div class="alert is-helpful">
 
@@ -23,28 +17,15 @@
 
 ## Create mock heroes
 
-<<<<<<< HEAD
 ## 创建模拟（mock）的英雄数据
 
-You'll need some heroes to display.
-
-你需要一些英雄数据以供显示。
-
-Eventually you'll get them from a remote data server.
-For now, you'll create some *mock heroes* and pretend they came from the server.
-
-最终，你会从远端的数据服务器获取它。不过目前，你要先创建一些*模拟的英雄数据*，并假装它们是从服务器上取到的。
-
-Create a file called `mock-heroes.ts` in the `src/app/` folder.
-=======
 The first step is to create some heroes to display.
 
 Create a file called `mock-heroes.ts` in the `src/app/` directory.
->>>>>>> 5c9a5662
 Define a `HEROES` constant as an array of ten heroes and export it.
 The file should look like this.
 
-在 `src/app/` 文件夹中创建一个名叫 `mock-heroes.ts` 的文件。定义一个包含十个英雄的常量数组 `HEROES`，并导出它。该文件是这样的。
+在 `src/app/` 目录下创建一个名叫 `mock-heroes.ts` 的文件。定义一个包含十个英雄的常量数组 `HEROES`，并导出它。该文件是这样的。
 
 <code-example header="src/app/mock-heroes.ts" path="toh-pt2/src/app/mock-heroes.ts"></code-example>
 
@@ -58,13 +39,9 @@
 
 <code-example header="src/app/heroes/heroes.component.ts (import HEROES)" path="toh-pt2/src/app/heroes/heroes.component.ts" region="import-heroes"></code-example>
 
-<<<<<<< HEAD
-In the same file (`HeroesComponent` class), define a component property called `heroes` to expose the `HEROES` array for binding.
+In `HeroesComponent` class, define a component property called `heroes` to expose the `HEROES` array for binding.
 
 往类中添加一个 `heroes` 属性，这样可以暴露出这个 `HEROES` 数组，以供绑定。
-=======
-In `HeroesComponent` class, define a component property called `heroes` to expose the `HEROES` array for binding.
->>>>>>> 5c9a5662
 
 <code-example header="src/app/heroes/heroes.component.ts" path="toh-pt2/src/app/heroes/heroes.component.ts" region="component"></code-example>
 
@@ -74,35 +51,11 @@
 
 Open the `HeroesComponent` template file and make the following changes:
 
-<<<<<<< HEAD
-打开 `HeroesComponent` 的模板文件，并做如下修改：
-
-1. Add an `<h2>` at the top.
-
-   在顶部添加 `<h2>`，。
-
-1. Below it add an HTML unordered list (`<ul>`) element.
-
-   在它下面添加一个 HTML 无序列表 ( `<ul>` ) 元素。
-
-1. Insert an `<li>` within the `<ul>`.
-
-   在 `<ul>` 中插入 `<li>` >。
-
-1. Place a `<button>` inside the `<li>` that displays properties of a `hero` inside `<span>` elements.
-
-   在 `<li>` 中放一个 `<button>` 元素，以便在 `<span>` 元素中显示单个 `hero` 的属性。
-
-1. Sprinkle some CSS classes for styling (you'll add the CSS styles shortly).
-
-   点缀上一些 CSS 类（稍后你还会添加更多 CSS 样式）。
-=======
 1.  Add an `<h2>` at the top.
 2.  Below the `<h2>`, add a `<ul>` element.
 3.  In the `<ul>` element, insert an `<li>`.
 4.  Place a `<button>` inside the `<li>` that displays properties of a `hero` inside `<span>` elements.
 5.  Add CSS classes to style the component.
->>>>>>> 5c9a5662
 
 to look like this:
 
@@ -138,14 +91,10 @@
 
 <div class="alert is-important">
 
-<<<<<<< HEAD
-Don't forget the asterisk (`*`) character in front of `ngFor`.
-=======
 Don't forget to put the asterisk `*` in front of `ngFor`.
->>>>>>> 5c9a5662
 It's a critical part of the syntax.
 
-不要忘了 `ngFor` 前面的星号（`*`），它是该语法中的关键部分。
+不要忘了在 `ngFor` 前面放上星号（`*`），它是该语法中的关键部分。
 
 </div>
 
@@ -157,17 +106,9 @@
 
 <header>Interactive elements</header>
 
-<<<<<<< HEAD
 <header>交互元素</header>
 
-**NOTE**: <br />
-Inside the `<li>` element, we've wrapped the hero's details in a `<button>` element. Later on we make the hero clickable, and it is better for accessibility purposes to use natively interactive HTML elements (e.g. `<button>`) instead of adding event listeners to non-interactive ones (e.g. `<li>`).
-=======
 Inside the `<li>` element, add a `<button>` element to wrap the hero's details, and then make the hero clickable. To improve accessibility, use HTML elements that are inherently interactive instead of adding an event listener to a non-interactive element. In this case, the interactive `<button>` element is used instead of adding an event to the `<li>` element.
->>>>>>> 5c9a5662
-
-**注意**：<br />
-在 `<li>` 元素中，我们将英雄的详细信息包装在 `<button>` 元素中。稍后我们使 hero 可点击，并且出于无障碍性的目的，最好使用本机交互式 HTML 元素（例如 `<button>`），而不是向非交互式元素添加事件侦听器（例如 `<li>`）。
 
 For more details on accessibility, see [Accessibility in Angular](guide/accessibility).
 
@@ -189,37 +130,25 @@
 In the [first tutorial](tutorial/toh-pt0#app-wide-styles), you set the basic styles for the entire application in `styles.css`.
 That style sheet didn't include styles for this list of heroes.
 
-<<<<<<< HEAD
 在[教程的第一章](tutorial/toh-pt0#app-wide-styles)，你曾在 `styles.css` 中为整个应用设置了一些基础的样式。但那个样式表并不包含英雄列表所需的样式。
 
-You could add more styles to `styles.css` and keep growing that stylesheet as you add components.
+You could add more styles to `styles.css` and keep growing that style sheet as you add components.
 
 固然，你可以把更多样式加入到 `styles.css`，并且放任它随着你添加更多组件而不断膨胀。
 
-You may prefer instead to define private styles for a specific component and keep everything a component needs —the code, the HTML, and the CSS— together in one place.
-
-但还有更好的方式。你可以定义属于特定组件的私有样式，并且让组件所需的一切（代码、HTML 和 CSS）都放在一起。
+You may prefer instead to define private styles for a specific component. This keeps everything a component needs, such as the code, the HTML, and the CSS, together in one place.
+
+你可以定义属于特定组件的私有样式。这会让组件所需的一切（比如代码、HTML 和 CSS）都放在一起。
 
 This approach makes it easier to re-use the component somewhere else and deliver the component's intended appearance even if the global styles are different.
 
 这种方式让你在其它地方复用该组件更加容易，并且即使全局样式和这里不一样，组件也仍然具有期望的外观。
 
-You define private styles either inline in the `@Component.styles` array or as stylesheet file(s) identified in the `@Component.styleUrls` array.
+You define private styles either inline in the `@Component.styles` array or as style sheet files identified in the `@Component.styleUrls` array.
 
 你可以用多种方式定义私有样式，或者内联在 `@Component.styles` 数组中，或者在 `@Component.styleUrls` 所指出的样式表文件中。
 
-When the CLI generated the `HeroesComponent`, it created an empty `heroes.component.css` stylesheet for the `HeroesComponent` and pointed to it in `@Component.styleUrls` like this.
-=======
-You could add more styles to `styles.css` and keep growing that style sheet as you add components.
-
-You may prefer instead to define private styles for a specific component. This keeps everything a component needs, such as the code, the HTML, and the CSS, together in one place.
-
-This approach makes it easier to re-use the component somewhere else and deliver the component's intended appearance even if the global styles are different.
-
-You define private styles either inline in the `@Component.styles` array or as style sheet files identified in the `@Component.styleUrls` array.
-
 When the `ng generate` created the `HeroesComponent`, it created an empty `heroes.component.css` style sheet for the `HeroesComponent` and pointed to it in `@Component.styleUrls` like this.
->>>>>>> 5c9a5662
 
 当 CLI 生成 `HeroesComponent` 时，它也同时为 `HeroesComponent` 创建了空白的 `heroes.component.css` 样式表文件，并且让 `@Component.styleUrls` 指向它，就像这样。
 
@@ -245,15 +174,11 @@
 
 When the user clicks a hero in the list, the component should display the selected hero's details at the bottom of the page.
 
-<<<<<<< HEAD
 当用户在此列表中点击一个英雄时，该组件应该在页面底部显示所选英雄的详情。
 
-In this section, you'll listen for the hero item click event and display/update the hero details.
-=======
 The code in this section listens for the hero item click event and display/update the hero details.
->>>>>>> 5c9a5662
-
-在本节，你将监听英雄条目的点击事件，并显示与更新英雄的详情。
+
+本节中的代码会监听英雄条目的点击事件，并显示与更新英雄的详情。
 
 ### Add a click event binding
 
@@ -313,11 +238,7 @@
 
 <div class="alert is-important">
 
-<<<<<<< HEAD
-Don't forget the asterisk (`*`) character in front of `ngIf`.
-=======
 Don't forget the asterisk `*` character in front of `ngIf`.
->>>>>>> 5c9a5662
 It's a critical part of the syntax.
 
 不要忘了 `ngIf` 前面的星号（`*`），它是该语法中的关键部分。
@@ -380,34 +301,26 @@
 
 ## Summary
 
-<<<<<<< HEAD
 ## 小结
 
-* The Tour of Heroes application displays a list of heroes with a detail view
+* The Tour of Heroes application displays a list of heroes with a detail view.
 
   英雄之旅应用在一个主从视图中显示了英雄列表。
 
-* The user can select a hero and see that hero's details
+* The user can select a hero and see that hero's details.
 
   用户可以选择一个英雄，并查看该英雄的详情。
 
-* You used `*ngFor` to display a list
+* You used `*ngFor` to display a list.
 
   你使用 `*ngFor` 显示了一个列表。
 
-* You used `*ngIf` to conditionally include or exclude a block of HTML
+* You used `*ngIf` to conditionally include or exclude a block of HTML.
 
   你使用 `*ngIf` 来根据条件包含或排除了一段 HTML。
 
 * You can toggle a CSS style class with a `class` binding.
 
   你可以用 `class` 绑定来切换 CSS 的样式类。
-=======
-*   The Tour of Heroes application displays a list of heroes with a detail view.
-*   The user can select a hero and see that hero's details.
-*   You used `*ngFor` to display a list.
-*   You used `*ngIf` to conditionally include or exclude a block of HTML.
-*   You can toggle a CSS style class with a `class` binding.
->>>>>>> 5c9a5662
 
 @reviewed 2022-05-23