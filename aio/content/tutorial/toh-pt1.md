--- conflicted
+++ resolved
@@ -17,15 +17,11 @@
 
 ## Create the heroes component
 
-<<<<<<< HEAD
 ## 创建英雄列表组件
 
-Using the Angular CLI, generate a new component named `heroes`.
-=======
 Use `ng generate` to create a new component named `heroes`.
->>>>>>> 5c9a5662
-
-使用 Angular CLI 创建一个名为 `heroes` 的新组件。
+
+使用 `ng generate` 创建一个名为 `heroes` 的新组件。
 
 <code-example format="shell" language="shell">
 
@@ -49,15 +45,11 @@
 
 `@Component` is a decorator function that specifies the Angular metadata for the component.
 
-<<<<<<< HEAD
 `@Component` 是个装饰器函数，用于为该组件指定 Angular 所需的元数据。
 
-The CLI generated three metadata properties:
-=======
 `ng generate` created three metadata properties:
->>>>>>> 5c9a5662
-
-CLI 自动生成了三个元数据属性：
+
+`ng generate` 创建了三个元数据属性：
 
 | Properties | Details |
 | :--------- | :------ |
@@ -87,13 +79,9 @@
 
 ### Add a `hero` property
 
-<<<<<<< HEAD
 ### 添加 `hero` 属性
 
-Add a `hero` property to the `HeroesComponent` for a hero named "Windstorm".
-=======
 Add a `hero` property to the `HeroesComponent` for a hero named, `Windstorm`.
->>>>>>> 5c9a5662
 
 往 `HeroesComponent` 中添加一个 `hero` 属性，用来表示一个名叫 “Windstorm” 的英雄。
 
@@ -129,25 +117,17 @@
 If  `ng serve` is still running,
 the browser should refresh and display both the application title and the hero's name.
 
-<<<<<<< HEAD
 如果 CLI 的 `ng serve` 命令仍在运行，浏览器就会自动刷新，并且同时显示出应用的标题和英雄的名字。
 
-## Create a Hero interface
-=======
 ## Create a `Hero` interface
->>>>>>> 5c9a5662
 
 ## 创建 `Hero` 类
 
 A real hero is more than a name.
 
-<<<<<<< HEAD
 真实的英雄当然不止一个名字。
 
-Create a `Hero` interface in its own file in the `src/app` folder.
-=======
 Create a `Hero` interface in its own file in the `src/app` directory .
->>>>>>> 5c9a5662
 Give it `id` and `name` properties.
 
 在 `src/app` 文件夹中为 `Hero` 类创建一个文件，并添加 `id` 和 `name` 属性。
@@ -175,19 +155,13 @@
 
 ## Show the hero object
 
-<<<<<<< HEAD
 ## 显示 `hero` 对象
 
-Update the binding in the template to announce the hero's name and show both `id` and `name` in a details layout like this:
+Update the binding in the template to announce the hero's name and show both `id` and `name` in a details display like this:
 
 修改模板中的绑定，以显示英雄的名字，并在详情中显示 `id` 和 `name`，就像这样：
 
-<code-example header="heroes.component.html (HeroesComponent's template)" path="toh-pt1/src/app/heroes/heroes.component.1.html" region="show-hero-2"></code-example>
-=======
-Update the binding in the template to announce the hero's name and show both `id` and `name` in a details display like this:
-
 <code-example header="heroes.component.html (HeroesComponent template)" path="toh-pt1/src/app/heroes/heroes.component.1.html" region="show-hero-2"></code-example>
->>>>>>> 5c9a5662
 
 The browser refreshes and displays the hero's information.
 
@@ -195,13 +169,9 @@
 
 ## Format with the `UppercasePipe`
 
-<<<<<<< HEAD
 ## 使用 `UppercasePipe` 进行格式化
 
-Modify the `hero.name` binding like this.
-=======
 Edit the `hero.name` binding like this:
->>>>>>> 5c9a5662
 
 把 `hero.name` 的绑定修改成这样。
 
@@ -209,15 +179,11 @@
 
 The browser refreshes and now the hero's name is displayed in capital letters.
 
-<<<<<<< HEAD
 浏览器刷新了。现在，英雄的名字显示成了大写字母。
 
-The word `uppercase` in the interpolation binding, right after the pipe (<code>\|</code>) character, activates the built-in `UppercasePipe`.
-
-绑定表达式中的 `uppercase` 位于管道操作符（`|`）的右边，用来调用内置管道 `UppercasePipe`。
-=======
 The word `uppercase` in the interpolation binding after the pipe <code>&verbar;</code> character, activates the built-in `UppercasePipe`.
->>>>>>> 5c9a5662
+
+绑定表达式中的 `uppercase` 位于管道操作符 `|` 的右边，用来调用内置管道 `UppercasePipe`。
 
 [Pipes](guide/pipes) are a good way to format strings, currency amounts, dates, and other display data.
 Angular ships with several built-in pipes and you can create your own.
@@ -226,27 +192,18 @@
 
 ## Edit the hero
 
-<<<<<<< HEAD
 ## 编辑英雄名字
 
-Users should be able to edit the hero name in an `<input>` textbox.
+Users should be able to edit the hero's name in an `<input>` text box.
 
 用户应该能在一个 `<input>` 输入框中编辑英雄的名字。
-
-The textbox should both *display* the hero's `name` property and *update* that property as the user types.
-That means data flows from the component class *out to the screen* and from the screen *back to the class*.
-
-当用户输入时，这个输入框应该能同时*显示*和*修改*英雄的 `name` 属性。也就是说，数据流从组件类**流出到屏幕**，并且从屏幕**流回到组件类**。
-
-To automate that data flow, setup a two-way data binding between the `<input>` form element and the `hero.name` property.
-=======
-Users should be able to edit the hero's name in an `<input>` text box.
 
 The text box should both *display* the hero's `name` property and *update* that property as the user types.
 That means data flows from the component class *out to the screen* and from the screen *back to the class*.
 
+当用户输入时，这个输入框应该能同时*显示*和*修改*英雄的 `name` 属性。也就是说，数据流从组件类**流出到屏幕**，并且从屏幕**流回到组件类**。
+
 To automate that data flow, set up a two-way data binding between the `<input>` form element and the `hero.name` property.
->>>>>>> 5c9a5662
 
 要想让这种数据流动自动化，就要在表单元素 `<input>` 和组件的 `hero.name` 属性之间建立双向数据绑定。
 
@@ -262,15 +219,10 @@
 
 `[(ngModel)]` is Angular's two-way data binding syntax.
 
-<<<<<<< HEAD
 `[(ngModel)]` 是 Angular 的双向数据绑定语法。
 
-Here it binds the `hero.name` property to the HTML textbox so that data can flow *in both directions*:
-From the `hero.name` property to the textbox and from the textbox back to the `hero.name`.
-=======
 Here it binds the `hero.name` property to the HTML text box so that data can flow *in both directions*.
 Data can flow from the `hero.name` property to the text box and from the text box back to the `hero.name`.
->>>>>>> 5c9a5662
 
 这里把 `hero.name` 属性绑定到了 HTML 的 textbox 元素上，以便数据流可以**双向流动**：从 `hero.name` 属性流动到 textbox，并且从 textbox 流回到 `hero.name`。
 
@@ -296,13 +248,9 @@
 
 Although `ngModel` is a valid Angular directive, it isn't available by default.
 
-<<<<<<< HEAD
 虽然 `ngModel` 是一个有效的 Angular 指令，不过它在默认情况下是不可用的。
 
-It belongs to the optional `FormsModule` and you must *opt-in* to using it.
-=======
 It belongs to the optional `FormsModule` and you must *opt in* to using it.
->>>>>>> 5c9a5662
 
 它属于一个可选模块 `FormsModule`，你必须自行添加此模块才能使用该指令。
 
@@ -320,29 +268,20 @@
 
 The most important `@NgModule` decorator annotates the top-level **AppModule** class.
 
-<<<<<<< HEAD
 最重要的 `@NgModule` 装饰器位于顶层类 **AppModule** 上。
 
-The Angular CLI generated an `AppModule` class in `src/app/app.module.ts` when it created the project.
-This is where you *opt-in* to the `FormsModule`.
-=======
 `ng new` created an `AppModule` class in `src/app/app.module.ts` when it created the project.
 This is where you *opt in* to the `FormsModule`.
->>>>>>> 5c9a5662
-
-Angular CLI 在创建项目的时候就在 `src/app/app.module.ts` 中生成了一个 `AppModule` 类。这里也就是你要添加 `FormsModule` 的地方。
+
+`ng new` 在创建项目的时候就在 `src/app/app.module.ts` 中创建了一个 `AppModule` 类。这里也就是你要添加 `FormsModule` 的地方。
 
 ### Import `FormsModule`
 
-<<<<<<< HEAD
 ### 导入 `FormsModule`
 
-Open `AppModule` (`app.module.ts`) and import the `FormsModule` symbol from the `@angular/forms` library.
-
-打开 `AppModule` (`app.module.ts`) 并从 `@angular/forms` 库中导入 `FormsModule` 符号。
-=======
 Open `app.module.ts` and import the `FormsModule` symbol from the `@angular/forms` library.
->>>>>>> 5c9a5662
+
+打开 `app.module.ts` 并从 `@angular/forms` 库中导入 `FormsModule` 符号。
 
 <code-example path="toh-pt1/src/app/app.module.ts" header="app.module.ts (FormsModule symbol import)"
  region="formsmodule-js-import"></code-example>
@@ -370,13 +309,9 @@
 *You* didn't declare the `HeroesComponent`.
 Why did the application work?
 
-<<<<<<< HEAD
 *你*没有声明过 `HeroesComponent`，可为什么本应用却正常呢？
 
-It worked because the Angular CLI declared `HeroesComponent` in the `AppModule` when it generated that component.
-=======
 It worked because the `ng generate` declared `HeroesComponent` in `AppModule` when it created that component.
->>>>>>> 5c9a5662
 
 这是因为 Angular CLI 在生成 `HeroesComponent` 组件的时候就自动把它加到了 `AppModule` 中。
 
@@ -420,44 +355,34 @@
 
 ## Summary
 
-<<<<<<< HEAD
 ## 小结
 
-* You used the CLI to create a second `HeroesComponent`
-
-  你使用 CLI 创建了第二个组件 `HeroesComponent`
-
-* You displayed the `HeroesComponent` by adding it to the `AppComponent` shell
-
-  你把 `HeroesComponent` 添加到了壳组件 `AppComponent` 中，以便显示它
-
-* You applied the `UppercasePipe` to format the name
-
-  你使用 `UppercasePipe` 来格式化英雄的名字
-
-* You used two-way data binding with the `ngModel` directive
-
-  你用 `ngModel` 指令实现了双向数据绑定
-
-* You learned about the `AppModule`
-
-  你知道了 `AppModule`
-
-* You imported the `FormsModule` in the `AppModule` so that Angular would recognize and apply the `ngModel` directive
-
-  你把 `FormsModule` 导入了 `AppModule`，以便 Angular 能识别并应用 `ngModel` 指令
-
-* You learned the importance of declaring components in the `AppModule` and appreciated that the CLI declared it for you
-
-  你知道了把组件声明到 `AppModule` 是很重要的，并认识到 CLI 会自动帮你声明它
-=======
-*   You used `ng generate` to create a second `HeroesComponent`.
-*   You displayed the `HeroesComponent` by adding it to the `AppComponent` shell.
-*   You applied the `UppercasePipe` to format the name.
-*   You used two-way data binding with the `ngModel` directive.
-*   You learned about the `AppModule`.
-*   You imported the `FormsModule` in the `AppModule` so that Angular would recognize and apply the `ngModel` directive.
-*   You learned the importance of declaring components in the `AppModule`.
->>>>>>> 5c9a5662
+* You used `ng generate` to create a second `HeroesComponent`.
+
+  你使用 `ng generate` 创建了第二个组件 `HeroesComponent`。
+
+* You displayed the `HeroesComponent` by adding it to the `AppComponent` shell.
+
+  你把 `HeroesComponent` 添加到了壳组件 `AppComponent` 中，以便显示它。
+
+* You applied the `UppercasePipe` to format the name.
+
+  你使用 `UppercasePipe` 来格式化英雄的名字。
+
+* You used two-way data binding with the `ngModel` directive.
+
+  你用 `ngModel` 指令实现了双向数据绑定。
+
+* You learned about the `AppModule`.
+
+  你知道了 `AppModule`。
+
+* You imported the `FormsModule` in the `AppModule` so that Angular would recognize and apply the `ngModel` directive.
+
+  你把 `FormsModule` 导入了 `AppModule`，以便 Angular 能识别并应用 `ngModel` 指令。
+
+* You learned the importance of declaring components in the `AppModule`.
+
+  你知道了把组件声明到 `AppModule` 是很重要的。
 
 @reviewed 2022-02-28