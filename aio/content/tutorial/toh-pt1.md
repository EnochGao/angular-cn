--- conflicted
+++ resolved
@@ -274,14 +274,10 @@
 
 Refactor the hero name in the template so it looks like this:
 
-<<<<<<< HEAD
 把模板中的英雄名字重构成这样：
 
 
-<code-example path="toh-1/app/app.component.1.ts" region="name-input" title="toh-1/app/app.component.ts" linenums="false">
-=======
 <code-example path="toh-pt1/app/app.component.1.ts" region="name-input" title="src/app/app.component.ts" linenums="false">
->>>>>>> 2fda624a
 
 </code-example>
 
@@ -323,14 +319,10 @@
 
 The updated `AppModule` looks like this:
 
-<<<<<<< HEAD
 修改后的`AppModule`是这样的：
 
 
-<code-example path="toh-1/src/app/app.module.ts" title="app.module.ts (FormsModule import)">
-=======
 <code-example path="toh-pt1/src/app/app.module.ts" title="app.module.ts (FormsModule import)">
->>>>>>> 2fda624a
 
 </code-example>
 
@@ -404,14 +396,10 @@
 
 
 ## The road ahead
-<<<<<<< HEAD
 
 ## 前方的路
 
-In the [next tutorial page](tutorial/toh-pt2), you'll build on the Tour of Heroes app to display a list of heroes.
-=======
 In the [next tutorial page](tutorial/toh-pt2  "Master/Detail"), you'll build on the Tour of Heroes app to display a list of heroes.
->>>>>>> 2fda624a
 You'll also allow the user to select heroes and display their details.
 You'll learn more about how to retrieve lists and bind them to the template.
 
