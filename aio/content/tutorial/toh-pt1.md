--- conflicted
+++ resolved
@@ -242,13 +242,9 @@
 
 ### The missing _FormsModule_
 
-<<<<<<< HEAD
 ### 缺少 `FormsModule`
 
-Notice that the app stopped working when you added `[(ngModel)]`.
-=======
 Notice that the application stopped working when you added `[(ngModel)]`.
->>>>>>> f7af5d41
 
 注意，当你加上 `[(ngModel)]` 之后这个应用无法工作了。
 
