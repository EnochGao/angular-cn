--- conflicted
+++ resolved
@@ -680,17 +680,13 @@
 ## 小结
 
 * You refactored data access to the `HeroService` class.
-<<<<<<< HEAD
 
    你把数据访问逻辑重构到了 `HeroService` 类中。
 
-* You registered the `HeroService` as the _provider_ of its service at the root level so that it can be injected anywhere in the app.
+* You registered the `HeroService` as the _provider_ of its service at the root level so that it can be injected anywhere in the application.
 
    你在根注入器中把 `HeroService` 注册为该服务的提供者，以便在别处可以注入它。
 
-=======
-* You registered the `HeroService` as the _provider_ of its service at the root level so that it can be injected anywhere in the application.
->>>>>>> f7af5d41
 * You used [Angular Dependency Injection](guide/dependency-injection) to inject it into a component.
 
    你使用 [Angular 依赖注入](guide/dependency-injection)机制把它注入到了组件中。
