--- conflicted
+++ resolved
@@ -1,22 +1,15 @@
 # Add services
 
-<<<<<<< HEAD
 # 服务
 
-The Tour of Heroes `HeroesComponent` is currently getting and displaying fake data.
+The Tour of Heroes `HeroesComponent` is getting and displaying fake data.
 
 英雄之旅的 `HeroesComponent` 目前获取和显示的都是模拟数据。
-
-After the refactoring in this tutorial, `HeroesComponent` will be lean and focused on supporting the view.
-It will also be easier to unit-test with a mock service.
-=======
-The Tour of Heroes `HeroesComponent` is getting and displaying fake data.
 
 Refactoring the `HeroesComponent` focuses on supporting the view and
 making it easier to unit-test with a mock service.
->>>>>>> 5c9a5662
-
-本节课的重构完成之后，`HeroesComponent` 变得更精简，并且聚焦于为它的视图提供支持。这也让它更容易使用模拟服务进行单元测试。
+
+重构 `HeroesComponent` 的重点于为视图提供支持，并让它更容易使用模拟服务进行单元测试。
 
 <div class="alert is-helpful">
 
@@ -33,18 +26,13 @@
 Components shouldn't fetch or save data directly and they certainly shouldn't knowingly present fake data.
 They should focus on presenting data and delegate data access to a service.
 
-<<<<<<< HEAD
 组件不应该直接获取或保存数据，它们不应该了解是否在展示假数据。它们应该聚焦于展示数据，而把数据访问的职责委托给某个服务。
 
-In this tutorial, you'll create a `HeroService` that all application classes can use to get heroes.
-Instead of creating that service with the [`new` keyword](https://developer.mozilla.org/docs/Web/JavaScript/Reference/Operators/new), you'll rely on Angular [*dependency injection*](guide/dependency-injection) to inject it into the `HeroesComponent` constructor.
-=======
 This tutorial creates a `HeroService` that all application classes can use to get heroes.
 Instead of creating that service with the [`new` keyword](https://developer.mozilla.org/docs/Web/JavaScript/Reference/Operators/new), use the [*dependency injection*](guide/dependency-injection) that Angular supports to inject it into the `HeroesComponent` constructor.
->>>>>>> 5c9a5662
-
-本节课，你将创建一个 `HeroService`，应用中的所有类都可以使用它来获取英雄列表。
-不要使用 [`new` 关键字](https://developer.mozilla.org/docs/Web/JavaScript/Reference/Operators/new)来创建此服务，而要依靠 Angular 的[*依赖注入*](guide/dependency-injection)机制把它注入到 `HeroesComponent` 的构造函数中。
+
+本教程会创建一个 `HeroService`，应用中的所有类都可以使用它来获取英雄列表。
+不要使用 [`new` 关键字](https://developer.mozilla.org/docs/Web/JavaScript/Reference/Operators/new)来创建此服务，而使用 Angular 支持的[*依赖注入*](guide/dependency-injection)机制把它注入到 `HeroesComponent` 的构造函数中。
 
 Services are a great way to share information among classes that *don't know each other*.
 Create a `MessageService` next and inject it in these two places.
@@ -61,15 +49,11 @@
 
 ## Create the `HeroService`
 
-<<<<<<< HEAD
 ## 创建 `HeroService`
 
-Using the Angular CLI, create a service called `hero`.
-=======
 Run `ng generate` to create a service called `hero`.
->>>>>>> 5c9a5662
-
-使用 Angular CLI 创建一个名叫 `hero` 的服务。
+
+运行 `ng generate` 以创建一个名叫 `hero` 的服务。
 
 <code-example format="shell" language="shell">
 
@@ -101,26 +85,18 @@
 
 ### Get hero data
 
-<<<<<<< HEAD
 ### 获取英雄数据
 
-The `HeroService` could get hero data from anywhere —a web service, local storage, or a mock data source.
-
-`HeroService` 可以从任何地方获取数据：Web 服务、本地存储（LocalStorage）或一个模拟的数据源。
-=======
 The `HeroService` could get hero data from anywhere such as a web service, local storage, or a mock data source.
->>>>>>> 5c9a5662
+
+`HeroService` 可以从任何地方获取数据，比如：Web 服务、本地存储（LocalStorage）或一个模拟的数据源。
 
 Removing data access from components means you can change your mind about the implementation anytime, without touching any components.
 They don't know how the service works.
 
-<<<<<<< HEAD
 从组件中移除数据访问逻辑，意味着将来任何时候你都可以改变目前的实现方式，而不用改动任何组件。这些组件不需要了解该服务的内部实现。
 
-The implementation in *this* tutorial will continue to deliver *mock heroes*.
-=======
 The implementation in *this* tutorial continues to deliver *mock heroes*.
->>>>>>> 5c9a5662
 
 这节课中的实现仍然会提供*模拟的英雄列表*。
 
@@ -145,19 +121,13 @@
 You must make the `HeroService` available to the dependency injection system before Angular can *inject* it into the `HeroesComponent` by registering a *provider*.
 A provider is something that can create or deliver a service. In this case, it instantiates the `HeroService` class to provide the service.
 
-<<<<<<< HEAD
 你必须先注册一个*服务提供者*，来让 `HeroService` 在依赖注入系统中可用，Angular 才能把它注入到 `HeroesComponent` 中。所谓服务提供者就是某种可用来创建或交付一个服务的东西；在这里，它通过实例化 `HeroService` 类，来提供该服务。
 
-To make sure that the `HeroService` can provide this service, register it with the *injector*, which is the object that is responsible for choosing and injecting the provider where the application requires it.
+To make sure that the `HeroService` can provide this service, register it with the *injector*. The *injector* is the object that chooses and injects the provider where the application requires it.
 
 为了确保 `HeroService` 可以提供该服务，就要使用*注入器*来注册它。注入器是一个对象，负责当应用要求获取它的实例时选择和注入该提供者。
 
-By default, the Angular CLI command `ng generate service` registers a provider with the *root injector* for your service by including provider metadata, that is `providedIn: 'root'` in the `@Injectable()` decorator.
-=======
-To make sure that the `HeroService` can provide this service, register it with the *injector*. The *injector* is the object that chooses and injects the provider where the application requires it.
-
 By default, `ng generate service` registers a provider with the *root injector* for your service by including provider metadata, that's `providedIn: 'root'` in the `@Injectable()` decorator.
->>>>>>> 5c9a5662
 
 默认情况下，Angular CLI 命令 `ng generate service` 会通过给 `@Injectable()` 装饰器添加 `providedIn: 'root'` 元数据的形式，用*根注入器*将你的服务注册成为提供者。
 
@@ -271,13 +241,9 @@
 
 ### See it run
 
-<<<<<<< HEAD
 ### 查看运行效果
 
-After the browser refreshes, the application should run as before, showing a list of heroes and a hero detail view when you click on a hero name.
-=======
 After the browser refreshes, the application should run as before, showing a list of heroes and a hero detail view when you click a hero name.
->>>>>>> 5c9a5662
 
 刷新浏览器，该应用仍运行的一如既往。显示英雄列表，并且当你点击某个英雄的名字时显示出英雄详情视图。
 
@@ -295,30 +261,20 @@
 This approach won't work in a real application that uses asynchronous calls.
 It works now because your service synchronously returns *mock heroes*.
 
-<<<<<<< HEAD
 这在真实的应用中几乎是不可能的。现在能这么做，只是因为目前该服务返回的是*模拟数据*。不过很快，该应用就要从远端服务器获取英雄数据了，而那天生就是*异步*操作。
 
-The `HeroService` must wait for the server to respond,
-`getHeroes()` cannot return immediately with hero data,
-and the browser will not block while the service waits.
-=======
 If `getHeroes()` can't return immediately with hero data, it shouldn't be
 synchronous, because that would block the browser as it waits to return data.
->>>>>>> 5c9a5662
-
-`HeroService` 必须等服务器给出响应，而 `getHeroes()` 不能立即返回英雄数据，浏览器也不会在该服务等待期间停止响应。
+
+如果 `getHeroes()` 不能立即返回英雄数据，它就不是同步的，否则在它等待返回数据期间就会阻塞浏览器。
 
 `HeroService.getHeroes()` must have an *asynchronous signature* of some kind.
 
-<<<<<<< HEAD
 `HeroService.getHeroes()` 必须具有某种形式的*异步函数签名*。
 
-In this tutorial, `HeroService.getHeroes()` will return an `Observable` because it will eventually use the Angular `HttpClient.get` method to fetch the heroes and [`HttpClient.get()` returns an `Observable`](guide/http).
-=======
 In this tutorial, `HeroService.getHeroes()` returns an `Observable` so that it can
 use the Angular `HttpClient.get` method to fetch the heroes
 and have [`HttpClient.get()`](guide/http) return an `Observable`.
->>>>>>> 5c9a5662
 
 这节课，`HeroService.getHeroes()` 将会返回 `Observable`，部分原因在于它最终会使用 Angular 的 `HttpClient.get` 方法来获取英雄数据，而 [`HttpClient.get()` 会返回 `Observable`](guide/http)。
 
@@ -328,15 +284,10 @@
 
 `Observable` is one of the key classes in the [RxJS library](https://rxjs.dev).
 
-<<<<<<< HEAD
 `Observable` 是 [RxJS 库](https://rxjs.dev)中的一个关键类。
 
-In a [later tutorial on HTTP](tutorial/toh-pt6), you'll learn that Angular's `HttpClient` methods return RxJS `Observable`s.
-In this tutorial, you'll simulate getting data from the server with the RxJS `of()` function.
-=======
 In [the tutorial on HTTP](tutorial/toh-pt6), you can see how Angular's `HttpClient` methods return RxJS `Observable` objects.
 This tutorial simulates getting data from the server with the RxJS `of()` function.
->>>>>>> 5c9a5662
 
 在[稍后的 HTTP 教程](tutorial/toh-pt6)中，你就会知道 Angular `HttpClient` 的方法会返回 RxJS 的 `Observable`。这节课，你将使用 RxJS 的 `of()` 函数来模拟从服务器返回数据。
 
@@ -371,21 +322,15 @@
 The `HeroService.getHeroes` method used to return a `Hero[]`.
 Now it returns an `Observable<Hero[]>`.
 
-<<<<<<< HEAD
 `HeroService.getHeroes` 方法之前返回一个 `Hero[]`，现在它返回的是 `Observable<Hero[]>`。
 
-You'll have to adjust to that difference in `HeroesComponent`.
+You need to adjust your application to work with that change to `HeroesComponent`.
 
 你必须在 `HeroesComponent` 中也向本服务中的这种形式看齐。
 
-Find the `getHeroes` method and replace it with the following code (shown side-by-side with the previous version for comparison)
-
-找到 `getHeroes` 方法，并且把它替换为如下代码（和前一个版本对比显示）：
-=======
-You need to adjust your application to work with that change to `HeroesComponent`.
-
 Find the `getHeroes` method and replace it with the following code. the new code is shown side-by-side with the current version for comparison.
->>>>>>> 5c9a5662
+
+找到 `getHeroes` 方法，并且把它替换为如下代码。下面是新代码和当前版本的对比显示。
 
 <code-tabs>
     <code-pane header="heroes.component.ts (Observable)" path="toh-pt4/src/app/heroes/heroes.component.ts" region="getHeroes"></code-pane>
@@ -403,23 +348,15 @@
 
 That *won't work* when the `HeroService` is actually making requests of a remote server.
 
-<<<<<<< HEAD
 当 `HeroService` 真的向远端服务器发起请求时，这种方式就行不通了。
 
-The new version waits for the `Observable` to emit the array of heroes —which could happen now or several minutes from now.
-The `subscribe()` method passes the emitted array to the callback,
-which sets the component's `heroes` property.
-
-新的版本等待 `Observable` 发出这个英雄数组，这可能立即发生，也可能会在几分钟之后。然后，`subscribe()` 方法把这个英雄数组传给这个回调函数，该函数把英雄数组赋值给组件的 `heroes` 属性。
-
-This asynchronous approach *will work* when the `HeroService` requests heroes from the server.
-=======
 The new version waits for the `Observable` to emit the array of heroes, which could happen now or several minutes from now.
 The `subscribe()` method passes the emitted array to the callback,
 which sets the component's `heroes` property.
 
+新的版本等待 `Observable` 发出这个英雄数组，这可能立即发生，也可能会在几分钟之后。然后，`subscribe()` 方法把这个英雄数组传给这个回调函数，该函数把英雄数组赋值给组件的 `heroes` 属性。
+
 This asynchronous approach *works* when the `HeroService` requests heroes from the server.
->>>>>>> 5c9a5662
 
 使用这种异步方式，当 `HeroService` 从远端服务器获取英雄数据时，就*可以工作了*。
 
@@ -429,14 +366,13 @@
 
 This section guides you through the following:
 
-<<<<<<< HEAD
 这一节将指导你：
 
 * Adding a `MessagesComponent` that displays application messages at the bottom of the screen
 
   添加一个 `MessagesComponent`，它在屏幕的底部显示应用中的消息。
 
-* Creating an injectable, app-wide `MessageService` for sending messages to be displayed
+* Creating an injectable, application-wide `MessageService` for sending messages to be displayed
 
   创建一个可注入的、全应用级别的 `MessageService`，用于发送要显示的消息。
 
@@ -452,17 +388,7 @@
 
 ### 创建 `MessagesComponent`
 
-Use the CLI to create the `MessagesComponent`.
-=======
-*   Adding a `MessagesComponent` that displays application messages at the bottom of the screen
-*   Creating an injectable, application-wide `MessageService` for sending messages to be displayed
-*   Injecting `MessageService` into the `HeroService`
-*   Displaying a message when `HeroService` fetches heroes successfully
-
-### Create `MessagesComponent`
-
 Use `ng generate` to create the `MessagesComponent`.
->>>>>>> 5c9a5662
 
 使用 CLI 创建 `MessagesComponent`。
 
@@ -474,15 +400,11 @@
 
 `ng generate` creates the component files in the `src/app/messages` directory and declares the `MessagesComponent` in `AppModule`.
 
-<<<<<<< HEAD
 CLI 在 `src/app/messages` 中创建了组件文件，并且把 `MessagesComponent` 声明在了 `AppModule` 中。
 
-Modify the `AppComponent` template to display the generated `MessagesComponent`.
-=======
 Edit the `AppComponent` template to display the `MessagesComponent`.
->>>>>>> 5c9a5662
-
-修改 `AppComponent` 的模板来显示所生成的 `MessagesComponent`。
+
+修改 `AppComponent` 的模板来显示 `MessagesComponent`。
 
 <code-example header="src/app/app.component.html" path="toh-pt4/src/app/app.component.html"></code-example>
 
@@ -492,13 +414,9 @@
 
 ### Create the `MessageService`
 
-<<<<<<< HEAD
 ### 创建 `MessageService`
 
-Use the CLI to create the `MessageService` in `src/app`.
-=======
 Use `ng generate` to create the `MessageService` in `src/app`.
->>>>>>> 5c9a5662
 
 使用 CLI 在 `src/app` 中创建 `MessageService`。
 
@@ -551,13 +469,9 @@
 
 ### Send a message from `HeroService`
 
-<<<<<<< HEAD
 ### 从 `HeroService` 中发送一条消息
 
-Modify the `getHeroes()` method to send a message when the heroes are fetched.
-=======
 Edit the `getHeroes()` method to send a message when the heroes are fetched.
->>>>>>> 5c9a5662
 
 修改 `getHeroes()` 方法，在获取到英雄数组时发送一条消息。
 
@@ -598,13 +512,9 @@
 
 ### Bind to the `MessageService`
 
-<<<<<<< HEAD
 ### 绑定到 `MessageService`
 
-Replace the CLI-generated `MessagesComponent` template with the following.
-=======
 Replace the `MessagesComponent` template created by `ng generate` with the following.
->>>>>>> 5c9a5662
 
 把 CLI 生成的 `MessagesComponent` 的模板改成这样。
 
@@ -626,21 +536,14 @@
 
 The messages look better after you add the private CSS styles to `messages.component.css` as listed in one of the ["final code review"](#final-code-review) tabs below.
 
-<<<<<<< HEAD
 当你把 [最终代码](#final-code-review) 某一页的内容添加到 `messages.component.css` 中时，这些消息会变得好看一些。
 
-## Add additional messages to hero service
+## Add messages to hero service
 
 ## 为 hero 服务添加额外的消息
-
-The following example shows how to send and display a message each time the user clicks on a hero, showing a history of the user's selections.
-This will be helpful when you get to the next section on [Routing](tutorial/toh-pt5).
-=======
-## Add messages to hero service
 
 The following example shows how to display a history of each time the user clicks on a hero.
 This helps when you get to the next section on [Routing](tutorial/toh-pt5).
->>>>>>> 5c9a5662
 
 下面的例子展示了当用户点击某个英雄时，如何发送和显示一条消息，以及如何显示该用户的选取历史。当你学到后面的[路由](tutorial/toh-pt5)一章时，这会很有帮助。
 
@@ -675,54 +578,42 @@
 
 ## Summary
 
-<<<<<<< HEAD
 ## 小结
 
-* You refactored data access to the `HeroService` class
-
-  你把数据访问逻辑重构到了 `HeroService` 类中
-
-* You registered the `HeroService` as the *provider* of its service at the root level so that it can be injected anywhere in the application
-
-  你在根注入器中把 `HeroService` 注册为该服务的提供者，以便在别处可以注入它
-
-* You used [Angular Dependency Injection](guide/dependency-injection) to inject it into a component
-
-  你使用 [Angular 依赖注入](guide/dependency-injection)机制把它注入到了组件中
-
-* You gave the `HeroService` `get data` method an asynchronous signature
-
-  你给 `HeroService` 中获取数据的方法提供了一个异步的函数签名
-
-* You discovered `Observable` and the RxJS `Observable` library
-
-  你发现了 `Observable` 以及 RxJS 库
-
-* You used RxJS `of()` to return an observable of mock heroes (`Observable<Hero[]>`)
-
-  你使用 RxJS 的 `of()` 方法返回了一个模拟英雄数据的*可观察对象* (`Observable<Hero[]>`)
-
-* The component's `ngOnInit` lifecycle hook calls the `HeroService` method, not the constructor
-
-  在组件的 `ngOnInit` 生命周期钩子中调用 `HeroService` 方法，而不是构造函数中
-
-* You created a `MessageService` for loosely-coupled communication between classes
-
-  你创建了一个 `MessageService`，以便在类之间实现松耦合通讯
-
-* The `HeroService` injected into a component is created with another injected service, `MessageService`
-
-  `HeroService` 连同注入到它的服务 `MessageService` 一起，注入到了组件中
-=======
-*   You refactored data access to the `HeroService` class.
-*   You registered the `HeroService` as the *provider* of its service at the root level so that it can be injected anywhere in the application.
-*   You used [Angular Dependency Injection](guide/dependency-injection) to inject it into a component.
-*   You gave the `HeroService` `get data` method an asynchronous signature.
-*   You discovered `Observable` and the RxJS `Observable` library.
-*   You used RxJS `of()` to return `Observable<Hero[]>`, an observable of mock heroes.
-*   The component's `ngOnInit` lifecycle hook calls the `HeroService` method, not the constructor.
-*   You created a `MessageService` for loosely coupled communication between classes.
-*   The `HeroService` injected into a component is created with another injected service, `MessageService`.
->>>>>>> 5c9a5662
+* You refactored data access to the `HeroService` class.
+
+  你把数据访问逻辑重构到了 `HeroService` 类中。
+
+* You registered the `HeroService` as the *provider* of its service at the root level so that it can be injected anywhere in the application.
+
+  你在根注入器中把 `HeroService` 注册为该服务的提供者，以便在别处可以注入它。
+
+* You used [Angular Dependency Injection](guide/dependency-injection) to inject it into a component.
+
+  你使用 [Angular 依赖注入](guide/dependency-injection)机制把它注入到了组件中。
+
+* You gave the `HeroService` `get data` method an asynchronous signature.
+
+  你给 `HeroService` 中获取数据的方法提供了一个异步的函数签名。
+
+* You discovered `Observable` and the RxJS `Observable` library.
+
+  你发现了 `Observable` 以及 RxJS 库。
+
+* You used RxJS `of()` to return `Observable<Hero[]>` an observable of mock heroes.
+
+  你使用 RxJS 的 `of()` 方法返回了一个模拟英雄数据的*可观察对象* (`Observable<Hero[]>`)。
+
+* The component's `ngOnInit` lifecycle hook calls the `HeroService` method, not the constructor.
+
+  在组件的 `ngOnInit` 生命周期钩子中调用 `HeroService` 方法，而不是构造函数中。
+
+* You created a `MessageService` for loosely coupled communication between classes.
+
+  你创建了一个 `MessageService`，以便在类之间实现松耦合通讯。
+
+* The `HeroService` injected into a component is created with another injected service, `MessageService`.
+
+  `HeroService` 连同注入到它的服务 `MessageService` 一起，注入到了组件中。
 
 @reviewed 2022-02-28