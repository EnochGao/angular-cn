--- conflicted
+++ resolved
@@ -1,186 +1,67 @@
 # Add services
 
-# 服务
-
 The Tour of Heroes `HeroesComponent` is currently getting and displaying fake data.
-
-英雄之旅的 `HeroesComponent` 目前获取和显示的都是模拟数据。
 
 After the refactoring in this tutorial, `HeroesComponent` will be lean and focused on supporting the view.
 It will also be easier to unit-test with a mock service.
 
-本节课的重构完成之后，`HeroesComponent` 变得更精简，并且聚焦于为它的视图提供支持。这也让它更容易使用模拟服务进行单元测试。
-
 <div class="alert is-helpful">
 
 For the sample application that this page describes, see the <live-example></live-example>.
 
-  要查看本页所讲的范例程序，参阅<live-example></live-example>。
-
-<<<<<<< HEAD
-</div>
-
-=======
->>>>>>> 64c62d61
+</div>
+
 ## Why services
-
-## 为什么需要服务
 
 Components shouldn't fetch or save data directly and they certainly shouldn't knowingly present fake data.
 They should focus on presenting data and delegate data access to a service.
 
-组件不应该直接获取或保存数据，它们不应该了解是否在展示假数据。
-它们应该聚焦于展示数据，而把数据访问的职责委托给某个服务。
-
 In this tutorial, you'll create a `HeroService` that all application classes can use to get heroes.
 Instead of creating that service with the [`new` keyword](https://developer.mozilla.org/docs/Web/JavaScript/Reference/Operators/new), you'll rely on Angular [*dependency injection*](guide/dependency-injection) to inject it into the `HeroesComponent` constructor.
 
-<<<<<<< HEAD
-本节课，你将创建一个 `HeroService`，应用中的所有类都可以使用它来获取英雄列表。
-不要使用 [`new` 关键字](https://developer.mozilla.org/en-US/docs/Web/JavaScript/Reference/Operators/new)来创建此服务，而要依靠 Angular 的[*依赖注入*](guide/dependency-injection)机制把它注入到 `HeroesComponent` 的构造函数中。
-
-Services are a great way to share information among classes that _don't know each other_.
-You'll create a `MessageService` and inject it in two places.
-
-服务是在多个“互相不知道”的类之间共享信息的好办法。
-你将创建一个 `MessageService`，并且把它注入到两个地方：
-
-1. Inject in HeroService, which uses the service to send a message.
-
-   注入到 `HeroService` 中，它会使用该服务发送消息
-
-2. Inject in MessagesComponent, which displays that message, and also displays the ID
-   when the user clicks a hero.
-
-      注入到 `MessagesComponent` 中，它会显示其中的消息。当用户点击某个英雄时，它还会显示该英雄的 ID。
-=======
 Services are a great way to share information among classes that *don't know each other*.
 You'll create a `MessageService` and inject it in two places.
 
 * Inject in `HeroService`, which uses the service to send a message
 * Inject in `MessagesComponent`, which displays that message, and also displays the ID when the user clicks a hero
->>>>>>> 64c62d61
 
 ## Create the `HeroService`
 
-## 创建 `HeroService`
-
 Using the Angular CLI, create a service called `hero`.
 
-<<<<<<< HEAD
-使用 Angular CLI 创建一个名叫 `hero` 的服务。
-
-<code-example language="sh">
-  ng generate service hero
-=======
 <code-example format="shell" language="shell">
 
 ng generate service hero
 
->>>>>>> 64c62d61
 </code-example>
 
 The command generates a skeleton `HeroService` class in `src/app/hero.service.ts` as follows:
 
-<<<<<<< HEAD
-该命令会在 `src/app/hero.service.ts` 中生成 `HeroService` 类的骨架，代码如下：
-
-<code-example path="toh-pt4/src/app/hero.service.1.ts" region="new"
- header="src/app/hero.service.ts (new service)"></code-example>
-
-### `@Injectable()` services
-
-### `@Injectable()` 服务
-
-Notice that the new service imports the Angular `Injectable` symbol and annotates
-the class with the `@Injectable()` decorator. This marks the class as one that participates in the _dependency injection system_. The `HeroService` class is going to provide an injectable service, and it can also have its own injected dependencies.
-=======
 <code-example header="src/app/hero.service.ts (new service)" path="toh-pt4/src/app/hero.service.1.ts" region="new"></code-example>
 
 ### `@Injectable()` services
 
 Notice that the new service imports the Angular `Injectable` symbol and annotates the class with the `@Injectable()` decorator. This marks the class as one that participates in the *dependency injection system*.
 The `HeroService` class is going to provide an injectable service, and it can also have its own injected dependencies.
->>>>>>> 64c62d61
 It doesn't have any dependencies yet, but [it will soon](#inject-message-service).
 
-注意，这个新的服务导入了 Angular 的 `Injectable` 符号，并且给这个服务类添加了 `@Injectable()` 装饰器。
-它把这个类标记为*依赖注入系统*的参与者之一。`HeroService` 类将会提供一个可注入的服务，并且它还可以拥有自己的待注入的依赖。
-目前它还没有依赖，但是[很快就会有了](#inject-message-service)。
-
 The `@Injectable()` decorator accepts a metadata object for the service, the same way the `@Component()` decorator did for your component classes.
 
-`@Injectable()` 装饰器会接受该服务的元数据对象，就像 `@Component()` 对组件类的作用一样。
-
 ### Get hero data
 
-<<<<<<< HEAD
-### 获取英雄数据
-
-The `HeroService` could get hero data from anywhere—a web service, local storage, or a mock data source.
-
-`HeroService` 可以从任何地方获取数据：Web 服务、本地存储（LocalStorage）或一个模拟的数据源。
-=======
 The `HeroService` could get hero data from anywhere —a web service, local storage, or a mock data source.
->>>>>>> 64c62d61
 
 Removing data access from components means you can change your mind about the implementation anytime, without touching any components.
 They don't know how the service works.
 
-<<<<<<< HEAD
-从组件中移除数据访问逻辑，意味着将来任何时候你都可以改变目前的实现方式，而不用改动任何组件。
-这些组件不需要了解该服务的内部实现。
-
-The implementation in _this_ tutorial will continue to deliver _mock heroes_.
-=======
 The implementation in *this* tutorial will continue to deliver *mock heroes*.
->>>>>>> 64c62d61
-
-这节课中的实现仍然会提供*模拟的英雄列表*。
 
 Import the `Hero` and `HEROES`.
 
-<<<<<<< HEAD
-导入 `Hero` 和 `HEROES`。
-
-<code-example path="toh-pt4/src/app/hero.service.ts" header="src/app/hero.service.ts" region="import-heroes">
-</code-example>
-=======
 <code-example header="src/app/hero.service.ts" path="toh-pt4/src/app/hero.service.ts" region="import-heroes"></code-example>
->>>>>>> 64c62d61
 
 Add a `getHeroes` method to return the *mock heroes*.
 
-<<<<<<< HEAD
-添加一个 `getHeroes` 方法，让它返回*模拟的英雄列表*。
-
-<code-example path="toh-pt4/src/app/hero.service.1.ts" header="src/app/hero.service.ts" region="getHeroes">
-</code-example>
-
-<a id="provide"></a>
-
-## Provide the `HeroService`
-
-## 提供（provide） `HeroService`
-
-You must make the `HeroService` available to the dependency injection system
-before Angular can _inject_ it into the `HeroesComponent` by registering a _provider_. A provider is something that can create or deliver a service; in this case, it instantiates the `HeroService` class to provide the service.
-
-你必须先注册一个*服务提供者*，来让 `HeroService` 在依赖注入系统中可用，Angular 才能把它注入到 `HeroesComponent` 中。所谓服务提供者就是某种可用来创建或交付一个服务的东西；在这里，它通过实例化 `HeroService` 类，来提供该服务。
-
-To make sure that the `HeroService` can provide this service, register it
-with the _injector_, which is the object that is responsible for choosing
-and injecting the provider where the application requires it.
-
-为了确保 `HeroService` 可以提供该服务，就要使用*注入器*来注册它。注入器是一个对象，负责当应用要求获取它的实例时选择和注入该提供者。
-
-By default, the Angular CLI command `ng generate service` registers a provider with the _root injector_ for your service by including provider metadata, that is `providedIn: 'root'` in the `@Injectable()` decorator.
-
-默认情况下，Angular CLI 命令 `ng generate service` 会通过给 `@Injectable()` 装饰器添加 `providedIn: 'root'` 元数据的形式，用*根注入器*将你的服务注册成为提供者。
-
-```
-@Injectable({
-=======
 <code-example header="src/app/hero.service.ts" path="toh-pt4/src/app/hero.service.1.ts" region="getHeroes"></code-example>
 
 <a id="provide"></a>
@@ -197,7 +78,6 @@
 <code-example format="typescript" language="typescript">
 
 &commat;Injectable({
->>>>>>> 64c62d61
   providedIn: 'root',
 })
 
@@ -206,285 +86,121 @@
 When you provide the service at the root level, Angular creates a single, shared instance of `HeroService` and injects into any class that asks for it.
 Registering the provider in the `@Injectable` metadata also allows Angular to optimize an application by removing the service if it turns out not to be used after all.
 
-当你在顶层提供该服务时，Angular 就会为 `HeroService` 创建一个单一的、共享的实例，并把它注入到任何想要它的类上。
-在 `@Injectable` 元数据中注册该提供者，还能允许 Angular 通过移除那些完全没有用过的服务来进行优化。
-
 <div class="alert is-helpful">
 
 To learn more about providers, see the [Providers section](guide/providers).
 To learn more about injectors, see the [Dependency Injection guide](guide/dependency-injection).
 
-要了解关于提供者的更多知识，参阅[提供者部分](guide/providers)。
-要了解关于注入器的更多知识，参阅[依赖注入指南](guide/dependency-injection)。
-
 </div>
 
 The `HeroService` is now ready to plug into the `HeroesComponent`.
-
-现在 `HeroService` 已经准备好插入到 `HeroesComponent` 中了。
 
 <div class="alert is-important">
 
 This is an interim code sample that will allow you to provide and use the `HeroService`.
 At this point, the code will differ from the `HeroService` in the ["final code review"](#final-code-review).
 
-这是一个过渡性的代码范例，它将会允许你提供并使用 `HeroService`。此刻的代码和[最终代码](#final-code-review)相差很大。
-
-<<<<<<< HEAD
-</div>
-
-=======
->>>>>>> 64c62d61
+</div>
+
 ## Update `HeroesComponent`
 
-## 修改 `HeroesComponent`
-
 Open the `HeroesComponent` class file.
-
-打开 `HeroesComponent` 类文件。
 
 Delete the `HEROES` import, because you won't need that anymore.
 Import the `HeroService` instead.
 
-<<<<<<< HEAD
-删除 `HEROES` 的导入语句，因为你以后不会再用它了。
-转而导入 `HeroService`。
-
-<code-example path="toh-pt4/src/app/heroes/heroes.component.ts" header="src/app/heroes/heroes.component.ts (import HeroService)" region="hero-service-import">
-</code-example>
+<code-example header="src/app/heroes/heroes.component.ts (import HeroService)" path="toh-pt4/src/app/heroes/heroes.component.ts" region="hero-service-import"></code-example>
 
 Replace the definition of the `heroes` property with a declaration.
 
-把 `heroes` 属性的定义改为一句简单的声明。
-
-<code-example path="toh-pt4/src/app/heroes/heroes.component.ts" header="src/app/heroes/heroes.component.ts" region="heroes">
-</code-example>
-=======
-<code-example header="src/app/heroes/heroes.component.ts (import HeroService)" path="toh-pt4/src/app/heroes/heroes.component.ts" region="hero-service-import"></code-example>
-
-Replace the definition of the `heroes` property with a declaration.
-
 <code-example header="src/app/heroes/heroes.component.ts" path="toh-pt4/src/app/heroes/heroes.component.ts" region="heroes"></code-example>
->>>>>>> 64c62d61
 
 <a id="inject"></a>
 
 ### Inject the `HeroService`
 
-### 注入 `HeroService`
-
 Add a private `heroService` parameter of type `HeroService` to the constructor.
 
-<<<<<<< HEAD
-往构造函数中添加一个私有的 `heroService`，其类型为 `HeroService`。
-
-<code-example path="toh-pt4/src/app/heroes/heroes.component.1.ts" header="src/app/heroes/heroes.component.ts" region="ctor">
-</code-example>
+<code-example header="src/app/heroes/heroes.component.ts" path="toh-pt4/src/app/heroes/heroes.component.1.ts" region="ctor"></code-example>
 
 The parameter simultaneously defines a private `heroService` property and identifies it as a `HeroService` injection site.
 
-这个参数同时做了两件事：1. 声明了一个私有 `heroService` 属性，2. 把它标记为一个 `HeroService` 的注入点。
-
-When Angular creates a `HeroesComponent`, the [Dependency Injection](guide/dependency-injection) system
-sets the `heroService` parameter to the singleton instance of `HeroService`.
-=======
-<code-example header="src/app/heroes/heroes.component.ts" path="toh-pt4/src/app/heroes/heroes.component.1.ts" region="ctor"></code-example>
-
-The parameter simultaneously defines a private `heroService` property and identifies it as a `HeroService` injection site.
-
 When Angular creates a `HeroesComponent`, the [Dependency Injection](guide/dependency-injection) system sets the `heroService` parameter to the singleton instance of `HeroService`.
->>>>>>> 64c62d61
-
-当 Angular 创建 `HeroesComponent` 时，[依赖注入](guide/dependency-injection)系统就会把这个 `heroService` 参数设置为 `HeroService` 的单例对象。
 
 ### Add `getHeroes()`
 
-### 添加 `getHeroes()`
-
 Create a method to retrieve the heroes from the service.
 
-<<<<<<< HEAD
-创建一个方法，以从服务中获取这些英雄数据。
-
-<code-example path="toh-pt4/src/app/heroes/heroes.component.1.ts" header="src/app/heroes/heroes.component.ts" region="getHeroes">
-</code-example>
-=======
 <code-example header="src/app/heroes/heroes.component.ts" path="toh-pt4/src/app/heroes/heroes.component.1.ts" region="getHeroes"></code-example>
->>>>>>> 64c62d61
 
 <a id="oninit"></a>
 
 ### Call it in `ngOnInit()`
 
-### 在 `ngOnInit()` 中调用它
-
 While you could call `getHeroes()` in the constructor, that's not the best practice.
-
-你固然可以在构造函数中调用 `getHeroes()`，但那不是最佳实践。
 
 Reserve the constructor for minimal initialization such as wiring constructor parameters to properties.
 The constructor shouldn't *do anything*.
 It certainly shouldn't call a function that makes HTTP requests to a remote server as a *real* data service would.
 
-<<<<<<< HEAD
-让构造函数保持简单，只做最小化的初始化操作，比如把构造函数的参数赋值给属性。
-构造函数不应该*做任何事*。
-它当然不应该调用某个函数来向远端服务（比如真实的数据服务）发起 HTTP 请求。
-
-Instead, call `getHeroes()` inside the [*ngOnInit lifecycle hook*](guide/lifecycle-hooks) and
-let Angular call `ngOnInit()` at an appropriate time _after_ constructing a `HeroesComponent` instance.
-
-而是选择在 [*ngOnInit 生命周期钩子*](guide/lifecycle-hooks)中调用 `getHeroes()`，之后 Angular 会在构造出 `HeroesComponent` 的实例之后的某个合适的时机调用 `ngOnInit()`。
-
-<code-example path="toh-pt4/src/app/heroes/heroes.component.ts" header="src/app/heroes/heroes.component.ts" region="ng-on-init">
-</code-example>
+Instead, call `getHeroes()` inside the [*ngOnInit lifecycle hook*](guide/lifecycle-hooks) and let Angular call `ngOnInit()` at an appropriate time *after* constructing a `HeroesComponent` instance.
+
+<code-example header="src/app/heroes/heroes.component.ts" path="toh-pt4/src/app/heroes/heroes.component.ts" region="ng-on-init"></code-example>
 
 ### See it run
 
-### 查看运行效果
-
-After the browser refreshes, the application should run as before,
-showing a list of heroes and a hero detail view when you click on a hero name.
-=======
-Instead, call `getHeroes()` inside the [*ngOnInit lifecycle hook*](guide/lifecycle-hooks) and let Angular call `ngOnInit()` at an appropriate time *after* constructing a `HeroesComponent` instance.
-
-<code-example header="src/app/heroes/heroes.component.ts" path="toh-pt4/src/app/heroes/heroes.component.ts" region="ng-on-init"></code-example>
-
-### See it run
-
 After the browser refreshes, the application should run as before, showing a list of heroes and a hero detail view when you click on a hero name.
->>>>>>> 64c62d61
-
-刷新浏览器，该应用仍运行的一如既往。
-显示英雄列表，并且当你点击某个英雄的名字时显示出英雄详情视图。
 
 ## Observable data
 
-<<<<<<< HEAD
-## 可观察（Observable）的数据
-
-The `HeroService.getHeroes()` method has a _synchronous signature_,
-which implies that the `HeroService` can fetch heroes synchronously.
-The `HeroesComponent` consumes the `getHeroes()` result
-as if heroes could be fetched synchronously.
-
-`HeroService.getHeroes()` 的函数签名是*同步的*，它所隐含的假设是 `HeroService` 总是能同步获取英雄列表数据。
-而 `HeroesComponent` 也同样假设能同步取到 `getHeroes()` 的结果。
-
-<code-example path="toh-pt4/src/app/heroes/heroes.component.1.ts" header="src/app/heroes/heroes.component.ts" region="get-heroes">
-</code-example>
-=======
 The `HeroService.getHeroes()` method has a *synchronous signature*, which implies that the `HeroService` can fetch heroes synchronously.
 The `HeroesComponent` consumes the `getHeroes()` result as if heroes could be fetched synchronously.
 
 <code-example header="src/app/heroes/heroes.component.ts" path="toh-pt4/src/app/heroes/heroes.component.1.ts" region="get-heroes"></code-example>
->>>>>>> 64c62d61
 
 This will not work in a real application.
 You're getting away with it now because the service currently returns *mock heroes*.
 But soon the application will fetch heroes from a remote server, which is an inherently *asynchronous* operation.
 
-这在真实的应用中几乎是不可能的。
-现在能这么做，只是因为目前该服务返回的是*模拟数据*。
-不过很快，该应用就要从远端服务器获取英雄数据了，而那天生就是*异步*操作。
-
 The `HeroService` must wait for the server to respond,
 `getHeroes()` cannot return immediately with hero data,
 and the browser will not block while the service waits.
 
-<<<<<<< HEAD
-`HeroService` 必须等服务器给出响应，
-而 `getHeroes()` 不能立即返回英雄数据，
-浏览器也不会在该服务等待期间停止响应。
-
-`HeroService.getHeroes()` must have an _asynchronous signature_ of some kind.
-
-`HeroService.getHeroes()` 必须具有某种形式的*异步函数签名*。
-
-In this tutorial, `HeroService.getHeroes()` will return an `Observable`
-because it will eventually use the Angular `HttpClient.get` method to fetch the heroes
-and [`HttpClient.get()` returns an `Observable`](guide/http).
-=======
 `HeroService.getHeroes()` must have an *asynchronous signature* of some kind.
 
 In this tutorial, `HeroService.getHeroes()` will return an `Observable` because it will eventually use the Angular `HttpClient.get` method to fetch the heroes and [`HttpClient.get()` returns an `Observable`](guide/http).
->>>>>>> 64c62d61
-
-这节课，`HeroService.getHeroes()` 将会返回 `Observable`，部分原因在于它最终会使用 Angular 的 `HttpClient.get` 方法来获取英雄数据，而 [`HttpClient.get()` 会返回 `Observable`](guide/http)。
 
 ### Observable `HeroService`
 
-<<<<<<< HEAD
-### 可观察对象版本的 `HeroService`
-
-`Observable` is one of the key classes in the [RxJS library](https://rxjs.dev/).
-=======
 `Observable` is one of the key classes in the [RxJS library](https://rxjs.dev).
->>>>>>> 64c62d61
-
-`Observable` 是 [RxJS 库](http://reactivex.io/rxjs/)中的一个关键类。
 
 In a [later tutorial on HTTP](tutorial/toh-pt6), you'll learn that Angular's `HttpClient` methods return RxJS `Observable`s.
 In this tutorial, you'll simulate getting data from the server with the RxJS `of()` function.
 
-在[稍后的 HTTP 教程](tutorial/toh-pt6)中，你就会知道 Angular `HttpClient` 的方法会返回 RxJS 的 `Observable`。
-这节课，你将使用 RxJS 的 `of()` 函数来模拟从服务器返回数据。
-
 Open the `HeroService` file and import the `Observable` and `of` symbols from RxJS.
 
-<<<<<<< HEAD
-打开 `HeroService` 文件，并从 RxJS 中导入 `Observable` 和 `of` 符号。
-
-<code-example path="toh-pt4/src/app/hero.service.ts" header="src/app/hero.service.ts (Observable imports)" region="import-observable">
-</code-example>
+<code-example header="src/app/hero.service.ts (Observable imports)" path="toh-pt4/src/app/hero.service.ts" region="import-observable"></code-example>
 
 Replace the `getHeroes()` method with the following:
 
-把 `getHeroes()` 方法改成这样：
-
-<code-example path="toh-pt4/src/app/hero.service.ts" header="src/app/hero.service.ts" region="getHeroes-1"></code-example>
-=======
-<code-example header="src/app/hero.service.ts (Observable imports)" path="toh-pt4/src/app/hero.service.ts" region="import-observable"></code-example>
-
-Replace the `getHeroes()` method with the following:
-
 <code-example header="src/app/hero.service.ts" path="toh-pt4/src/app/hero.service.ts" region="getHeroes-1"></code-example>
->>>>>>> 64c62d61
 
 `of(HEROES)` returns an `Observable<Hero[]>` that emits  *a single value*, the array of mock heroes.
 
-`of(HEROES)` 会返回一个  `Observable<Hero[]>`，它会发出单个值，这个值就是这些模拟英雄的数组。
-
 <div class="alert is-helpful">
 
 In the [HTTP tutorial](tutorial/toh-pt6), you'll call `HttpClient.get<Hero[]>()` which also returns an `Observable<Hero[]>` that emits  *a single value*, an array of heroes from the body of the HTTP response.
 
-在 [HTTP 教程](tutorial/toh-pt6)中，你将会调用 `HttpClient.get<Hero[]>()` 它也同样返回一个 `Observable<Hero[]>`，它也会发出单个值，这个值就是来自 HTTP 响应体中的英雄数组。
-
 </div>
 
 ### Subscribe in `HeroesComponent`
-
-### 在 `HeroesComponent` 中订阅
 
 The `HeroService.getHeroes` method used to return a `Hero[]`.
 Now it returns an `Observable<Hero[]>`.
 
-`HeroService.getHeroes` 方法之前返回一个 `Hero[]`，
-现在它返回的是 `Observable<Hero[]>`。
-
 You'll have to adjust to that difference in `HeroesComponent`.
 
-<<<<<<< HEAD
-你必须在 `HeroesComponent` 中也向本服务中的这种形式看齐。
-
-Find the `getHeroes` method and replace it with the following code
-(shown side-by-side with the previous version for comparison)
-=======
 Find the `getHeroes` method and replace it with the following code (shown side-by-side with the previous version for comparison)
->>>>>>> 64c62d61
-
-找到 `getHeroes` 方法，并且把它替换为如下代码（和前一个版本对比显示）：
 
 <code-tabs>
     <code-pane header="heroes.component.ts (Observable)" path="toh-pt4/src/app/heroes/heroes.component.ts" region="getHeroes"></code-pane>
@@ -493,30 +209,9 @@
 
 `Observable.subscribe()` is the critical difference.
 
-`Observable.subscribe()` 是关键的差异点。
-
 The previous version assigns an array of heroes to the component's `heroes` property.
 The assignment occurs *synchronously*, as if the server could return heroes instantly or the browser could freeze the UI while it waited for the server's response.
 
-<<<<<<< HEAD
-上一个版本把英雄的数组赋值给了该组件的 `heroes` 属性。
-这种赋值是*同步*的，这里包含的假设是服务器能立即返回英雄数组或者浏览器能在等待服务器响应时冻结界面。
-
-That _won't work_ when the `HeroService` is actually making requests of a remote server.
-
-当 `HeroService` 真的向远端服务器发起请求时，这种方式就行不通了。
-
-The new version waits for the `Observable` to emit the array of heroes—which
-could happen now or several minutes from now.
-The `subscribe()` method passes the emitted array to the callback,
-which sets the component's `heroes` property.
-
-新的版本等待 `Observable` 发出这个英雄数组，这可能立即发生，也可能会在几分钟之后。
-然后，`subscribe()` 方法把这个英雄数组传给这个回调函数，该函数把英雄数组赋值给组件的 `heroes` 属性。
-
-This asynchronous approach _will work_ when
-the `HeroService` requests heroes from the server.
-=======
 That *won't work* when the `HeroService` is actually making requests of a remote server.
 
 The new version waits for the `Observable` to emit the array of heroes —which could happen now or several minutes from now.
@@ -524,263 +219,102 @@
 which sets the component's `heroes` property.
 
 This asynchronous approach *will work* when the `HeroService` requests heroes from the server.
->>>>>>> 64c62d61
-
-使用这种异步方式，当 `HeroService` 从远端服务器获取英雄数据时，就*可以工作了*。
 
 ## Show messages
 
-## 显示消息
-
 This section guides you through the following:
 
-<<<<<<< HEAD
-这一节将指导你：
-
-* adding a `MessagesComponent` that displays application messages at the bottom of the screen
-
-   添加一个 `MessagesComponent`，它在屏幕的底部显示应用中的消息。
-
-* creating an injectable, app-wide `MessageService` for sending messages to be displayed
-
-   创建一个可注入的、全应用级别的 `MessageService`，用于发送要显示的消息。
-
-* injecting `MessageService` into the `HeroService`
-
-   把 `MessageService` 注入到 `HeroService` 中。
-
-* displaying a message when `HeroService` fetches heroes successfully
-=======
 * Adding a `MessagesComponent` that displays application messages at the bottom of the screen
 * Creating an injectable, app-wide `MessageService` for sending messages to be displayed
 * Injecting `MessageService` into the `HeroService`
 * Displaying a message when `HeroService` fetches heroes successfully
->>>>>>> 64c62d61
-
-   当 `HeroService` 成功获取了英雄数据时显示一条消息。
 
 ### Create `MessagesComponent`
 
-### 创建 `MessagesComponent`
-
 Use the CLI to create the `MessagesComponent`.
 
-<<<<<<< HEAD
-使用 CLI 创建 `MessagesComponent`。
-
-<code-example language="sh">
-  ng generate component messages
-=======
 <code-example format="shell" language="shell">
 
 ng generate component messages
 
->>>>>>> 64c62d61
 </code-example>
 
 The CLI creates the component files in the `src/app/messages` folder and declares the `MessagesComponent` in `AppModule`.
 
-CLI 在 `src/app/messages` 中创建了组件文件，并且把 `MessagesComponent` 声明在了 `AppModule` 中。
-
 Modify the `AppComponent` template to display the generated `MessagesComponent`.
 
-<<<<<<< HEAD
-修改 `AppComponent` 的模板来显示所生成的 `MessagesComponent`：
-
-<code-example
-  header = "src/app/app.component.html"
-  path="toh-pt4/src/app/app.component.html">
+<code-example header="src/app/app.component.html" path="toh-pt4/src/app/app.component.html"></code-example>
+
+You should see the default paragraph from `MessagesComponent` at the bottom of the page.
+
+### Create the `MessageService`
+
+Use the CLI to create the `MessageService` in `src/app`.
+
+<code-example format="shell" language="shell">
+
+ng generate service message
+
 </code-example>
-=======
-<code-example header="src/app/app.component.html" path="toh-pt4/src/app/app.component.html"></code-example>
->>>>>>> 64c62d61
-
-You should see the default paragraph from `MessagesComponent` at the bottom of the page.
-
-你可以在页面的底部看到来自的 `MessagesComponent` 的默认内容。
-
-### Create the `MessageService`
-
-### 创建 `MessageService`
-
-Use the CLI to create the `MessageService` in `src/app`.
-
-<<<<<<< HEAD
-使用 CLI 在 `src/app` 中创建 `MessageService`。
-
-<code-example language="sh">
-  ng generate service message
-=======
-<code-example format="shell" language="shell">
-
-ng generate service message
-
->>>>>>> 64c62d61
-</code-example>
 
 Open `MessageService` and replace its contents with the following.
 
-<<<<<<< HEAD
-打开 `MessageService`，并把它的内容改成这样：
-
-<code-example header = "src/app/message.service.ts" path="toh-pt4/src/app/message.service.ts">
-</code-example>
-=======
 <code-example header="src/app/message.service.ts" path="toh-pt4/src/app/message.service.ts"></code-example>
->>>>>>> 64c62d61
 
 The service exposes its cache of `messages` and two methods:
 One to `add()` a message to the cache and another to `clear()` the cache.
 
 <a id="inject-message-service"></a>
 
-<<<<<<< HEAD
-该服务对外暴露了它的 `messages` 缓存，以及两个方法：`add()` 方法往缓存中添加一条消息，`clear()` 方法用于清空缓存。
-
-<a id="inject-message-service"></a>
-
-=======
->>>>>>> 64c62d61
 ### Inject it into the `HeroService`
 
-### 把它注入到 `HeroService` 中
-
 In `HeroService`, import the `MessageService`.
 
-<<<<<<< HEAD
-在 `HeroService` 中导入 `MessageService`。
-
-<code-example
-  header = "src/app/hero.service.ts (import MessageService)"
-  path="toh-pt4/src/app/hero.service.ts" region="import-message-service">
-</code-example>
-=======
 <code-example header="src/app/hero.service.ts (import MessageService)" path="toh-pt4/src/app/hero.service.ts" region="import-message-service"></code-example>
->>>>>>> 64c62d61
 
 Modify the constructor with a parameter that declares a private `messageService` property.
 Angular will inject the singleton `MessageService` into that property when it creates the `HeroService`.
 
-<<<<<<< HEAD
-修改这个构造函数，添加一个私有的 `messageService` 属性参数。
-Angular 将会在创建 `HeroService` 时把 `MessageService` 的单例注入到这个属性中。
-
-<code-example
-  path="toh-pt4/src/app/hero.service.ts" header="src/app/hero.service.ts" region="ctor">
-</code-example>
-=======
 <code-example header="src/app/hero.service.ts" path="toh-pt4/src/app/hero.service.ts" region="ctor"></code-example>
->>>>>>> 64c62d61
 
 <div class="alert is-helpful">
 
 This is a typical "*service-in-service*" scenario:
 You inject the `MessageService` into the `HeroService` which is injected into the `HeroesComponent`.
 
-这是一个典型的“服务中的服务”场景：
-你把 `MessageService` 注入到了 `HeroService` 中，而 `HeroService` 又被注入到了 `HeroesComponent` 中。
-
 </div>
 
 ### Send a message from `HeroService`
 
-### 从 `HeroService` 中发送一条消息
-
 Modify the `getHeroes()` method to send a message when the heroes are fetched.
 
-<<<<<<< HEAD
-修改 `getHeroes()` 方法，在获取到英雄数组时发送一条消息。
-
-<code-example path="toh-pt4/src/app/hero.service.ts" header="src/app/hero.service.ts" region="getHeroes">
-</code-example>
+<code-example header="src/app/hero.service.ts" path="toh-pt4/src/app/hero.service.ts" region="getHeroes"></code-example>
 
 ### Display the message from `HeroService`
 
-### 从 `HeroService` 中显示消息
-
-The `MessagesComponent` should display all messages,
-including the message sent by the `HeroService` when it fetches heroes.
-=======
-<code-example header="src/app/hero.service.ts" path="toh-pt4/src/app/hero.service.ts" region="getHeroes"></code-example>
-
-### Display the message from `HeroService`
-
 The `MessagesComponent` should display all messages, including the message sent by the `HeroService` when it fetches heroes.
->>>>>>> 64c62d61
-
-`MessagesComponent` 可以显示所有消息，
-包括当 `HeroService` 获取到英雄数据时发送的那条。
 
 Open `MessagesComponent` and import the `MessageService`.
 
-<<<<<<< HEAD
-打开 `MessagesComponent`，并且导入 `MessageService`。
-
-<code-example header="src/app/messages/messages.component.ts (import MessageService)" path="toh-pt4/src/app/messages/messages.component.ts" region="import-message-service">
-</code-example>
-=======
 <code-example header="src/app/messages/messages.component.ts (import MessageService)" path="toh-pt4/src/app/messages/messages.component.ts" region="import-message-service"></code-example>
->>>>>>> 64c62d61
 
 Modify the constructor with a parameter that declares a **public** `messageService` property.
 Angular will inject the singleton `MessageService` into that property when it creates the `MessagesComponent`.
 
-<<<<<<< HEAD
-修改构造函数，添加一个 **public** 的 `messageService` 属性。
-Angular 将会在创建 `MessagesComponent` 的实例时 把 `MessageService` 的实例注入到这个属性中。
-
-<code-example path="toh-pt4/src/app/messages/messages.component.ts" header="src/app/messages/messages.component.ts" region="ctor">
-</code-example>
-=======
 <code-example header="src/app/messages/messages.component.ts" path="toh-pt4/src/app/messages/messages.component.ts" region="ctor"></code-example>
->>>>>>> 64c62d61
 
 The `messageService` property **must be public** because you're going to bind to it in the template.
 
-这个 `messageService` 属性必须是公共属性，因为你将会在模板中绑定到它。
-
 <div class="alert is-important">
 
 Angular only binds to *public* component properties.
 
-Angular 只会绑定到组件的*公共*属性。
-
 </div>
 
 ### Bind to the `MessageService`
 
-### 绑定到 `MessageService`
-
 Replace the CLI-generated `MessagesComponent` template with the following.
 
-<<<<<<< HEAD
-把 CLI 生成的 `MessagesComponent` 的模板改成这样：
-
-<code-example
-  header = "src/app/messages/messages.component.html"
-  path="toh-pt4/src/app/messages/messages.component.html">
-</code-example>
-
-This template binds directly to the component's `messageService`.
-
-这个模板直接绑定到了组件的 `messageService` 属性上。
-
-* The `*ngIf` only displays the messages area if there are messages to show.
-
-   `*ngIf` 只有在有消息时才会显示消息区。
-
-* An `*ngFor` presents the list of messages in repeated `<div>` elements.
-
-   `*ngFor` 用来在一系列 `<div>` 元素中展示消息列表。
-
-* An Angular [event binding](guide/event-binding) binds the button's click event
-  to `MessageService.clear()`.
-
-     Angular 的[事件绑定](guide/event-binding)把按钮的 `click` 事件绑定到了 `MessageService.clear()`。
-
-The messages will look better when you add the private CSS styles to `messages.component.css`
-as listed in one of the ["final code review"](#final-code-review) tabs below.
-=======
 <code-example header="src/app/messages/messages.component.html" path="toh-pt4/src/app/messages/messages.component.html"></code-example>
 
 This template binds directly to the component's `messageService`.
@@ -792,51 +326,23 @@
 | Angular [event binding](guide/event-binding) | Binds the button's click event to `MessageService.clear()`. |
 
 The messages will look better when you add the private CSS styles to `messages.component.css` as listed in one of the ["final code review"](#final-code-review) tabs below.
->>>>>>> 64c62d61
-
-当你把 [最终代码](#final-code-review) 某一页的内容添加到 `messages.component.css` 中时，这些消息会变得好看一些。
 
 ## Add additional messages to hero service
 
-<<<<<<< HEAD
-## 为 hero 服务添加额外的消息
-
-The following example shows how to send and display a message each time the user clicks on
-a hero, showing a history of the user's selections. This will be helpful when you get to the
-next section on [Routing](tutorial/toh-pt5).
-
-下面的例子展示了当用户点击某个英雄时，如何发送和显示一条消息，以及如何显示该用户的选取历史。当你学到后面的[路由](tutorial/toh-pt5)一章时，这会很有帮助。
-
-<code-example header="src/app/heroes/heroes.component.ts"
-path="toh-pt4/src/app/heroes/heroes.component.ts">
-</code-example>
-=======
 The following example shows how to send and display a message each time the user clicks on a hero, showing a history of the user's selections.
 This will be helpful when you get to the next section on [Routing](tutorial/toh-pt5).
 
 <code-example header="src/app/heroes/heroes.component.ts" path="toh-pt4/src/app/heroes/heroes.component.ts"></code-example>
->>>>>>> 64c62d61
 
 Refresh the browser to see the list of heroes, and scroll to the bottom to see the messages from the HeroService.
 Each time you click a hero, a new message appears to record the selection.
 Use the **Clear messages** button to clear the message history.
 
-<<<<<<< HEAD
-刷新浏览器，页面显示出了英雄列表。
-滚动到底部，就会在消息区看到来自 `HeroService` 的消息。
-点击 **Clear messages** 按钮，消息区不见了。
-
-=======
->>>>>>> 64c62d61
 <a id="final-code-review"></a>
 
 ## Final code review
 
-## 查看最终代码
-
 Here are the code files discussed on this page.
-
-本页讨论的代码文件如下。
 
 <code-tabs>
     <code-pane header="src/app/hero.service.ts" path="toh-pt4/src/app/hero.service.ts"></code-pane>
@@ -851,46 +357,6 @@
 
 ## Summary
 
-<<<<<<< HEAD
-## 小结
-
-* You refactored data access to the `HeroService` class.
-
-   你把数据访问逻辑重构到了 `HeroService` 类中。
-
-* You registered the `HeroService` as the _provider_ of its service at the root level so that it can be injected anywhere in the application.
-
-   你在根注入器中把 `HeroService` 注册为该服务的提供者，以便在别处可以注入它。
-
-* You used [Angular Dependency Injection](guide/dependency-injection) to inject it into a component.
-
-   你使用 [Angular 依赖注入](guide/dependency-injection)机制把它注入到了组件中。
-
-* You gave the `HeroService` _get data_ method an asynchronous signature.
-
-   你给 `HeroService` 中获取数据的方法提供了一个异步的函数签名。
-
-* You discovered `Observable` and the RxJS _Observable_ library.
-
-   你发现了 `Observable` 以及 RxJS 库。
-
-* You used RxJS `of()` to return an observable of mock heroes (`Observable<Hero[]>`).
-
-   你使用 RxJS 的 `of()` 方法返回了一个模拟英雄数据的*可观察对象* (`Observable<Hero[]>`)。
-
-* The component's `ngOnInit` lifecycle hook calls the `HeroService` method, not the constructor.
-
-   在组件的 `ngOnInit` 生命周期钩子中调用 `HeroService` 方法，而不是构造函数中。
-
-* You created a `MessageService` for loosely-coupled communication between classes.
-
-   你创建了一个 `MessageService`，以便在类之间实现松耦合通讯。
-
-* The `HeroService` injected into a component is created with another injected service,
-  `MessageService`.
-
-    `HeroService` 连同注入到它的服务 `MessageService` 一起，注入到了组件中。
-=======
 * You refactored data access to the `HeroService` class
 * You registered the `HeroService` as the *provider* of its service at the root level so that it can be injected anywhere in the application
 * You used [Angular Dependency Injection](guide/dependency-injection) to inject it into a component
@@ -901,5 +367,4 @@
 * You created a `MessageService` for loosely-coupled communication between classes
 * The `HeroService` injected into a component is created with another injected service, `MessageService`
 
-@reviewed 2022-02-28
->>>>>>> 64c62d61
+@reviewed 2022-02-28