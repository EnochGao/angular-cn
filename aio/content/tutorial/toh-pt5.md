# Add navigation with routing

# 用路由添加导航支持

There are new requirements for the Tour of Heroes app:

<<<<<<< HEAD
有一些《英雄之旅》的新需求：

* Add a *Dashboard* view.

   添加一个*仪表盘*视图。

* Add the ability to navigate between the *Heroes* and *Dashboard* views.

   添加在*英雄列表*和*仪表盘*视图之间导航的能力。

* When users click a hero name in either view, navigate to a detail view of the selected hero.

   无论在哪个视图中点击一个英雄，都会导航到该英雄的详情页。

* When users click a *deep link* in an email, open the detail view for a particular hero.
=======
* Add a *Dashboard* view
* Add the ability to navigate between the *Heroes* and *Dashboard* views
* When users click a hero name in either view, navigate to a detail view of the selected hero
* When users click a *deep link* in an email, open the detail view for a particular hero
>>>>>>> 64c62d61

   在邮件中点击一个*深链接*，会直接打开一个特定英雄的详情视图。

<div class="alert is-helpful">

For the sample application that this page describes, see the <live-example></live-example>.

  要查看本页所讲的范例程序，参阅<live-example></live-example>。

</div>

When you're done, users will be able to navigate the application like this:

完成时，用户就能像这样在应用中导航：

<div class="lightbox">

<img alt="View navigations" src="generated/images/guide/toh/nav-diagram.png">

</div>

## Add the `AppRoutingModule`

## 添加 `AppRoutingModule`

In Angular, the best practice is to load and configure the router in a separate, top-level module
that is dedicated to routing and imported by the root `AppModule`.

在 Angular 中，最好在一个独立的顶层模块中加载和配置路由器，它专注于路由功能，然后由根模块 `AppModule` 导入它。

By convention, the module class name is `AppRoutingModule` and it belongs in the `app-routing.module.ts` in the `src/app` folder.

按照惯例，这个模块类的名字叫做 `AppRoutingModule`，并且位于 `src/app` 下的 `app-routing.module.ts` 文件中。

Use the CLI to generate it.

<<<<<<< HEAD
使用 CLI 生成它。

<code-example language="sh">
  ng generate module app-routing --flat --module=app
=======
<code-example format="shell" language="shell">

ng generate module app-routing --flat --module=app

>>>>>>> 64c62d61
</code-example>

<div class="alert is-helpful">

<<<<<<< HEAD
`--flat` puts the file in `src/app` instead of its own folder.<br>
`--module=app` tells the CLI to register it in the `imports` array of the `AppModule`.

`--flat` 把这个文件放进了 `src/app` 中，而不是单独的目录中。<br>
`--module=app` 告诉 CLI 把它注册到 `AppModule` 的 `imports` 数组中。
=======
| Parameter | Details |
| :-------- | :------ |
| `--flat` | Puts the file in `src/app` instead of its own folder. |
| `--module=app` | Tells the CLI to register it in the `imports` array of the `AppModule`. |
>>>>>>> 64c62d61

</div>

The generated file looks like this:

<<<<<<< HEAD
生成的文件是这样的：

<code-example path="toh-pt5/src/app/app-routing.module.0.ts" header="src/app/app-routing.module.ts (generated)">
</code-example>

Replace it with the following:

把它替换为如下代码：

<code-example path="toh-pt5/src/app/app-routing.module.1.ts" header="src/app/app-routing.module.ts (updated)">
</code-example>

First, the `app-routing.module.ts` file imports `RouterModule` and `Routes` so the application can have routing functionality. The next import, `HeroesComponent`, will give the Router somewhere to go once you configure the routes.

首先，`app-routing.module.ts` 会导入 `RouterModule` 和 `Routes`，以便该应用具有路由功能。配置好路由后，接着导入 `HeroesComponent`，它将告诉路由器要去什么地方。

Notice that the `CommonModule` references and `declarations` array are unnecessary, so are no
longer part of `AppRoutingModule`. The following sections explain the rest of the `AppRoutingModule` in more detail.

注意，对 `CommonModule` 的引用和 `declarations` 数组不是必要的，因此它们不再是 `AppRoutingModule` 的一部分。以下各节将详细介绍 `AppRoutingModule` 的其余部分。
=======
<code-example header="src/app/app-routing.module.ts (generated)" path="toh-pt5/src/app/app-routing.module.0.ts"></code-example>

Replace it with the following:

<code-example header="src/app/app-routing.module.ts (updated)" path="toh-pt5/src/app/app-routing.module.1.ts"></code-example>

First, the `app-routing.module.ts` file imports `RouterModule` and `Routes` so the application can have routing functionality.
The next import, `HeroesComponent`, will give the Router somewhere to go once you configure the routes.

Notice that the `CommonModule` references and `declarations` array are unnecessary, so are no longer part of `AppRoutingModule`.
The following sections explain the rest of the `AppRoutingModule` in more detail.
>>>>>>> 64c62d61

### Routes

### 路由

The next part of the file is where you configure your routes.
*Routes* tell the Router which view to display when a user clicks a link or pastes a URL into the browser address bar.

该文件的下一部分是你的路由配置。
*Routes* 告诉路由器，当用户单击链接或将 URL 粘贴进浏览器地址栏时要显示哪个视图。

Since `app-routing.module.ts` already imports `HeroesComponent`, you can use it in the `routes` array:

<<<<<<< HEAD
由于 `app-routing.module.ts` 已经导入了 `HeroesComponent`，因此你可以直接在 `routes` 数组中使用它：

<code-example path="toh-pt5/src/app/app-routing.module.ts" header="src/app/app-routing.module.ts"
  region="heroes-route">
</code-example>

A typical Angular `Route` has two properties:

典型的 Angular `Route` 具有两个属性：

* `path`: a string that matches the URL in the browser address bar.

  `path`: 用来匹配浏览器地址栏中 URL 的字符串。

* `component`: the component that the router should create when navigating to this route.

  `component`: 导航到该路由时，路由器应该创建的组件。

This tells the router to match that URL to `path: 'heroes'`
and display the `HeroesComponent` when the URL is something like `localhost:4200/heroes`.
=======
<code-example header="src/app/app-routing.module.ts" path="toh-pt5/src/app/app-routing.module.ts" region="heroes-route"></code-example>

A typical Angular `Route` has two properties:

| Properties | Details |
| :--------- | :------ |
| `path` | A string that matches the URL in the browser address bar. |
| `component` | The component that the router should create when navigating to this route. |

This tells the router to match that URL to `path: 'heroes'` and display the `HeroesComponent` when the URL is something like `localhost:4200/heroes`.
>>>>>>> 64c62d61

这会告诉路由器把该 URL 与 `path：'heroes'` 匹配。
如果网址类似于 `localhost:4200/heroes` 就显示 `HeroesComponent`。

### `RouterModule.forRoot()`

The `@NgModule` metadata initializes the router and starts it listening for browser location changes.

<<<<<<< HEAD
`@NgModule` 元数据会初始化路由器，并开始监听浏览器地址的变化。

The following line adds the `RouterModule` to the `AppRoutingModule` `imports` array and
configures it with the `routes` in one step by calling
`RouterModule.forRoot()`:

下面的代码行将 `RouterModule` 添加到 `AppRoutingModule` 的 `imports` 数组中，同时通过调用 `RouterModule.forRoot()` 来用这些 `routes` 配置它：

<code-example path="toh-pt5/src/app/app-routing.module.ts" header="src/app/app-routing.module.ts" region="ngmodule-imports">
</code-example>
=======
The following line adds the `RouterModule` to the `AppRoutingModule` `imports` array and configures it with the `routes` in one step by calling `RouterModule.forRoot()`:

<code-example header="src/app/app-routing.module.ts" path="toh-pt5/src/app/app-routing.module.ts" region="ngmodule-imports"></code-example>
>>>>>>> 64c62d61

<div class="alert is-helpful">

The method is called `forRoot()` because you configure the router at the application's root level.
The `forRoot()` method supplies the service providers and directives needed for routing, and performs the initial navigation based on the current browser URL.

  这个方法之所以叫 `forRoot()`，是因为你要在应用的顶层配置这个路由器。
  `forRoot()` 方法会提供路由所需的服务提供者和指令，还会基于浏览器的当前 URL 执行首次导航。

</div>

Next, `AppRoutingModule` exports `RouterModule` so it will be available throughout the application.

<<<<<<< HEAD
接下来，`AppRoutingModule` 导出 `RouterModule`，以便它在整个应用程序中生效。

<code-example path="toh-pt5/src/app/app-routing.module.ts" header="src/app/app-routing.module.ts (exports array)" region="export-routermodule">
</code-example>
=======
<code-example header="src/app/app-routing.module.ts (exports array)" path="toh-pt5/src/app/app-routing.module.ts" region="export-routermodule"></code-example>
>>>>>>> 64c62d61

## Add `RouterOutlet`

## 添加路由出口 `RouterOutlet`

Open the `AppComponent` template and replace the `<app-heroes>` element with a `<router-outlet>` element.

<<<<<<< HEAD
打开 `AppComponent` 的模板，把 `<app-heroes>` 元素替换为 `<router-outlet>` 元素。

<code-example path="toh-pt5/src/app/app.component.html" region="outlet" header="src/app/app.component.html (router-outlet)">
</code-example>
=======
<code-example header="src/app/app.component.html (router-outlet)" path="toh-pt5/src/app/app.component.html" region="outlet"></code-example>
>>>>>>> 64c62d61

The `AppComponent` template no longer needs `<app-heroes>` because the application will only display the `HeroesComponent` when the user navigates to it.

`AppComponent` 的模板不再需要 `<app-heroes>`，因为只有当用户导航到这里时，才需要显示 `HeroesComponent`。

The `<router-outlet>` tells the router where to display routed views.

`<router-outlet>` 会告诉路由器要在哪里显示路由的视图。

<div class="alert is-helpful">

The `RouterOutlet` is one of the router directives that became available to the `AppComponent` because `AppModule` imports `AppRoutingModule` which exported `RouterModule`.
The `ng generate` command you ran at the start of this tutorial added this import because of the `--module=app` flag.
If you manually created `app-routing.module.ts` or used a tool other than the CLI to do so, you'll need to import `AppRoutingModule` into `app.module.ts` and add it to the `imports` array of the `NgModule`.

能在 `AppComponent` 中使用 `RouterOutlet`，是因为 `AppModule` 导入了 `AppRoutingModule`，而 `AppRoutingModule` 中导出了 `RouterModule`。
在本教程开始时你运行的那个 `ng generate` 命令添加了这个导入，是因为 `--module=app` 标志。如果你手动创建 `app-routing.module.ts` 或使用了 CLI 之外的工具，你就要把 `AppRoutingModule` 导入到 `app.module.ts` 中，并且把它添加到 `NgModule` 的 `imports` 数组中。

</div>

#### Try it

#### 试试看

You should still be running with this CLI command.

<<<<<<< HEAD
你的 CLI 命令应该仍在运行吧。

<code-example language="sh">
  ng serve
=======
<code-example format="shell" language="shell">

ng serve

>>>>>>> 64c62d61
</code-example>

The browser should refresh and display the application title but not the list of heroes.

浏览器应该刷新，并显示着应用的标题，但是没有显示英雄列表。

Look at the browser's address bar.
The URL ends in `/`.
The route path to `HeroesComponent` is `/heroes`.

看看浏览器的地址栏。
URL 是以 `/` 结尾的。
而到 `HeroesComponent` 的路由路径是 `/heroes`。

Append `/heroes` to the URL in the browser address bar.
You should see the familiar heroes master/detail view.

在地址栏中把 `/heroes` 追加到 URL 后面。你应该能看到熟悉的主从结构的英雄显示界面。

Remove `/heroes` from the URL in the browser address bar.
The browser should refresh and display the application title but not the list of heroes.

<<<<<<< HEAD
从浏览器地址栏中的 URL 中移除 `/heroes`。浏览器就会刷新，并且显示本应用的标题，而不显示英雄列表。

=======
>>>>>>> 64c62d61
<a id="routerlink"></a>

## Add a navigation link (`routerLink`)

<<<<<<< HEAD
## 添加路由链接 (`routerLink`)

Ideally, users should be able to click a link to navigate rather
than pasting a route URL into the address bar.

理想情况下，用户应该能通过点击链接进行导航，而不用被迫把路由的 URL 粘贴到地址栏。

Add a `<nav>` element and, within that, an anchor element that, when clicked,
triggers navigation to the `HeroesComponent`.
The revised `AppComponent` template looks like this:

添加一个 `<nav>` 元素，并在其中放一个链接 `<a>` 元素，当点击它时，就会触发一个到 `HeroesComponent` 的导航。
修改过的 `AppComponent` 模板如下：

<code-example path="toh-pt5/src/app/app.component.html" region="heroes" header="src/app/app.component.html (heroes RouterLink)">
</code-example>
=======
Ideally, users should be able to click a link to navigate rather than pasting a route URL into the address bar.

Add a `<nav>` element and, within that, an anchor element that, when clicked, triggers navigation to the `HeroesComponent`.
The revised `AppComponent` template looks like this:

<code-example header="src/app/app.component.html (heroes RouterLink)" path="toh-pt5/src/app/app.component.html" region="heroes"></code-example>
>>>>>>> 64c62d61

A [`routerLink` attribute](#routerlink) is set to `"/heroes"`, the string that the router matches to the route to `HeroesComponent`.
The `routerLink` is the selector for the [`RouterLink` directive](api/router/RouterLink) that turns user clicks into router navigations.
It's another of the public directives in the `RouterModule`.

<<<<<<< HEAD
[`routerLink` 属性](#routerlink)的值为 `"/heroes"`，路由器会用它来匹配出指向 `HeroesComponent` 的路由。
`routerLink` 是 [`RouterLink` 指令](/api/router/RouterLink)的选择器，它会把用户的点击转换为路由器的导航操作。
它是 `RouterModule` 中的另一个公共指令。

The browser refreshes and displays the application title and heroes link,
but not the heroes list.
=======
The browser refreshes and displays the application title and heroes link, but not the heroes list.
>>>>>>> 64c62d61

刷新浏览器，显示出了应用的标题和指向英雄列表的链接，但并没有显示英雄列表。

Click the link.
The address bar updates to `/heroes` and the list of heroes appears.

点击这个链接。地址栏变成了 `/heroes`，并且显示出了英雄列表。

<div class="alert is-helpful">

Make this and future navigation links look better by adding private CSS styles to `app.component.css` as listed in the [final code review](#appcomponent) below.

从下面的 [最终代码](#appcomponent)中把私有 CSS 样式添加到 `app.component.css` 中，可以让导航链接变得更好看一点。

<<<<<<< HEAD
</div>

=======
>>>>>>> 64c62d61
## Add a dashboard view

## 添加仪表盘视图

Routing makes more sense when there are multiple views.
So far there's only the heroes view.

当有多个视图时，路由会更有价值。不过目前还只有一个英雄列表视图。

Add a `DashboardComponent` using the CLI:

<<<<<<< HEAD
使用 CLI 添加一个 `DashboardComponent`：

<code-example language="sh">
  ng generate component dashboard
=======
<code-example format="shell" language="shell">

ng generate component dashboard

>>>>>>> 64c62d61
</code-example>

The CLI generates the files for the `DashboardComponent` and declares it in `AppModule`.

CLI 生成了 `DashboardComponent` 的相关文件，并把它声明到 `AppModule` 中。

Replace the default file content in these three files as follows:

把这三个文件中的内容改成这样：

<code-tabs>
    <code-pane header="src/app/dashboard/dashboard.component.html" path="toh-pt5/src/app/dashboard/dashboard.component.1.html"></code-pane>
    <code-pane header="src/app/dashboard/dashboard.component.ts" path="toh-pt5/src/app/dashboard/dashboard.component.ts"></code-pane>
    <code-pane header="src/app/dashboard/dashboard.component.css" path="toh-pt5/src/app/dashboard/dashboard.component.css"></code-pane>
</code-tabs>

The  *template* presents a grid of hero name links.

这个*模板*用来表示由英雄名字链接组成的一个阵列。

* The `*ngFor` repeater creates as many links as are in the component's `heroes` array.

   `*ngFor` 复写器为组件的 `heroes` 数组中的每个条目创建了一个链接。

* The links are styled as colored blocks by the `dashboard.component.css`.

   这些链接被 `dashboard.component.css` 中的样式格式化成了一些色块。

* The links don't go anywhere yet but [they will shortly](#hero-details).

<<<<<<< HEAD
   这些链接还没有指向任何地方，但[很快就会了](#hero-details)。

The _class_ is similar to the `HeroesComponent` class.

这个*类*和 `HeroesComponent` 类很像。

* It defines a `heroes` array property.

   它定义了一个 `heroes` 数组属性。

* The constructor expects Angular to inject the `HeroService` into a private `heroService` property.

   它的构造函数希望 Angular 把 `HeroService` 注入到私有的 `heroService` 属性中。

* The `ngOnInit()` lifecycle hook calls `getHeroes()`.
=======
The *class* is similar to the `HeroesComponent` class.

* It defines a `heroes` array property
* The constructor expects Angular to inject the `HeroService` into a private `heroService` property
* The `ngOnInit()` lifecycle hook calls `getHeroes()`
>>>>>>> 64c62d61

   在 `ngOnInit()` 生命周期钩子中调用 `getHeroes()`。

This `getHeroes()` returns the sliced list of heroes at positions 1 and 5, returning only four of the Top Heroes (2nd, 3rd, 4th, and 5th).

<<<<<<< HEAD
这个 `getHeroes()` 函数会截取第 2 到 第 5 位英雄，也就是说只返回四个顶层英雄（第二，第三，第四和第五）。

<code-example path="toh-pt5/src/app/dashboard/dashboard.component.ts" header="src/app/dashboard/dashboard.component.ts" region="getHeroes">
</code-example>
=======
<code-example header="src/app/dashboard/dashboard.component.ts" path="toh-pt5/src/app/dashboard/dashboard.component.ts" region="getHeroes"></code-example>
>>>>>>> 64c62d61

### Add the dashboard route

### 添加仪表盘路由

To navigate to the dashboard, the router needs an appropriate route.

要导航到仪表盘，路由器中就需要一个相应的路由。

Import the `DashboardComponent` in the `app-routing-module.ts` file.

<<<<<<< HEAD
把 `DashboardComponent` 导入到 `app-routing-module.ts` 中。

<code-example path="toh-pt5/src/app/app-routing.module.ts" region="import-dashboard" header="src/app/app-routing.module.ts (import DashboardComponent)">
</code-example>

Add a route to the `routes` array that matches a path to the `DashboardComponent`.

把一个指向 `DashboardComponent` 的路由添加到 `routes` 数组中。

<code-example path="toh-pt5/src/app/app-routing.module.ts" header="src/app/app-routing.module.ts" region="dashboard-route">
</code-example>
=======
<code-example header="src/app/app-routing.module.ts (import DashboardComponent)" path="toh-pt5/src/app/app-routing.module.ts" region="import-dashboard"></code-example>

Add a route to the `routes` array that matches a path to the `DashboardComponent`.

<code-example header="src/app/app-routing.module.ts" path="toh-pt5/src/app/app-routing.module.ts" region="dashboard-route"></code-example>
>>>>>>> 64c62d61

### Add a default route

### 添加默认路由

When the application starts, the browser's address bar points to the web site's root.
That doesn't match any existing route so the router doesn't navigate anywhere.
The space below the `<router-outlet>` is blank.

<<<<<<< HEAD
当应用启动时，浏览器的地址栏指向了网站的根路径。
它没有匹配到任何现存路由，因此路由器也不会导航到任何地方。
`<router-outlet>` 下方是空白的。

To make the application navigate to the dashboard automatically, add the following
route to the `routes` array.

要让应用自动导航到这个仪表盘，请把下列路由添加到 `routes` 数组中。

<code-example path="toh-pt5/src/app/app-routing.module.ts" header="src/app/app-routing.module.ts" region="redirect-route">
</code-example>

This route redirects a URL that fully matches the empty path to the route whose path is `'/dashboard'`.

这个路由会把一个与空路径“完全匹配”的 URL 重定向到路径为 `'/dashboard'` 的路由。

After the browser refreshes, the router loads the `DashboardComponent`
and the browser address bar shows the `/dashboard` URL.
=======
To make the application navigate to the dashboard automatically, add the following route to the `routes` array.

<code-example header="src/app/app-routing.module.ts" path="toh-pt5/src/app/app-routing.module.ts" region="redirect-route"></code-example>

This route redirects a URL that fully matches the empty path to the route whose path is `'/dashboard'`.

After the browser refreshes, the router loads the `DashboardComponent` and the browser address bar shows the `/dashboard` URL.
>>>>>>> 64c62d61

浏览器刷新之后，路由器加载了 `DashboardComponent`，并且浏览器的地址栏会显示出 `/dashboard` 这个 URL。

### Add dashboard link to the shell

<<<<<<< HEAD
### 把仪表盘链接添加到壳组件中

The user should be able to navigate back and forth between the
`DashboardComponent` and the `HeroesComponent` by clicking links in the
navigation area near the top of the page.
=======
The user should be able to navigate back and forth between the `DashboardComponent` and the `HeroesComponent` by clicking links in the navigation area near the top of the page.
>>>>>>> 64c62d61

应该允许用户通过点击页面顶部导航区的各个链接在 `DashboardComponent` 和 `HeroesComponent` 之间来回导航。

Add a dashboard navigation link to the `AppComponent` shell template, just above the *Heroes* link.

<<<<<<< HEAD
把仪表盘的导航链接添加到壳组件 `AppComponent` 的模板中，就放在 *Heroes* 链接的前面。

<code-example path="toh-pt5/src/app/app.component.html" header="src/app/app.component.html">
</code-example>

After the browser refreshes you can navigate freely between the two views by clicking the links.

刷新浏览器，你就能通过点击这些链接在这两个视图之间自由导航了。

=======
<code-example header="src/app/app.component.html" path="toh-pt5/src/app/app.component.html"></code-example>

After the browser refreshes you can navigate freely between the two views by clicking the links.

>>>>>>> 64c62d61
<a id="hero-details"></a>

## Navigating to hero details

## 导航到英雄详情

The `HeroDetailComponent` displays details of a selected hero.
At the moment the `HeroDetailComponent` is only visible at the bottom of the `HeroesComponent`

`HeroDetailComponent` 可以显示所选英雄的详情。
此刻，`HeroDetailComponent` 只能在 `HeroesComponent` 的底部看到。

The user should be able to get to these details in three ways.

用户应该能通过三种途径看到这些详情。

1. By clicking a hero in the dashboard.

   通过在仪表盘中点击某个英雄。

1. By clicking a hero in the heroes list.

   通过在英雄列表中点击某个英雄。

1. By pasting a "deep link" URL into the browser address bar that identifies the hero to display.

<<<<<<< HEAD
   通过把一个“深链接” URL 粘贴到浏览器的地址栏中来指定要显示的英雄。

In this section, you'll enable navigation to the `HeroDetailComponent`
and liberate it from the `HeroesComponent`.

在这一节，你将能导航到 `HeroDetailComponent`，并把它从 `HeroesComponent` 中解放出来。

### Delete _hero details_ from `HeroesComponent`

### 从 `HeroesComponent` 中删除*英雄详情*

When the user clicks a hero item in the `HeroesComponent`,
the application should navigate to the `HeroDetailComponent`,
replacing the heroes list view with the hero detail view.
The heroes list view should no longer show hero details as it does now.

当用户在 `HeroesComponent` 中点击某个英雄条目时，应用应该能导航到 `HeroDetailComponent`，从英雄列表视图切换到英雄详情视图。
英雄列表视图将不再显示，而英雄详情视图要显示出来。

Open the `HeroesComponent` template (`heroes/heroes.component.html`) and
delete the `<app-hero-detail>` element from the bottom.
=======
In this section, you'll enable navigation to the `HeroDetailComponent` and liberate it from the `HeroesComponent`.

### Delete *hero details* from `HeroesComponent`

When the user clicks a hero item in the `HeroesComponent`, the application should navigate to the `HeroDetailComponent`, replacing the heroes list view with the hero detail view.
The heroes list view should no longer show hero details as it does now.

Open the `HeroesComponent` template (`heroes/heroes.component.html`) and delete the `<app-hero-detail>` element from the bottom.
>>>>>>> 64c62d61

打开 `HeroesComponent` 的模板文件（`heroes/heroes.component.html`），并从底部删除 `<app-hero-detail>` 元素。

Clicking a hero item now does nothing.
You'll [fix that shortly](#heroes-component-links) after you enable routing to the `HeroDetailComponent`.

<<<<<<< HEAD
目前，点击某个英雄条目还没有反应。不过当你启用了到 `HeroDetailComponent` 的路由之后，[很快就能修复它](#heroes-component-links)。

### Add a _hero detail_ route
=======
### Add a *hero detail* route
>>>>>>> 64c62d61

### 添加*英雄详情*视图

A URL like `~/detail/11` would be a good URL for navigating to the *Hero Detail* view of the hero whose `id` is `11`.

要导航到 `id` 为 `11` 的英雄的*详情*视图，类似于 `~/detail/11` 的 URL 将是一个不错的 URL。

Open `app-routing.module.ts` and import `HeroDetailComponent`.

<<<<<<< HEAD
打开 `app-routing.module.ts` 并导入 `HeroDetailComponent`。

<code-example path="toh-pt5/src/app/app-routing.module.ts" region="import-herodetail" header="src/app/app-routing.module.ts (import HeroDetailComponent)">
</code-example>
=======
<code-example header="src/app/app-routing.module.ts (import HeroDetailComponent)" path="toh-pt5/src/app/app-routing.module.ts" region="import-herodetail"></code-example>
>>>>>>> 64c62d61

Then add a *parameterized* route to the `routes` array that matches the path pattern to the *hero detail* view.

<<<<<<< HEAD
然后把一个*参数化*路由添加到 `routes` 数组中，它要匹配指向*英雄详情*视图的路径。

<code-example path="toh-pt5/src/app/app-routing.module.ts" header="src/app/app-routing.module.ts" region="detail-route">
</code-example>
=======
<code-example header="src/app/app-routing.module.ts" path="toh-pt5/src/app/app-routing.module.ts" region="detail-route"></code-example>
>>>>>>> 64c62d61

The colon (`:`) character in the `path` indicates that `:id` is a placeholder for a specific hero `id`.

`path` 中的冒号（`:`）表示 `:id` 是一个占位符，它表示某个特定英雄的 `id`。

At this point, all application routes are in place.

<<<<<<< HEAD
此刻，应用中的所有路由都就绪了。

<code-example path="toh-pt5/src/app/app-routing.module.ts" region="routes" header="src/app/app-routing.module.ts (all routes)">
</code-example>
=======
<code-example header="src/app/app-routing.module.ts (all routes)" path="toh-pt5/src/app/app-routing.module.ts" region="routes"></code-example>
>>>>>>> 64c62d61

### `DashboardComponent` hero links

### `DashboardComponent` 中的英雄链接

The `DashboardComponent` hero links do nothing at the moment.

<<<<<<< HEAD
此刻，`DashboardComponent` 中的英雄连接还没有反应。

Now that the router has a route to `HeroDetailComponent`,
fix the dashboard hero links to navigate using the _parameterized_ dashboard route.

路由器已经有一个指向 `HeroDetailComponent` 的路由了，
修改仪表盘中的英雄连接，让它们通过参数化的英雄详情路由进行导航。

<code-example
  path="toh-pt5/src/app/dashboard/dashboard.component.html"
  region="click"
  header="src/app/dashboard/dashboard.component.html (hero links)">
</code-example>
=======
Now that the router has a route to `HeroDetailComponent`, fix the dashboard hero links to navigate using the *parameterized* dashboard route.

<code-example header="src/app/dashboard/dashboard.component.html (hero links)" path="toh-pt5/src/app/dashboard/dashboard.component.html" region="click"></code-example>
>>>>>>> 64c62d61

You're using Angular [interpolation binding](guide/interpolation) within the `*ngFor` repeater to insert the current iteration's `hero.id` into each [`routerLink`](#routerlink).

<a id="heroes-component-links"></a>

<<<<<<< HEAD
你正在 `*ngFor` 复写器中使用 Angular 的[插值绑定](guide/interpolation)来把当前迭代的 `hero.id` 插入到每个 [`routerLink`](#routerlink) 中。

<a id="heroes-component-links"></a>

### `HeroesComponent` hero links

### `HeroesComponent` 中的英雄链接

The hero items in the `HeroesComponent` are `<li>` elements whose click events
are bound to the component's `onSelect()` method.

`HeroesComponent` 中的这些英雄条目都是 `<li>` 元素，它们的点击事件都绑定到了组件的 `onSelect()` 方法中。

<code-example path="toh-pt4/src/app/heroes/heroes.component.html" region="list" header="src/app/heroes/heroes.component.html (list with onSelect)">
</code-example>
=======
### `HeroesComponent` hero links

The hero items in the `HeroesComponent` are `<li>` elements whose click events are bound to the component's `onSelect()` method.

<code-example header="src/app/heroes/heroes.component.html (list with onSelect)" path="toh-pt4/src/app/heroes/heroes.component.html" region="list"></code-example>
>>>>>>> 64c62d61

Strip the `<li>` back to just its `*ngFor`, wrap the badge and name in an anchor (`<a>`) element, and add a `routerLink` attribute to the anchor that is the same as in the dashboard template

<<<<<<< HEAD
清理 `<li>`，只保留它的 `*ngFor`，把徽章（`<badge>`）和名字包裹进一个 `<a>` 元素中，
并且像仪表盘的模板中那样为这个 `<a>` 元素添加一个 `routerLink` 属性。

<code-example path="toh-pt5/src/app/heroes/heroes.component.html" region="list" header="src/app/heroes/heroes.component.html (list with links)">
</code-example>
=======
<code-example header="src/app/heroes/heroes.component.html (list with links)" path="toh-pt5/src/app/heroes/heroes.component.html" region="list"></code-example>
>>>>>>> 64c62d61

You'll have to fix the private stylesheet (`heroes.component.css`) to make the list look as it did before.
Revised styles are in the [final code review](#heroescomponent) at the bottom of this guide.

你还要修改私有样式表（`heroes.component.css`），让列表恢复到以前的外观。
修改后的样式表参阅本指南底部的[最终代码](#heroescomponent)。

#### Remove dead code (optional)

<<<<<<< HEAD
#### 移除死代码（可选）

While the `HeroesComponent` class still works,
the `onSelect()` method and `selectedHero` property are no longer used.
=======
While the `HeroesComponent` class still works, the `onSelect()` method and `selectedHero` property are no longer used.
>>>>>>> 64c62d61

虽然 `HeroesComponent` 类仍然能正常工作，但 `onSelect()` 方法和 `selectedHero` 属性已经没用了。

It's nice to tidy up and you'll be grateful to yourself later.
Here's the class after pruning away the dead code.

<<<<<<< HEAD
最好清理掉它们，将来你会体会到这么做的好处。
下面是删除了死代码之后的类。

<code-example path="toh-pt5/src/app/heroes/heroes.component.ts" region="class" header="src/app/heroes/heroes.component.ts (cleaned up)">
</code-example>

## Routable `HeroDetailComponent`

## 支持路由的 `HeroDetailComponent`

Previously, the parent `HeroesComponent` set the `HeroDetailComponent.hero`
property and the `HeroDetailComponent` displayed the hero.
=======
<code-example header="src/app/heroes/heroes.component.ts (cleaned up)" path="toh-pt5/src/app/heroes/heroes.component.ts" region="class"></code-example>

## Routable `HeroDetailComponent`

Previously, the parent `HeroesComponent` set the `HeroDetailComponent.hero` property and the `HeroDetailComponent` displayed the hero.
>>>>>>> 64c62d61

以前，父组件 `HeroesComponent` 会设置 `HeroDetailComponent.hero` 属性，然后 `HeroDetailComponent` 就会显示这个英雄。

`HeroesComponent` doesn't do that anymore.
Now the router creates the `HeroDetailComponent` in response to a URL such as `~/detail/11`.

`HeroesComponent` 已经不会再那么做了。
现在，当路由器会在响应形如 `~/detail/11` 的 URL 时创建 `HeroDetailComponent`。

The `HeroDetailComponent` needs a new way to obtain the hero-to-display.
This section explains the following:

`HeroDetailComponent` 需要从一种新的途径获取*要显示的英雄*。
本节会讲解如下操作：

* Get the route that created it

   获取创建本组件的路由

* Extract the `id` from the route

   从这个路由中提取出 `id`

* Acquire the hero with that `id` from the server using the `HeroService`

   通过 `HeroService` 从服务器上获取具有这个 `id` 的英雄数据。

Add the following imports:

<<<<<<< HEAD
先添加下列导入语句：

<code-example path="toh-pt5/src/app/hero-detail/hero-detail.component.ts" region="added-imports" header="src/app/hero-detail/hero-detail.component.ts">
</code-example>
=======
<code-example header="src/app/hero-detail/hero-detail.component.ts" path="toh-pt5/src/app/hero-detail/hero-detail.component.ts" region="added-imports"></code-example>
>>>>>>> 64c62d61

<a id="hero-detail-ctor"></a>

Inject the `ActivatedRoute`, `HeroService`, and `Location` services into the constructor, saving their values in private fields:

<<<<<<< HEAD
然后把 `ActivatedRoute`、`HeroService` 和 `Location` 服务注入到构造函数中，将它们的值保存到私有变量里：

<code-example path="toh-pt5/src/app/hero-detail/hero-detail.component.ts" header="src/app/hero-detail/hero-detail.component.ts" region="ctor">
</code-example>
=======
<code-example header="src/app/hero-detail/hero-detail.component.ts" path="toh-pt5/src/app/hero-detail/hero-detail.component.ts" region="ctor"></code-example>
>>>>>>> 64c62d61

The [`ActivatedRoute`](api/router/ActivatedRoute) holds information about the route to this instance of the `HeroDetailComponent`.
This component is interested in the route's parameters extracted from the URL.
The "id" parameter is the `id` of the hero to display.

<<<<<<< HEAD
[`ActivatedRoute`](api/router/ActivatedRoute) 保存着到这个 `HeroDetailComponent` 实例的路由信息。
这个组件对从 URL 中提取的路由参数感兴趣。
其中的 `id` 参数就是要显示的英雄的 `id`。

The [`HeroService`](tutorial/toh-pt4) gets hero data from the remote server
and this component will use it to get the hero-to-display.
=======
The [`HeroService`](tutorial/toh-pt4) gets hero data from the remote server and this component will use it to get the hero-to-display.
>>>>>>> 64c62d61

[`HeroService`](tutorial/toh-pt4) 从远端服务器获取英雄数据，本组件将使用它来获取要显示的英雄。

The [`location`](api/common/Location) is an Angular service for interacting with the browser.
You'll use it [later](#goback) to navigate back to the view that navigated here.

[`location`](api/common/Location) 是一个 Angular 的服务，用来与浏览器打交道。
[稍后](#goback)，你就会使用它来导航回上一个视图。

### Extract the `id` route parameter

<<<<<<< HEAD
### 从路由参数中提取 `id`

In the `ngOnInit()` [lifecycle hook](guide/lifecycle-hooks#oninit)
call `getHero()` and define it as follows.

在 `ngOnInit()` [生命周期钩子](guide/lifecycle-hooks#oninit)
中调用 `getHero()`，代码如下：

<code-example path="toh-pt5/src/app/hero-detail/hero-detail.component.ts" header="src/app/hero-detail/hero-detail.component.ts" region="ngOnInit">
</code-example>
=======
In the `ngOnInit()` [lifecycle hook](guide/lifecycle-hooks#oninit) call `getHero()` and define it as follows.

<code-example header="src/app/hero-detail/hero-detail.component.ts" path="toh-pt5/src/app/hero-detail/hero-detail.component.ts" region="ngOnInit"></code-example>
>>>>>>> 64c62d61

The `route.snapshot` is a static image of the route information shortly after the component was created.

`route.snapshot` 是一个路由信息的静态快照，抓取自组件刚刚创建完毕之后。

The `paramMap` is a dictionary of route parameter values extracted from the URL.
The `"id"` key returns the `id` of the hero to fetch.

`paramMap` 是一个从 URL 中提取的路由参数值的字典。
`"id"` 对应的值就是要获取的英雄的 `id`。

Route parameters are always strings.
The JavaScript `Number` function converts the string to a number,
which is what a hero `id` should be.

路由参数总会是字符串。
JavaScript 的 `Number` 函数会把字符串转换成数字，英雄的 `id` 就是数字类型。

The browser refreshes and the application crashes with a compiler error.
`HeroService` doesn't have a `getHero()` method.
Add it now.

刷新浏览器，应用挂了。出现一个编译错误，因为 `HeroService` 没有一个名叫 `getHero()` 的方法。
这就添加它。

### Add `HeroService.getHero()`

### 添加 `HeroService.getHero()`

Open `HeroService` and add the following `getHero()` method with the `id` after the `getHeroes()` method:

<<<<<<< HEAD
添加 `HeroService`，并在 `getHeroes()` 后面添加如下的 `getHero()` 方法，它接收 `id` 参数：

<code-example path="toh-pt5/src/app/hero.service.ts" region="getHero" header="src/app/hero.service.ts (getHero)">
</code-example>

<div class="alert is-important">

Note the backticks ( \` ) that define a JavaScript
[_template literal_](https://developer.mozilla.org/en-US/docs/Web/JavaScript/Reference/Template_literals) for embedding the `id`.

注意，反引号 ( \` ) 用于定义 JavaScript 的 [模板字符串字面量](https://developer.mozilla.org/en-US/docs/Web/JavaScript/Reference/Template_literals)，以便嵌入 `id`。
=======
<code-example header="src/app/hero.service.ts (getHero)" path="toh-pt5/src/app/hero.service.ts" region="getHero"></code-example>

<div class="alert is-important">

**IMPORTANT**: <br />
The backtick ( <code>\`</code> ) characters define a JavaScript [template literal](https://developer.mozilla.org/docs/Web/JavaScript/Reference/Template_literals) for embedding the `id`.
>>>>>>> 64c62d61

</div>

Like [`getHeroes()`](tutorial/toh-pt4#observable-heroservice), `getHero()` has an asynchronous signature.
It returns a *mock hero* as an `Observable`, using the RxJS `of()` function.

<<<<<<< HEAD
像 [`getHeroes()`](tutorial/toh-pt4#observable-heroservice) 一样，`getHero()` 也有一个异步函数签名。
它用 RxJS 的 `of()` 函数返回一个 `Observable` 形式的*模拟英雄数据*。

You'll be able to re-implement `getHero()` as a real `Http` request
without having to change the `HeroDetailComponent` that calls it.
=======
You'll be able to re-implement `getHero()` as a real `Http` request without having to change the `HeroDetailComponent` that calls it.
>>>>>>> 64c62d61

你将来可以用一个真实的 `Http` 请求来重新实现 `getHero()`，而不用修改调用了它的 `HeroDetailComponent`。

#### Try it

#### 试试看

The browser refreshes and the application is working again.
You can click a hero in the dashboard or in the heroes list and navigate to that hero's detail view.

<<<<<<< HEAD
刷新浏览器，应用又恢复正常了。
你可以在仪表盘或英雄列表中点击一个英雄来导航到该英雄的详情视图。

If you paste `localhost:4200/detail/11` in the browser address bar,
the router navigates to the detail view for the hero with `id: 11`,  "Dr Nice".

如果你在浏览器的地址栏中粘贴了 `localhost:4200/detail/11`，路由器也会导航到 `id: 11` 的英雄（"Dr. Nice"）的详情视图。

=======
If you paste `localhost:4200/detail/11` in the browser address bar, the router navigates to the detail view for the hero with `id: 11`, "Dr Nice".

>>>>>>> 64c62d61
<a id="goback"></a>

### Find the way back

<<<<<<< HEAD
### 回到原路

By clicking the browser's back button,
you can go back to the hero list or dashboard view,
depending upon which sent you to the detail view.
=======
By clicking the browser's back button, you can go back to the hero list or dashboard view, depending upon which sent you to the detail view.
>>>>>>> 64c62d61

通过点击浏览器的后退按钮，你可以回到英雄列表或仪表盘视图，这取决于你从哪里进入的详情视图。

It would be nice to have a button on the `HeroDetail` view that can do that.

<<<<<<< HEAD
如果能在 `HeroDetail` 视图中也有这么一个按钮就更好了。

Add a *go back* button to the bottom of the component template and bind it
to the component's `goBack()` method.

把一个*后退*按钮添加到组件模板的底部，并且把它绑定到组件的 `goBack()` 方法。

<code-example path="toh-pt5/src/app/hero-detail/hero-detail.component.html" region="back-button" header="src/app/hero-detail/hero-detail.component.html (back button)">
</code-example>
=======
Add a *go back* button to the bottom of the component template and bind it to the component's `goBack()` method.

<code-example header="src/app/hero-detail/hero-detail.component.html (back button)" path="toh-pt5/src/app/hero-detail/hero-detail.component.html" region="back-button"></code-example>
>>>>>>> 64c62d61

Add a `goBack()` *method* to the component class that navigates backward one step in the browser's history stack
using the `Location` service that you [injected previously](#hero-detail-ctor).

<<<<<<< HEAD
在组件类中添加一个 `goBack()` 方法，利用[你以前注入的](#hero-detail-ctor) `Location` 服务在浏览器的历史栈中后退一步。

<code-example path="toh-pt5/src/app/hero-detail/hero-detail.component.ts" region="goBack" header="src/app/hero-detail/hero-detail.component.ts (goBack)">

</code-example>
=======
<code-example header="src/app/hero-detail/hero-detail.component.ts (goBack)" path="toh-pt5/src/app/hero-detail/hero-detail.component.ts" region="goBack"></code-example>
>>>>>>> 64c62d61

Refresh the browser and start clicking.
Users can navigate around the app, from the dashboard to hero details and back, from heroes list to the mini detail to the hero details and back to the heroes again.

<<<<<<< HEAD
刷新浏览器，并开始点击。
用户能在应用中导航：从仪表盘到英雄详情再回来，从英雄列表到 mini 版英雄详情到英雄详情，再回到英雄列表。

The details will look better when you add the private CSS styles to `hero-detail.component.css`
as listed in one of the ["final code review"](#final-code-review) tabs below.
=======
The details will look better when you add the private CSS styles to `hero-detail.component.css` as listed in one of the ["final code review"](#final-code-review) tabs below.
>>>>>>> 64c62d61

当你将一些私有 CSS 样式添加到 `hero-detail.component.css` 里之后，其细节看起来会更好，如下面的[“查看最终代码”](#final-code-review)标签页中所示。

## Final code review

## 查看最终代码

Here are the code files discussed on this page.

<<<<<<< HEAD
本页讨论的代码文件如下。

<a id="approutingmodule"></a>

=======
<a id="approutingmodule"></a>
>>>>>>> 64c62d61
<a id="appmodule"></a>

#### `AppRoutingModule`, `AppModule`, and `HeroService`

#### `AppRoutingModule`、`AppModule` 和 `HeroService`

<code-tabs>
    <code-pane header="src/app/app.module.ts" path="toh-pt5/src/app/app.module.ts"></code-pane>
    <code-pane header="src/app/app-routing.module.ts" path="toh-pt5/src/app/app-routing.module.ts"></code-pane>
    <code-pane header="src/app/hero.service.ts" path="toh-pt5/src/app/hero.service.ts"></code-pane>
</code-tabs>

<a id="appcomponent"></a>

#### `AppComponent`

<code-tabs>
    <code-pane header="src/app/app.component.html" path="toh-pt5/src/app/app.component.html"></code-pane>
    <code-pane header="src/app/app.component.ts" path="toh-pt5/src/app/app.component.ts"></code-pane>
    <code-pane header="src/app/app.component.css" path="toh-pt5/src/app/app.component.css"></code-pane>
</code-tabs>

<a id="dashboardcomponent"></a>

#### `DashboardComponent`

<code-tabs>
    <code-pane header="src/app/dashboard/dashboard.component.html" path="toh-pt5/src/app/dashboard/dashboard.component.html"></code-pane>
    <code-pane header="src/app/dashboard/dashboard.component.ts" path="toh-pt5/src/app/dashboard/dashboard.component.ts"></code-pane>
    <code-pane header="src/app/dashboard/dashboard.component.css" path="toh-pt5/src/app/dashboard/dashboard.component.css"></code-pane>
</code-tabs>

<a id="heroescomponent"></a>

#### `HeroesComponent`

<code-tabs>
    <code-pane header="src/app/heroes/heroes.component.html" path="toh-pt5/src/app/heroes/heroes.component.html"></code-pane>
    <code-pane header="src/app/heroes/heroes.component.ts" path="toh-pt5/src/app/heroes/heroes.component.ts"></code-pane>
    <code-pane header="src/app/heroes/heroes.component.css" path="toh-pt5/src/app/heroes/heroes.component.css"></code-pane>
</code-tabs>

<a id="herodetailcomponent"></a>

#### `HeroDetailComponent`

<code-tabs>
    <code-pane header="src/app/hero-detail/hero-detail.component.html" path="toh-pt5/src/app/hero-detail/hero-detail.component.html"></code-pane>
    <code-pane header="src/app/hero-detail/hero-detail.component.ts" path="toh-pt5/src/app/hero-detail/hero-detail.component.ts"></code-pane>
    <code-pane header="src/app/hero-detail/hero-detail.component.css" path="toh-pt5/src/app/hero-detail/hero-detail.component.css"></code-pane>
</code-tabs>

## Summary

<<<<<<< HEAD
## 小结

* You added the Angular router to navigate among different components.

   添加了 Angular *路由器*在各个不同组件之间导航。

* You turned the `AppComponent` into a navigation shell with `<a>` links and a `<router-outlet>`.

   你使用一些 `<a>` 链接和一个 `<router-outlet>` 把 `AppComponent` 转换成了一个导航用的壳组件。

* You configured the router in an `AppRoutingModule` 

   你在 `AppRoutingModule` 中配置了路由器。

* You defined routes, a redirect route, and a parameterized route.

   你定义了一些简单路由、一个重定向路由和一个参数化路由。

* You used the `routerLink` directive in anchor elements.

   你在 `<a>` 元素中使用了 `routerLink` 指令。

* You refactored a tightly-coupled master/detail view into a routed detail view.

   你把一个紧耦合的主从视图重构成了带路由的详情视图。

* You used router link parameters to navigate to the detail view of a user-selected hero.

   你使用路由链接参数来导航到所选英雄的详情视图。

* You shared the `HeroService` among multiple components.

   在多个组件之间共享了 `HeroService` 服务。
=======
* You added the Angular router to navigate among different components
* You turned the `AppComponent` into a navigation shell with `<a>` links and a `<router-outlet>`
* You configured the router in an `AppRoutingModule`
* You defined routes, a redirect route, and a parameterized route
* You used the `routerLink` directive in anchor elements
* You refactored a tightly-coupled master/detail view into a routed detail view
* You used router link parameters to navigate to the detail view of a user-selected hero
* You shared the `HeroService` among multiple components

@reviewed 2022-02-28
>>>>>>> 64c62d61
<|MERGE_RESOLUTION|>--- conflicted
+++ resolved
@@ -1,46 +1,20 @@
 # Add navigation with routing
 
-# 用路由添加导航支持
-
 There are new requirements for the Tour of Heroes app:
 
-<<<<<<< HEAD
-有一些《英雄之旅》的新需求：
-
-* Add a *Dashboard* view.
-
-   添加一个*仪表盘*视图。
-
-* Add the ability to navigate between the *Heroes* and *Dashboard* views.
-
-   添加在*英雄列表*和*仪表盘*视图之间导航的能力。
-
-* When users click a hero name in either view, navigate to a detail view of the selected hero.
-
-   无论在哪个视图中点击一个英雄，都会导航到该英雄的详情页。
-
-* When users click a *deep link* in an email, open the detail view for a particular hero.
-=======
 * Add a *Dashboard* view
 * Add the ability to navigate between the *Heroes* and *Dashboard* views
 * When users click a hero name in either view, navigate to a detail view of the selected hero
 * When users click a *deep link* in an email, open the detail view for a particular hero
->>>>>>> 64c62d61
-
-   在邮件中点击一个*深链接*，会直接打开一个特定英雄的详情视图。
 
 <div class="alert is-helpful">
 
 For the sample application that this page describes, see the <live-example></live-example>.
 
-  要查看本页所讲的范例程序，参阅<live-example></live-example>。
-
 </div>
 
 When you're done, users will be able to navigate the application like this:
 
-完成时，用户就能像这样在应用中导航：
-
 <div class="lightbox">
 
 <img alt="View navigations" src="generated/images/guide/toh/nav-diagram.png">
@@ -48,74 +22,31 @@
 </div>
 
 ## Add the `AppRoutingModule`
-
-## 添加 `AppRoutingModule`
 
 In Angular, the best practice is to load and configure the router in a separate, top-level module
 that is dedicated to routing and imported by the root `AppModule`.
 
-在 Angular 中，最好在一个独立的顶层模块中加载和配置路由器，它专注于路由功能，然后由根模块 `AppModule` 导入它。
-
 By convention, the module class name is `AppRoutingModule` and it belongs in the `app-routing.module.ts` in the `src/app` folder.
 
-按照惯例，这个模块类的名字叫做 `AppRoutingModule`，并且位于 `src/app` 下的 `app-routing.module.ts` 文件中。
-
 Use the CLI to generate it.
 
-<<<<<<< HEAD
-使用 CLI 生成它。
-
-<code-example language="sh">
-  ng generate module app-routing --flat --module=app
-=======
 <code-example format="shell" language="shell">
 
 ng generate module app-routing --flat --module=app
 
->>>>>>> 64c62d61
 </code-example>
 
 <div class="alert is-helpful">
 
-<<<<<<< HEAD
-`--flat` puts the file in `src/app` instead of its own folder.<br>
-`--module=app` tells the CLI to register it in the `imports` array of the `AppModule`.
-
-`--flat` 把这个文件放进了 `src/app` 中，而不是单独的目录中。<br>
-`--module=app` 告诉 CLI 把它注册到 `AppModule` 的 `imports` 数组中。
-=======
 | Parameter | Details |
 | :-------- | :------ |
 | `--flat` | Puts the file in `src/app` instead of its own folder. |
 | `--module=app` | Tells the CLI to register it in the `imports` array of the `AppModule`. |
->>>>>>> 64c62d61
 
 </div>
 
 The generated file looks like this:
 
-<<<<<<< HEAD
-生成的文件是这样的：
-
-<code-example path="toh-pt5/src/app/app-routing.module.0.ts" header="src/app/app-routing.module.ts (generated)">
-</code-example>
-
-Replace it with the following:
-
-把它替换为如下代码：
-
-<code-example path="toh-pt5/src/app/app-routing.module.1.ts" header="src/app/app-routing.module.ts (updated)">
-</code-example>
-
-First, the `app-routing.module.ts` file imports `RouterModule` and `Routes` so the application can have routing functionality. The next import, `HeroesComponent`, will give the Router somewhere to go once you configure the routes.
-
-首先，`app-routing.module.ts` 会导入 `RouterModule` 和 `Routes`，以便该应用具有路由功能。配置好路由后，接着导入 `HeroesComponent`，它将告诉路由器要去什么地方。
-
-Notice that the `CommonModule` references and `declarations` array are unnecessary, so are no
-longer part of `AppRoutingModule`. The following sections explain the rest of the `AppRoutingModule` in more detail.
-
-注意，对 `CommonModule` 的引用和 `declarations` 数组不是必要的，因此它们不再是 `AppRoutingModule` 的一部分。以下各节将详细介绍 `AppRoutingModule` 的其余部分。
-=======
 <code-example header="src/app/app-routing.module.ts (generated)" path="toh-pt5/src/app/app-routing.module.0.ts"></code-example>
 
 Replace it with the following:
@@ -127,42 +58,14 @@
 
 Notice that the `CommonModule` references and `declarations` array are unnecessary, so are no longer part of `AppRoutingModule`.
 The following sections explain the rest of the `AppRoutingModule` in more detail.
->>>>>>> 64c62d61
 
 ### Routes
-
-### 路由
 
 The next part of the file is where you configure your routes.
 *Routes* tell the Router which view to display when a user clicks a link or pastes a URL into the browser address bar.
 
-该文件的下一部分是你的路由配置。
-*Routes* 告诉路由器，当用户单击链接或将 URL 粘贴进浏览器地址栏时要显示哪个视图。
-
 Since `app-routing.module.ts` already imports `HeroesComponent`, you can use it in the `routes` array:
 
-<<<<<<< HEAD
-由于 `app-routing.module.ts` 已经导入了 `HeroesComponent`，因此你可以直接在 `routes` 数组中使用它：
-
-<code-example path="toh-pt5/src/app/app-routing.module.ts" header="src/app/app-routing.module.ts"
-  region="heroes-route">
-</code-example>
-
-A typical Angular `Route` has two properties:
-
-典型的 Angular `Route` 具有两个属性：
-
-* `path`: a string that matches the URL in the browser address bar.
-
-  `path`: 用来匹配浏览器地址栏中 URL 的字符串。
-
-* `component`: the component that the router should create when navigating to this route.
-
-  `component`: 导航到该路由时，路由器应该创建的组件。
-
-This tells the router to match that URL to `path: 'heroes'`
-and display the `HeroesComponent` when the URL is something like `localhost:4200/heroes`.
-=======
 <code-example header="src/app/app-routing.module.ts" path="toh-pt5/src/app/app-routing.module.ts" region="heroes-route"></code-example>
 
 A typical Angular `Route` has two properties:
@@ -173,75 +76,35 @@
 | `component` | The component that the router should create when navigating to this route. |
 
 This tells the router to match that URL to `path: 'heroes'` and display the `HeroesComponent` when the URL is something like `localhost:4200/heroes`.
->>>>>>> 64c62d61
-
-这会告诉路由器把该 URL 与 `path：'heroes'` 匹配。
-如果网址类似于 `localhost:4200/heroes` 就显示 `HeroesComponent`。
 
 ### `RouterModule.forRoot()`
 
 The `@NgModule` metadata initializes the router and starts it listening for browser location changes.
 
-<<<<<<< HEAD
-`@NgModule` 元数据会初始化路由器，并开始监听浏览器地址的变化。
-
-The following line adds the `RouterModule` to the `AppRoutingModule` `imports` array and
-configures it with the `routes` in one step by calling
-`RouterModule.forRoot()`:
-
-下面的代码行将 `RouterModule` 添加到 `AppRoutingModule` 的 `imports` 数组中，同时通过调用 `RouterModule.forRoot()` 来用这些 `routes` 配置它：
-
-<code-example path="toh-pt5/src/app/app-routing.module.ts" header="src/app/app-routing.module.ts" region="ngmodule-imports">
-</code-example>
-=======
 The following line adds the `RouterModule` to the `AppRoutingModule` `imports` array and configures it with the `routes` in one step by calling `RouterModule.forRoot()`:
 
 <code-example header="src/app/app-routing.module.ts" path="toh-pt5/src/app/app-routing.module.ts" region="ngmodule-imports"></code-example>
->>>>>>> 64c62d61
 
 <div class="alert is-helpful">
 
 The method is called `forRoot()` because you configure the router at the application's root level.
 The `forRoot()` method supplies the service providers and directives needed for routing, and performs the initial navigation based on the current browser URL.
 
-  这个方法之所以叫 `forRoot()`，是因为你要在应用的顶层配置这个路由器。
-  `forRoot()` 方法会提供路由所需的服务提供者和指令，还会基于浏览器的当前 URL 执行首次导航。
-
 </div>
 
 Next, `AppRoutingModule` exports `RouterModule` so it will be available throughout the application.
 
-<<<<<<< HEAD
-接下来，`AppRoutingModule` 导出 `RouterModule`，以便它在整个应用程序中生效。
-
-<code-example path="toh-pt5/src/app/app-routing.module.ts" header="src/app/app-routing.module.ts (exports array)" region="export-routermodule">
-</code-example>
-=======
 <code-example header="src/app/app-routing.module.ts (exports array)" path="toh-pt5/src/app/app-routing.module.ts" region="export-routermodule"></code-example>
->>>>>>> 64c62d61
 
 ## Add `RouterOutlet`
 
-## 添加路由出口 `RouterOutlet`
-
 Open the `AppComponent` template and replace the `<app-heroes>` element with a `<router-outlet>` element.
 
-<<<<<<< HEAD
-打开 `AppComponent` 的模板，把 `<app-heroes>` 元素替换为 `<router-outlet>` 元素。
-
-<code-example path="toh-pt5/src/app/app.component.html" region="outlet" header="src/app/app.component.html (router-outlet)">
-</code-example>
-=======
 <code-example header="src/app/app.component.html (router-outlet)" path="toh-pt5/src/app/app.component.html" region="outlet"></code-example>
->>>>>>> 64c62d61
 
 The `AppComponent` template no longer needs `<app-heroes>` because the application will only display the `HeroesComponent` when the user navigates to it.
 
-`AppComponent` 的模板不再需要 `<app-heroes>`，因为只有当用户导航到这里时，才需要显示 `HeroesComponent`。
-
 The `<router-outlet>` tells the router where to display routed views.
-
-`<router-outlet>` 会告诉路由器要在哪里显示路由的视图。
 
 <div class="alert is-helpful">
 
@@ -249,149 +112,72 @@
 The `ng generate` command you ran at the start of this tutorial added this import because of the `--module=app` flag.
 If you manually created `app-routing.module.ts` or used a tool other than the CLI to do so, you'll need to import `AppRoutingModule` into `app.module.ts` and add it to the `imports` array of the `NgModule`.
 
-能在 `AppComponent` 中使用 `RouterOutlet`，是因为 `AppModule` 导入了 `AppRoutingModule`，而 `AppRoutingModule` 中导出了 `RouterModule`。
-在本教程开始时你运行的那个 `ng generate` 命令添加了这个导入，是因为 `--module=app` 标志。如果你手动创建 `app-routing.module.ts` 或使用了 CLI 之外的工具，你就要把 `AppRoutingModule` 导入到 `app.module.ts` 中，并且把它添加到 `NgModule` 的 `imports` 数组中。
-
 </div>
 
 #### Try it
 
-#### 试试看
-
 You should still be running with this CLI command.
 
-<<<<<<< HEAD
-你的 CLI 命令应该仍在运行吧。
-
-<code-example language="sh">
-  ng serve
-=======
 <code-example format="shell" language="shell">
 
 ng serve
 
->>>>>>> 64c62d61
 </code-example>
 
 The browser should refresh and display the application title but not the list of heroes.
-
-浏览器应该刷新，并显示着应用的标题，但是没有显示英雄列表。
 
 Look at the browser's address bar.
 The URL ends in `/`.
 The route path to `HeroesComponent` is `/heroes`.
 
-看看浏览器的地址栏。
-URL 是以 `/` 结尾的。
-而到 `HeroesComponent` 的路由路径是 `/heroes`。
-
 Append `/heroes` to the URL in the browser address bar.
 You should see the familiar heroes master/detail view.
 
-在地址栏中把 `/heroes` 追加到 URL 后面。你应该能看到熟悉的主从结构的英雄显示界面。
-
 Remove `/heroes` from the URL in the browser address bar.
 The browser should refresh and display the application title but not the list of heroes.
 
-<<<<<<< HEAD
-从浏览器地址栏中的 URL 中移除 `/heroes`。浏览器就会刷新，并且显示本应用的标题，而不显示英雄列表。
-
-=======
->>>>>>> 64c62d61
 <a id="routerlink"></a>
 
 ## Add a navigation link (`routerLink`)
 
-<<<<<<< HEAD
-## 添加路由链接 (`routerLink`)
-
-Ideally, users should be able to click a link to navigate rather
-than pasting a route URL into the address bar.
-
-理想情况下，用户应该能通过点击链接进行导航，而不用被迫把路由的 URL 粘贴到地址栏。
-
-Add a `<nav>` element and, within that, an anchor element that, when clicked,
-triggers navigation to the `HeroesComponent`.
-The revised `AppComponent` template looks like this:
-
-添加一个 `<nav>` 元素，并在其中放一个链接 `<a>` 元素，当点击它时，就会触发一个到 `HeroesComponent` 的导航。
-修改过的 `AppComponent` 模板如下：
-
-<code-example path="toh-pt5/src/app/app.component.html" region="heroes" header="src/app/app.component.html (heroes RouterLink)">
-</code-example>
-=======
 Ideally, users should be able to click a link to navigate rather than pasting a route URL into the address bar.
 
 Add a `<nav>` element and, within that, an anchor element that, when clicked, triggers navigation to the `HeroesComponent`.
 The revised `AppComponent` template looks like this:
 
 <code-example header="src/app/app.component.html (heroes RouterLink)" path="toh-pt5/src/app/app.component.html" region="heroes"></code-example>
->>>>>>> 64c62d61
 
 A [`routerLink` attribute](#routerlink) is set to `"/heroes"`, the string that the router matches to the route to `HeroesComponent`.
 The `routerLink` is the selector for the [`RouterLink` directive](api/router/RouterLink) that turns user clicks into router navigations.
 It's another of the public directives in the `RouterModule`.
 
-<<<<<<< HEAD
-[`routerLink` 属性](#routerlink)的值为 `"/heroes"`，路由器会用它来匹配出指向 `HeroesComponent` 的路由。
-`routerLink` 是 [`RouterLink` 指令](/api/router/RouterLink)的选择器，它会把用户的点击转换为路由器的导航操作。
-它是 `RouterModule` 中的另一个公共指令。
-
-The browser refreshes and displays the application title and heroes link,
-but not the heroes list.
-=======
 The browser refreshes and displays the application title and heroes link, but not the heroes list.
->>>>>>> 64c62d61
-
-刷新浏览器，显示出了应用的标题和指向英雄列表的链接，但并没有显示英雄列表。
 
 Click the link.
 The address bar updates to `/heroes` and the list of heroes appears.
 
-点击这个链接。地址栏变成了 `/heroes`，并且显示出了英雄列表。
-
 <div class="alert is-helpful">
 
 Make this and future navigation links look better by adding private CSS styles to `app.component.css` as listed in the [final code review](#appcomponent) below.
 
-从下面的 [最终代码](#appcomponent)中把私有 CSS 样式添加到 `app.component.css` 中，可以让导航链接变得更好看一点。
-
-<<<<<<< HEAD
-</div>
-
-=======
->>>>>>> 64c62d61
+</div>
+
 ## Add a dashboard view
-
-## 添加仪表盘视图
 
 Routing makes more sense when there are multiple views.
 So far there's only the heroes view.
 
-当有多个视图时，路由会更有价值。不过目前还只有一个英雄列表视图。
-
 Add a `DashboardComponent` using the CLI:
 
-<<<<<<< HEAD
-使用 CLI 添加一个 `DashboardComponent`：
-
-<code-example language="sh">
-  ng generate component dashboard
-=======
 <code-example format="shell" language="shell">
 
 ng generate component dashboard
 
->>>>>>> 64c62d61
 </code-example>
 
 The CLI generates the files for the `DashboardComponent` and declares it in `AppModule`.
 
-CLI 生成了 `DashboardComponent` 的相关文件，并把它声明到 `AppModule` 中。
-
 Replace the default file content in these three files as follows:
-
-把这三个文件中的内容改成这样：
 
 <code-tabs>
     <code-pane header="src/app/dashboard/dashboard.component.html" path="toh-pt5/src/app/dashboard/dashboard.component.1.html"></code-pane>
@@ -401,205 +187,69 @@
 
 The  *template* presents a grid of hero name links.
 
-这个*模板*用来表示由英雄名字链接组成的一个阵列。
-
 * The `*ngFor` repeater creates as many links as are in the component's `heroes` array.
-
-   `*ngFor` 复写器为组件的 `heroes` 数组中的每个条目创建了一个链接。
-
 * The links are styled as colored blocks by the `dashboard.component.css`.
-
-   这些链接被 `dashboard.component.css` 中的样式格式化成了一些色块。
-
 * The links don't go anywhere yet but [they will shortly](#hero-details).
 
-<<<<<<< HEAD
-   这些链接还没有指向任何地方，但[很快就会了](#hero-details)。
-
-The _class_ is similar to the `HeroesComponent` class.
-
-这个*类*和 `HeroesComponent` 类很像。
-
-* It defines a `heroes` array property.
-
-   它定义了一个 `heroes` 数组属性。
-
-* The constructor expects Angular to inject the `HeroService` into a private `heroService` property.
-
-   它的构造函数希望 Angular 把 `HeroService` 注入到私有的 `heroService` 属性中。
-
-* The `ngOnInit()` lifecycle hook calls `getHeroes()`.
-=======
 The *class* is similar to the `HeroesComponent` class.
 
 * It defines a `heroes` array property
 * The constructor expects Angular to inject the `HeroService` into a private `heroService` property
 * The `ngOnInit()` lifecycle hook calls `getHeroes()`
->>>>>>> 64c62d61
-
-   在 `ngOnInit()` 生命周期钩子中调用 `getHeroes()`。
 
 This `getHeroes()` returns the sliced list of heroes at positions 1 and 5, returning only four of the Top Heroes (2nd, 3rd, 4th, and 5th).
 
-<<<<<<< HEAD
-这个 `getHeroes()` 函数会截取第 2 到 第 5 位英雄，也就是说只返回四个顶层英雄（第二，第三，第四和第五）。
-
-<code-example path="toh-pt5/src/app/dashboard/dashboard.component.ts" header="src/app/dashboard/dashboard.component.ts" region="getHeroes">
-</code-example>
-=======
 <code-example header="src/app/dashboard/dashboard.component.ts" path="toh-pt5/src/app/dashboard/dashboard.component.ts" region="getHeroes"></code-example>
->>>>>>> 64c62d61
 
 ### Add the dashboard route
 
-### 添加仪表盘路由
-
 To navigate to the dashboard, the router needs an appropriate route.
 
-要导航到仪表盘，路由器中就需要一个相应的路由。
-
 Import the `DashboardComponent` in the `app-routing-module.ts` file.
 
-<<<<<<< HEAD
-把 `DashboardComponent` 导入到 `app-routing-module.ts` 中。
-
-<code-example path="toh-pt5/src/app/app-routing.module.ts" region="import-dashboard" header="src/app/app-routing.module.ts (import DashboardComponent)">
-</code-example>
+<code-example header="src/app/app-routing.module.ts (import DashboardComponent)" path="toh-pt5/src/app/app-routing.module.ts" region="import-dashboard"></code-example>
 
 Add a route to the `routes` array that matches a path to the `DashboardComponent`.
 
-把一个指向 `DashboardComponent` 的路由添加到 `routes` 数组中。
-
-<code-example path="toh-pt5/src/app/app-routing.module.ts" header="src/app/app-routing.module.ts" region="dashboard-route">
-</code-example>
-=======
-<code-example header="src/app/app-routing.module.ts (import DashboardComponent)" path="toh-pt5/src/app/app-routing.module.ts" region="import-dashboard"></code-example>
-
-Add a route to the `routes` array that matches a path to the `DashboardComponent`.
-
 <code-example header="src/app/app-routing.module.ts" path="toh-pt5/src/app/app-routing.module.ts" region="dashboard-route"></code-example>
->>>>>>> 64c62d61
 
 ### Add a default route
-
-### 添加默认路由
 
 When the application starts, the browser's address bar points to the web site's root.
 That doesn't match any existing route so the router doesn't navigate anywhere.
 The space below the `<router-outlet>` is blank.
 
-<<<<<<< HEAD
-当应用启动时，浏览器的地址栏指向了网站的根路径。
-它没有匹配到任何现存路由，因此路由器也不会导航到任何地方。
-`<router-outlet>` 下方是空白的。
-
-To make the application navigate to the dashboard automatically, add the following
-route to the `routes` array.
-
-要让应用自动导航到这个仪表盘，请把下列路由添加到 `routes` 数组中。
-
-<code-example path="toh-pt5/src/app/app-routing.module.ts" header="src/app/app-routing.module.ts" region="redirect-route">
-</code-example>
+To make the application navigate to the dashboard automatically, add the following route to the `routes` array.
+
+<code-example header="src/app/app-routing.module.ts" path="toh-pt5/src/app/app-routing.module.ts" region="redirect-route"></code-example>
 
 This route redirects a URL that fully matches the empty path to the route whose path is `'/dashboard'`.
 
-这个路由会把一个与空路径“完全匹配”的 URL 重定向到路径为 `'/dashboard'` 的路由。
-
-After the browser refreshes, the router loads the `DashboardComponent`
-and the browser address bar shows the `/dashboard` URL.
-=======
-To make the application navigate to the dashboard automatically, add the following route to the `routes` array.
-
-<code-example header="src/app/app-routing.module.ts" path="toh-pt5/src/app/app-routing.module.ts" region="redirect-route"></code-example>
-
-This route redirects a URL that fully matches the empty path to the route whose path is `'/dashboard'`.
-
 After the browser refreshes, the router loads the `DashboardComponent` and the browser address bar shows the `/dashboard` URL.
->>>>>>> 64c62d61
-
-浏览器刷新之后，路由器加载了 `DashboardComponent`，并且浏览器的地址栏会显示出 `/dashboard` 这个 URL。
 
 ### Add dashboard link to the shell
 
-<<<<<<< HEAD
-### 把仪表盘链接添加到壳组件中
-
-The user should be able to navigate back and forth between the
-`DashboardComponent` and the `HeroesComponent` by clicking links in the
-navigation area near the top of the page.
-=======
 The user should be able to navigate back and forth between the `DashboardComponent` and the `HeroesComponent` by clicking links in the navigation area near the top of the page.
->>>>>>> 64c62d61
-
-应该允许用户通过点击页面顶部导航区的各个链接在 `DashboardComponent` 和 `HeroesComponent` 之间来回导航。
 
 Add a dashboard navigation link to the `AppComponent` shell template, just above the *Heroes* link.
 
-<<<<<<< HEAD
-把仪表盘的导航链接添加到壳组件 `AppComponent` 的模板中，就放在 *Heroes* 链接的前面。
-
-<code-example path="toh-pt5/src/app/app.component.html" header="src/app/app.component.html">
-</code-example>
+<code-example header="src/app/app.component.html" path="toh-pt5/src/app/app.component.html"></code-example>
 
 After the browser refreshes you can navigate freely between the two views by clicking the links.
 
-刷新浏览器，你就能通过点击这些链接在这两个视图之间自由导航了。
-
-=======
-<code-example header="src/app/app.component.html" path="toh-pt5/src/app/app.component.html"></code-example>
-
-After the browser refreshes you can navigate freely between the two views by clicking the links.
-
->>>>>>> 64c62d61
 <a id="hero-details"></a>
 
 ## Navigating to hero details
-
-## 导航到英雄详情
 
 The `HeroDetailComponent` displays details of a selected hero.
 At the moment the `HeroDetailComponent` is only visible at the bottom of the `HeroesComponent`
 
-`HeroDetailComponent` 可以显示所选英雄的详情。
-此刻，`HeroDetailComponent` 只能在 `HeroesComponent` 的底部看到。
-
 The user should be able to get to these details in three ways.
 
-用户应该能通过三种途径看到这些详情。
-
 1. By clicking a hero in the dashboard.
-
-   通过在仪表盘中点击某个英雄。
-
 1. By clicking a hero in the heroes list.
-
-   通过在英雄列表中点击某个英雄。
-
 1. By pasting a "deep link" URL into the browser address bar that identifies the hero to display.
 
-<<<<<<< HEAD
-   通过把一个“深链接” URL 粘贴到浏览器的地址栏中来指定要显示的英雄。
-
-In this section, you'll enable navigation to the `HeroDetailComponent`
-and liberate it from the `HeroesComponent`.
-
-在这一节，你将能导航到 `HeroDetailComponent`，并把它从 `HeroesComponent` 中解放出来。
-
-### Delete _hero details_ from `HeroesComponent`
-
-### 从 `HeroesComponent` 中删除*英雄详情*
-
-When the user clicks a hero item in the `HeroesComponent`,
-the application should navigate to the `HeroDetailComponent`,
-replacing the heroes list view with the hero detail view.
-The heroes list view should no longer show hero details as it does now.
-
-当用户在 `HeroesComponent` 中点击某个英雄条目时，应用应该能导航到 `HeroDetailComponent`，从英雄列表视图切换到英雄详情视图。
-英雄列表视图将不再显示，而英雄详情视图要显示出来。
-
-Open the `HeroesComponent` template (`heroes/heroes.component.html`) and
-delete the `<app-hero-detail>` element from the bottom.
-=======
 In this section, you'll enable navigation to the `HeroDetailComponent` and liberate it from the `HeroesComponent`.
 
 ### Delete *hero details* from `HeroesComponent`
@@ -608,434 +258,169 @@
 The heroes list view should no longer show hero details as it does now.
 
 Open the `HeroesComponent` template (`heroes/heroes.component.html`) and delete the `<app-hero-detail>` element from the bottom.
->>>>>>> 64c62d61
-
-打开 `HeroesComponent` 的模板文件（`heroes/heroes.component.html`），并从底部删除 `<app-hero-detail>` 元素。
 
 Clicking a hero item now does nothing.
 You'll [fix that shortly](#heroes-component-links) after you enable routing to the `HeroDetailComponent`.
 
-<<<<<<< HEAD
-目前，点击某个英雄条目还没有反应。不过当你启用了到 `HeroDetailComponent` 的路由之后，[很快就能修复它](#heroes-component-links)。
-
-### Add a _hero detail_ route
-=======
 ### Add a *hero detail* route
->>>>>>> 64c62d61
-
-### 添加*英雄详情*视图
 
 A URL like `~/detail/11` would be a good URL for navigating to the *Hero Detail* view of the hero whose `id` is `11`.
 
-要导航到 `id` 为 `11` 的英雄的*详情*视图，类似于 `~/detail/11` 的 URL 将是一个不错的 URL。
-
 Open `app-routing.module.ts` and import `HeroDetailComponent`.
 
-<<<<<<< HEAD
-打开 `app-routing.module.ts` 并导入 `HeroDetailComponent`。
-
-<code-example path="toh-pt5/src/app/app-routing.module.ts" region="import-herodetail" header="src/app/app-routing.module.ts (import HeroDetailComponent)">
-</code-example>
-=======
 <code-example header="src/app/app-routing.module.ts (import HeroDetailComponent)" path="toh-pt5/src/app/app-routing.module.ts" region="import-herodetail"></code-example>
->>>>>>> 64c62d61
 
 Then add a *parameterized* route to the `routes` array that matches the path pattern to the *hero detail* view.
 
-<<<<<<< HEAD
-然后把一个*参数化*路由添加到 `routes` 数组中，它要匹配指向*英雄详情*视图的路径。
-
-<code-example path="toh-pt5/src/app/app-routing.module.ts" header="src/app/app-routing.module.ts" region="detail-route">
-</code-example>
-=======
 <code-example header="src/app/app-routing.module.ts" path="toh-pt5/src/app/app-routing.module.ts" region="detail-route"></code-example>
->>>>>>> 64c62d61
 
 The colon (`:`) character in the `path` indicates that `:id` is a placeholder for a specific hero `id`.
 
-`path` 中的冒号（`:`）表示 `:id` 是一个占位符，它表示某个特定英雄的 `id`。
-
 At this point, all application routes are in place.
 
-<<<<<<< HEAD
-此刻，应用中的所有路由都就绪了。
-
-<code-example path="toh-pt5/src/app/app-routing.module.ts" region="routes" header="src/app/app-routing.module.ts (all routes)">
-</code-example>
-=======
 <code-example header="src/app/app-routing.module.ts (all routes)" path="toh-pt5/src/app/app-routing.module.ts" region="routes"></code-example>
->>>>>>> 64c62d61
 
 ### `DashboardComponent` hero links
 
-### `DashboardComponent` 中的英雄链接
-
 The `DashboardComponent` hero links do nothing at the moment.
 
-<<<<<<< HEAD
-此刻，`DashboardComponent` 中的英雄连接还没有反应。
-
-Now that the router has a route to `HeroDetailComponent`,
-fix the dashboard hero links to navigate using the _parameterized_ dashboard route.
-
-路由器已经有一个指向 `HeroDetailComponent` 的路由了，
-修改仪表盘中的英雄连接，让它们通过参数化的英雄详情路由进行导航。
-
-<code-example
-  path="toh-pt5/src/app/dashboard/dashboard.component.html"
-  region="click"
-  header="src/app/dashboard/dashboard.component.html (hero links)">
-</code-example>
-=======
 Now that the router has a route to `HeroDetailComponent`, fix the dashboard hero links to navigate using the *parameterized* dashboard route.
 
 <code-example header="src/app/dashboard/dashboard.component.html (hero links)" path="toh-pt5/src/app/dashboard/dashboard.component.html" region="click"></code-example>
->>>>>>> 64c62d61
 
 You're using Angular [interpolation binding](guide/interpolation) within the `*ngFor` repeater to insert the current iteration's `hero.id` into each [`routerLink`](#routerlink).
 
 <a id="heroes-component-links"></a>
 
-<<<<<<< HEAD
-你正在 `*ngFor` 复写器中使用 Angular 的[插值绑定](guide/interpolation)来把当前迭代的 `hero.id` 插入到每个 [`routerLink`](#routerlink) 中。
-
-<a id="heroes-component-links"></a>
-
 ### `HeroesComponent` hero links
 
-### `HeroesComponent` 中的英雄链接
-
-The hero items in the `HeroesComponent` are `<li>` elements whose click events
-are bound to the component's `onSelect()` method.
-
-`HeroesComponent` 中的这些英雄条目都是 `<li>` 元素，它们的点击事件都绑定到了组件的 `onSelect()` 方法中。
-
-<code-example path="toh-pt4/src/app/heroes/heroes.component.html" region="list" header="src/app/heroes/heroes.component.html (list with onSelect)">
-</code-example>
-=======
-### `HeroesComponent` hero links
-
 The hero items in the `HeroesComponent` are `<li>` elements whose click events are bound to the component's `onSelect()` method.
 
 <code-example header="src/app/heroes/heroes.component.html (list with onSelect)" path="toh-pt4/src/app/heroes/heroes.component.html" region="list"></code-example>
->>>>>>> 64c62d61
 
 Strip the `<li>` back to just its `*ngFor`, wrap the badge and name in an anchor (`<a>`) element, and add a `routerLink` attribute to the anchor that is the same as in the dashboard template
 
-<<<<<<< HEAD
-清理 `<li>`，只保留它的 `*ngFor`，把徽章（`<badge>`）和名字包裹进一个 `<a>` 元素中，
-并且像仪表盘的模板中那样为这个 `<a>` 元素添加一个 `routerLink` 属性。
-
-<code-example path="toh-pt5/src/app/heroes/heroes.component.html" region="list" header="src/app/heroes/heroes.component.html (list with links)">
-</code-example>
-=======
 <code-example header="src/app/heroes/heroes.component.html (list with links)" path="toh-pt5/src/app/heroes/heroes.component.html" region="list"></code-example>
->>>>>>> 64c62d61
 
 You'll have to fix the private stylesheet (`heroes.component.css`) to make the list look as it did before.
 Revised styles are in the [final code review](#heroescomponent) at the bottom of this guide.
 
-你还要修改私有样式表（`heroes.component.css`），让列表恢复到以前的外观。
-修改后的样式表参阅本指南底部的[最终代码](#heroescomponent)。
-
 #### Remove dead code (optional)
 
-<<<<<<< HEAD
-#### 移除死代码（可选）
-
-While the `HeroesComponent` class still works,
-the `onSelect()` method and `selectedHero` property are no longer used.
-=======
 While the `HeroesComponent` class still works, the `onSelect()` method and `selectedHero` property are no longer used.
->>>>>>> 64c62d61
-
-虽然 `HeroesComponent` 类仍然能正常工作，但 `onSelect()` 方法和 `selectedHero` 属性已经没用了。
 
 It's nice to tidy up and you'll be grateful to yourself later.
 Here's the class after pruning away the dead code.
 
-<<<<<<< HEAD
-最好清理掉它们，将来你会体会到这么做的好处。
-下面是删除了死代码之后的类。
-
-<code-example path="toh-pt5/src/app/heroes/heroes.component.ts" region="class" header="src/app/heroes/heroes.component.ts (cleaned up)">
-</code-example>
+<code-example header="src/app/heroes/heroes.component.ts (cleaned up)" path="toh-pt5/src/app/heroes/heroes.component.ts" region="class"></code-example>
 
 ## Routable `HeroDetailComponent`
 
-## 支持路由的 `HeroDetailComponent`
-
-Previously, the parent `HeroesComponent` set the `HeroDetailComponent.hero`
-property and the `HeroDetailComponent` displayed the hero.
-=======
-<code-example header="src/app/heroes/heroes.component.ts (cleaned up)" path="toh-pt5/src/app/heroes/heroes.component.ts" region="class"></code-example>
-
-## Routable `HeroDetailComponent`
-
 Previously, the parent `HeroesComponent` set the `HeroDetailComponent.hero` property and the `HeroDetailComponent` displayed the hero.
->>>>>>> 64c62d61
-
-以前，父组件 `HeroesComponent` 会设置 `HeroDetailComponent.hero` 属性，然后 `HeroDetailComponent` 就会显示这个英雄。
 
 `HeroesComponent` doesn't do that anymore.
 Now the router creates the `HeroDetailComponent` in response to a URL such as `~/detail/11`.
 
-`HeroesComponent` 已经不会再那么做了。
-现在，当路由器会在响应形如 `~/detail/11` 的 URL 时创建 `HeroDetailComponent`。
-
 The `HeroDetailComponent` needs a new way to obtain the hero-to-display.
 This section explains the following:
 
-`HeroDetailComponent` 需要从一种新的途径获取*要显示的英雄*。
-本节会讲解如下操作：
-
 * Get the route that created it
-
-   获取创建本组件的路由
-
 * Extract the `id` from the route
-
-   从这个路由中提取出 `id`
-
 * Acquire the hero with that `id` from the server using the `HeroService`
 
-   通过 `HeroService` 从服务器上获取具有这个 `id` 的英雄数据。
-
 Add the following imports:
 
-<<<<<<< HEAD
-先添加下列导入语句：
-
-<code-example path="toh-pt5/src/app/hero-detail/hero-detail.component.ts" region="added-imports" header="src/app/hero-detail/hero-detail.component.ts">
-</code-example>
-=======
 <code-example header="src/app/hero-detail/hero-detail.component.ts" path="toh-pt5/src/app/hero-detail/hero-detail.component.ts" region="added-imports"></code-example>
->>>>>>> 64c62d61
 
 <a id="hero-detail-ctor"></a>
 
 Inject the `ActivatedRoute`, `HeroService`, and `Location` services into the constructor, saving their values in private fields:
 
-<<<<<<< HEAD
-然后把 `ActivatedRoute`、`HeroService` 和 `Location` 服务注入到构造函数中，将它们的值保存到私有变量里：
-
-<code-example path="toh-pt5/src/app/hero-detail/hero-detail.component.ts" header="src/app/hero-detail/hero-detail.component.ts" region="ctor">
-</code-example>
-=======
 <code-example header="src/app/hero-detail/hero-detail.component.ts" path="toh-pt5/src/app/hero-detail/hero-detail.component.ts" region="ctor"></code-example>
->>>>>>> 64c62d61
 
 The [`ActivatedRoute`](api/router/ActivatedRoute) holds information about the route to this instance of the `HeroDetailComponent`.
 This component is interested in the route's parameters extracted from the URL.
 The "id" parameter is the `id` of the hero to display.
 
-<<<<<<< HEAD
-[`ActivatedRoute`](api/router/ActivatedRoute) 保存着到这个 `HeroDetailComponent` 实例的路由信息。
-这个组件对从 URL 中提取的路由参数感兴趣。
-其中的 `id` 参数就是要显示的英雄的 `id`。
-
-The [`HeroService`](tutorial/toh-pt4) gets hero data from the remote server
-and this component will use it to get the hero-to-display.
-=======
 The [`HeroService`](tutorial/toh-pt4) gets hero data from the remote server and this component will use it to get the hero-to-display.
->>>>>>> 64c62d61
-
-[`HeroService`](tutorial/toh-pt4) 从远端服务器获取英雄数据，本组件将使用它来获取要显示的英雄。
 
 The [`location`](api/common/Location) is an Angular service for interacting with the browser.
 You'll use it [later](#goback) to navigate back to the view that navigated here.
 
-[`location`](api/common/Location) 是一个 Angular 的服务，用来与浏览器打交道。
-[稍后](#goback)，你就会使用它来导航回上一个视图。
-
 ### Extract the `id` route parameter
 
-<<<<<<< HEAD
-### 从路由参数中提取 `id`
-
-In the `ngOnInit()` [lifecycle hook](guide/lifecycle-hooks#oninit)
-call `getHero()` and define it as follows.
-
-在 `ngOnInit()` [生命周期钩子](guide/lifecycle-hooks#oninit)
-中调用 `getHero()`，代码如下：
-
-<code-example path="toh-pt5/src/app/hero-detail/hero-detail.component.ts" header="src/app/hero-detail/hero-detail.component.ts" region="ngOnInit">
-</code-example>
-=======
 In the `ngOnInit()` [lifecycle hook](guide/lifecycle-hooks#oninit) call `getHero()` and define it as follows.
 
 <code-example header="src/app/hero-detail/hero-detail.component.ts" path="toh-pt5/src/app/hero-detail/hero-detail.component.ts" region="ngOnInit"></code-example>
->>>>>>> 64c62d61
 
 The `route.snapshot` is a static image of the route information shortly after the component was created.
-
-`route.snapshot` 是一个路由信息的静态快照，抓取自组件刚刚创建完毕之后。
 
 The `paramMap` is a dictionary of route parameter values extracted from the URL.
 The `"id"` key returns the `id` of the hero to fetch.
-
-`paramMap` 是一个从 URL 中提取的路由参数值的字典。
-`"id"` 对应的值就是要获取的英雄的 `id`。
 
 Route parameters are always strings.
 The JavaScript `Number` function converts the string to a number,
 which is what a hero `id` should be.
 
-路由参数总会是字符串。
-JavaScript 的 `Number` 函数会把字符串转换成数字，英雄的 `id` 就是数字类型。
-
 The browser refreshes and the application crashes with a compiler error.
 `HeroService` doesn't have a `getHero()` method.
 Add it now.
 
-刷新浏览器，应用挂了。出现一个编译错误，因为 `HeroService` 没有一个名叫 `getHero()` 的方法。
-这就添加它。
-
 ### Add `HeroService.getHero()`
 
-### 添加 `HeroService.getHero()`
-
 Open `HeroService` and add the following `getHero()` method with the `id` after the `getHeroes()` method:
 
-<<<<<<< HEAD
-添加 `HeroService`，并在 `getHeroes()` 后面添加如下的 `getHero()` 方法，它接收 `id` 参数：
-
-<code-example path="toh-pt5/src/app/hero.service.ts" region="getHero" header="src/app/hero.service.ts (getHero)">
-</code-example>
-
-<div class="alert is-important">
-
-Note the backticks ( \` ) that define a JavaScript
-[_template literal_](https://developer.mozilla.org/en-US/docs/Web/JavaScript/Reference/Template_literals) for embedding the `id`.
-
-注意，反引号 ( \` ) 用于定义 JavaScript 的 [模板字符串字面量](https://developer.mozilla.org/en-US/docs/Web/JavaScript/Reference/Template_literals)，以便嵌入 `id`。
-=======
 <code-example header="src/app/hero.service.ts (getHero)" path="toh-pt5/src/app/hero.service.ts" region="getHero"></code-example>
 
 <div class="alert is-important">
 
 **IMPORTANT**: <br />
 The backtick ( <code>\`</code> ) characters define a JavaScript [template literal](https://developer.mozilla.org/docs/Web/JavaScript/Reference/Template_literals) for embedding the `id`.
->>>>>>> 64c62d61
 
 </div>
 
 Like [`getHeroes()`](tutorial/toh-pt4#observable-heroservice), `getHero()` has an asynchronous signature.
 It returns a *mock hero* as an `Observable`, using the RxJS `of()` function.
 
-<<<<<<< HEAD
-像 [`getHeroes()`](tutorial/toh-pt4#observable-heroservice) 一样，`getHero()` 也有一个异步函数签名。
-它用 RxJS 的 `of()` 函数返回一个 `Observable` 形式的*模拟英雄数据*。
-
-You'll be able to re-implement `getHero()` as a real `Http` request
-without having to change the `HeroDetailComponent` that calls it.
-=======
 You'll be able to re-implement `getHero()` as a real `Http` request without having to change the `HeroDetailComponent` that calls it.
->>>>>>> 64c62d61
-
-你将来可以用一个真实的 `Http` 请求来重新实现 `getHero()`，而不用修改调用了它的 `HeroDetailComponent`。
 
 #### Try it
-
-#### 试试看
 
 The browser refreshes and the application is working again.
 You can click a hero in the dashboard or in the heroes list and navigate to that hero's detail view.
 
-<<<<<<< HEAD
-刷新浏览器，应用又恢复正常了。
-你可以在仪表盘或英雄列表中点击一个英雄来导航到该英雄的详情视图。
-
-If you paste `localhost:4200/detail/11` in the browser address bar,
-the router navigates to the detail view for the hero with `id: 11`,  "Dr Nice".
-
-如果你在浏览器的地址栏中粘贴了 `localhost:4200/detail/11`，路由器也会导航到 `id: 11` 的英雄（"Dr. Nice"）的详情视图。
-
-=======
 If you paste `localhost:4200/detail/11` in the browser address bar, the router navigates to the detail view for the hero with `id: 11`, "Dr Nice".
 
->>>>>>> 64c62d61
 <a id="goback"></a>
 
 ### Find the way back
 
-<<<<<<< HEAD
-### 回到原路
-
-By clicking the browser's back button,
-you can go back to the hero list or dashboard view,
-depending upon which sent you to the detail view.
-=======
 By clicking the browser's back button, you can go back to the hero list or dashboard view, depending upon which sent you to the detail view.
->>>>>>> 64c62d61
-
-通过点击浏览器的后退按钮，你可以回到英雄列表或仪表盘视图，这取决于你从哪里进入的详情视图。
 
 It would be nice to have a button on the `HeroDetail` view that can do that.
 
-<<<<<<< HEAD
-如果能在 `HeroDetail` 视图中也有这么一个按钮就更好了。
-
-Add a *go back* button to the bottom of the component template and bind it
-to the component's `goBack()` method.
-
-把一个*后退*按钮添加到组件模板的底部，并且把它绑定到组件的 `goBack()` 方法。
-
-<code-example path="toh-pt5/src/app/hero-detail/hero-detail.component.html" region="back-button" header="src/app/hero-detail/hero-detail.component.html (back button)">
-</code-example>
-=======
 Add a *go back* button to the bottom of the component template and bind it to the component's `goBack()` method.
 
 <code-example header="src/app/hero-detail/hero-detail.component.html (back button)" path="toh-pt5/src/app/hero-detail/hero-detail.component.html" region="back-button"></code-example>
->>>>>>> 64c62d61
 
 Add a `goBack()` *method* to the component class that navigates backward one step in the browser's history stack
 using the `Location` service that you [injected previously](#hero-detail-ctor).
 
-<<<<<<< HEAD
-在组件类中添加一个 `goBack()` 方法，利用[你以前注入的](#hero-detail-ctor) `Location` 服务在浏览器的历史栈中后退一步。
-
-<code-example path="toh-pt5/src/app/hero-detail/hero-detail.component.ts" region="goBack" header="src/app/hero-detail/hero-detail.component.ts (goBack)">
-
-</code-example>
-=======
 <code-example header="src/app/hero-detail/hero-detail.component.ts (goBack)" path="toh-pt5/src/app/hero-detail/hero-detail.component.ts" region="goBack"></code-example>
->>>>>>> 64c62d61
 
 Refresh the browser and start clicking.
 Users can navigate around the app, from the dashboard to hero details and back, from heroes list to the mini detail to the hero details and back to the heroes again.
 
-<<<<<<< HEAD
-刷新浏览器，并开始点击。
-用户能在应用中导航：从仪表盘到英雄详情再回来，从英雄列表到 mini 版英雄详情到英雄详情，再回到英雄列表。
-
-The details will look better when you add the private CSS styles to `hero-detail.component.css`
-as listed in one of the ["final code review"](#final-code-review) tabs below.
-=======
 The details will look better when you add the private CSS styles to `hero-detail.component.css` as listed in one of the ["final code review"](#final-code-review) tabs below.
->>>>>>> 64c62d61
-
-当你将一些私有 CSS 样式添加到 `hero-detail.component.css` 里之后，其细节看起来会更好，如下面的[“查看最终代码”](#final-code-review)标签页中所示。
 
 ## Final code review
 
-## 查看最终代码
-
 Here are the code files discussed on this page.
 
-<<<<<<< HEAD
-本页讨论的代码文件如下。
-
 <a id="approutingmodule"></a>
-
-=======
-<a id="approutingmodule"></a>
->>>>>>> 64c62d61
 <a id="appmodule"></a>
 
 #### `AppRoutingModule`, `AppModule`, and `HeroService`
-
-#### `AppRoutingModule`、`AppModule` 和 `HeroService`
 
 <code-tabs>
     <code-pane header="src/app/app.module.ts" path="toh-pt5/src/app/app.module.ts"></code-pane>
@@ -1085,41 +470,6 @@
 
 ## Summary
 
-<<<<<<< HEAD
-## 小结
-
-* You added the Angular router to navigate among different components.
-
-   添加了 Angular *路由器*在各个不同组件之间导航。
-
-* You turned the `AppComponent` into a navigation shell with `<a>` links and a `<router-outlet>`.
-
-   你使用一些 `<a>` 链接和一个 `<router-outlet>` 把 `AppComponent` 转换成了一个导航用的壳组件。
-
-* You configured the router in an `AppRoutingModule` 
-
-   你在 `AppRoutingModule` 中配置了路由器。
-
-* You defined routes, a redirect route, and a parameterized route.
-
-   你定义了一些简单路由、一个重定向路由和一个参数化路由。
-
-* You used the `routerLink` directive in anchor elements.
-
-   你在 `<a>` 元素中使用了 `routerLink` 指令。
-
-* You refactored a tightly-coupled master/detail view into a routed detail view.
-
-   你把一个紧耦合的主从视图重构成了带路由的详情视图。
-
-* You used router link parameters to navigate to the detail view of a user-selected hero.
-
-   你使用路由链接参数来导航到所选英雄的详情视图。
-
-* You shared the `HeroService` among multiple components.
-
-   在多个组件之间共享了 `HeroService` 服务。
-=======
 * You added the Angular router to navigate among different components
 * You turned the `AppComponent` into a navigation shell with `<a>` links and a `<router-outlet>`
 * You configured the router in an `AppRoutingModule`
@@ -1129,5 +479,4 @@
 * You used router link parameters to navigate to the detail view of a user-selected hero
 * You shared the `HeroService` among multiple components
 
-@reviewed 2022-02-28
->>>>>>> 64c62d61
+@reviewed 2022-02-28