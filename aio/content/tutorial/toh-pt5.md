# Add navigation with routing

<<<<<<< HEAD
# 用路由添加导航支持

There are new requirements for the Tour of Heroes app:
=======
The Tour of Heroes application has new requirements:
>>>>>>> 5c9a5662

有一些《英雄之旅》的新需求：

* Add a *Dashboard* view

  添加一个*仪表盘*视图

* Add the ability to navigate between the *Heroes* and *Dashboard* views

  添加在*英雄列表*和*仪表盘*视图之间导航的能力

* When users click a hero name in either view, navigate to a detail view of the selected hero

  无论在哪个视图中点击一个英雄，都会导航到该英雄的详情页

* When users click a *deep link* in an email, open the detail view for a particular hero

  在邮件中点击一个*深链接*，会直接打开一个特定英雄的详情视图

<div class="alert is-helpful">

For the sample application that this page describes, see the <live-example></live-example>.

要查看本页所讲的范例程序，参阅<live-example></live-example>。

</div>

When you're done, users can navigate the application like this:

完成时，用户就能像这样在应用中导航：

<div class="lightbox">

<img alt="View navigations" src="generated/images/guide/toh/nav-diagram.png">

</div>

## Add the `AppRoutingModule`

<<<<<<< HEAD
## 添加 `AppRoutingModule`

In Angular, the best practice is to load and configure the router in a separate, top-level module
that is dedicated to routing and imported by the root `AppModule`.

在 Angular 中，最好在一个独立的顶层模块中加载和配置路由器，它专注于路由功能，然后由根模块 `AppModule` 导入它。

By convention, the module class name is `AppRoutingModule` and it belongs in the `app-routing.module.ts` in the `src/app` folder.

按照惯例，这个模块类的名字叫做 `AppRoutingModule`，并且位于 `src/app` 下的 `app-routing.module.ts` 文件中。

Use the CLI to generate it.
=======
In Angular, the best practice is to load and configure the router in a separate, top-level module.
The router is dedicated to routing and imported by the root `AppModule`.

By convention, the module class name is `AppRoutingModule` and it belongs in the `app-routing.module.ts` in the `src/app` directory.

Run `ng generate` to create the application routing module.
>>>>>>> 5c9a5662

使用 CLI 生成它。

<code-example format="shell" language="shell">

ng generate module app-routing --flat --module=app

</code-example>

<div class="alert is-helpful">

<<<<<<< HEAD
| Parameter | Details |
| :-------- | :------ |
| 参数 | 详情 |
| `--flat` | Puts the file in `src/app` instead of its own folder. |
| `--flat` | 把这个文件放进了 `src/app` 中，而不是单独的目录中。 |
| `--module=app` | Tells the CLI to register it in the `imports` array of the `AppModule`. |
| `--module=app` | 告诉 CLI 把它注册到 `AppModule` 的 `imports` 数组中。 |
=======
| Parameter      | Details |
|:---            |:---     |
| `--flat`       | Puts the file in `src/app` instead of its own directory.                   |
| `--module=app` | Tells `ng generate` to register it in the `imports` array of the `AppModule`. |
>>>>>>> 5c9a5662

</div>

The file that `ng generate` creates looks like this:

生成的文件是这样的：

<code-example header="src/app/app-routing.module.ts (generated)" path="toh-pt5/src/app/app-routing.module.0.ts"></code-example>

Replace it with the following:

把它替换为如下代码：

<code-example header="src/app/app-routing.module.ts (updated)" path="toh-pt5/src/app/app-routing.module.1.ts"></code-example>

First, the `app-routing.module.ts` file imports `RouterModule` and `Routes` so the application can have routing capability.
The next import, `HeroesComponent`, gives the Router somewhere to go once you configure the routes.

首先，`app-routing.module.ts` 会导入 `RouterModule` 和 `Routes`，以便该应用具有路由功能。配置好路由后，接着导入 `HeroesComponent`，它将告诉路由器要去什么地方。

Notice that the `CommonModule` references and `declarations` array are unnecessary, so are no longer part of `AppRoutingModule`.
The following sections explain the rest of the `AppRoutingModule` in more detail.

注意，对 `CommonModule` 的引用和 `declarations` 数组不是必要的，因此它们不再是 `AppRoutingModule` 的一部分。以下各节将详细介绍 `AppRoutingModule` 的其余部分。

### Routes

### 路由

The next part of the file is where you configure your routes.
*Routes* tell the Router which view to display when a user clicks a link or pastes a URL into the browser address bar.

该文件的下一部分是你的路由配置。*Routes* 告诉路由器，当用户单击链接或将 URL 粘贴进浏览器地址栏时要显示哪个视图。

Since `app-routing.module.ts` already imports `HeroesComponent`, you can use it in the `routes` array:

由于 `app-routing.module.ts` 已经导入了 `HeroesComponent`，因此你可以直接在 `routes` 数组中使用它：

<code-example header="src/app/app-routing.module.ts" path="toh-pt5/src/app/app-routing.module.ts" region="heroes-route"></code-example>

A typical Angular `Route` has two properties:

典型的 Angular `Route` 具有两个属性：

| Properties | Details |
| :--------- | :------ |
| 属性 | 详情 |
| `path` | A string that matches the URL in the browser address bar. |
| `path` | 用来匹配浏览器地址栏中 URL 的字符串。 |
| `component` | The component that the router should create when navigating to this route. |
| `component` | 导航到该路由时，路由器应该创建的组件。 |

This tells the router to match that URL to `path: 'heroes'` and display the `HeroesComponent` when the URL is something like `localhost:4200/heroes`.

这会告诉路由器把该 URL 与 `path：'heroes'` 匹配。如果网址类似于 `localhost:4200/heroes` 就显示 `HeroesComponent`。

### `RouterModule.forRoot()`

The `@NgModule` metadata initializes the router and starts it listening for browser location changes.

`@NgModule` 元数据会初始化路由器，并开始监听浏览器地址的变化。

The following line adds the `RouterModule` to the `AppRoutingModule` `imports` array and configures it with the `routes` in one step by calling `RouterModule.forRoot()`:

下面的代码行将 `RouterModule` 添加到 `AppRoutingModule` 的 `imports` 数组中，同时通过调用 `RouterModule.forRoot()` 来用这些 `routes` 配置它：

<code-example header="src/app/app-routing.module.ts" path="toh-pt5/src/app/app-routing.module.ts" region="ngmodule-imports"></code-example>

<div class="alert is-helpful">

The method is called `forRoot()` because you configure the router at the application's root level.
The `forRoot()` method supplies the service providers and directives needed for routing, and performs the initial navigation based on the current browser URL.

这个方法之所以叫 `forRoot()`，是因为你要在应用的顶层配置这个路由器。`forRoot()` 方法会提供路由所需的服务提供者和指令，还会基于浏览器的当前 URL 执行首次导航。

</div>

Next, `AppRoutingModule` exports `RouterModule` to be available throughout the application.

接下来，`AppRoutingModule` 导出 `RouterModule`，以便它在整个应用程序中生效。

<code-example header="src/app/app-routing.module.ts (exports array)" path="toh-pt5/src/app/app-routing.module.ts" region="export-routermodule"></code-example>

## Add `RouterOutlet`

<<<<<<< HEAD
## 添加 `RouterOutlet`
=======
<!-- markdownlint-disable MD001 -->
>>>>>>> 5c9a5662

Open the `AppComponent` template and replace the `<app-heroes>` element with a `<router-outlet>` element.

打开 `AppComponent` 的模板，把 `<app-heroes>` 元素替换为 `<router-outlet>` 元素。

<code-example header="src/app/app.component.html (router-outlet)" path="toh-pt5/src/app/app.component.html" region="outlet"></code-example>

The `AppComponent` template no longer needs `<app-heroes>` because the application only displays the `HeroesComponent` when the user navigates to it.

`AppComponent` 的模板不再需要 `<app-heroes>`，因为只有当用户导航到这里时，才需要显示 `HeroesComponent`。

The `<router-outlet>` tells the router where to display routed views.

`<router-outlet>` 会告诉路由器要在哪里显示路由的视图。

<div class="alert is-helpful">

The `RouterOutlet` is one of the router directives that became available to the `AppComponent` because `AppModule` imports `AppRoutingModule` which exported `RouterModule`.
The `ng generate` command you ran at the start of this tutorial added this import because of the `--module=app` flag.
If you didn't use the `ng generate` command to create `app-routing.module.ts`, import `AppRoutingModule` into `app.module.ts` and add it to the `imports` array of the `NgModule`.

能在 `AppComponent` 中使用 `RouterOutlet`，是因为 `AppModule` 导入了 `AppRoutingModule`，而 `AppRoutingModule` 中导出了 `RouterModule`。在本教程开始时你运行的那个 `ng generate` 命令添加了这个导入，是因为 `--module=app` 标志。如果你手动创建 `app-routing.module.ts` 或使用了 CLI 之外的工具，你就要把 `AppRoutingModule` 导入到 `app.module.ts` 中，并且把它添加到 `NgModule` 的 `imports` 数组中。

</div>

<<<<<<< HEAD
#### Try it

#### 试试看

You should still be running with this CLI command.

你的 CLI 命令应该仍在运行吧。

<code-example format="shell" language="shell">

ng serve
=======
<!-- markdownlint-disable MD024 -->

#### Try it
>>>>>>> 5c9a5662

If you're not still serving your application, run `ng serve` to see your application in the browser.

The browser should refresh and display the application title but not the list of heroes.

浏览器应该刷新，并显示着应用的标题，但是没有显示英雄列表。

Look at the browser's address bar.
The URL ends in `/`.
The route path to `HeroesComponent` is `/heroes`.

看看浏览器的地址栏。URL 是以 `/` 结尾的。而到 `HeroesComponent` 的路由路径是 `/heroes`。

Append `/heroes` to the URL in the browser address bar.
You should see the familiar heroes overview/detail view.

在地址栏中把 `/heroes` 追加到 URL 后面。你应该能看到熟悉的主从结构的英雄显示界面。

Remove `/heroes` from the URL in the browser address bar.
The browser should refresh and display the application title but not the list of heroes.

<<<<<<< HEAD
从浏览器地址栏中的 URL 中移除 `/heroes`。浏览器就会刷新，并且显示本应用的标题，而不显示英雄列表。
=======
<!-- markdownlint-enable MD001 -->
<!-- markdownlint-enable MD024 -->
>>>>>>> 5c9a5662

<a id="routerlink"></a>

## Add a navigation link using `routerLink`

## 添加路由链接 (`routerLink`)

Ideally, users should be able to click a link to navigate rather than pasting a route URL into the address bar.

理想情况下，用户应该能通过点击链接进行导航，而不用被迫把路由的 URL 粘贴到地址栏。

Add a `<nav>` element and, within that, an anchor element that, when clicked, triggers navigation to the `HeroesComponent`.
The revised `AppComponent` template looks like this:

添加一个 `<nav>` 元素，并在其中放一个链接 `<a>` 元素，当点击它时，就会触发一个到 `HeroesComponent` 的导航。修改过的 `AppComponent` 模板如下：

<code-example header="src/app/app.component.html (heroes RouterLink)" path="toh-pt5/src/app/app.component.html" region="heroes"></code-example>

A [`routerLink` attribute](#routerlink) is set to `"/heroes"`, the string that the router matches to the route to `HeroesComponent`.
The `routerLink` is the selector for the [`RouterLink` directive](api/router/RouterLink) that turns user clicks into router navigations.
It's another of the public directives in the `RouterModule`.

[`routerLink` 属性](#routerlink)的值为 `"/heroes"`，路由器会用它来匹配出指向 `HeroesComponent` 的路由。
`routerLink` 是 [`RouterLink` 指令](api/router/RouterLink)的选择器，它会把用户的点击转换为路由器的导航操作。
它是 `RouterModule` 中的另一个公共指令。

The browser refreshes and displays the application title and heroes link, but not the heroes list.

刷新浏览器，显示出了应用的标题和指向英雄列表的链接，但并没有显示英雄列表。

Click the link.
The address bar updates to `/heroes` and the list of heroes appears.

点击这个链接。地址栏变成了 `/heroes`，并且显示出了英雄列表。

<div class="alert is-helpful">

Make this and future navigation links look better by adding private CSS styles to `app.component.css` as listed in the [final code review](#appcomponent) below.

从下面的 [最终代码](#appcomponent)中把私有 CSS 样式添加到 `app.component.css` 中，可以让导航链接变得更好看一点。

</div>

## Add a dashboard view

<<<<<<< HEAD
## 添加仪表盘视图

Routing makes more sense when there are multiple views.
So far there's only the heroes view.

当有多个视图时，路由会更有价值。不过目前还只有一个英雄列表视图。

Add a `DashboardComponent` using the CLI:
=======
Routing makes more sense when your application has more than one view, yet
the *Tour of Heroes* application has only the heroes view.

To add a `DashboardComponent`, run `ng generate` as shown here:
>>>>>>> 5c9a5662

使用 CLI 添加一个 `DashboardComponent`：

<code-example format="shell" language="shell">

ng generate component dashboard

</code-example>

`ng generate` creates the files for the `DashboardComponent` and declares it in `AppModule`.

<<<<<<< HEAD
CLI 生成了 `DashboardComponent` 的相关文件，并把它声明到 `AppModule` 中。

Replace the default file content in these three files as follows:
=======
Replace the default content in these files as shown here:
>>>>>>> 5c9a5662

把这三个文件中的内容改成这样：

<code-tabs>
    <code-pane header="src/app/dashboard/dashboard.component.html" path="toh-pt5/src/app/dashboard/dashboard.component.1.html"></code-pane>
    <code-pane header="src/app/dashboard/dashboard.component.ts" path="toh-pt5/src/app/dashboard/dashboard.component.ts"></code-pane>
    <code-pane header="src/app/dashboard/dashboard.component.css" path="toh-pt5/src/app/dashboard/dashboard.component.css"></code-pane>
</code-tabs>

The  *template* presents a grid of hero name links.

<<<<<<< HEAD
这个*模板*用来表示由英雄名字链接组成的一个阵列。

* The `*ngFor` repeater creates as many links as are in the component's `heroes` array.

  `*ngFor` 复写器为组件的 `heroes` 数组中的每个条目创建了一个链接。

* The links are styled as colored blocks by the `dashboard.component.css`.

  这些链接被 `dashboard.component.css` 中的样式格式化成了一些色块。

* The links don't go anywhere yet but [they will shortly](#hero-details).

  这些链接还没有指向任何地方，但[很快就会了](#hero-details)。
=======
*   The `*ngFor` repeater creates as many links as are in the component's `heroes` array.
*   The links are styled as colored blocks by the `dashboard.component.css`.
*   The links don't go anywhere yet.
>>>>>>> 5c9a5662

The *class* is like the `HeroesComponent` class.

这个*类*和 `HeroesComponent` 类很像。

* It defines a `heroes` array property

  它定义了一个 `heroes` 数组属性。

* The constructor expects Angular to inject the `HeroService` into a private `heroService` property

  它的构造函数希望 Angular 把 `HeroService` 注入到私有的 `heroService` 属性中。

<<<<<<< HEAD
* The `ngOnInit()` lifecycle hook calls `getHeroes()`

  在 `ngOnInit()` 生命周期钩子中调用 `getHeroes()`。

This `getHeroes()` returns the sliced list of heroes at positions 1 and 5, returning only four of the Top Heroes (2nd, 3rd, 4th, and 5th).

这个 `getHeroes()` 函数会截取第 2 到 第 5 位英雄，也就是说只返回四个顶层英雄（第二，第三，第四和第五）。
=======
This `getHeroes()` returns the sliced list of heroes at positions 1 and 5, returning only Heroes two, three, four, and five.
>>>>>>> 5c9a5662

<code-example header="src/app/dashboard/dashboard.component.ts" path="toh-pt5/src/app/dashboard/dashboard.component.ts" region="getHeroes"></code-example>

### Add the dashboard route

### 添加仪表盘路由

To navigate to the dashboard, the router needs an appropriate route.

要导航到仪表盘，路由器中就需要一个相应的路由。

Import the `DashboardComponent` in the `app-routing-module.ts` file.

把 `DashboardComponent` 导入到 `app-routing-module.ts` 中。

<code-example header="src/app/app-routing.module.ts (import DashboardComponent)" path="toh-pt5/src/app/app-routing.module.ts" region="import-dashboard"></code-example>

Add a route to the `routes` array that matches a path to the `DashboardComponent`.

把一个指向 `DashboardComponent` 的路由添加到 `routes` 数组中。

<code-example header="src/app/app-routing.module.ts" path="toh-pt5/src/app/app-routing.module.ts" region="dashboard-route"></code-example>

### Add a default route

### 添加默认路由

When the application starts, the browser's address bar points to the web site's root.
That doesn't match any existing route so the router doesn't navigate anywhere.
The space below the `<router-outlet>` is blank.

当应用启动时，浏览器的地址栏指向了网站的根路径。它没有匹配到任何现存路由，因此路由器也不会导航到任何地方。`<router-outlet>` 下方是空白的。

To make the application navigate to the dashboard automatically, add the following route to the `routes` array.

要让应用自动导航到这个仪表盘，请把下列路由添加到 `routes` 数组中。

<code-example header="src/app/app-routing.module.ts" path="toh-pt5/src/app/app-routing.module.ts" region="redirect-route"></code-example>

This route redirects a URL that fully matches the empty path to the route whose path is `'/dashboard'`.

这个路由会把一个与空路径“完全匹配”的 URL 重定向到路径为 `'/dashboard'` 的路由。

After the browser refreshes, the router loads the `DashboardComponent` and the browser address bar shows the `/dashboard` URL.

浏览器刷新之后，路由器加载了 `DashboardComponent`，并且浏览器的地址栏会显示出 `/dashboard` 这个 URL。

### Add dashboard link to the shell

<<<<<<< HEAD
### 把仪表盘链接添加到壳组件中

The user should be able to navigate back and forth between the `DashboardComponent` and the `HeroesComponent` by clicking links in the navigation area near the top of the page.
=======
The user should be able to navigate between the `DashboardComponent` and the `HeroesComponent` by clicking links in the navigation area near the top of the page.
>>>>>>> 5c9a5662

应该允许用户通过点击页面顶部导航区的各个链接在 `DashboardComponent` 和 `HeroesComponent` 之间来回导航。

Add a dashboard navigation link to the `AppComponent` shell template, just above the *Heroes* link.

把仪表盘的导航链接添加到壳组件 `AppComponent` 的模板中，就放在 *Heroes* 链接的前面。

<code-example header="src/app/app.component.html" path="toh-pt5/src/app/app.component.html"></code-example>

After the browser refreshes you can navigate freely between the two views by clicking the links.

刷新浏览器，你就能通过点击这些链接在这两个视图之间自由导航了。

<a id="hero-details"></a>

## Navigating to hero details

## 导航到英雄详情

The `HeroDetailComponent` displays details of a selected hero.
At the moment the `HeroDetailComponent` is only visible at the bottom of the `HeroesComponent`

`HeroDetailComponent` 可以显示所选英雄的详情。此刻，`HeroDetailComponent` 只能在 `HeroesComponent` 的底部看到。

The user should be able to get to these details in three ways.

用户应该能通过三种途径看到这些详情。

1. By clicking a hero in the dashboard.

   通过在仪表盘中点击某个英雄。

1. By clicking a hero in the heroes list.

   通过在英雄列表中点击某个英雄。

1. By pasting a "deep link" URL into the browser address bar that identifies the hero to display.

   通过把一个“深链接” URL 粘贴到浏览器的地址栏中来指定要显示的英雄。

This section enables navigation to the `HeroDetailComponent` and liberate it from the `HeroesComponent`.

在这一节，你将能导航到 `HeroDetailComponent`，并把它从 `HeroesComponent` 中解放出来。

### Delete *hero details* from `HeroesComponent`

<<<<<<< HEAD
### 从 `HeroesComponent` 中删除*英雄详情*

When the user clicks a hero item in the `HeroesComponent`, the application should navigate to the `HeroDetailComponent`, replacing the heroes list view with the hero detail view.
The heroes list view should no longer show hero details as it does now.

当用户在 `HeroesComponent` 中点击某个英雄条目时，应用应该能导航到 `HeroDetailComponent`，从英雄列表视图切换到英雄详情视图。英雄列表视图将不再显示，而英雄详情视图要显示出来。

Open the `HeroesComponent` template (`heroes/heroes.component.html`) and delete the `<app-hero-detail>` element from the bottom.

打开 `HeroesComponent` 的模板文件（`heroes/heroes.component.html`），并从底部删除 `<app-hero-detail>` 元素。
=======
When the user clicks a hero in `HeroesComponent`, the application should navigate to the `HeroDetailComponent`, replacing the heroes list view with the hero detail view.
The heroes list view should no longer show hero details as it does now.

Open the `heroes/heroes.component.html` and delete the `<app-hero-detail>` element from the bottom.
>>>>>>> 5c9a5662

Clicking a hero item now does nothing.
You can fix that after you enable routing to the `HeroDetailComponent`.

目前，点击某个英雄条目还没有反应。不过当你启用了到 `HeroDetailComponent` 的路由之后，[很快就能修复它](#heroes-component-links)。

### Add a *hero detail* route

### 添加*英雄详情*视图

A URL like `~/detail/11` would be a good URL for navigating to the *Hero Detail* view of the hero whose `id` is `11`.

要导航到 `id` 为 `11` 的英雄的*详情*视图，类似于 `~/detail/11` 的 URL 将是一个不错的 URL。

Open `app-routing.module.ts` and import `HeroDetailComponent`.

打开 `app-routing.module.ts` 并导入 `HeroDetailComponent`。

<code-example header="src/app/app-routing.module.ts (import HeroDetailComponent)" path="toh-pt5/src/app/app-routing.module.ts" region="import-herodetail"></code-example>

Then add a *parameterized* route to the `routes` array that matches the path pattern to the *hero detail* view.

然后把一个*参数化*路由添加到 `routes` 数组中，它要匹配指向*英雄详情*视图的路径。

<code-example header="src/app/app-routing.module.ts" path="toh-pt5/src/app/app-routing.module.ts" region="detail-route"></code-example>

<<<<<<< HEAD
The colon (`:`) character in the `path` indicates that `:id` is a placeholder for a specific hero `id`.

`path` 中的冒号（`:`）表示 `:id` 是一个占位符，它表示某个特定英雄的 `id`。
=======
The colon `:` character in the `path` indicates that `:id` is a placeholder for a specific hero `id`.
>>>>>>> 5c9a5662

At this point, all application routes are in place.

此刻，应用中的所有路由都就绪了。

<code-example header="src/app/app-routing.module.ts (all routes)" path="toh-pt5/src/app/app-routing.module.ts" region="routes"></code-example>

### `DashboardComponent` hero links

### `DashboardComponent` 中的英雄链接

The `DashboardComponent` hero links do nothing at the moment.

此刻，`DashboardComponent` 中的英雄连接还没有反应。

Now that the router has a route to `HeroDetailComponent`, fix the dashboard hero links to navigate using the *parameterized* dashboard route.

路由器已经有一个指向 `HeroDetailComponent` 的路由了，修改仪表盘中的英雄连接，让它们通过参数化的英雄详情路由进行导航。

<code-example header="src/app/dashboard/dashboard.component.html (hero links)" path="toh-pt5/src/app/dashboard/dashboard.component.html" region="click"></code-example>

You're using Angular [interpolation binding](guide/interpolation) within the `*ngFor` repeater to insert the current iteration's `hero.id` into each [`routerLink`](#routerlink).

你正在 `*ngFor` 复写器中使用 Angular 的[插值绑定](guide/interpolation)来把当前迭代的 `hero.id` 插入到每个 [`routerLink`](#routerlink) 中。

<a id="heroes-component-links"></a>

### `HeroesComponent` hero links

### `HeroesComponent` 中的英雄链接

The hero items in the `HeroesComponent` are `<li>` elements whose click events are bound to the component's `onSelect()` method.

`HeroesComponent` 中的这些英雄条目都是 `<li>` 元素，它们的点击事件都绑定到了组件的 `onSelect()` 方法中。

<code-example header="src/app/heroes/heroes.component.html (list with onSelect)" path="toh-pt4/src/app/heroes/heroes.component.html" region="list"></code-example>

<<<<<<< HEAD
Strip the `<li>` back to just its `*ngFor`, wrap the badge and name in an anchor (`<a>`) element, and add a `routerLink` attribute to the anchor that is the same as in the dashboard template

清理 `<li>`，只保留它的 `*ngFor`，把徽章（`<badge>`）和名字包裹进一个 `<a>` 元素中，
并且像仪表盘的模板中那样为这个 `<a>` 元素添加一个 `routerLink` 属性。

<code-example header="src/app/heroes/heroes.component.html (list with links)" path="toh-pt5/src/app/heroes/heroes.component.html" region="list"></code-example>

You'll have to fix the private stylesheet (`heroes.component.css`) to make the list look as it did before.
Revised styles are in the [final code review](#heroescomponent) at the bottom of this guide.

你还要修改私有样式表（`heroes.component.css`），让列表恢复到以前的外观。
修改后的样式表参阅本指南底部的[最终代码](#heroescomponent)。

#### Remove dead code (optional)
=======
Remove the `<li>` back to just its `*ngFor`.
Wrap the badge and name in an anchor `<a>` element.
Add a `routerLink` attribute to the anchor that's the same as in the dashboard template.

<code-example header="src/app/heroes/heroes.component.html (list with links)" path="toh-pt5/src/app/heroes/heroes.component.html" region="list"></code-example>

Be sure to fix the private style sheet in `heroes.component.css` to make the list look as it did before.
Revised styles are in the [final code review](#heroescomponent) at the bottom of this guide.

#### Remove dead code - optional
>>>>>>> 5c9a5662

#### 移除死代码（可选）

While the `HeroesComponent` class still works, the `onSelect()` method and `selectedHero` property are no longer used.

<<<<<<< HEAD
虽然 `HeroesComponent` 类仍然能正常工作，但 `onSelect()` 方法和 `selectedHero` 属性已经没用了。

It's nice to tidy up and you'll be grateful to yourself later.
=======
It's nice to tidy things up for your future self.
>>>>>>> 5c9a5662
Here's the class after pruning away the dead code.

最好清理掉它们，将来你会体会到这么做的好处。下面是删除了死代码之后的类。

<code-example header="src/app/heroes/heroes.component.ts (cleaned up)" path="toh-pt5/src/app/heroes/heroes.component.ts" region="class"></code-example>

## Routable `HeroDetailComponent`

<<<<<<< HEAD
## 支持路由的 `HeroDetailComponent`

Previously, the parent `HeroesComponent` set the `HeroDetailComponent.hero` property and the `HeroDetailComponent` displayed the hero.
=======
The parent `HeroesComponent` used to set the `HeroDetailComponent.hero` property and the `HeroDetailComponent` displayed the hero.
>>>>>>> 5c9a5662

以前，父组件 `HeroesComponent` 会设置 `HeroDetailComponent.hero` 属性，然后 `HeroDetailComponent` 就会显示这个英雄。

`HeroesComponent` doesn't do that anymore.
Now the router creates the `HeroDetailComponent` in response to a URL such as `~/detail/12`.

<<<<<<< HEAD
`HeroesComponent` 已经不会再那么做了。现在，当路由器会在响应形如 `~/detail/11` 的 URL 时创建 `HeroDetailComponent`。

The `HeroDetailComponent` needs a new way to obtain the hero-to-display.
This section explains the following:

`HeroDetailComponent` 需要从一种新的途径获取*要显示的英雄*。本节会讲解如下操作：

* Get the route that created it

  获取创建本组件的路由

* Extract the `id` from the route

  从这个路由中提取出 `id`

* Acquire the hero with that `id` from the server using the `HeroService`

  通过 `HeroService` 从服务器上获取具有这个 `id` 的英雄数据。
=======
The `HeroDetailComponent` needs a new way to get the hero to display.
This section explains the following:

*   Get the route that created it
*   Extract the `id` from the route
*   Get the hero with that `id` from the server using the `HeroService`
>>>>>>> 5c9a5662

Add the following imports:

先添加下列导入语句：

<code-example header="src/app/hero-detail/hero-detail.component.ts" path="toh-pt5/src/app/hero-detail/hero-detail.component.ts" region="added-imports"></code-example>

<a id="hero-detail-ctor"></a>

Inject the `ActivatedRoute`, `HeroService`, and `Location` services into the constructor, saving their values in private fields:

然后把 `ActivatedRoute`、`HeroService` 和 `Location` 服务注入到构造函数中，将它们的值保存到私有变量里：

<code-example header="src/app/hero-detail/hero-detail.component.ts" path="toh-pt5/src/app/hero-detail/hero-detail.component.ts" region="ctor"></code-example>

The [`ActivatedRoute`](api/router/ActivatedRoute) holds information about the route to this instance of the `HeroDetailComponent`.
This component is interested in the route's parameters extracted from the URL.
The "id" parameter is the `id` of the hero to display.

<<<<<<< HEAD
[`ActivatedRoute`](api/router/ActivatedRoute) 保存着到这个 `HeroDetailComponent` 实例的路由信息。这个组件对从 URL 中提取的路由参数感兴趣。其中的 `id` 参数就是要显示的英雄的 `id`。

The [`HeroService`](tutorial/toh-pt4) gets hero data from the remote server and this component will use it to get the hero-to-display.
=======
The [`HeroService`](tutorial/toh-pt4) gets hero data from the remote server and this component uses it to get the hero-to-display.
>>>>>>> 5c9a5662

[`HeroService`](tutorial/toh-pt4) 从远端服务器获取英雄数据，本组件将使用它来获取要显示的英雄。

The [`location`](api/common/Location) is an Angular service for interacting with the browser.
This service lets you navigate back to the previous view.

[`location`](api/common/Location) 是一个 Angular 的服务，用来与浏览器打交道。
[稍后](#goback)，你就会使用它来导航回上一个视图。

### Extract the `id` route parameter

### 从路由参数中提取 `id`

In the `ngOnInit()` [lifecycle hook](guide/lifecycle-hooks#oninit) call `getHero()` and define it as follows.

在 `ngOnInit()` [生命周期钩子](guide/lifecycle-hooks#oninit) 中调用 `getHero()`，代码如下。

<code-example header="src/app/hero-detail/hero-detail.component.ts" path="toh-pt5/src/app/hero-detail/hero-detail.component.ts" region="ngOnInit"></code-example>

The `route.snapshot` is a static image of the route information shortly after the component was created.

`route.snapshot` 是一个路由信息的静态快照，抓取自组件刚刚创建完毕之后。

The `paramMap` is a dictionary of route parameter values extracted from the URL.
The `"id"` key returns the `id` of the hero to fetch.

`paramMap` 是一个从 URL 中提取的路由参数值的字典。`"id"` 对应的值就是要获取的英雄的 `id`。

Route parameters are always strings.
The JavaScript `Number` function converts the string to a number,
which is what a hero `id` should be.

路由参数总会是字符串。JavaScript 的 `Number` 函数会把字符串转换成数字，英雄的 `id` 就是数字类型。

The browser refreshes and the application crashes with a compiler error.
`HeroService` doesn't have a `getHero()` method.
Add it now.

刷新浏览器，应用挂了。出现一个编译错误，因为 `HeroService` 没有一个名叫 `getHero()` 的方法。这就添加它。

### Add `HeroService.getHero()`

### 添加 `HeroService.getHero()`

Open `HeroService` and add the following `getHero()` method with the `id` after the `getHeroes()` method:

添加 `HeroService`，并在 `getHeroes()` 后面添加如下的 `getHero()` 方法，它接收 `id` 参数：

<code-example header="src/app/hero.service.ts (getHero)" path="toh-pt5/src/app/hero.service.ts" region="getHero"></code-example>

<div class="alert is-important">

**IMPORTANT**: <br />
The backtick ( <code>\`</code> ) characters define a JavaScript [template literal](https://developer.mozilla.org/docs/Web/JavaScript/Reference/Template_literals) for embedding the `id`.

**重要**：<br />
反引号 ( \` ) 用于定义 JavaScript 的 [模板字符串字面量](https://developer.mozilla.org/docs/Web/JavaScript/Reference/Template_literals)，以便嵌入 `id`。

</div>

Like [`getHeroes()`](tutorial/toh-pt4#observable-heroservice), `getHero()` has an asynchronous signature.
It returns a *mock hero* as an `Observable`, using the RxJS `of()` function.

<<<<<<< HEAD
像 [`getHeroes()`](tutorial/toh-pt4#observable-heroservice) 一样，`getHero()` 也有一个异步函数签名。它用 RxJS 的 `of()` 函数返回一个 `Observable` 形式的*模拟英雄数据*。

You'll be able to re-implement `getHero()` as a real `Http` request without having to change the `HeroDetailComponent` that calls it.
=======
You can rewrite `getHero()` as a real `Http` request without having to change the `HeroDetailComponent` that calls it.

<!-- markdownlint-disable MD024 -->
>>>>>>> 5c9a5662

你将来可以用一个真实的 `Http` 请求来重新实现 `getHero()`，而不用修改调用了它的 `HeroDetailComponent`。

#### Try it

#### 试试看

The browser refreshes and the application is working again.
You can click a hero in the dashboard or in the heroes list and navigate to that hero's detail view.

<<<<<<< HEAD
刷新浏览器，应用又恢复正常了。你可以在仪表盘或英雄列表中点击一个英雄来导航到该英雄的详情视图。

If you paste `localhost:4200/detail/11` in the browser address bar, the router navigates to the detail view for the hero with `id: 11`, "Dr Nice".
=======
If you paste `localhost:4200/detail/12` in the browser address bar, the router navigates to the detail view for the hero with `id: 12`, **Dr Nice**.

<!-- markdownlint-enable MD024 -->
>>>>>>> 5c9a5662

如果你在浏览器的地址栏中粘贴了 `localhost:4200/detail/11`，路由器也会导航到 `id: 11` 的英雄（"Dr. Nice"）的详情视图。

<a id="goback"></a>

### Find the way back

<<<<<<< HEAD
### 回到原路

By clicking the browser's back button, you can go back to the hero list or dashboard view, depending upon which sent you to the detail view.
=======
By clicking the browser's back button, you can go back to the previous page. This could be the hero list or dashboard view, depending upon which sent you to the detail view.
>>>>>>> 5c9a5662

通过点击浏览器的后退按钮，你可以回到英雄列表或仪表盘视图，这取决于你从哪里进入的详情视图。

It would be nice to have a button on the `HeroDetail` view that can do that.

如果能在 `HeroDetail` 视图中也有这么一个按钮就更好了。

Add a *go back* button to the bottom of the component template and bind it to the component's `goBack()` method.

把一个*后退*按钮添加到组件模板的底部，并且把它绑定到组件的 `goBack()` 方法。

<code-example header="src/app/hero-detail/hero-detail.component.html (back button)" path="toh-pt5/src/app/hero-detail/hero-detail.component.html" region="back-button"></code-example>

Add a `goBack()` *method* to the component class that navigates backward one step in the browser's history stack
using the `Location` service that you [used to inject](#hero-detail-ctor).

在组件类中添加一个 `goBack()` 方法，利用[你以前注入的](#hero-detail-ctor) `Location` 服务在浏览器的历史栈中后退一步。

<code-example header="src/app/hero-detail/hero-detail.component.ts (goBack)" path="toh-pt5/src/app/hero-detail/hero-detail.component.ts" region="goBack"></code-example>

Refresh the browser and start clicking.
Users can now navigate around the application using the new buttons.

<<<<<<< HEAD
刷新浏览器，并开始点击。用户能在应用中导航：从仪表盘到英雄详情再回来，从英雄列表到 mini 版英雄详情到英雄详情，再回到英雄列表。

The details will look better when you add the private CSS styles to `hero-detail.component.css` as listed in one of the ["final code review"](#final-code-review) tabs below.
=======
The details look better when you add the private CSS styles to `hero-detail.component.css` as listed in one of the ["final code review"](#final-code-review) tabs below.
>>>>>>> 5c9a5662

当你将一些私有 CSS 样式添加到 `hero-detail.component.css` 里之后，其细节看起来会更好，如下面的[“查看最终代码”](#final-code-review)标签页中所示。

## Final code review

<<<<<<< HEAD
## 查看最终代码
=======
<!-- markdownlint-disable MD001 -->
>>>>>>> 5c9a5662

Here are the code files discussed on this page.

下面是本页所提到的源代码。

<a id="approutingmodule"></a>
<a id="appmodule"></a>

#### `AppRoutingModule`, `AppModule`, and `HeroService`

#### `AppRoutingModule`、`AppModule` 和 `HeroService`

<code-tabs>
    <code-pane header="src/app/app.module.ts" path="toh-pt5/src/app/app.module.ts"></code-pane>
    <code-pane header="src/app/app-routing.module.ts" path="toh-pt5/src/app/app-routing.module.ts"></code-pane>
    <code-pane header="src/app/hero.service.ts" path="toh-pt5/src/app/hero.service.ts"></code-pane>
</code-tabs>

<a id="appcomponent"></a>

#### `AppComponent`

<code-tabs>
    <code-pane header="src/app/app.component.html" path="toh-pt5/src/app/app.component.html"></code-pane>
    <code-pane header="src/app/app.component.ts" path="toh-pt5/src/app/app.component.ts"></code-pane>
    <code-pane header="src/app/app.component.css" path="toh-pt5/src/app/app.component.css"></code-pane>
</code-tabs>

<a id="dashboardcomponent"></a>

#### `DashboardComponent`

<code-tabs>
    <code-pane header="src/app/dashboard/dashboard.component.html" path="toh-pt5/src/app/dashboard/dashboard.component.html"></code-pane>
    <code-pane header="src/app/dashboard/dashboard.component.ts" path="toh-pt5/src/app/dashboard/dashboard.component.ts"></code-pane>
    <code-pane header="src/app/dashboard/dashboard.component.css" path="toh-pt5/src/app/dashboard/dashboard.component.css"></code-pane>
</code-tabs>

<a id="heroescomponent"></a>

#### `HeroesComponent`

<code-tabs>
    <code-pane header="src/app/heroes/heroes.component.html" path="toh-pt5/src/app/heroes/heroes.component.html"></code-pane>
    <code-pane header="src/app/heroes/heroes.component.ts" path="toh-pt5/src/app/heroes/heroes.component.ts"></code-pane>
    <code-pane header="src/app/heroes/heroes.component.css" path="toh-pt5/src/app/heroes/heroes.component.css"></code-pane>
</code-tabs>

<a id="herodetailcomponent"></a>

#### `HeroDetailComponent`

<code-tabs>
    <code-pane header="src/app/hero-detail/hero-detail.component.html" path="toh-pt5/src/app/hero-detail/hero-detail.component.html"></code-pane>
    <code-pane header="src/app/hero-detail/hero-detail.component.ts" path="toh-pt5/src/app/hero-detail/hero-detail.component.ts"></code-pane>
    <code-pane header="src/app/hero-detail/hero-detail.component.css" path="toh-pt5/src/app/hero-detail/hero-detail.component.css"></code-pane>
</code-tabs>

<!-- markdownlint-enable MD001 -->

## Summary

<<<<<<< HEAD
## 小结

* You added the Angular router to navigate among different components

  添加了 Angular *路由器*在各个不同组件之间导航

* You turned the `AppComponent` into a navigation shell with `<a>` links and a `<router-outlet>`

  你使用一些 `<a>` 链接和一个 `<router-outlet>` 把 `AppComponent` 转换成了一个导航用的壳组件

* You configured the router in an `AppRoutingModule`

  你在 `AppRoutingModule` 中配置了路由器

* You defined routes, a redirect route, and a parameterized route

  你定义了一些简单路由、一个重定向路由和一个参数化路由

* You used the `routerLink` directive in anchor elements

  你在 `<a>` 元素中使用了 `routerLink` 指令

* You refactored a tightly-coupled master/detail view into a routed detail view

  你把一个紧耦合的主从视图重构成了带路由的详情视图

* You used router link parameters to navigate to the detail view of a user-selected hero

  你使用路由链接参数来导航到所选英雄的详情视图

* You shared the `HeroService` among multiple components

  在多个组件之间共享了 `HeroService` 服务
=======
*   You added the Angular router to navigate among different components
*   You turned the `AppComponent` into a navigation shell with `<a>` links and a `<router-outlet>`
*   You configured the router in an `AppRoutingModule`
*   You defined routes, a redirect route, and a parameterized route
*   You used the `routerLink` directive in anchor elements
*   You refactored a tightly coupled main/detail view into a routed detail view
*   You used router link parameters to navigate to the detail view of a user-selected hero
*   You shared the `HeroService` with other components
>>>>>>> 5c9a5662

@reviewed 2022-02-28<|MERGE_RESOLUTION|>--- conflicted
+++ resolved
@@ -1,14 +1,10 @@
 # Add navigation with routing
 
-<<<<<<< HEAD
 # 用路由添加导航支持
 
-There are new requirements for the Tour of Heroes app:
-=======
 The Tour of Heroes application has new requirements:
->>>>>>> 5c9a5662
-
-有一些《英雄之旅》的新需求：
+
+《英雄之旅》有一些新需求：
 
 * Add a *Dashboard* view
 
@@ -46,29 +42,20 @@
 
 ## Add the `AppRoutingModule`
 
-<<<<<<< HEAD
 ## 添加 `AppRoutingModule`
 
-In Angular, the best practice is to load and configure the router in a separate, top-level module
-that is dedicated to routing and imported by the root `AppModule`.
-
-在 Angular 中，最好在一个独立的顶层模块中加载和配置路由器，它专注于路由功能，然后由根模块 `AppModule` 导入它。
-
-By convention, the module class name is `AppRoutingModule` and it belongs in the `app-routing.module.ts` in the `src/app` folder.
-
-按照惯例，这个模块类的名字叫做 `AppRoutingModule`，并且位于 `src/app` 下的 `app-routing.module.ts` 文件中。
-
-Use the CLI to generate it.
-=======
 In Angular, the best practice is to load and configure the router in a separate, top-level module.
 The router is dedicated to routing and imported by the root `AppModule`.
 
+在 Angular 中，最好在一个独立的顶层模块中加载和配置路由器，它专注于路由功能，然后由根模块 `AppModule` 导入它。
+
 By convention, the module class name is `AppRoutingModule` and it belongs in the `app-routing.module.ts` in the `src/app` directory.
 
+按照惯例，这个模块类的名字叫做 `AppRoutingModule`，并且位于 `src/app` 下的 `app-routing.module.ts` 文件中。
+
 Run `ng generate` to create the application routing module.
->>>>>>> 5c9a5662
-
-使用 CLI 生成它。
+
+运行 `ng generate` 以创建该应用的路由模块。
 
 <code-example format="shell" language="shell">
 
@@ -78,20 +65,13 @@
 
 <div class="alert is-helpful">
 
-<<<<<<< HEAD
 | Parameter | Details |
 | :-------- | :------ |
 | 参数 | 详情 |
-| `--flat` | Puts the file in `src/app` instead of its own folder. |
+| `--flat` | Puts the file in `src/app` instead of its own directory. |
 | `--flat` | 把这个文件放进了 `src/app` 中，而不是单独的目录中。 |
-| `--module=app` | Tells the CLI to register it in the `imports` array of the `AppModule`. |
+| `--module=app` | Tells `ng generate` to register it in the `imports` array of the `AppModule`. |
 | `--module=app` | 告诉 CLI 把它注册到 `AppModule` 的 `imports` 数组中。 |
-=======
-| Parameter      | Details |
-|:---            |:---     |
-| `--flat`       | Puts the file in `src/app` instead of its own directory.                   |
-| `--module=app` | Tells `ng generate` to register it in the `imports` array of the `AppModule`. |
->>>>>>> 5c9a5662
 
 </div>
 
@@ -177,11 +157,9 @@
 
 ## Add `RouterOutlet`
 
-<<<<<<< HEAD
 ## 添加 `RouterOutlet`
-=======
+
 <!-- markdownlint-disable MD001 -->
->>>>>>> 5c9a5662
 
 Open the `AppComponent` template and replace the `<app-heroes>` element with a `<router-outlet>` element.
 
@@ -207,25 +185,15 @@
 
 </div>
 
-<<<<<<< HEAD
+<!-- markdownlint-disable MD024 -->
+
 #### Try it
 
 #### 试试看
 
-You should still be running with this CLI command.
-
-你的 CLI 命令应该仍在运行吧。
-
-<code-example format="shell" language="shell">
-
-ng serve
-=======
-<!-- markdownlint-disable MD024 -->
-
-#### Try it
->>>>>>> 5c9a5662
-
 If you're not still serving your application, run `ng serve` to see your application in the browser.
+
+如果应用服务器没有在运行，请执行 `ng serve` 命令，以便在浏览器中看到你的应用。
 
 The browser should refresh and display the application title but not the list of heroes.
 
@@ -245,12 +213,10 @@
 Remove `/heroes` from the URL in the browser address bar.
 The browser should refresh and display the application title but not the list of heroes.
 
-<<<<<<< HEAD
 从浏览器地址栏中的 URL 中移除 `/heroes`。浏览器就会刷新，并且显示本应用的标题，而不显示英雄列表。
-=======
+
 <!-- markdownlint-enable MD001 -->
 <!-- markdownlint-enable MD024 -->
->>>>>>> 5c9a5662
 
 <a id="routerlink"></a>
 
@@ -296,23 +262,16 @@
 
 ## Add a dashboard view
 
-<<<<<<< HEAD
 ## 添加仪表盘视图
 
-Routing makes more sense when there are multiple views.
-So far there's only the heroes view.
-
-当有多个视图时，路由会更有价值。不过目前还只有一个英雄列表视图。
-
-Add a `DashboardComponent` using the CLI:
-=======
 Routing makes more sense when your application has more than one view, yet
 the *Tour of Heroes* application has only the heroes view.
 
+当有多个视图时，路由会更有价值。不过目前还只有一个英雄列表视图。
+
 To add a `DashboardComponent`, run `ng generate` as shown here:
->>>>>>> 5c9a5662
-
-使用 CLI 添加一个 `DashboardComponent`：
+
+要想添加 `DashboardComponent`，请运行如下 `ng generate` 命令：
 
 <code-example format="shell" language="shell">
 
@@ -322,13 +281,9 @@
 
 `ng generate` creates the files for the `DashboardComponent` and declares it in `AppModule`.
 
-<<<<<<< HEAD
 CLI 生成了 `DashboardComponent` 的相关文件，并把它声明到 `AppModule` 中。
 
-Replace the default file content in these three files as follows:
-=======
 Replace the default content in these files as shown here:
->>>>>>> 5c9a5662
 
 把这三个文件中的内容改成这样：
 
@@ -340,7 +295,6 @@
 
 The  *template* presents a grid of hero name links.
 
-<<<<<<< HEAD
 这个*模板*用来表示由英雄名字链接组成的一个阵列。
 
 * The `*ngFor` repeater creates as many links as are in the component's `heroes` array.
@@ -351,14 +305,9 @@
 
   这些链接被 `dashboard.component.css` 中的样式格式化成了一些色块。
 
-* The links don't go anywhere yet but [they will shortly](#hero-details).
+* The links don't go anywhere yet.
 
   这些链接还没有指向任何地方，但[很快就会了](#hero-details)。
-=======
-*   The `*ngFor` repeater creates as many links as are in the component's `heroes` array.
-*   The links are styled as colored blocks by the `dashboard.component.css`.
-*   The links don't go anywhere yet.
->>>>>>> 5c9a5662
 
 The *class* is like the `HeroesComponent` class.
 
@@ -372,17 +321,13 @@
 
   它的构造函数希望 Angular 把 `HeroService` 注入到私有的 `heroService` 属性中。
 
-<<<<<<< HEAD
 * The `ngOnInit()` lifecycle hook calls `getHeroes()`
 
   在 `ngOnInit()` 生命周期钩子中调用 `getHeroes()`。
 
-This `getHeroes()` returns the sliced list of heroes at positions 1 and 5, returning only four of the Top Heroes (2nd, 3rd, 4th, and 5th).
-
-这个 `getHeroes()` 函数会截取第 2 到 第 5 位英雄，也就是说只返回四个顶层英雄（第二，第三，第四和第五）。
-=======
 This `getHeroes()` returns the sliced list of heroes at positions 1 and 5, returning only Heroes two, three, four, and five.
->>>>>>> 5c9a5662
+
+这个 `getHeroes()` 函数会截取第 1 到 第 5 位英雄，也就是说只返回第二、第三、第四和第五个英雄。
 
 <code-example header="src/app/dashboard/dashboard.component.ts" path="toh-pt5/src/app/dashboard/dashboard.component.ts" region="getHeroes"></code-example>
 
@@ -432,13 +377,9 @@
 
 ### Add dashboard link to the shell
 
-<<<<<<< HEAD
 ### 把仪表盘链接添加到壳组件中
 
-The user should be able to navigate back and forth between the `DashboardComponent` and the `HeroesComponent` by clicking links in the navigation area near the top of the page.
-=======
 The user should be able to navigate between the `DashboardComponent` and the `HeroesComponent` by clicking links in the navigation area near the top of the page.
->>>>>>> 5c9a5662
 
 应该允许用户通过点击页面顶部导航区的各个链接在 `DashboardComponent` 和 `HeroesComponent` 之间来回导航。
 
@@ -481,27 +422,20 @@
 
 This section enables navigation to the `HeroDetailComponent` and liberate it from the `HeroesComponent`.
 
-在这一节，你将能导航到 `HeroDetailComponent`，并把它从 `HeroesComponent` 中解放出来。
+这一节弃用了导航到 `HeroDetailComponent` 的功能，并把它从 `HeroesComponent` 中解放出来。
 
 ### Delete *hero details* from `HeroesComponent`
 
-<<<<<<< HEAD
 ### 从 `HeroesComponent` 中删除*英雄详情*
 
-When the user clicks a hero item in the `HeroesComponent`, the application should navigate to the `HeroDetailComponent`, replacing the heroes list view with the hero detail view.
-The heroes list view should no longer show hero details as it does now.
-
-当用户在 `HeroesComponent` 中点击某个英雄条目时，应用应该能导航到 `HeroDetailComponent`，从英雄列表视图切换到英雄详情视图。英雄列表视图将不再显示，而英雄详情视图要显示出来。
-
-Open the `HeroesComponent` template (`heroes/heroes.component.html`) and delete the `<app-hero-detail>` element from the bottom.
-
-打开 `HeroesComponent` 的模板文件（`heroes/heroes.component.html`），并从底部删除 `<app-hero-detail>` 元素。
-=======
 When the user clicks a hero in `HeroesComponent`, the application should navigate to the `HeroDetailComponent`, replacing the heroes list view with the hero detail view.
 The heroes list view should no longer show hero details as it does now.
 
+当用户在 `HeroesComponent` 中点击某个英雄条目时，应用应该能导航到 `HeroDetailComponent`，从英雄列表视图切换到英雄详情视图。英雄列表视图将不再显示，而英雄详情视图要显示出来。
+
 Open the `heroes/heroes.component.html` and delete the `<app-hero-detail>` element from the bottom.
->>>>>>> 5c9a5662
+
+打开 `heroes/heroes.component.html`，并从底部删除 `<app-hero-detail>` 元素。
 
 Clicking a hero item now does nothing.
 You can fix that after you enable routing to the `HeroDetailComponent`.
@@ -528,13 +462,9 @@
 
 <code-example header="src/app/app-routing.module.ts" path="toh-pt5/src/app/app-routing.module.ts" region="detail-route"></code-example>
 
-<<<<<<< HEAD
-The colon (`:`) character in the `path` indicates that `:id` is a placeholder for a specific hero `id`.
+The colon `:` character in the `path` indicates that `:id` is a placeholder for a specific hero `id`.
 
 `path` 中的冒号（`:`）表示 `:id` 是一个占位符，它表示某个特定英雄的 `id`。
-=======
-The colon `:` character in the `path` indicates that `:id` is a placeholder for a specific hero `id`.
->>>>>>> 5c9a5662
 
 At this point, all application routes are in place.
 
@@ -572,45 +502,30 @@
 
 <code-example header="src/app/heroes/heroes.component.html (list with onSelect)" path="toh-pt4/src/app/heroes/heroes.component.html" region="list"></code-example>
 
-<<<<<<< HEAD
-Strip the `<li>` back to just its `*ngFor`, wrap the badge and name in an anchor (`<a>`) element, and add a `routerLink` attribute to the anchor that is the same as in the dashboard template
-
-清理 `<li>`，只保留它的 `*ngFor`，把徽章（`<badge>`）和名字包裹进一个 `<a>` 元素中，
-并且像仪表盘的模板中那样为这个 `<a>` 元素添加一个 `routerLink` 属性。
-
-<code-example header="src/app/heroes/heroes.component.html (list with links)" path="toh-pt5/src/app/heroes/heroes.component.html" region="list"></code-example>
-
-You'll have to fix the private stylesheet (`heroes.component.css`) to make the list look as it did before.
-Revised styles are in the [final code review](#heroescomponent) at the bottom of this guide.
-
-你还要修改私有样式表（`heroes.component.css`），让列表恢复到以前的外观。
-修改后的样式表参阅本指南底部的[最终代码](#heroescomponent)。
-
-#### Remove dead code (optional)
-=======
 Remove the `<li>` back to just its `*ngFor`.
 Wrap the badge and name in an anchor `<a>` element.
 Add a `routerLink` attribute to the anchor that's the same as in the dashboard template.
 
+移除 `<li>`，只保留它的 `*ngFor`。把徽章（`<badge>`）和名字包裹进一个 `<a>` 元素中。
+像仪表盘的模板中那样为这个 `<a>` 元素添加一个 `routerLink` 属性。
+
 <code-example header="src/app/heroes/heroes.component.html (list with links)" path="toh-pt5/src/app/heroes/heroes.component.html" region="list"></code-example>
 
 Be sure to fix the private style sheet in `heroes.component.css` to make the list look as it did before.
 Revised styles are in the [final code review](#heroescomponent) at the bottom of this guide.
 
+还要修改 `heroes.component.css` 中的私有样式表，让列表恢复到以前的外观。
+修改后的样式表参阅本指南底部的[最终代码](#heroescomponent)。
+
 #### Remove dead code - optional
->>>>>>> 5c9a5662
 
 #### 移除死代码（可选）
 
 While the `HeroesComponent` class still works, the `onSelect()` method and `selectedHero` property are no longer used.
 
-<<<<<<< HEAD
 虽然 `HeroesComponent` 类仍然能正常工作，但 `onSelect()` 方法和 `selectedHero` 属性已经没用了。
 
-It's nice to tidy up and you'll be grateful to yourself later.
-=======
 It's nice to tidy things up for your future self.
->>>>>>> 5c9a5662
 Here's the class after pruning away the dead code.
 
 最好清理掉它们，将来你会体会到这么做的好处。下面是删除了死代码之后的类。
@@ -619,46 +534,33 @@
 
 ## Routable `HeroDetailComponent`
 
-<<<<<<< HEAD
 ## 支持路由的 `HeroDetailComponent`
 
-Previously, the parent `HeroesComponent` set the `HeroDetailComponent.hero` property and the `HeroDetailComponent` displayed the hero.
-=======
 The parent `HeroesComponent` used to set the `HeroDetailComponent.hero` property and the `HeroDetailComponent` displayed the hero.
->>>>>>> 5c9a5662
-
-以前，父组件 `HeroesComponent` 会设置 `HeroDetailComponent.hero` 属性，然后 `HeroDetailComponent` 就会显示这个英雄。
+
+父组件 `HeroesComponent` 以前会设置 `HeroDetailComponent.hero` 属性，然后 `HeroDetailComponent` 就会显示这个英雄。
 
 `HeroesComponent` doesn't do that anymore.
 Now the router creates the `HeroDetailComponent` in response to a URL such as `~/detail/12`.
 
-<<<<<<< HEAD
 `HeroesComponent` 已经不会再那么做了。现在，当路由器会在响应形如 `~/detail/11` 的 URL 时创建 `HeroDetailComponent`。
 
-The `HeroDetailComponent` needs a new way to obtain the hero-to-display.
-This section explains the following:
-
-`HeroDetailComponent` 需要从一种新的途径获取*要显示的英雄*。本节会讲解如下操作：
-
-* Get the route that created it
-
-  获取创建本组件的路由
-
-* Extract the `id` from the route
-
-  从这个路由中提取出 `id`
-
-* Acquire the hero with that `id` from the server using the `HeroService`
-
-  通过 `HeroService` 从服务器上获取具有这个 `id` 的英雄数据。
-=======
 The `HeroDetailComponent` needs a new way to get the hero to display.
 This section explains the following:
 
-*   Get the route that created it
-*   Extract the `id` from the route
-*   Get the hero with that `id` from the server using the `HeroService`
->>>>>>> 5c9a5662
+`HeroDetailComponent` 需要从一种新的途径获取*要显示的英雄*。本节会讲解如下操作：
+
+* Get the route that created it
+
+  获取创建本组件的路由
+
+* Extract the `id` from the route
+
+  从这个路由中提取出 `id`
+
+* Get the hero with that `id` from the server using the `HeroService`
+
+  通过 `HeroService` 从服务器上获取具有这个 `id` 的英雄数据。
 
 Add the following imports:
 
@@ -678,13 +580,9 @@
 This component is interested in the route's parameters extracted from the URL.
 The "id" parameter is the `id` of the hero to display.
 
-<<<<<<< HEAD
 [`ActivatedRoute`](api/router/ActivatedRoute) 保存着到这个 `HeroDetailComponent` 实例的路由信息。这个组件对从 URL 中提取的路由参数感兴趣。其中的 `id` 参数就是要显示的英雄的 `id`。
 
-The [`HeroService`](tutorial/toh-pt4) gets hero data from the remote server and this component will use it to get the hero-to-display.
-=======
 The [`HeroService`](tutorial/toh-pt4) gets hero data from the remote server and this component uses it to get the hero-to-display.
->>>>>>> 5c9a5662
 
 [`HeroService`](tutorial/toh-pt4) 从远端服务器获取英雄数据，本组件将使用它来获取要显示的英雄。
 
@@ -748,15 +646,11 @@
 Like [`getHeroes()`](tutorial/toh-pt4#observable-heroservice), `getHero()` has an asynchronous signature.
 It returns a *mock hero* as an `Observable`, using the RxJS `of()` function.
 
-<<<<<<< HEAD
 像 [`getHeroes()`](tutorial/toh-pt4#observable-heroservice) 一样，`getHero()` 也有一个异步函数签名。它用 RxJS 的 `of()` 函数返回一个 `Observable` 形式的*模拟英雄数据*。
 
-You'll be able to re-implement `getHero()` as a real `Http` request without having to change the `HeroDetailComponent` that calls it.
-=======
 You can rewrite `getHero()` as a real `Http` request without having to change the `HeroDetailComponent` that calls it.
 
 <!-- markdownlint-disable MD024 -->
->>>>>>> 5c9a5662
 
 你将来可以用一个真实的 `Http` 请求来重新实现 `getHero()`，而不用修改调用了它的 `HeroDetailComponent`。
 
@@ -767,15 +661,11 @@
 The browser refreshes and the application is working again.
 You can click a hero in the dashboard or in the heroes list and navigate to that hero's detail view.
 
-<<<<<<< HEAD
 刷新浏览器，应用又恢复正常了。你可以在仪表盘或英雄列表中点击一个英雄来导航到该英雄的详情视图。
 
-If you paste `localhost:4200/detail/11` in the browser address bar, the router navigates to the detail view for the hero with `id: 11`, "Dr Nice".
-=======
 If you paste `localhost:4200/detail/12` in the browser address bar, the router navigates to the detail view for the hero with `id: 12`, **Dr Nice**.
 
 <!-- markdownlint-enable MD024 -->
->>>>>>> 5c9a5662
 
 如果你在浏览器的地址栏中粘贴了 `localhost:4200/detail/11`，路由器也会导航到 `id: 11` 的英雄（"Dr. Nice"）的详情视图。
 
@@ -783,13 +673,9 @@
 
 ### Find the way back
 
-<<<<<<< HEAD
 ### 回到原路
 
-By clicking the browser's back button, you can go back to the hero list or dashboard view, depending upon which sent you to the detail view.
-=======
 By clicking the browser's back button, you can go back to the previous page. This could be the hero list or dashboard view, depending upon which sent you to the detail view.
->>>>>>> 5c9a5662
 
 通过点击浏览器的后退按钮，你可以回到英雄列表或仪表盘视图，这取决于你从哪里进入的详情视图。
 
@@ -813,23 +699,17 @@
 Refresh the browser and start clicking.
 Users can now navigate around the application using the new buttons.
 
-<<<<<<< HEAD
 刷新浏览器，并开始点击。用户能在应用中导航：从仪表盘到英雄详情再回来，从英雄列表到 mini 版英雄详情到英雄详情，再回到英雄列表。
 
-The details will look better when you add the private CSS styles to `hero-detail.component.css` as listed in one of the ["final code review"](#final-code-review) tabs below.
-=======
 The details look better when you add the private CSS styles to `hero-detail.component.css` as listed in one of the ["final code review"](#final-code-review) tabs below.
->>>>>>> 5c9a5662
 
 当你将一些私有 CSS 样式添加到 `hero-detail.component.css` 里之后，其细节看起来会更好，如下面的[“查看最终代码”](#final-code-review)标签页中所示。
 
 ## Final code review
 
-<<<<<<< HEAD
 ## 查看最终代码
-=======
+
 <!-- markdownlint-disable MD001 -->
->>>>>>> 5c9a5662
 
 Here are the code files discussed on this page.
 
@@ -892,7 +772,6 @@
 
 ## Summary
 
-<<<<<<< HEAD
 ## 小结
 
 * You added the Angular router to navigate among different components
@@ -915,7 +794,7 @@
 
   你在 `<a>` 元素中使用了 `routerLink` 指令
 
-* You refactored a tightly-coupled master/detail view into a routed detail view
+* You refactored a tightly coupled main/detail view into a routed detail view
 
   你把一个紧耦合的主从视图重构成了带路由的详情视图
 
@@ -923,18 +802,8 @@
 
   你使用路由链接参数来导航到所选英雄的详情视图
 
-* You shared the `HeroService` among multiple components
+* You shared the `HeroService` with other components
 
   在多个组件之间共享了 `HeroService` 服务
-=======
-*   You added the Angular router to navigate among different components
-*   You turned the `AppComponent` into a navigation shell with `<a>` links and a `<router-outlet>`
-*   You configured the router in an `AppRoutingModule`
-*   You defined routes, a redirect route, and a parameterized route
-*   You used the `routerLink` directive in anchor elements
-*   You refactored a tightly coupled main/detail view into a routed detail view
-*   You used router link parameters to navigate to the detail view of a user-selected hero
-*   You shared the `HeroService` with other components
->>>>>>> 5c9a5662
 
 @reviewed 2022-02-28