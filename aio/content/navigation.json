{
  "TopBar": [
    {
      "url": "features",
      "title": "特性"
    },
    {
      "url": "docs",
      "title": "文档"
    },
    {
      "url": "resources",
      "title": "资源"
    },
    {
      "url": "events",
      "title": "会议"
    },
    {
      "url": "https://blog.angular.io/",
      "title": "博客"
    },
    {
      "url": "translations/cn/home",
      "title": "关于中文版"
    }
  ],
  "TopBarNarrow": [
    {
      "title": "关于 Angular",
      "children": [
        {
          "url": "features",
          "title": "特性"
        },
        {
          "url": "resources",
          "title": "资源"
        },
        {
          "url": "events",
          "title": "会议"
        },
        {
          "url": "https://blog.angular.io/",
          "title": "博客"
        }
      ]
    }
  ],
  "SideNav": [
    {
      "url": "docs",
<<<<<<< HEAD
      "title": "文档",
      "tooltip": "Angular 开发文档",
      "hidden": true
=======
      "title": "Introduction",
      "tooltip": "Introduction to the Angular documentation",
      "hidden": false
>>>>>>> c9710c82
    },
    {
      "url": "guide/docs-style-guide",
      "title": "文档风格指南",
      "tooltip": "给文档作者的风格指南。",
      "hidden": true
    },
    {
      "title": "快速上手",
      "tooltip": "通过构建第一个 Angular 应用来学习基础知识",
      "children": [
        {
<<<<<<< HEAD
          "url": "getting-started",
          "title": "你的第一个应用",
          "tooltip": "介绍 Angular 的组件模型、模板语法和组件通讯"
        },
        {
          "url": "getting-started/routing",
          "title": "路由",
          "tooltip": "介绍如何使用浏览器的 URL 在组件之间进行路由"
        },
        {
          "url": "getting-started/data",
          "title": "管理数据",
          "tooltip": "介绍服务以及如何访问外部数据"
        },
        {
          "url": "getting-started/forms",
          "title": "表单",
          "tooltip": "学习如何使用表单从用户那里获取并管理数据"
        },
        {
          "url": "getting-started/deployment",
          "title": "部署",
          "tooltip": "通过你的应用放到 Firebase 或自己的服务器上来把它分享给外界"
        }
      ]
    },
    {
      "url": "guide/quickstart",
      "title": "快速搭建环境",
      "tooltip": "使用 Angular CLI 搭建本地开发环境简介"
    },
    {
      "title": "教程：英雄指南",
      "tooltip": "此《英雄指南》教程会带你用 TypeScript 一步步创建一个 Angular 应用。",
      "children": [
        {
          "url": "tutorial",
          "title": "简介",
          "tooltip": "《英雄指南》教程简介"
        },
        {
          "url": "tutorial/toh-pt0",
          "title": "应用的“外壳”",
          "tooltip": "创建应用的外壳"
        },
        {
          "url": "tutorial/toh-pt1",
          "title": "1. 英雄编辑器",
          "tooltip": "第一部分：构建一个简单的英雄编辑器"
        },
        {
          "url": "tutorial/toh-pt2",
          "title": "2. 显示英雄列表",
          "tooltip": "第二部分：构建一个主从结构的页面，用于展现英雄列表。"
        },
        {
          "url": "tutorial/toh-pt3",
          "title": "3. 主从组件",
          "tooltip": "第三部分：把主从结构的页面重构成多个组件。"
        },
        {
          "url": "tutorial/toh-pt4",
          "title": "4. 服务",
          "tooltip": "第四部分：创建一个可复用的服务来管理英雄数据。"
        },
        {
          "url": "tutorial/toh-pt5",
          "title": "5. 路由",
          "tooltip": "第五部分：添加 Angular 路由器，并且学习在视图之间导航。"
        },
        {
          "url": "tutorial/toh-pt6",
          "title": "6. HTTP",
          "tooltip": "第六部分：通过 HTTP 来获取并保存英雄数据。"
        }
      ]
=======
          "url": "start",
          "title": "Your First App",
          "tooltip": "Introduction to Angular's component model, template syntax, and component communication."
        },
        {
          "url": "start/routing",
          "title": "Routing",
          "tooltip": "Introduction to routing between components using the browser's URL."
        },
        {
          "url": "start/data",
          "title": "Managing Data",
          "tooltip": "Introduction to services and accessing external data via HTTP."
        },
        {
          "url": "start/forms",
          "title": "Forms",
          "tooltip": "Learn about fetching and managing data from users with forms."
        },
        {
          "url": "start/deployment",
          "title": "Deployment",
          "tooltip": "Move to local development, or deploy your application to Firebase or your own server."
        }
      ]
    },
    {
      "url": "guide/setup-local",
      "title": "Setup",
      "tooltip": "Setting up for local development with the Angular CLI."
>>>>>>> c9710c82
    },
    {
      "title": "核心知识",
      "tooltip": "学习 Angular 的核心知识",
      "children": [
        {
<<<<<<< HEAD
          "title": "架构",
          "tooltip": "Angular 应用的基本构造块。",
=======
          "title": "Tour of Heroes App",
          "tooltip": "The Tour of Heroes app is used as a reference point in many Angular examples.",
          "children": [
          {
            "url": "tutorial",
            "title": "Introduction",
            "tooltip": "Introduction to the Tour of Heroes tutorial"
          },
          {
            "url": "tutorial/toh-pt0",
            "title": "The Application Shell",
            "tooltip": "Creating the application shell"
          },
          {
            "url": "tutorial/toh-pt1",
            "title": "1. The Hero Editor",
            "tooltip": "Part 1: Build a simple hero editor"
          },
          {
            "url": "tutorial/toh-pt2",
            "title": "2. Displaying a List",
            "tooltip": "Part 2: Build a master/detail page with a list of heroes."
          },
          {
            "url": "tutorial/toh-pt3",
            "title": "3. Master/Detail Components",
            "tooltip": "Part 3: Refactor the master/detail view into separate components."
          },
          {
            "url": "tutorial/toh-pt4",
            "title": "4. Services",
            "tooltip": "Part 4: Create a reusable service to manage hero data."
          },
          {
            "url": "tutorial/toh-pt5",
            "title": "5. Routing",
            "tooltip": "Part 5: Add the Angular router and navigate among the views."
          },
          {
            "url": "tutorial/toh-pt6",
            "title": "6. HTTP",
            "tooltip": "Part 6: Use HTTP to retrieve and save hero data."
          }
          ]
        },
        {
          "title": "Architecture",
          "tooltip": "The basic building blocks of Angular applications.",
>>>>>>> c9710c82
          "children": [
            {
              "url": "guide/architecture",
              "title": "架构概览",
              "tooltip": "Angular 应用的基本构造块"
            },
            {
              "url": "guide/architecture-modules",
              "title": "模块（NgModule）简介",
              "tooltip": "关于模块。"
            },
            {
              "url": "guide/architecture-components",
              "title": "组件简介",
              "tooltip": "关于组件、模板和视图。"
            },
            {
              "url": "guide/architecture-services",
              "title": "服务与 DI 简介",
              "tooltip": "关于服务与依赖注入。"
            },
            {
              "url": "guide/architecture-next-steps",
              "title": "后续步骤",
              "tooltip": "学完基础知识之后……"
            }
          ]
        },
        {
          "title": "组件与模板",
          "tooltip": "使用数据绑定构建动态视图",
          "children": [
            {
              "url": "guide/displaying-data",
              "title": "显示数据",
              "tooltip": "属性绑定可以帮助应用把数据显示在界面上"
            },
            {
              "url": "guide/template-syntax",
              "title": "模板语法",
              "tooltip": "学习如何写模板，以便借助数据绑定机制显示数据并响应事件。"
            },
            {
              "url": "guide/user-input",
              "title": "用户输入",
              "tooltip": "用户输入会触发 DOM 事件。Angular 会通过事件绑定来监听那些事件，并把修改后的值传回应用的组件和模型中。"
            },
            {
              "url": "guide/lifecycle-hooks",
              "title": "生命周期钩子",
              "tooltip": "Angular 调用指令和组件的生命周期钩子函数，包括它的创建、变更和销毁时。"
            },
            {
              "url": "guide/component-interaction",
              "title": "组件交互",
              "tooltip": "在不同的指令和组件之间共享信息"
            },
            {
              "url": "guide/component-styles",
              "title": "组件样式",
              "tooltip": "添加专属于某个组件的样式"
            },
            {
              "url": "guide/elements",
              "title": "Angular 自定义元素",
              "tooltip": "把组件转换成自定义元素。"
            },
            {
              "url": "guide/dynamic-component-loader",
              "title": "动态组件",
              "tooltip": "动态加载组件"
            },
            {
              "url": "guide/attribute-directives",
              "title": "属性型指令",
              "tooltip": "属性型指令把行为添加到现有元素上。"
            },
            {
              "url": "guide/structural-directives",
              "title": "结构型指令",
              "tooltip": "结构型指令可以操纵页面的布局"
            },
            {
              "url": "guide/pipes",
              "title": "管道",
              "tooltip": "管道可以在模板中转换显示的内容。"
            }
          ]
        },
        {
          "title": "表单",
          "tooltip": "Angular 的表单",
          "children": [
            {
              "url": "guide/forms-overview",
              "title": "简介",
              "tooltip": "表单可以创建集中、高效、引人注目的输入体验。Angular 表单可以协调一组数据绑定控件，跟踪变更，验证输入，并表达错误信息。"
            },
            {
              "url": "guide/reactive-forms",
              "title": "响应式表单",
              "tooltip": "使用 FormBuilder、表单组和表单数组创建响应式表单。"
            },
            {
              "url": "guide/forms",
              "title": "模板驱动表单",
              "tooltip": "使用指令和 Angular 模板语法创建模板驱动表单。"
            },
            {
              "url": "guide/form-validation",
              "title": "表单验证",
              "tooltip": "验证用户的表单输入"
            },
            {
              "url": "guide/dynamic-form",
              "title": "动态表单",
              "tooltip": "使用 FormGroup 渲染动态表单。"
            }
          ]
        },
        {
          "title": "Observable 与 RxJS",
          "tooltip": "Observable 与 RxJS",
          "children": [
            {
              "url": "guide/observables",
              "title": "可观察对象(Observable)",
              "tooltip": ""
            },
            {
              "url": "guide/rx-library",
              "title": "RxJS 库",
              "tooltip": ""
            },
            {
              "url": "guide/observables-in-angular",
              "title": "Angular 中的可观察对象",
              "tooltip": ""
            },
            {
              "url": "guide/practical-observable-usage",
              "title": "用法实战",
              "tooltip": ""
            },
            {
              "url": "guide/comparing-observables",
              "title": "与其它技术的比较",
              "tooltip": ""
            }
          ]
        },
        {
          "url": "guide/bootstrapping",
          "title": "引导启动",
          "tooltip": "在应用的根模块（AppModule）中告诉 Angular 如何构造并引导引用。"
        },
        {
          "title": "NgModule",
          "tooltip": "Angular 中的模块",
          "children": [
            {
              "url": "guide/ngmodules",
              "title": "NgModule 简介",
              "tooltip": "使用 NgModule 让你的应用更高效"
            },
            {
              "url": "guide/ngmodule-vs-jsmodule",
              "title": "JS 模块 vs NgModule",
              "tooltip": "JavaScript 模块和 NgModule 之间的差异"
            },
            {
              "url": "guide/frequent-ngmodules",
              "title": "常用模块",
              "tooltip": "介绍最常用的 NgModule"
            },
            {
              "url": "guide/module-types",
              "title": "特性模块的分类",
              "tooltip": "介绍特性模块的几种类型"
            },
            {
              "url": "guide/entry-components",
              "title": "入口组件",
              "tooltip": "关于 Angular 中入口组件的一切"
            },
            {
              "url": "guide/feature-modules",
              "title": "特性模块",
              "tooltip": "创建特性模块，以组织你的代码"
            },
            {
              "url": "guide/providers",
              "title": "服务提供商",
              "tooltip": "服务提供商与 NgModule"
            },
            {
              "url": "guide/singleton-services",
              "title": "单例服务",
              "tooltip": "创建单例服务"
            },
            {
              "url": "guide/lazy-loading-ngmodules",
              "title": "惰性加载的特性模块",
              "tooltip": "惰性加载模块，以提高应用的性能"
            },
            {
              "url": "guide/sharing-ngmodules",
              "title": "共享 NgModule",
              "tooltip": "共享 NgModule 让你的应用现代化。"
            },
            {
              "url": "guide/ngmodule-api",
              "title": "NgModule API",
              "tooltip": "理解 NgModule 的那些细节。"
            },
            {
              "url": "guide/ngmodule-faq",
              "title": "NgModule 常见问题",
              "tooltip": "回答关于 NgModules 的常见问题。"
            }
          ]
        },
        {
          "title": "依赖注入",
          "tooltip": "依赖注入：创建并注入各种服务。",
          "children": [
            {
              "url": "guide/dependency-injection",
              "title": "Angular 依赖注入",
              "tooltip": "Angular 的依赖注入系统能够为 Angular 创建的类创建并交付它们所依赖的服务。"
            },
            {
              "url": "guide/hierarchical-dependency-injection",
              "title": "多级注入器",
              "tooltip": "与组件树平行的注入器树，并支持嵌套的依赖。"
            },
            {
              "url": "guide/dependency-injection-providers",
              "title": "DI 提供商",
              "tooltip": "各种提供商类型的更多知识。"
            },
            {
              "url": "guide/dependency-injection-in-action",
              "title": "DI 实战",
              "tooltip": "依赖注入的使用技巧"
            },
            {
              "url": "guide/dependency-injection-navtree",
              "title": "浏览组件树",
              "tooltip": "使用注入器树来查找父组件。"
            }
          ]
        },
        {
          "url": "guide/http",
          "title": "HttpClient",
          "tooltip": "通过 HTTP 协议与远程服务器对话。"
        },
        {
          "url": "guide/router",
          "title": "路由与导航",
          "tooltip": "揭示如何通过 Angular 路由进行基本的屏幕导航。"
        },
        {
          "title": "动画",
          "tooltip": "Angular 动画系统指南",
          "children": [
            {
              "url": "guide/animations",
              "title": "简介",
              "tooltip": "Angular 动画的基础技术。"
            },
            {
              "url": "guide/transition-and-triggers",
              "title": "转场与触发器",
              "tooltip": "转场与触发器的高级技术。"
            },
            {
              "url": "guide/complex-animation-sequences",
              "title": "复杂序列",
              "tooltip": "复杂的 Angular 动画序列。"
            },
            {
              "url": "guide/reusable-animations",
              "title": "可复用动画",
              "tooltip": "创建可复用的动画。"
            },
            {
              "url": "guide/route-animations",
              "title": "路由转场动画",
              "tooltip": "为路由提供转场动画。"
            }
          ]
        }
      ]
    },
    {
      "title": "其它技术",
      "tooltip": "把 Angular 用到你的实际工作中的一些技巧",
      "children": [
        {
          "url": "guide/security",
          "title": "安全",
          "tooltip": "Angular 应用开发中的安全技术。"
        },
        {
          "url": "guide/i18n",
          "title": "国际化 (i18n)",
          "tooltip": "把应用模板中的文本翻译成多种语言。"
        },
        {
          "title": "Service Worker 与 PWA",
          "tooltip": "Angular Service Worker: 控制应用资源的缓存。",
          "children": [
            {
              "url": "guide/service-worker-intro",
              "title": "简介",
              "tooltip": "Angular 对 Service Worker 的实现提升了慢速或不稳定的网络连接下的用户体验。"
            },
            {
              "url": "guide/service-worker-getting-started",
              "title": "快速起步",
              "tooltip": "在 CLI 项目中启用 Service Worker，并在浏览器中查看效果。"
            },
            {
              "url": "guide/app-shell",
              "title": "应用外壳",
              "tooltip": "在 CLI 项目中启用应用外壳。"
            },
            {
              "url": "guide/service-worker-communications",
              "title": "与 Service Worker 通讯",
              "tooltip": "那些能让你和 Angular 的 Service Worker 通讯的服务类。"
            },
            {
              "url": "guide/service-worker-devops",
              "title": "生产环境下的 Service Worker",
              "tooltip": "使用 Service Worker 运行应用、管理应用更新、调试以及杀掉正在运行的应用。"
            },
            {
              "url": "guide/service-worker-config",
              "title": "Service Worker 配置",
              "tooltip": "配置 Service Worker 的缓存行为。"
            }
          ]
        },
        {
          "url": "guide/universal",
          "title": "服务端渲染",
          "tooltip": "使用 Angular Universal 在服务端渲染 HTML。"
        },
        {
          "title": "从 AngularJS 升级",
          "tooltip": "把 AngularJS 应用增量式的升级到 Angular。",
          "children": [
            {
              "url": "guide/upgrade",
              "title": "升级步骤",
              "tooltip": "把 AngularJS 应用增量式的升级到 Angular。"
            },
            {
              "url": "guide/upgrade-performance",
              "title": "更关注性能的升级方式",
              "tooltip": "用更灵活的方式把 AngularJS 升级到 Angular。"
            },
            {
              "url": "guide/ajs-quick-reference",
              "title": "AngularJS 与 Angular 的概念对照",
              "tooltip": "学习如何把 AngularJS 的概念映射到 Angular 中。"
            }
          ]
        },
        {
          "title": "开发 Angular 库",
          "tooltip": "使用共享库扩展 Angular",
          "children": [
            {
              "url": "guide/libraries",
              "title": "库概览",
              "tooltip": "理解何时以及如何使用和创建库。"
            },
            {
              "url": "guide/using-libraries",
              "title": "使用已发布的库",
              "tooltip": "把已发布的库集成进你的应用中。"
            },
            {
              "url": "guide/creating-libraries",
              "title": "创建库",
              "tooltip": "通过创建、发布和使用你自己的库来扩展 Angular。"
            }
          ]
        },
        {
          "title": "原理图（Schematic）",
          "tooltip": "理解原理图",
          "children": [
            {
              "url": "guide/schematics",
              "title": "原理图概览",
              "tooltip": "理解 Angular 如何使用原理图。"
            },
            {
              "url": "guide/schematics-authoring",
              "title": "制作原理图",
              "tooltip": "理解原理图的结构。"
            },
            {
              "url": "guide/schematics-for-libraries",
              "title": "库的原理图",
              "tooltip": "使用原理图来把你的库集成进 Angular CLI 中。"
            }
          ]
        },
        {
          "url": "guide/cli-builder",
          "title": "CLI Builders",
          "tooltip": "Using builders to customize Angular CLI."
        },
        {
          "url": "guide/ivy",
          "title": "Angular Ivy（常春藤）",
          "tooltip": "在 Angular CLI 中可选的启用 Ivy。"
        },
        {
          "url": "guide/web-worker",
          "title": "Web Worker",
          "tooltip": "在 Angular CLI 中使用 Web Worker。"
        }
      ]
    },
    {
<<<<<<< HEAD
      "title": "环境搭建与部署",
      "tooltip": "构建、测试、部署环境、工具以及配置信息。",
      "children": [
        {
          "url": "guide/setup",
          "title": "搭建本地开发环境",
          "tooltip": "安装 Angular 快速起步种子工程，以便在你的电脑上更快、更高效的开发。",
          "hidden": true
        },
        {
          "url": "guide/file-structure",
          "title": "项目文件结构",
          "tooltip": "Angular 工作区在文件系统中是怎样的。"
        },
        {
          "url": "guide/workspace-config",
          "title": "工作区配置",
          "tooltip": "\"angular.json\" 包含供 CLI 命令使用的工作区和项目默认配置。"
        },
        {
          "url": "guide/npm-packages",
          "title": "npm 包",
          "tooltip": "开发期间和运行期间所需的 npm 包的说明。"
        },
        {
          "url": "guide/typescript-configuration",
          "title": "TypeScript 配置",
          "tooltip": "给 Angular 开发者的 TypeScript 配置。"
        },
        {
=======
      "title": "Dev Workflow",
      "tooltip": "Build, testing, and deployment information.",
      "children": [
        {
          "url": "guide/setup",
          "title": "Upgrade setup",
          "tooltip": "How to set up the Angular QuickStart seed in the context of upgrading from AngularJS.",
          "hidden": true
        },
        {
>>>>>>> c9710c82
          "url": "guide/aot-compiler",
          "title": "预先（AOT）编译",
          "tooltip": "了解为何以及如何使用预先（AOT）编译器。"
        },
        {
          "url": "guide/build",
          "title": "构建与运行",
          "tooltip": "构建应用及为应用启动开发服务器。"
        },
        {
          "url": "guide/bazel",
          "title": "使用 Bazel 进行构建",
          "tooltip": "如何配置你的环境，以利用 Bazel 进行构建和测试。"
        },
        {
          "url": "guide/testing",
          "title": "测试",
          "tooltip": "测试 Angular 应用的技巧与实践。"
        },
        {
          "url": "guide/deployment",
          "title": "发布",
          "tooltip": "了解如何部署 Angular 应用。"
        },
        {
<<<<<<< HEAD
          "url": "guide/browser-support",
          "title": "浏览器支持",
          "tooltip": "浏览器支持与腻子脚本指南。"
        },
        {
          "title": "开发工具集成",
          "tooltip": "整合开发环境和工具。",
=======
          "title": "Dev Tool Integration",
          "tooltip": "Integrate with your development environment and tools.",
>>>>>>> c9710c82
          "children": [
            {
              "url": "guide/language-service",
              "title": "语言服务",
              "tooltip": "使用 Angular 语言服务加速开发。"
            },
            {
              "url": "guide/visual-studio-2015",
              "title": "Visual Studio 2015",
              "tooltip": "在 Visual Studio 2015 中使用 Angular。",
              "hidden": true
            }
          ]
        }
      ]
    },
    {
<<<<<<< HEAD
      "title": "发布信息",
      "tooltip": "Angular 的版本发布实践、更新与升级。",
=======
      "title": "Configuration",
      "tooltip": "Workspace and project structure, configuration files.",
      "children": [
        {
          "url": "guide/file-structure",
          "title": "Project File Structure",
          "tooltip": "How your Angular workspace looks on your filesystem."
        },
        {
          "url": "guide/workspace-config",
          "title": "Workspace Configuration",
          "tooltip": "The \"angular.json\" file contains workspace and project configuration defaults for Angular CLI commands."
        },
        {
          "url": "guide/npm-packages",
          "title": "npm Dependencies",
          "tooltip": "Description of npm packages required at development time and at runtime."
        },
        {
          "url": "guide/typescript-configuration",
          "title": "TypeScript Configuration",
          "tooltip": "TypeScript configuration for Angular developers."
        },
        {
          "url": "guide/browser-support",
          "title": "Browser Support",
          "tooltip": "Browser support and polyfills guide."
        }
      ]
    },
    {
      "title": "Release Information",
      "tooltip": "Angular release practices, updating, and upgrading.",
>>>>>>> c9710c82
      "children": [
        {
          "url": "guide/updating",
          "title": "保持最新",
          "tooltip": "如何把 Angular 应用和库升级到最新版本。"
        },
        {
          "url": "guide/releases",
          "title": "发布实践",
          "tooltip": "Angular 的版本、发布、支持、弃用策略及实践"
        },
        {
          "url": "guide/deprecations",
          "title": "弃用清单",
          "tooltip": "弃用的 Angular API 和特性汇总。"
        }
      ]
    },
    {
      "title": "快捷手册",
      "tooltip": "Angular 语法、编码、术语汇总。",
      "children": [
        {
          "url": "guide/cheatsheet",
          "title": "速查表",
          "tooltip": "关于 Angular 常用编码技术的快速指南。"
        },
        {
          "url": "guide/styleguide",
          "title": "风格指南",
          "tooltip": "写出 Angular 风格的程序"
        },
        {
          "url": "guide/glossary",
          "title": "词汇表",
          "tooltip": "Angular 中最重要的词汇的简要定义。"
        }
      ]
    },
    {
      "title": "CLI 命令",
      "tooltip": "Angular CLI 命令参考手册。",
      "children": [
        {
          "title": "概览",
          "tooltip": "CLI 工具介绍、命令、语法",
          "url": "cli"
        },
        {
          "title": "使用情况分析",
          "tooltip": "管理员如何从用户那里收集使用情况分析。",
          "url": "cli/usage-analytics-gathering"
        }
      ]
    },
    {
      "title": "API 参考手册",
      "tooltip": "关于 Angular 中类和值的详细信息。",
      "url": "api"
    },
    {
      "title": "-",
      "tooltip": "分割线",
      "divider": true
    },
    {
      "title": "2018 ngChina @ 杭州",
      "tooltip": "2018 ngChina 开发者大会",
      "url": "https://ng-china.org"
    },
    {
      "title": "互助问答",
      "tooltip": "github 上的中文互助问答区",
      "url": "https://github.com/ng-docs/ng-docs.github.io/issues"
    },
    {
      "title": "官方 Material 组件库",
      "tooltip": "Angular Material 组件库的中文文档",
      "url": "https://material.angular.cn"
    },
    {
      "title": "ng-zorro 组件库",
      "tooltip": "Ant Design 的 Angular 实现，服务于企业级后台产品。",
      "url": "https://ng.ant.design/"
    },
    {
      "title": "ng-zorro mobile 组件库",
      "tooltip": "Ant Design Mobile 的 Angular 实现，服务于无线产品。",
      "url": "https://ng.mobile.ant.design/"
    },
    {
      "url": "https://flutter-io.cn/",
      "tooltip": "Flutter 中文文档站",
      "title": "友站：Flutter 中文"
    }
  ],
  "Footer": [
    {
      "title": "资源",
      "children": [
        {
          "url": "about",
          "title": "关于",
          "tooltip": "Angular 贡献者。"
        },
        {
          "url": "resources",
          "title": "资源列表",
          "tooltip": "网络上的 Angular 工具、培训、博客等"
        },
        {
          "url": "presskit",
          "title": "宣传资料",
          "tooltip": "我们的联系方式、LOGO 和品牌"
        },
        {
          "url": "https://blog.angular.io/",
          "title": "博客",
          "tooltip": "Angular 官方博客"
        },
        {
          "url": "analytics",
          "title": "使用情况分析",
          "tooltip": "Angular 使用情况分析"
        }
      ]
    },
    {
      "title": "帮助",
      "children": [
        {
          "url": "https://stackoverflow.com/questions/tagged/angular",
          "title": "Stack Overflow",
          "tooltip": "Stack Overflow: 这里的社区会回答你关于 Angular 的技术问题"
        },
        {
          "url": "https://gitter.im/angular/angular",
          "title": "Gitter",
          "tooltip": "和老鸟聊 Angular"
        },
        {
          "url": "https://github.com/angular/angular/issues",
          "title": "报告问题",
          "tooltip": "在 github 上报告问题和建议。"
        },
        {
          "url": "https://github.com/angular/code-of-conduct/blob/master/CODE_OF_CONDUCT.md",
          "title": "行为规范",
          "tooltip": "让我们彼此尊重"
        }
      ]
    },
    {
      "title": "社区",
      "children": [
        {
          "url": "events",
<<<<<<< HEAD
          "title": "活动",
          "tooltip": "Post issues and suggestions on github."
=======
          "title": "Events",
          "tooltip": "Angular events around the world."
>>>>>>> c9710c82
        },
        {
          "url": "http://www.meetup.com/topics/angularjs/",
          "title": "聚会",
          "tooltip": "参加聚会，向别的开发人员学习"
        },
        {
          "url": "https://twitter.com/angular",
          "title": "Twitter",
          "tooltip": "Twitter"
        },
        {
          "url": "https://github.com/angular/angular",
          "title": "GitHub",
          "tooltip": "GitHub"
        },
        {
          "url": "contribute",
          "title": "做贡献",
          "tooltip": "向 Angular 做贡献"
        }
      ]
    },
    {
      "title": "多语言",
      "children": [
        {
          "title": "English Version",
          "url": "https://angular.io/"
        },
        {
          "title": "日本語版",
          "url": "https://angular.jp/"
        },
        {
          "title": "한국어",
          "url": "https://angular.kr/"
        }
      ]
    }
  ],
  "docVersions": [
    {
      "title": "v7",
      "url": "https://v7.angular.io/"
    },
    {
      "title": "v6",
      "url": "https://v6.angular.io/"
    },
    {
      "title": "v5",
      "url": "https://v5.angular.io/"
    },
    {
      "title": "v4",
      "url": "https://v4.angular.io/"
    },
    {
      "title": "v2",
      "url": "https://v2.angular.io/"
    }
  ]
}<|MERGE_RESOLUTION|>--- conflicted
+++ resolved
@@ -51,15 +51,9 @@
   "SideNav": [
     {
       "url": "docs",
-<<<<<<< HEAD
-      "title": "文档",
-      "tooltip": "Angular 开发文档",
-      "hidden": true
-=======
-      "title": "Introduction",
-      "tooltip": "Introduction to the Angular documentation",
+      "title": "简介",
+      "tooltip": "Angular 文档简介",
       "hidden": false
->>>>>>> c9710c82
     },
     {
       "url": "guide/docs-style-guide",
@@ -72,174 +66,90 @@
       "tooltip": "通过构建第一个 Angular 应用来学习基础知识",
       "children": [
         {
-<<<<<<< HEAD
-          "url": "getting-started",
+          "url": "start",
           "title": "你的第一个应用",
           "tooltip": "介绍 Angular 的组件模型、模板语法和组件通讯"
         },
         {
-          "url": "getting-started/routing",
+          "url": "start/routing",
           "title": "路由",
           "tooltip": "介绍如何使用浏览器的 URL 在组件之间进行路由"
         },
         {
-          "url": "getting-started/data",
+          "url": "start/data",
           "title": "管理数据",
           "tooltip": "介绍服务以及如何访问外部数据"
         },
         {
-          "url": "getting-started/forms",
+          "url": "start/forms",
           "title": "表单",
           "tooltip": "学习如何使用表单从用户那里获取并管理数据"
         },
         {
-          "url": "getting-started/deployment",
+          "url": "start/deployment",
           "title": "部署",
           "tooltip": "通过你的应用放到 Firebase 或自己的服务器上来把它分享给外界"
         }
       ]
     },
     {
-      "url": "guide/quickstart",
-      "title": "快速搭建环境",
+      "url": "guide/setup-local",
+      "title": "搭建环境",
       "tooltip": "使用 Angular CLI 搭建本地开发环境简介"
     },
     {
-      "title": "教程：英雄指南",
-      "tooltip": "此《英雄指南》教程会带你用 TypeScript 一步步创建一个 Angular 应用。",
-      "children": [
-        {
-          "url": "tutorial",
-          "title": "简介",
-          "tooltip": "《英雄指南》教程简介"
-        },
-        {
-          "url": "tutorial/toh-pt0",
-          "title": "应用的“外壳”",
-          "tooltip": "创建应用的外壳"
-        },
-        {
-          "url": "tutorial/toh-pt1",
-          "title": "1. 英雄编辑器",
-          "tooltip": "第一部分：构建一个简单的英雄编辑器"
-        },
-        {
-          "url": "tutorial/toh-pt2",
-          "title": "2. 显示英雄列表",
-          "tooltip": "第二部分：构建一个主从结构的页面，用于展现英雄列表。"
-        },
-        {
-          "url": "tutorial/toh-pt3",
-          "title": "3. 主从组件",
-          "tooltip": "第三部分：把主从结构的页面重构成多个组件。"
-        },
-        {
-          "url": "tutorial/toh-pt4",
-          "title": "4. 服务",
-          "tooltip": "第四部分：创建一个可复用的服务来管理英雄数据。"
-        },
-        {
-          "url": "tutorial/toh-pt5",
-          "title": "5. 路由",
-          "tooltip": "第五部分：添加 Angular 路由器，并且学习在视图之间导航。"
-        },
-        {
-          "url": "tutorial/toh-pt6",
-          "title": "6. HTTP",
-          "tooltip": "第六部分：通过 HTTP 来获取并保存英雄数据。"
-        }
-      ]
-=======
-          "url": "start",
-          "title": "Your First App",
-          "tooltip": "Introduction to Angular's component model, template syntax, and component communication."
-        },
-        {
-          "url": "start/routing",
-          "title": "Routing",
-          "tooltip": "Introduction to routing between components using the browser's URL."
-        },
-        {
-          "url": "start/data",
-          "title": "Managing Data",
-          "tooltip": "Introduction to services and accessing external data via HTTP."
-        },
-        {
-          "url": "start/forms",
-          "title": "Forms",
-          "tooltip": "Learn about fetching and managing data from users with forms."
-        },
-        {
-          "url": "start/deployment",
-          "title": "Deployment",
-          "tooltip": "Move to local development, or deploy your application to Firebase or your own server."
-        }
-      ]
-    },
-    {
-      "url": "guide/setup-local",
-      "title": "Setup",
-      "tooltip": "Setting up for local development with the Angular CLI."
->>>>>>> c9710c82
-    },
-    {
-      "title": "核心知识",
-      "tooltip": "学习 Angular 的核心知识",
-      "children": [
-        {
-<<<<<<< HEAD
+      "title": "基本原理",
+      "tooltip": "Angular 的基本原理",
+      "children": [
+        {
+          "title": "英雄指南",
+          "tooltip": "英雄指南是这里大量 Angular 范例的基础",
+          "children": [
+            {
+              "url": "tutorial",
+              "title": "简介",
+              "tooltip": "《英雄指南》教程简介"
+            },
+            {
+              "url": "tutorial/toh-pt0",
+              "title": "应用的“外壳”",
+              "tooltip": "创建应用的外壳"
+            },
+            {
+              "url": "tutorial/toh-pt1",
+              "title": "1. 英雄编辑器",
+              "tooltip": "第一部分：构建一个简单的英雄编辑器"
+            },
+            {
+              "url": "tutorial/toh-pt2",
+              "title": "2. 显示英雄列表",
+              "tooltip": "第二部分：构建一个主从结构的页面，用于展现英雄列表。"
+            },
+            {
+              "url": "tutorial/toh-pt3",
+              "title": "3. 主从组件",
+              "tooltip": "第三部分：把主从结构的页面重构成多个组件。"
+            },
+            {
+              "url": "tutorial/toh-pt4",
+              "title": "4. 服务",
+              "tooltip": "第四部分：创建一个可复用的服务来管理英雄数据。"
+            },
+            {
+              "url": "tutorial/toh-pt5",
+              "title": "5. 路由",
+              "tooltip": "第五部分：添加 Angular 路由器，并且学习在视图之间导航。"
+            },
+            {
+              "url": "tutorial/toh-pt6",
+              "title": "6. HTTP",
+              "tooltip": "第六部分：通过 HTTP 来获取并保存英雄数据。"
+            }
+          ]
+        },
+        {
           "title": "架构",
           "tooltip": "Angular 应用的基本构造块。",
-=======
-          "title": "Tour of Heroes App",
-          "tooltip": "The Tour of Heroes app is used as a reference point in many Angular examples.",
-          "children": [
-          {
-            "url": "tutorial",
-            "title": "Introduction",
-            "tooltip": "Introduction to the Tour of Heroes tutorial"
-          },
-          {
-            "url": "tutorial/toh-pt0",
-            "title": "The Application Shell",
-            "tooltip": "Creating the application shell"
-          },
-          {
-            "url": "tutorial/toh-pt1",
-            "title": "1. The Hero Editor",
-            "tooltip": "Part 1: Build a simple hero editor"
-          },
-          {
-            "url": "tutorial/toh-pt2",
-            "title": "2. Displaying a List",
-            "tooltip": "Part 2: Build a master/detail page with a list of heroes."
-          },
-          {
-            "url": "tutorial/toh-pt3",
-            "title": "3. Master/Detail Components",
-            "tooltip": "Part 3: Refactor the master/detail view into separate components."
-          },
-          {
-            "url": "tutorial/toh-pt4",
-            "title": "4. Services",
-            "tooltip": "Part 4: Create a reusable service to manage hero data."
-          },
-          {
-            "url": "tutorial/toh-pt5",
-            "title": "5. Routing",
-            "tooltip": "Part 5: Add the Angular router and navigate among the views."
-          },
-          {
-            "url": "tutorial/toh-pt6",
-            "title": "6. HTTP",
-            "tooltip": "Part 6: Use HTTP to retrieve and save hero data."
-          }
-          ]
-        },
-        {
-          "title": "Architecture",
-          "tooltip": "The basic building blocks of Angular applications.",
->>>>>>> c9710c82
           "children": [
             {
               "url": "guide/architecture",
@@ -672,49 +582,16 @@
       ]
     },
     {
-<<<<<<< HEAD
-      "title": "环境搭建与部署",
-      "tooltip": "构建、测试、部署环境、工具以及配置信息。",
+      "title": "开发工作流",
+      "tooltip": "关于构建、测试和部署的信息",
       "children": [
         {
           "url": "guide/setup",
-          "title": "搭建本地开发环境",
-          "tooltip": "安装 Angular 快速起步种子工程，以便在你的电脑上更快、更高效的开发。",
-          "hidden": true
-        },
-        {
-          "url": "guide/file-structure",
-          "title": "项目文件结构",
-          "tooltip": "Angular 工作区在文件系统中是怎样的。"
-        },
-        {
-          "url": "guide/workspace-config",
-          "title": "工作区配置",
-          "tooltip": "\"angular.json\" 包含供 CLI 命令使用的工作区和项目默认配置。"
-        },
-        {
-          "url": "guide/npm-packages",
-          "title": "npm 包",
-          "tooltip": "开发期间和运行期间所需的 npm 包的说明。"
-        },
-        {
-          "url": "guide/typescript-configuration",
-          "title": "TypeScript 配置",
-          "tooltip": "给 Angular 开发者的 TypeScript 配置。"
-        },
-        {
-=======
-      "title": "Dev Workflow",
-      "tooltip": "Build, testing, and deployment information.",
-      "children": [
-        {
-          "url": "guide/setup",
-          "title": "Upgrade setup",
+          "title": "升级的准备工作",
           "tooltip": "How to set up the Angular QuickStart seed in the context of upgrading from AngularJS.",
           "hidden": true
         },
         {
->>>>>>> c9710c82
           "url": "guide/aot-compiler",
           "title": "预先（AOT）编译",
           "tooltip": "了解为何以及如何使用预先（AOT）编译器。"
@@ -740,18 +617,8 @@
           "tooltip": "了解如何部署 Angular 应用。"
         },
         {
-<<<<<<< HEAD
-          "url": "guide/browser-support",
-          "title": "浏览器支持",
-          "tooltip": "浏览器支持与腻子脚本指南。"
-        },
-        {
           "title": "开发工具集成",
-          "tooltip": "整合开发环境和工具。",
-=======
-          "title": "Dev Tool Integration",
-          "tooltip": "Integrate with your development environment and tools.",
->>>>>>> c9710c82
+          "tooltip": "与开发环境和工具集成起来",
           "children": [
             {
               "url": "guide/language-service",
@@ -769,44 +636,39 @@
       ]
     },
     {
-<<<<<<< HEAD
+      "title": "配置",
+      "tooltip": "工作空间与项目的结构，及其配置文件。",
+      "children": [
+        {
+          "url": "guide/file-structure",
+          "title": "项目文件结构",
+          "tooltip": "Angular 工作区在文件系统中是怎样的。"
+        },
+        {
+          "url": "guide/workspace-config",
+          "title": "工作区配置",
+          "tooltip": "\"angular.json\" 包含供 CLI 命令使用的工作区和项目默认配置。"
+        },
+        {
+          "url": "guide/npm-packages",
+          "title": "npm 包",
+          "tooltip": "开发期间和运行期间所需的 npm 包的说明。"
+        },
+        {
+          "url": "guide/typescript-configuration",
+          "title": "TypeScript 配置",
+          "tooltip": "给 Angular 开发者的 TypeScript 配置。"
+        },
+        {
+          "url": "guide/browser-support",
+          "title": "浏览器支持",
+          "tooltip": "浏览器支持与腻子脚本指南。"
+        }
+      ]
+    },
+    {
       "title": "发布信息",
       "tooltip": "Angular 的版本发布实践、更新与升级。",
-=======
-      "title": "Configuration",
-      "tooltip": "Workspace and project structure, configuration files.",
-      "children": [
-        {
-          "url": "guide/file-structure",
-          "title": "Project File Structure",
-          "tooltip": "How your Angular workspace looks on your filesystem."
-        },
-        {
-          "url": "guide/workspace-config",
-          "title": "Workspace Configuration",
-          "tooltip": "The \"angular.json\" file contains workspace and project configuration defaults for Angular CLI commands."
-        },
-        {
-          "url": "guide/npm-packages",
-          "title": "npm Dependencies",
-          "tooltip": "Description of npm packages required at development time and at runtime."
-        },
-        {
-          "url": "guide/typescript-configuration",
-          "title": "TypeScript Configuration",
-          "tooltip": "TypeScript configuration for Angular developers."
-        },
-        {
-          "url": "guide/browser-support",
-          "title": "Browser Support",
-          "tooltip": "Browser support and polyfills guide."
-        }
-      ]
-    },
-    {
-      "title": "Release Information",
-      "tooltip": "Angular release practices, updating, and upgrading.",
->>>>>>> c9710c82
       "children": [
         {
           "url": "guide/updating",
@@ -964,13 +826,8 @@
       "children": [
         {
           "url": "events",
-<<<<<<< HEAD
           "title": "活动",
-          "tooltip": "Post issues and suggestions on github."
-=======
-          "title": "Events",
           "tooltip": "Angular events around the world."
->>>>>>> c9710c82
         },
         {
           "url": "http://www.meetup.com/topics/angularjs/",
