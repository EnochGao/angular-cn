--- conflicted
+++ resolved
@@ -26,17 +26,6 @@
     <p class="card-footer">Platform overview</p>
     <p class="card-footer">平台概览</p>
   </a>
-<<<<<<< HEAD
-  <a href="start" class="docs-card" title="Getting started">
-    <section>Getting started</section>
-    <section>开始工作</section>
-    <p>Examine and work with a small ready-made Angular application, without any setup.</p>
-    <p>无需搭建环境，试用一个现成的小型 Angular 应用</p>
-    <p class="card-footer">Try it now</p>
-    <p class="card-footer">立即试用</p>
-  </a>
-=======
->>>>>>> 0b10f426
   <a href="guide/architecture" class="docs-card" title="Angular Concepts">
     <section>Learn and Explore</section>
     <section>深入探索</section>
@@ -53,16 +42,6 @@
     <p class="card-footer">Local setup</p>
     <p class="card-footer">本地搭建</p>
   </a>
-<<<<<<< HEAD
-  <a href="tutorial" class="docs-card" title="Work through a full tutorial">
-    <section>Hello World</section>
-    <p>Work through a full tutorial to create your first application.</p>
-    <p>一个完整教程，带你从头到尾创建首个应用</p>
-    <p class="card-footer">Tour of Heroes tutorial</p>
-    <p class="card-footer">英雄之旅教程</p>
-  </a>
-=======
->>>>>>> 0b10f426
 </div>
 
 ## Assumptions
