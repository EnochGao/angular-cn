--- conflicted
+++ resolved
@@ -1,105 +1,43 @@
 # Getting started with Angular
 
-# Angular 入门
-
 Welcome to Angular!
 
-Angular 欢迎你！
-
 This tutorial introduces you to the essentials of Angular by walking you through building an e-commerce site with a catalog, shopping cart, and check-out form.
 
-<<<<<<< HEAD
-本教程将通过构建一个电子商务网站，向你介绍 Angular 的基本知识。该网站具有商品名录、购物车和结账表单。
-
-To help you get started right away, this tutorial uses a ready-made application that you can examine and modify interactively on [StackBlitz](https://stackblitz.com/)—without having to [set up a local work environment](guide/setup-local "Setup guide").
-=======
 To help you get started right away, this tutorial uses a ready-made application that you can examine and modify interactively on [StackBlitz](https://stackblitz.com) —without having to [set up a local work environment](guide/setup-local "Setup guide").
->>>>>>> 64c62d61
 StackBlitz is a browser-based development environment where you can create, save, and share projects using a variety of technologies.
 
-为了帮助你更好地起步，本教程提供了一个已完成的应用，你可以在 [Stackblitz](https://stackblitz.com/) 上试验及互动，而不用[建立本地开发环境](guide/setup-local "Setup guide")。
-StackBlitz 是一个基于浏览器的开发环境，你可以在其中使用各种技术来创建、保存和共享项目。
-
 ## Prerequisites
 
-## 先决条件
-
 To get the most out of this tutorial you should already have a basic understanding of the following.
 
-<<<<<<< HEAD
-为了充分利用本教程，你应该已经对以下内容有基本的了解。
-
-* [HTML](https://developer.mozilla.org/en-US/docs/Learn/HTML "Learning HTML: Guides and tutorials")
-* [JavaScript](https://developer.mozilla.org/en-US/docs/Web/JavaScript "JavaScript")
-=======
 * [HTML](https://developer.mozilla.org/docs/Learn/HTML "Learning HTML: Guides and tutorials")
 * [JavaScript](https://developer.mozilla.org/docs/Web/JavaScript "JavaScript")
->>>>>>> 64c62d61
 * [TypeScript](https://www.typescriptlang.org/ "The TypeScript language")
 
 <a id="components"></a>
 
 ## Take a tour of the example application
-
-## 浏览范例应用
 
 You build Angular applications with components.
 Components define areas of responsibility in the UI that let you reuse sets of UI functionality.
 
-你可以用组件构建 Angular 应用。组件定义了 UI 中的职责范围，让你可以复用某些 UI 功能集。
-
 A component consists of three things:
 
-<<<<<<< HEAD
-一个组件由三部分组成：
-
-* **A component class** that handles data and functionality.
-
-  处理数据和功能的**组件类**。
-
-* **An HTML template** that determines the UI.
-
-  决定 UI **的 HTML 模板**。
-
-* **Component-specific styles** that define the look and feel.
-=======
 |  | Details |
 | :-- | :------ |
 | A component class | Handles data and functionality. |
 | An HTML template | Determines the UI. |
 | Component-specific styles | Define the look and feel. |
->>>>>>> 64c62d61
-
-  定义外观的**组件专属样式**。
 
 This guide demonstrates building an application with the following components.
 
-<<<<<<< HEAD
-本指南演示了如何使用下列组件构建应用。
-
-* `<app-root>`—the first component to load and the container for the other components.
-
-  `<app-root>` - 第一个加载的组件，并且是其他组件的容器。
-
-* `<app-top-bar>`—the store name and checkout button.
-
-  `<app-top-bar>` - 商店名称和结帐按钮。
-
-* `<app-product-list>`—the product list.
-
-  `<app-product-list>` - 产品列表。
-
-* `<app-product-alerts>`—a component that contains the application's alerts.
-
-  `<app-product-alerts>` - 包含应用中各种通知的组件。
-=======
 | Components | Details |
 | :--------- | :------ |
 | `<app-root>` | The first component to load and the container for the other components. |
 | `<app-top-bar>` | The store name and checkout button. |
 | `<app-product-list>` | The product list. |
 | `<app-product-alerts>` | A component that contains the application's alerts. |
->>>>>>> 64c62d61
 
 <div class="lightbox">
 
@@ -109,33 +47,16 @@
 
 For more information about components, see [Introduction to Components](guide/architecture-components "Introduction to Components and Templates").
 
-<<<<<<< HEAD
-有关组件的更多信息，请参见[组件简介](guide/architecture-components "组件和模板简介") 。
-
-=======
->>>>>>> 64c62d61
 <a id="new-project"></a>
 
 ## Create the sample project
-
-## 创建范例项目
 
 To create the sample project, generate the <live-example name="getting-started-v0" noDownload>ready-made sample project in StackBlitz</live-example>.
 To save your work:
 
-要创建范例项目，请<live-example name="getting-started-v0" noDownload>在 StackBlitz 中生成一个预置的范例项目</live-example> 。要保存你的工作，请执行以下操作：
-
 1. Log into StackBlitz.
-
-   登录到 StackBlitz。
-
 1. Fork the project you generated.
-
-   对你生成的项目进行分支。
-
 1. Save periodically.
-
-   定时保存。
 
 <div class="lightbox">
 
@@ -146,20 +67,8 @@
 In StackBlitz, the preview pane on the right shows the starting state of the example application.
 The preview features two areas:
 
-<<<<<<< HEAD
-在 StackBlitz 中，右侧的预览窗格会显示范例应用的启动状态。此预览有两个区域：
-
-* a top bar with the store name, *My Store*, and a checkout button
-
-  带有商店名称（*My Store*）和 Checkout 按钮的顶部栏
-
-* a header for a product list, *Products*
-=======
 * A top bar with the store name, `My Store`, and a checkout button
 * A header for a product list, `Products`
->>>>>>> 64c62d61
-
-  *产品列表*及其标题
 
 <div class="lightbox">
 
@@ -168,75 +77,24 @@
 </div>
 
 The project section on the left shows the source files that make up the application, including the infrastructure and configuration files.
-
-左侧的项目区显示了构成本应用的源文件，包括基础结构和配置文件。
 
 When you generate the StackBlitz example applications that accompany the tutorials, StackBlitz creates the starter files and mock data for you.
 The files you use throughout the tutorial are in the `src` folder.
 
-<<<<<<< HEAD
-当你生成本教程随附的 StackBlitz 范例应用时，StackBlitz 会为你创建启动程序文件和模拟数据。本教程中用到的文件位于 `src` 文件夹中。
-
-For more information on how to use StackBlitz, see the [StackBlitz documentation](https://developer.stackblitz.com/docs/platform/).
-
-有关如何使用 StackBlitz 的更多信息，请参见 [StackBlitz 的文档](https://developer.stackblitz.com/docs/platform/)。
+For more information on how to use StackBlitz, see the [StackBlitz documentation](https://developer.stackblitz.com/docs/platform).
 
 <a id="product-list"></a>
 
-=======
-For more information on how to use StackBlitz, see the [StackBlitz documentation](https://developer.stackblitz.com/docs/platform).
-
-<a id="product-list"></a>
-
->>>>>>> 64c62d61
 ## Create the product list
-
-## 创建产品列表
 
 In this section, you'll update the application to display a list of products.
 You'll use predefined product data from the `products.ts` file and methods from the `product-list.component.ts` file.
 This section guides you through editing the HTML, also known as the template.
 
-在本节中，你将修改应用以显示产品列表。你会用到来自 `products.ts` 文件的预定义产品数据，和一些来自 `product-list.component.ts` 文件的方法。本节将指导你完成编辑 HTML（也称为模板）的过程。
-
 1. In the `product-list` folder, open the template file `product-list.component.html`.
 
-   在 `product-list` 文件夹中，打开模板文件 `product-list.component.html`。
-
 1. Add an `*ngFor` structural directive on a `<div>`, as follows.
 
-<<<<<<< HEAD
-   在 `<div>` 上添加一个结构型指令 `*ngFor`，如下所示。
-
-   <code-example header="src/app/product-list/product-list.component.html" path="getting-started/src/app/product-list/product-list.component.2.html" region="ngfor">
-   </code-example>
-
-   With `*ngFor`, the `<div>` repeats for each product in the list.
-
-   使用 `*ngFor`，会把这个 `<div>` 针对列表中的每个产品进行复写。
-
-   Structural directives shape or reshape the DOM's structure, by adding, removing, and manipulating elements.
-   For more information about structural directives, see [Structural directives](guide/structural-directives).
-
-   结构型指令会通过添加、删除和操作元素来调整或重塑 DOM 结构。有关结构型指令的更多信息，请参见[结构型指令](guide/structural-directives)。
-
-1. Inside the `<div>`, add an `<h3>` and `{{ product.name }}`.
-     The `{{ product.name }}` statement is an example of Angular's interpolation syntax.
-     Interpolation `{{ }}` lets you render the property value as text.
-
-   在此 `<div>` 中，添加 `<h3>` 和 `{{ product.name }}`。`{{ product.name }}` 语句是 Angular 插值语法的范例。插值 `{{ }}` 可以让你把属性值渲染为文本。
-
-     <code-example path="getting-started/src/app/product-list/product-list.component.2.html" header="src/app/product-list/product-list.component.html" region="interpolation">
-   </code-example>
-
-     The preview pane updates to display the name of each product in the list.
-
-     预览窗格将会更新，以显示列表中每个商品的名称。
-
-     <div class="lightbox">
-       <img src="generated/images/guide/start/template-syntax-product-names.png" alt="Product names added to list">
-     </div>
-=======
    <code-example header="src/app/product-list/product-list.component.html" path="getting-started/src/app/product-list/product-list.component.2.html" region="ngfor"></code-example>
 
    With `*ngFor`, the `<div>` repeats for each product in the list.
@@ -257,87 +115,31 @@
    <img alt="Product names added to list" src="generated/images/guide/start/template-syntax-product-names.png">
 
    </div>
->>>>>>> 64c62d61
 
 1. To make each product name a link to product details, add the `<a>` element around `{{ product.name }}`.
 
-   为了让每个商品名称都能链接到商品详情，请围绕 `{{ product.name }}` 添加一个 `<a>` 元素。
-
 1. Set the title to be the product's name by using the property binding `[ ]` syntax, as follows:
 
-<<<<<<< HEAD
-   使用 `[ ]` 语法将标题设置为此产品的名称，如下所示：
-
-   <code-example path="getting-started/src/app/product-list/product-list.component.2.html" header="src/app/product-list/product-list.component.html">
-   </code-example>
+   <code-example header="src/app/product-list/product-list.component.html" path="getting-started/src/app/product-list/product-list.component.2.html"></code-example>
 
    In the preview pane, hover over a product name to see the bound name property value, which is the product name plus the word "details".
    Property binding `[ ]` lets you use the property value in a template expression.
 
-   在预览窗格中，将鼠标悬停在产品名称上，可以查看所绑定的 name 属性值，该值是产品名加上单词 “details”。通过属性绑定 `[ ]` 可以在模板表达式中使用属性值。
-
-   <div class="lightbox">
-     <img src="generated/images/guide/start/template-syntax-product-anchor.png" alt="Product name anchor text is product name property">
-=======
-   <code-example header="src/app/product-list/product-list.component.html" path="getting-started/src/app/product-list/product-list.component.2.html"></code-example>
-
-   In the preview pane, hover over a product name to see the bound name property value, which is the product name plus the word "details".
-   Property binding `[ ]` lets you use the property value in a template expression.
-
    <div class="lightbox">
 
    <img alt="Product name anchor text is product name property" src="generated/images/guide/start/template-syntax-product-anchor.png">
 
->>>>>>> 64c62d61
    </div>
 
 1. Add the product descriptions.
    On a `<p>` element, use an `*ngIf` directive so that Angular only creates the `<p>` element if the current product has a description.
 
-<<<<<<< HEAD
-   添加产品说明。在 `<p>` 元素上使用 `*ngIf` 指令，以便 Angular 只让当前产品有描述 `<p>`
-
-   <code-example path="getting-started/src/app/product-list/product-list.component.3.html" header="src/app/product-list/product-list.component.html">
-   </code-example>
-=======
    <code-example header="src/app/product-list/product-list.component.html" path="getting-started/src/app/product-list/product-list.component.3.html"></code-example>
->>>>>>> 64c62d61
 
    The application now displays the name and description of each product in the list.
    Notice that the final product does not have a description paragraph.
    Angular doesn't create the `<p>` element because the product's description property is empty.
 
-<<<<<<< HEAD
-   现在，该应用将在列表中显示每个产品的名称和描述。请注意，最后一项产品没有描述段落。Angular 不会创建 `<p>` 元素，因为此产品的 description 属性为空。
-
-   <div class="lightbox">
-     <img src="generated/images/guide/start/template-syntax-product-description.png" alt="Product descriptions added to list">
-   </div>
-
-1. Add a button so users can share a product.
-   Bind the button's `click` event to the `share()` method in `product-list.component.ts`. Event binding uses a set of parentheses, `( )`, around the event, as in the `(click)` event on the  `<button>` element.
-
-   添加一个按钮，以便用户可以共享产品。将按钮的 `click` 事件绑定到 `product-list.component.ts` 中的 `share()` 方法。事件绑定要在此事件用一组圆括号 `( )` 括起来，就比如 `<button>` 元素上的 `(click)`。
-
-     <code-example path="getting-started/src/app/product-list/product-list.component.4.html" header="src/app/product-list/product-list.component.html">
-     </code-example>
-
-     Each product now has a **Share** button.
-
-     每个产品现在都有一个 “**Share**” 按钮。
-
-     <div class="lightbox">
-       <img src="generated/images/guide/start/template-syntax-product-share-button.png" alt="Share button added for each product">
-     </div>
-
-     Clicking the **Share** button triggers an alert that states, "The product has been shared!".
-
-     单击 “**Share**” 按钮将触发一条通知，指出 “The product has been shared!”。
-
-     <div class="lightbox">
-       <img src="generated/images/guide/start/template-syntax-product-share-alert.png" alt="Alert box indicating product has been shared">
-     </div>
-=======
    <div class="lightbox">
 
    <img alt="Product descriptions added to list" src="generated/images/guide/start/template-syntax-product-description.png">
@@ -365,68 +167,32 @@
    <img alt="Alert box indicating product has been shared" src="generated/images/guide/start/template-syntax-product-share-alert.png">
 
    </div>
->>>>>>> 64c62d61
 
 In editing the template, you have explored some of the most popular features of Angular templates.
 For more information, see [Introduction to components and templates](guide/architecture-components#template-syntax "Template Syntax").
 
-<<<<<<< HEAD
-在编辑模板时，你已经了解了 Angular 模板的一些最常用的功能。更多信息，请参阅[组件和模板简介](guide/architecture-components#template-syntax "模板语法")。
-
-=======
->>>>>>> 64c62d61
 <a id="passing-data-in"></a>
 
 ## Pass data to a child component
-
-## 将数据传递给子组件
 
 Currently, the product list displays the name and description of each product.
 The `ProductListComponent` also defines a `products` property that contains imported data for each product from the `products` array in `products.ts`.
 
-目前，产品列表中显示了每个产品的名称和描述。`ProductListComponent` 还定义了一个 `products` 属性，包含从 `products.ts` 的 `products` 数组导入的各个产品的数据。
-
 The next step is to create a new alert feature that uses product data from the `ProductListComponent`.
 The alert checks the product's price, and, if the price is greater than $700, displays a **Notify Me** button that lets users sign up for notifications when the product goes on sale.
 
-下一步是创建一个新的通知功能，该功能会使用来自 `ProductListComponent` 的产品数据。通知会检查产品的价格，如果价格大于 700 美元，则会显示 **Notify Me** 按钮，当产品上市销售时，用户可以通过该按钮注册通知。
-
 This section walks you through creating a child component, `ProductAlertsComponent` that can receive data from its parent component, `ProductListComponent`.
 
-本节将引导你创建一个子组件 `ProductAlertsComponent`，该子组件可以从其父组件 `ProductListComponent` 接收数据。
-
 1. Click on the plus sign above the current terminal to create a new terminal to run the command to generate the component.
 
-<<<<<<< HEAD
-   点击当前终端上方的加号，新建一个终端，运行命令生成组件。
-
-   <div class="lightbox">
-     <img src="generated/images/guide/start/create-new-terminal.png" alt="StackBlitz command to generate component">
-=======
    <div class="lightbox">
 
    <img alt="StackBlitz command to generate component" src="generated/images/guide/start/create-new-terminal.png">
 
->>>>>>> 64c62d61
    </div>
 
 1. In the new terminal, generate a new component named `product-alerts` by running the following command.
 
-<<<<<<< HEAD
-   在新终端中，通过运行以下命令生成一个名为 `product-alerts` 的新组件。
-
-   ```sh
-   ng generate component product-alerts
-   ```
-
-   The generator creates starter files for the three parts of the component:
-
-   该生成器会为组件的三个部分创建初始文件：
-
-   - `product-alerts.component.ts`
-   - `product-alerts.component.html`
-   - `product-alerts.component.css`
-=======
    <code-example format="shell" language="shell">
 
    ng generate component product-alerts
@@ -438,102 +204,48 @@
    * `product-alerts.component.ts`
    * `product-alerts.component.html`
    * `product-alerts.component.css`
->>>>>>> 64c62d61
 
 1. Open `product-alerts.component.ts`.
    The `@Component()` decorator indicates that the following class is a component.
    `@Component()` also provides metadata about the component, including its selector, templates, and styles.
-<<<<<<< HEAD
-
-   打开 `product-alerts.component.ts`。`@Component()` 装饰器会指出它后面的类是组件。`@Component()` 还会提供有关组件的元数据，包括其选择器、模板和样式。
 
    <code-example header="src/app/product-alerts/product-alerts.component.ts" path="getting-started/src/app/product-alerts/product-alerts.component.1.ts" region="as-generated"></code-example>
 
    Key features in the `@Component()` are as follows:
-
-   `@Component()` 中的主要功能如下：
-=======
-
-   <code-example header="src/app/product-alerts/product-alerts.component.ts" path="getting-started/src/app/product-alerts/product-alerts.component.1.ts" region="as-generated"></code-example>
-
-   Key features in the `@Component()` are as follows:
->>>>>>> 64c62d61
 
    * The `selector`, `app-product-alerts`, identifies the component.
      By convention, Angular component selectors begin with the prefix `app-`, followed by the component name.
 
-<<<<<<< HEAD
-     `selector`（`app-product-alerts`）用于标识组件。按照惯例，Angular 组件选择器以前缀 `app-` 开头，后跟组件名称。
-
-   * The template and style filenames reference the component's HTML and CSS.
-
-     模板和样式文件名引用了组件的 HTML 和 CSS。
-
-   * The `@Component()` definition also exports the class, `ProductAlertsComponent`, which handles functionality for the component.
-
-     这个 `@Component()` 定义还导出了类 `ProductAlertsComponent`，该类会处理组件的功能。
+   * The template and style filenames reference the component's HTML and CSS
+
+   * The `@Component()` definition also exports the class, `ProductAlertsComponent`, which handles functionality for the component
 
 1. To set up `ProductAlertsComponent` to receive product data, first import `Input` from `@angular/core`.
 
-   要将 `ProductAlertsComponent` 设置为接收产品数据，请首先从 `@angular/core` 中导入符号 `Input`。
-
-   <code-example path="getting-started/src/app/product-alerts/product-alerts.component.1.ts" region="imports" header="src/app/product-alerts/product-alerts.component.ts"></code-example>
-=======
-   * The template and style filenames reference the component's HTML and CSS
-
-   * The `@Component()` definition also exports the class, `ProductAlertsComponent`, which handles functionality for the component
-
-1. To set up `ProductAlertsComponent` to receive product data, first import `Input` from `@angular/core`.
-
    <code-example header="src/app/product-alerts/product-alerts.component.ts" path="getting-started/src/app/product-alerts/product-alerts.component.1.ts" region="imports"></code-example>
->>>>>>> 64c62d61
 
 1. In the `ProductAlertsComponent` class definition, define a property named `product` with an `@Input()` decorator.
    The `@Input()` decorator indicates that the property value passes in from the component's parent, `ProductListComponent`.
 
-<<<<<<< HEAD
-   在 `ProductAlertsComponent` 类定义中，使用 `@Input()` 装饰器定义一个名为 `product` 的属性。
-   `@Input()` 装饰器指出此属性值要从本组件的父组件 `ProductListComponent` 中传入。
-
-   <code-example path="getting-started/src/app/product-alerts/product-alerts.component.1.ts" region="input-decorator" header="src/app/product-alerts/product-alerts.component.ts"></code-example>
+   <code-example header="src/app/product-alerts/product-alerts.component.ts" path="getting-started/src/app/product-alerts/product-alerts.component.1.ts" region="input-decorator"></code-example>
 
 1. Open `product-alerts.component.html` and replace the placeholder paragraph with a **Notify Me** button that appears if the product price is over $700.
 
-   打开 `product-alerts.component.html` 并将占位符段落替换为 **Notify Me** 按钮，如果产品价格超过 700 美元，就会出现此按钮。
-
-=======
-   <code-example header="src/app/product-alerts/product-alerts.component.ts" path="getting-started/src/app/product-alerts/product-alerts.component.1.ts" region="input-decorator"></code-example>
-
-1. Open `product-alerts.component.html` and replace the placeholder paragraph with a **Notify Me** button that appears if the product price is over $700.
-
->>>>>>> 64c62d61
    <code-example header="src/app/product-alerts/product-alerts.component.html" path="getting-started/src/app/product-alerts/product-alerts.component.1.html"></code-example>
 
 1. The generator automatically added the `ProductAlertsComponent` to the `AppModule` to make it available to other components in the application.
 
-<<<<<<< HEAD
-    生成器会自动把 `ProductAlertsComponent` 添加到 `AppModule` 中，以便它能用于本应用的其它组件中。
-
-=======
->>>>>>> 64c62d61
    <code-example header="src/app/app.module.ts" path="getting-started/src/app/app.module.ts" region="declare-product-alerts"></code-example>
 
 1. Finally, to display `ProductAlertsComponent` as a child of `ProductListComponent`, add the `<app-product-alerts>` element to `product-list.component.html`.
    Pass the current product as input to the component using property binding.
 
-<<<<<<< HEAD
-   最后，要将 `ProductAlertsComponent` 显示为 `ProductListComponent` 的子级，请将 `<app-product-alerts>` 元素添加到 `product-list.component.html` 中。使用属性绑定将当前产品作为输入传给此组件。
-
-=======
->>>>>>> 64c62d61
    <code-example header="src/app/product-list/product-list.component.html" path="getting-started/src/app/product-list/product-list.component.5.html" region="app-product-alerts"></code-example>
 
 The new product alert component takes a product as input from the product list.
 With that input, it shows or hides the **Notify Me** button, based on the price of the product.
 The Phone XL price is over $700, so the **Notify Me** button appears on that product.
 
-这个新的产品通知组件将产品作为产品列表中的输入。使用该输入，它将根据产品的价格显示或隐藏 **Notify Me** 按钮。Phone XL 的价格超过了 700 美元，因此该产品上会显示 **Notify Me** 按钮。
-
 <div class="lightbox">
 
 <img alt="Product alert button added to products over $700" src="generated/images/guide/start/product-alert-button.png">
@@ -543,61 +255,24 @@
 <a id="output"></a>
 
 ## Pass data to a parent component
-
-## 将数据传递到父组件
 
 To make the **Notify Me** button work, the child component needs to notify and pass the data to the parent component.
 The `ProductAlertsComponent` needs to emit an event when the user clicks **Notify Me** and the `ProductListComponent` needs to respond to the event.
 
-<<<<<<< HEAD
-为了使 **Notify Me** 按钮起作用，子组件需要通知并将数据传递给父组件。当用户单击 **Notify Me** 时 `ProductAlertsComponent` 需要引发一个事件，并且 `ProductListComponent` 需要响应此事件。
-
-  <div class="alert is-helpful">
-=======
 <div class="alert is-helpful">
->>>>>>> 64c62d61
 
 In new components, the Angular Generator includes an empty `constructor()`, the `OnInit` interface, and the `ngOnInit()` method.
 Since these steps don't use them, the following code examples omit them for brevity.
 
-<<<<<<< HEAD
-  在新建组件时，Angular 生成器会包含一个空的 `constructor()`、`OnInit` 接口和 `ngOnInit()` 方法。
-  由于这些步骤不会使用它们，下列范例代码中都省略了它们，以求简洁。
-
-  </div>
+</div>
 
 1. In `product-alerts.component.ts`, import `Output` and `EventEmitter` from `@angular/core`.
 
-   在 `product-alerts.component.ts` 中，从 `@angular/core` 导入符号 `Output` 和 `EventEmitter`。
-
-=======
-</div>
-
-1. In `product-alerts.component.ts`, import `Output` and `EventEmitter` from `@angular/core`.
-
->>>>>>> 64c62d61
    <code-example header="src/app/product-alerts/product-alerts.component.ts" path="getting-started/src/app/product-alerts/product-alerts.component.ts" region="imports"></code-example>
 
 1. In the component class, define a property named `notify` with an `@Output()` decorator and an instance of `EventEmitter()`.
    Configuring `ProductAlertsComponent` with an `@Output()` allows the `ProductAlertsComponent` to emit an event when the value of the `notify` property changes.
 
-<<<<<<< HEAD
-   在组件类中，使用 `@Output()` 装饰器和 `EventEmitter()` 的实例定义一个名为 `notify` 的属性。使用 `@Output()` 配置 `ProductAlertsComponent`，这会让 `ProductAlertsComponent` 在 `notify` 属性的值发生变化时引发一个事件。
-
-   <code-example path="getting-started/src/app/product-alerts/product-alerts.component.ts" header="src/app/product-alerts/product-alerts.component.ts" region="input-output"></code-example>
-
-1. In `product-alerts.component.html`, update the **Notify Me** button with an event binding to call the `notify.emit()` method.
-
-   在 `product-alerts.component.html` 中，修改 **Notify Me** 按钮，增加事件绑定，并调用 `notify.emit()` 方法。
-
-   <code-example header="src/app/product-alerts/product-alerts.component.html" path="getting-started/src/app/product-alerts/product-alerts.component.html"></code-example>
-
-1. Define the behavior that happens when the user clicks the button.
-   The parent, `ProductListComponent`—not the `ProductAlertsComponent`—acts when the child raises the event.
-   In  `product-list.component.ts`, define an `onNotify()` method, similar to the `share()` method.
-
-   定义用户单击按钮时发生的行为。当子组件引发事件时，父组件 `ProductListComponent`（而不是 `ProductAlertsComponent`）会采取行动。在 `product-list.component.ts` 中，定义一个 `onNotify()` 方法，类似于 `share()` 方法。
-=======
    <code-example header="src/app/product-alerts/product-alerts.component.ts" path="getting-started/src/app/product-alerts/product-alerts.component.ts" region="input-output"></code-example>
 
 1. In `product-alerts.component.html`, update the **Notify Me** button with an event binding to call the `notify.emit()` method.
@@ -607,74 +282,35 @@
 1. Define the behavior that happens when the user clicks the button.
    The parent, `ProductListComponent` —not the `ProductAlertsComponent`— acts when the child raises the event.
    In  `product-list.component.ts`, define an `onNotify()` method, similar to the `share()` method.
->>>>>>> 64c62d61
 
    <code-example header="src/app/product-list/product-list.component.ts" path="getting-started/src/app/product-list/product-list.component.ts" region="on-notify"></code-example>
 
 1. Update the `ProductListComponent` to receive data from the `ProductAlertsComponent`.
-
-<<<<<<< HEAD
-   更新 `ProductListComponent`，以从 `ProductAlertsComponent` 中接收数据。
 
    In `product-list.component.html`, bind `<app-product-alerts>`  to the `onNotify()` method of the product list component.
    `<app-product-alerts>` is what displays the **Notify Me** button.
 
-   在 `product-list.component.html` 中，将 `<app-product-alerts>` 绑定到产品列表组件的 `onNotify()` 方法。`<app-product-alerts>` 会显示 **Notify Me** 按钮的内容。
-
-     <code-example header="src/app/product-list/product-list.component.html" path="getting-started/src/app/product-list/product-list.component.6.html" region="on-notify"></code-example>
+   <code-example header="src/app/product-list/product-list.component.html" path="getting-started/src/app/product-list/product-list.component.6.html" region="on-notify"></code-example>
 
 1. Click the **Notify Me** button to trigger an alert which reads, "You will be notified when the product goes on sale".
 
-   单击 **Notify Me** 按钮以触发一条通知，内容为："You will be notified when the product goes on sale"。
-
-   <div class="lightbox">
-     <img src="generated/images/guide/start/product-alert-notification.png" alt="Product alert notification confirmation dialog">
-=======
-   In `product-list.component.html`, bind `<app-product-alerts>`  to the `onNotify()` method of the product list component.
-   `<app-product-alerts>` is what displays the **Notify Me** button.
-
-   <code-example header="src/app/product-list/product-list.component.html" path="getting-started/src/app/product-list/product-list.component.6.html" region="on-notify"></code-example>
-
-1. Click the **Notify Me** button to trigger an alert which reads, "You will be notified when the product goes on sale".
-
    <div class="lightbox">
 
    <img alt="Product alert notification confirmation dialog" src="generated/images/guide/start/product-alert-notification.png">
 
->>>>>>> 64c62d61
    </div>
 
 For more information on communication between components, see [Component Interaction](guide/component-interaction "Component interaction").
 
-<<<<<<< HEAD
-有关组件之间的通信的更多信息，请参见[组件交互](guide/component-interaction "组件互动")。
-
-=======
->>>>>>> 64c62d61
 <a id="whats-next"></a>
 
 ## What's next
 
-## 下一步是什么
-
 In this section, you've created an application that iterates through data and features components that communicate with each other.
 
-在本节中，你已经创建了一个应用，该应用会遍历数据，并让特性组件彼此通讯。
-
 To continue exploring Angular and developing this application:
 
-要继续探索 Angular 并开发此应用，请执行以下操作：
-
 * Continue to [In-app navigation](start/start-routing "Getting started: In-app navigation") to create a product details page.
-
-  继续进行[应用内导航](start/start-routing "入门：应用内导航")，以创建产品详情页。
-
 * Skip ahead to [Deployment](start/start-deployment "Getting started: Deployment") to move to local development, or deploy your application to Firebase or your own server.
 
-<<<<<<< HEAD
-  跳至[部署](start/start-deployment "入门：部署")以转为本地开发，或将你的应用部署到 Firebase 或你自己的服务器上。
-
-@reviewed 2021-09-15
-=======
-@reviewed 2022-02-28
->>>>>>> 64c62d61
+@reviewed 2022-02-28