# Adding navigation

# 添加导航

This guide builds on the first step of the Getting Started tutorial, [Get started with a basic Angular app](start "Get started with a basic Angular app").

本指南基于入门教程的第一步：[基本 Angular 应用入门](start "开始使用基本的 Angular 应用")。

At this stage of development, the online store application has a basic product catalog.

在此阶段，本在线商店应用会拥有基本的产品目录。

In the following sections, you'll add the following features to the application:

在以下各节中，你将向应用添加以下功能：

* Type a URL in the address bar to navigate to a corresponding product page.

  在地址栏中键入 URL 以导航到相应的产品页面。

* Click links on the page to navigate within your single-page application.

  单击页面上的链接以在单页应用中导航。

* Click the browser's back and forward buttons to navigate the browser history intuitively.

  单击浏览器的后退和前进按钮以直观地在浏览器的历史记录中浏览。

{@a define-routes}

## Associate a URL path with a component

## 关联 URL 路径与组件

The application already uses the Angular `Router` to navigate to the `ProductListComponent`.
This section shows you how to define a route to show individual product details.

本应用已经用 Angular `Router` 导航到了 `ProductListComponent`。本节将介绍如何定义显示单个产品详情的路由。

1. Generate a new component for product details.
    In the terminal generate a new `product-details` component by running the following command:

<<<<<<< HEAD
   生成用于展示产品详情的新组件。在文件列表中，右键单击 `app` 文件夹，选择 `Angular Generator` 和 `Component`。将组件命名为 `product-details` 。

1. In `app.module.ts`, add a route for product details, with a `path` of `products/:productId` and `ProductDetailsComponent` for the `component`, include `ProductDetailsComponent` in `AppModule`'s declarations.
=======
    ```sh
    ng generate component product-details
    ```

1. In `app.module.ts`, add a route for product details, with a `path` of `products/:productId` and `ProductDetailsComponent` for the `component`.
>>>>>>> 7ec03c95

   在 `app.module.ts` 中，添加产品详情的路由，其 `path` 为 `products/:productId`，其 `component` 为 `ProductDetailsComponent`。把 `ProductDetailsComponent` 包含到 `AppModule` 的 `declarations` 中。

    <code-example header="src/app/app.module.ts" path="getting-started/src/app/app.module.ts" region="product-details-route">
    </code-example>

1. Open `product-list.component.html`.

   打开 `product-list.component.html`。

1. Modify the product name anchor to include a `routerLink` with the `product.id` as a parameter.

   修改产品名称上的链接，使其包括以 `product.id` 为参数的 `routerLink`。

    <code-example header="src/app/product-list/product-list.component.html" path="getting-started/src/app/product-list/product-list.component.html" region="router-link">
    </code-example>

    The `RouterLink` directive helps you customize the anchor element.
    In this case, the route, or URL, contains one fixed segment, `/products`.
    The final segment is variable, inserting the `id` property of the current product.
    For example, the URL for a product with an `id` of 1 would be similar to `https://getting-started-myfork.stackblitz.io/products/1`.

   `RouterLink` 指令可帮助你自定义 a 元素。在这里，路由或 URL 中包含一个固定的区段 `/products`。最后一段则是变量，插入当前产品的 `id`。
    例如，`id` 为 1 的产品的 URL 是 `https://getting-started-myfork.stackblitz.io/products/1`。

 1. Verify that the router works as intended by clicking the product name.
    The application should display the `ProductDetailsComponent`, which currently says "product-details works!"

    通过单击产品名称，验证路由器是否如预期般工作。应用中应该显示 `ProductDetailsComponent` 组件，其显示的内容为 “product-details works!”。

    Notice that the URL in the preview window changes.
    The final segment is `products/#`  where `#` is the number of the route you clicked.

    请注意，预览窗口中的 URL 发生了变化。最后一个部分是 `products/#`，其中 `#` 表示你单击的路由的编号。

    <div class="lightbox">
      <img src="generated/images/guide/start/product-details-works.png" alt="Product details view with updated URL">
    </div>

## View product details

## 查看产品详情

The `ProductDetailsComponent` handles the display of each product.
The Angular Router displays components based on the browser's URL and [your defined routes](#define-routes).

`ProductDetailsComponent` 会处理每个产品的显示工作。Angular 路由器会根据浏览器的 URL 和[你定义的路径](#define-routes)来显示组件。

In this section, you'll use the Angular Router to combine the `products` data and route information to display the specific details for each product.

在本节中，你将使用 Angular 路由器来组合 `products` 数据和路由信息以显示每个产品的特定详情。

1. In `product-details.component.ts`, import `ActivatedRoute` from `@angular/router`, and the `products` array from `../products`.

   在 `product-details.component.ts` 中，从 `@angular/router` 导入 `ActivatedRoute`，并从 `../products` 导入 `products` 数组。

    <code-example header="src/app/product-details/product-details.component.ts" path="getting-started/src/app/product-details/product-details.component.1.ts" region="imports">
    </code-example>

1. Define the `product` property.

   定义 `product` 属性。

    <code-example header="src/app/product-details/product-details.component.ts" path="getting-started/src/app/product-details/product-details.component.1.ts" region="product-prop">
    </code-example>

1. Inject `ActivatedRoute` into the `constructor()` by adding `private route: ActivatedRoute` as an argument within the constructor's parentheses.

   通过把 `private route: ActivatedRoute` 添加为构造函数括号内的参数，来把 `ActivatedRoute` 注入到 `constructor()` 中。

    <code-example header="src/app/product-details/product-details.component.ts" path="getting-started/src/app/product-details/product-details.component.1.ts" region="props-methods">
    </code-example>

    `ActivatedRoute` is specific to each component that the Angular Router loads.
    `ActivatedRoute` contains information about the route and the route's parameters.

    Angular 路由器加载的每个组件都有自己专属的 `ActivatedRoute`。`ActivatedRoute` 中包含有关路由和路由参数的信息。

    By injecting `ActivatedRoute`, you are configuring the component to use a service.
    The [Managing Data](start/start-data "Try it: Managing Data") step covers services in more detail.

    通过注入 `ActivatedRoute`，你可以配置此组件以使用服务。 [管理数据](start/start-data "尝试一下：管理数据")那一步将更详细地介绍服务。

1. In the `ngOnInit()` method, extract the `productId` from the route parameters and find the corresponding product in the `products` array.

   在 `ngOnInit()` 方法中，从路由参数中提取 `productId`，并在 `products` 数组中找到相应的产品。

    <code-example path="getting-started/src/app/product-details/product-details.component.1.ts" header="src/app/product-details/product-details.component.ts" region="get-product">
    </code-example>

    The route parameters correspond to the path variables you define in the route.
    To access the route parameters, we use `route.snapshot`, which is the `ActivatedRouteSnapshot` that contains information about the active route at that particular moment in time.
    The URL that matches the route provides the `productId` .
    Angular uses the `productId` to display the details for each unique product.

    路由参数与你在此路由中定义的路径变量相对应。要访问路由参数，我们使用 `route.snapshot` ，它是一个 `ActivatedRouteSnapshot`，其中包含有关该特定时刻的活动路由信息。与此路由匹配的 URL 提供了 `productId`。Angular 会使用 `productId` 来显示每个唯一产品的详情。

1. Update the `ProductDetailsComponent` template to display product details with an `*ngIf`.
    If a product exists, the `<div>` renders with a name, price, and description.

   更新 `ProductDetailsComponent` 的模板以显示带有 `*ngIf` 的产品详情。如果产品存在，则此 `<div>` 会显示名称、价格和说明。

    <code-example header="src/app/product-details/product-details.component.html" path="getting-started/src/app/product-details/product-details.component.html" region="details">
    </code-example>

    The line, `<h4>{{ product.price | currency }}</h4>`, uses the `currency` pipe to transform `product.price` from a number to a currency string.
    A pipe is a way you can transform data in your HTML template.
    For more information about Angular pipes, see [Pipes](guide/pipes "Pipes").

    `<h4>{{ product.price | currency }}</h4>` 这一行，使用 `currency` 管道将 `product.price` 从数字转换为货币字符串。管道是一种可以在 HTML 模板中转换数据的方式。有关 Angular 管道的更多信息，请参见[管道](guide/pipes "管道") 。

When users click on a name in the product list, the router navigates them to the distinct URL for the product, shows the `ProductDetailsComponent`, and displays the product details.

当用户单击产品列表中的名称时，路由器会将其导航到产品的不同 URL，显示此 `ProductDetailsComponent`，并展示产品详情。

<div class="lightbox">
  <img src="generated/images/guide/start/product-details-routed.png" alt="Product details page with updated URL and full details displayed">
</div>

For more information about the Angular Router, see [Routing & Navigation](guide/router "Routing & Navigation guide").

有关 Angular 路由器的更多信息，请参见[路由与导航](guide/router "路由与导航指南") 。

## What's next

## 下一步是什么

You have configured your application so you can view product details, each with a distinct URL.

你已经配置好了应用，以便查看产品详情，每个产品详情都有一个不同的 URL。

To continue exploring Angular:

继续探索 Angular：

* Continue to [Managing Data](start/start-data "Try it: Managing Data") to add a shopping cart feature, manage cart data, and retrieve external data for shipping prices.

  继续[管理数据](start/start-data "尝试一下：管理数据")以添加购物车功能、管理购物车数据并检索外部数据以获取运费。

* Skip ahead to [Deployment](start/start-deployment "Try it: Deployment") to deploy your application to Firebase or move to local development.

  跳至[部署](start/start-deployment "试试看：部署")以将你的应用部署到 Firebase 或转为本地开发。


@reviewed 2021-09-15<|MERGE_RESOLUTION|>--- conflicted
+++ resolved
@@ -40,19 +40,15 @@
 1. Generate a new component for product details.
     In the terminal generate a new `product-details` component by running the following command:
 
-<<<<<<< HEAD
-   生成用于展示产品详情的新组件。在文件列表中，右键单击 `app` 文件夹，选择 `Angular Generator` 和 `Component`。将组件命名为 `product-details` 。
+   生成用于展示产品详情的新组件。在终端窗口运行如下命令来生成一个新的 `product-details` 组件：
 
-1. In `app.module.ts`, add a route for product details, with a `path` of `products/:productId` and `ProductDetailsComponent` for the `component`, include `ProductDetailsComponent` in `AppModule`'s declarations.
-=======
     ```sh
     ng generate component product-details
     ```
 
 1. In `app.module.ts`, add a route for product details, with a `path` of `products/:productId` and `ProductDetailsComponent` for the `component`.
->>>>>>> 7ec03c95
 
-   在 `app.module.ts` 中，添加产品详情的路由，其 `path` 为 `products/:productId`，其 `component` 为 `ProductDetailsComponent`。把 `ProductDetailsComponent` 包含到 `AppModule` 的 `declarations` 中。
+   在 `app.module.ts` 中，添加产品详情的路由，其 `path` 为 `products/:productId`，其 `component` 为 `ProductDetailsComponent`。
 
     <code-example header="src/app/app.module.ts" path="getting-started/src/app/app.module.ts" region="product-details-route">
     </code-example>
