# Managing data

# 管理数据

This guide builds on the second step of the [Getting started with a basic Angular application](start) tutorial, [Adding navigation](start/start-routing "Adding navigation").
At this stage of development, the store application has a product catalog with two views: a product list and product details.
Users can click on a product name from the list to see details in a new view, with a distinct URL, or route.

本章基于[以一个基本 Angular 应用快速上手](start)的第二步 —— [添加导航](start/start-routing "Adding navigation")。
在此开发阶段，本商店应用具有一个包含两个视图的商品名录：商品列表和商品详情。用户点击清单中的某个商品名称，就会在新视图中看到具有专门的 URL 或路由的详情页。

This step of the tutorial guides you through creating a shopping cart in the following phases:

<<<<<<< HEAD
本页将指导你分三个步骤创建购物车：

* Update the product details view to include a **Buy** button, which adds the current product to a list of products that a cart service manages.

  修改商品详情视图，让它包含一个 “Buy” 按钮，它会把当前商品添加到由 "购物车服务" 管理的商品列表中。

* Add a cart component, which displays the items in the cart.

  添加一个购物车组件，它会显示购物车中的商品。

* Add a shipping component, which retrieves shipping prices for the items in the cart by using Angular's `HttpClient` to retrieve shipping data from a `.json` file.

  添加一个配送组件，它会使用 Angular 的 `HttpClient` 从 `.json` 文件中检索配送数据来取得购物车中这些商品的运费。

=======
* Update the product details view to include a **Buy** button, which adds the current product to a list of products that a cart service manages
* Add a cart component, which displays the items in the cart
* Add a shipping component, which retrieves shipping prices for the items in the cart by using Angular's `HttpClient` to retrieve shipping data from a `.json` file

>>>>>>> 64c62d61
<a id="create-cart-service"></a>

## Create the shopping cart service

## 创建购物车服务

In Angular, a service is an instance of a class that you can make available to any part of your application using Angular's [dependency injection system](guide/glossary#dependency-injection-di "Dependency injection definition").

在 Angular 中, 服务是类的一个实例, 借助 Angular 的[依赖注入体系](guide/glossary#dependency-injection-di "Dependency injection definition")，你可以在应用中的任意部分使用它。

Currently, users can view product information, and the application can simulate sharing and  notifications about product changes.

 现在, 用户可以浏览产品信息，而应用可以模拟分享产品，以及发出产品变更通知。

The next step is to build a way for users to add products to a cart.
This section walks you through adding a **Buy** button and setting up a cart service to store information about products in the cart.

<<<<<<< HEAD
下一步是为用户提供一种把产品添加到购物车中的方法。
本章节将带领你添加一个 **Buy** 按钮并且建立一个购物车服务以保存购物车中的产品信息。

=======
>>>>>>> 64c62d61
<a id="generate-cart-service"></a>

### Define a cart service

### 定义购物车服务

This section walks you through creating the `CartService` that tracks products added to shopping cart.

本节将引导你创建用于跟踪添加到购物车的产品的 `CartService` 。

1. In the terminal generate a new `cart` service by running the following command:

<<<<<<< HEAD
   在终端中通过运行以下命令生成一个新的 `cart` 服务：

   ```sh
   ng generate service cart
   ```
=======
   <code-example format="shell" language="shell">
>>>>>>> 64c62d61

   ng generate service cart

<<<<<<< HEAD
   将 `Product` 接口从 `./products.ts` 导入到 `cart.service.ts` 文件中，在 `CartService` 类中，定义一个 `items` 属性来存储购物车中当前产品的数组。

   <code-example path="getting-started/src/app/cart.service.ts" header="src/app/cart.service.ts" region="props"></code-example>

3. Define methods to add items to the cart, return cart items, and clear the cart items.

   定义把商品添加到购物车、返回购物车商品以及清除购物车商品的方法：

   <code-example path="getting-started/src/app/cart.service.ts" header="src/app/cart.service.ts" region="methods"></code-example>

* The `addToCart()` method appends a product to an array of `items`. 

     `addToCart()` 方法会将产品附加到 `items` 数组中。

  - The `getItems()` method collects the items users add to the cart and returns each item with its associated quantity.

    `getItems()` 方法会收集用户加到购物车中的商品，并返回每个商品及其数量。

  - The `clearCart()` method returns an empty array of items, which empties the cart. 

    `clearCart()` 方法返回一个空数组。

=======
   </code-example>

1. Import the `Product` interface from `./products.ts` into the `cart.service.ts` file, and in the `CartService` class, define an `items` property to store the array of the current products in the cart.

   <code-example header="src/app/cart.service.ts" path="getting-started/src/app/cart.service.ts" region="props"></code-example>

1. Define methods to add items to the cart, return cart items, and clear the cart items.

   <code-example header="src/app/cart.service.ts" path="getting-started/src/app/cart.service.ts" region="methods"></code-example>

   * The `addToCart()` method appends a product to an array of `items`
   * The `getItems()` method collects the items users add to the cart and returns each item with its associated quantity
   * The `clearCart()` method returns an empty array of items, which empties the cart

>>>>>>> 64c62d61
<a id="product-details-use-cart-service"></a>

### Use the cart service

### 使用购物车服务

This section walks you through using the `CartService` to add a product to the cart.

本节会教你使用 `CartService` 来把一个商品添加到购物车中。

1. In `product-details.component.ts`, import the cart service.

<<<<<<< HEAD
   在 `product-details.component.ts` 中导入购物车服务。

      <code-example header="src/app/product-details/product-details.component.ts" path="getting-started/src/app/product-details/product-details.component.ts" region="cart-service">
      </code-example>
=======
   <code-example header="src/app/product-details/product-details.component.ts" path="getting-started/src/app/product-details/product-details.component.ts" region="cart-service"></code-example>
>>>>>>> 64c62d61

   1. Inject the cart service by adding it to the `constructor()`.

<<<<<<< HEAD
      通过把购物车服务注入到这里的 `constructor()` 中来注入它。

      <code-example path="getting-started/src/app/product-details/product-details.component.ts" header="src/app/product-details/product-details.component.ts" region="inject-cart-service">
      </code-example>

1. Define the `addToCart()` method, which adds the current product to the cart.

   定义 `addToCart()` 方法，该方法会当前商品添加到购物车中。

    <code-example path="getting-started/src/app/product-details/product-details.component.ts" header="src/app/product-details/product-details.component.ts" region="add-to-cart"></code-example>

    The `addToCart()` method does the following:

    `addToCart()` 方法做了如下事情:

   - Takes the current `product` as an argument.

     以当前'product'作为参数。
   - Uses the `CartService` `addToCart()` method to add the product to the cart.

     使用 `CartService` `addToCart()` 方法去添加产品到购物车中。
   - Displays a message that you've added a product to the cart.

     显示一条你已经添加了一个产品到购物车到消息。
=======
   <code-example header="src/app/product-details/product-details.component.ts" path="getting-started/src/app/product-details/product-details.component.ts" region="inject-cart-service"></code-example>

1. Define the `addToCart()` method, which adds the current product to the cart.

   <code-example header="src/app/product-details/product-details.component.ts" path="getting-started/src/app/product-details/product-details.component.ts" region="add-to-cart"></code-example>

   The `addToCart()` method does the following:

   * Takes the current `product` as an argument
   * Uses the `CartService` `addToCart()` method to add the product to the cart
   * Displays a message that you've added a product to the cart
>>>>>>> 64c62d61

1. In `product-details.component.html`, add a button with the label **Buy**, and bind the `click()` event to the `addToCart()` method.
   This code updates the product details template with a **Buy** button that adds the current product to the cart.

<<<<<<< HEAD
   在 `product-details.component.html` 中，添加一个带有 **Buy** 标签的按钮，并且把其 `click()` 事件绑定到  `addToCart()` 方法上。
   这段代码会为产品详情模板添加一个 **Buy** 按钮，并把当前产品添加到购物车中。

      <code-example header="src/app/product-details/product-details.component.html" path="getting-started/src/app/product-details/product-details.component.html">
      </code-example>


1. Verify that the new **Buy** button appears as expected by refreshing the application and clicking on a product's name to display its details.

   刷新应用，以验证新的 **Buy** 按钮如预期般出现了，并且单击某个产品的名称，以展示其详情。

    <div class="lightbox">
      <img src='generated/images/guide/start/product-details-buy.png' alt="Display details for selected product with a Buy button">
    </div>

1. Click the **Buy** button to add the product to the stored list of items in the cart and display a confirmation message.

   点击“Buy”按钮来把该商品添加到购物车中存储的商品列表中，并显示一条确认消息。

   <div class="lightbox">
     <img src='generated/images/guide/start/buy-alert.png' alt="Display details for selected product with a Buy button">
=======
   <code-example header="src/app/product-details/product-details.component.html" path="getting-started/src/app/product-details/product-details.component.html"></code-example>

1. Verify that the new **Buy** button appears as expected by refreshing the application and clicking on a product's name to display its details.

   <div class="lightbox">

   <img alt="Display details for selected product with a Buy button" src="generated/images/guide/start/product-details-buy.png">

   </div>

1. Click the **Buy** button to add the product to the stored list of items in the cart and display a confirmation message.

   <div class="lightbox">

   <img alt="Display details for selected product with a Buy button" src="generated/images/guide/start/buy-alert.png">

>>>>>>> 64c62d61
   </div>

## Create the cart view

## 创建购物车视图

For customers to see their cart, you can create the cart view in two steps:

为了让顾客看到他们的购物车，你可以用两步创建购物车视图：

1. Create a cart component and configure routing to the new component.

   创建一个购物车组件并配置指向这个新组件的路由。

1. Display the cart items.

   显示购物车商品

### Set up the cart component

### 设置该组件

 To create the cart view, follow the same steps you did to create the `ProductDetailsComponent` and configure routing for the new component.

 要创建购物车视图，可遵循与创建  `ProductDetailsComponent` 相同的步骤，并且为这个新组件配置路由。

1. Generate a new component named `cart` in the terminal by running the following command:

<<<<<<< HEAD
   通过运行以下命令在终端中生成一个名为 `cart` 的新组件：

   ```sh
   ng generate component cart
   ```

   This command will generate the `cart.component.ts` file and it associated template and styles files.

   此命令将生成 `cart.component.ts` 文件及其关联的模板和样式文件。

   <code-example header="src/app/cart/cart.component.ts" path="getting-started/src/app/cart/cart.component.1.ts"></code-example>

   StackBlitz also generates an `ngOnInit()` by default in components.  You can ignore the `CartComponent` `ngOnInit()` for this tutorial.

   StackBlitz 还在组件中默认生成一个 `ngOnInit()` 。对于本教程，你可以忽略 `CartComponent` 的 `ngOnInit()` 。
=======
   <code-example format="shell" language="shell">

   ng generate component cart

   </code-example>

   This command will generate the `cart.component.ts` file and its associated template and styles files.
>>>>>>> 64c62d61

   <code-example header="src/app/cart/cart.component.ts" path="getting-started/src/app/cart/cart.component.1.ts"></code-example>

<<<<<<< HEAD
   请注意，新创建的 `CartComponent` 已添加到 `app.module.ts` 中模块的 `declarations` 中。

    <code-example header="src/app/app.module.ts" path="getting-started/src/app/app.module.ts" region="declare-cart">
    </code-example>

1. Still in `app.module.ts`, add a route for the component `CartComponent`, with a `path` of `cart`.

   打开 `app.module.ts`，为组件 `CartComponent` 添加一个路由，其路由为 `cart` ：

   <code-example header="src/app/app.module.ts" path="getting-started/src/app/app.module.ts" region="cart-route">
   </code-example>
=======
   StackBlitz also generates an `ngOnInit()` by default in components.
   You can ignore the `CartComponent` `ngOnInit()` for this tutorial.

1. Notice that the newly created `CartComponent` is added to the module's `declarations` in `app.module.ts`.

   <code-example header="src/app/app.module.ts" path="getting-started/src/app/app.module.ts" region="declare-cart"></code-example>

1. Still in `app.module.ts`, add a route for the component `CartComponent`, with a `path` of `cart`.

   <code-example header="src/app/app.module.ts" path="getting-started/src/app/app.module.ts" region="cart-route"></code-example>
>>>>>>> 64c62d61

1. Update the **Checkout** button so that it routes to the `/cart` URL.
   In `top-bar.component.html`, add a `routerLink` directive pointing to `/cart`.

<<<<<<< HEAD
   修改 "Checkout" 按钮，以便让它路由到 `/cart`。
   在 `top-bar.component.html` 中添加一个指向 `/cart` 的 `routerLink` 指令。

    <code-example header="src/app/top-bar/top-bar.component.html" path="getting-started/src/app/top-bar/top-bar.component.html" region="cart-route">
    </code-example>
=======
   <code-example header="src/app/top-bar/top-bar.component.html" path="getting-started/src/app/top-bar/top-bar.component.html" region="cart-route"></code-example>
>>>>>>> 64c62d61

1. Verify the new `CartComponent` works as expected by clicking the **Checkout** button.
   You can see the "cart works!" default text, and the URL has the pattern `https://getting-started.stackblitz.io/cart`, where `getting-started.stackblitz.io` may be different for your StackBlitz project.

   <div class="lightbox">

<<<<<<< HEAD
   要查看新的购物车组件，请点击“Checkout”按钮。你会看到默认文本“cart works!”，该 URL 的格式为 `https://getting-started.stackblitz.io/cart`，其中的 getting-started.stackblitz.io 部分可能与你的 StackBlitz 项目不同。

    <div class="lightbox">
     <img src='generated/images/guide/start/cart-works.png' alt="Display cart view before customizing">
=======
   <img alt="Display cart view before customizing" src="generated/images/guide/start/cart-works.png">

>>>>>>> 64c62d61
   </div>

### Display the cart items

### 显示购物车商品

This section shows you how to use the cart service to display the products in the cart.

<<<<<<< HEAD
  本节将告诉你如何修改购物车组件以使用购物车服务来显示购物车中的商品。

1. In `cart.component.ts`, import the `CartService` from the `cart.service.ts` file.

   在 `cart.component.ts` 中，从 `cart.service.ts` 文件中导入 `CartService`。
=======
1. In `cart.component.ts`, import the `CartService` from the `cart.service.ts` file.

   <code-example header="src/app/cart/cart.component.ts" path="getting-started/src/app/cart/cart.component.2.ts" region="imports"></code-example>
>>>>>>> 64c62d61

      <code-example header="src/app/cart/cart.component.ts" path="getting-started/src/app/cart/cart.component.2.ts" region="imports">
      </code-example>

<<<<<<< HEAD
   1. Inject the `CartService` so that the `CartComponent` can use it by adding it to the `constructor()`.

      注入 `CartService`，以便购物车组件可以使用它。

      <code-example path="getting-started/src/app/cart/cart.component.2.ts" header="src/app/cart/cart.component.ts" region="inject-cart">
      </code-example>

1. Define the `items` property to store the products in the cart.

   定义 `items` 属性，以便把商品存放在购物车中。

   <code-example path="getting-started/src/app/cart/cart.component.2.ts" header="src/app/cart/cart.component.ts" region="items">
   </code-example>
=======
   <code-example header="src/app/cart/cart.component.ts" path="getting-started/src/app/cart/cart.component.2.ts" region="inject-cart"></code-example>

1. Define the `items` property to store the products in the cart.

   <code-example header="src/app/cart/cart.component.ts" path="getting-started/src/app/cart/cart.component.2.ts" region="items"></code-example>
>>>>>>> 64c62d61

   This code sets the items using the `CartService` `getItems()` method.
   You defined this method [when you created `cart.service.ts`](#generate-cart-service).

    这段代码使用 `CartService` 的 `getItems()` 方法来设置条目。你以前在[创建 `cart.service.ts`](#generate-cart-service) 时定义过此方法。

1. Update the cart template with a header, and use a `<div>` with an `*ngFor` to display each of the cart items with its name and price.
<<<<<<< HEAD

   修改模板，加上标题，用带有 `*ngFor` 的 `<div>` 来显示每个购物车商品的名字和价格。

   The resulting `CartComponent` template is as follows.

   生成的 `CartComponent` 模板如下：

   <code-example header="src/app/cart/cart.component.html" path="getting-started/src/app/cart/cart.component.2.html" region="prices">
   </code-example>

1. Verify that your cart works as expected:

   验证你的购物车如预期般工作：

   - Click **My Store**

     点击 **My Store**

   - Click on a product name to display its details.

     单击商品名称以显示其详细信息。

   - Click **Buy** to add the product to the cart.

     点击**Buy** 将商品添加到购物车。

   - Click **Checkout** to see the cart.

       点击**Checkout**查看购物车。

     <div class="lightbox">
       <img src='generated/images/guide/start/cart-page-full.png' alt="Cart view with products added">
     </div>
=======
   The resulting `CartComponent` template is as follows.

   <code-example header="src/app/cart/cart.component.html" path="getting-started/src/app/cart/cart.component.2.html" region="prices"></code-example>

1. Verify that your cart works as expected:

   1. Click **My Store**.
   1. Click on a product name to display its details.
   1. Click **Buy** to add the product to the cart.
   1. Click **Checkout** to see the cart.

   <div class="lightbox">

   <img alt="Cart view with products added" src="generated/images/guide/start/cart-page-full.png">

   </div>
>>>>>>> 64c62d61

For more information about services, see [Introduction to Services and Dependency Injection](guide/architecture-services "Concepts > Intro to Services and DI").

要了解关于服务的更多信息，请参阅[“服务和依赖注入简介”](guide/architecture-services "概念>服务简介和 DI")。

## Retrieve shipping prices

## 检索运费价格

Servers often return data in the form of a stream.
Streams are useful because they make it easy to transform the returned data and make modifications to the way you request that data.
Angular `HttpClient` is a built-in way to fetch data from external APIs and provide them to your application as a stream.

服务器通常采用流的形式返回数据。
流是很有用的，因为它们可以很容易地转换返回的数据，也可以修改你请求数据的方式。
Angular 的 HTTP 客户端（ `HttpClient` ）是一种内置的方式，可以从外部 API 中获取数据，并以流的形式提供给你的应用。

This section shows you how to use `HttpClient` to retrieve shipping prices from an external file.

本节会为你展示如何使用 `HttpClient` 从外部文件中检索运费。

The application that StackBlitz generates for this guide comes with predefined shipping data in `assets/shipping.json`.
Use this data to add shipping prices for items in the cart.

<<<<<<< HEAD
在本指南的 StackBlitz 应用中，通过 `assets/shipping.json` 文件提供了一些预定义的配送数据。你可以利用这些数据为购物车中的商品添加运费。

<code-example header="src/assets/shipping.json" path="getting-started/src/assets/shipping.json">
</code-example>
=======
<code-example header="src/assets/shipping.json" path="getting-started/src/assets/shipping.json"></code-example>
>>>>>>> 64c62d61

### Configure `AppModule` to use `HttpClient`

### 配置 `AppModule` 以使用 `HttpClient`

To use Angular's `HttpClient`, you must configure your application to use `HttpClientModule`.

要使用 Angular 的 HTTP 客户端之前，你必须先配置你的应用来使用 `HttpClientModule`。

Angular's `HttpClientModule` registers the providers your application needs to use the `HttpClient` service throughout your application.

Angular 的 `HttpClientModule` 中注册了在整个应用中使用 `HttpClient` 服务的单个实例所需的服务提供者。

1. In `app.module.ts`, import `HttpClientModule` from the `@angular/common/http` package at the top of the file with the other imports.
   As there are a number of other imports, this code snippet omits them for brevity.
   Be sure to leave the existing imports in place.

<<<<<<< HEAD
   在 `app.module.ts` 的顶部从 `@angular/common/http` 包中导入 `HttpClientModule` 以及其它导入项。
   由于有很多其它导入项，因此这里的代码片段省略它们，以保持简洁。请确保现有的导入都还在原地。

   <code-example header="src/app/app.module.ts" path="getting-started/src/app/app.module.ts" region="http-client-module-import">
   </code-example>

1. To register Angular's `HttpClient` providers globally, add `HttpClientModule` to the `AppModule` `@NgModule()` `imports` array.

   把 `HttpClientModule` 添加到 `AppModule` `@NgModule()` 的 `imports` 数组中，以便全局注册 Angular 的 `HttpClient`。

    <code-example path="getting-started/src/app/app.module.ts" header="src/app/app.module.ts" region="http-client-module">
    </code-example>
=======
   <code-example header="src/app/app.module.ts" path="getting-started/src/app/app.module.ts" region="http-client-module-import"></code-example>

1. To register Angular's `HttpClient` providers globally, add `HttpClientModule` to the `AppModule` `@NgModule()` `imports` array.

   <code-example header="src/app/app.module.ts" path="getting-started/src/app/app.module.ts" region="http-client-module"></code-example>
>>>>>>> 64c62d61

### Configure `CartService` to use `HttpClient`

### 配置 `CartService` 以使用 `HttpClient`

The next step is to inject the `HttpClient` service into your service so your application can fetch data and interact with external APIs and resources.

下一步是注入 `HttpClient` 服务到你的服务中, 这样你的应用可以获取数据并且与外部API和资源互动。

1. In `cart.service.ts`, import `HttpClient` from the `@angular/common/http` package.

<<<<<<< HEAD
   从 `@angular/common/http` 包中导入 `HttpClient`。

   <code-example header="src/app/cart.service.ts" path="getting-started/src/app/cart.service.ts" region="import-http">
   </code-example>

1. Inject `HttpClient` into the `CartService` `constructor()`.

   把 `HttpClient` 注入到 `CartService` 的构造函数中：

   <code-example path="getting-started/src/app/cart.service.ts" header="src/app/cart.service.ts" region="inject-http">
   </code-example>
=======
   <code-example header="src/app/cart.service.ts" path="getting-started/src/app/cart.service.ts" region="import-http"></code-example>

1. Inject `HttpClient` into the `CartService` `constructor()`.

   <code-example header="src/app/cart.service.ts" path="getting-started/src/app/cart.service.ts" region="inject-http"></code-example>
>>>>>>> 64c62d61

### Configure `CartService` to get shipping prices

### 配置 `CartService` 以得到商品价格

To get shipping data, from `shipping.json`, You can use the `HttpClient` `get()` method.

要从 `shapping.json` 中得到商品数据, 你可以使用 `HttpClient` `get()` 方法。

1. In `cart.service.ts`, below the `clearCart()` method, define a new `getShippingPrices()` method that uses the `HttpClient` `get()` method.

<<<<<<< HEAD
   在 `cart.service.ts` 中 `clearCart()` 方法下面，定义一个新的 `getShippingPrices()` 方法，该方法会调用 `HttpClient#get()` 方法。

=======
>>>>>>> 64c62d61
   <code-example header="src/app/cart.service.ts" path="getting-started/src/app/cart.service.ts" region="get-shipping"></code-example>

For more information about Angular's `HttpClient`, see the [Client-Server Interaction](guide/http "Server interaction through HTTP") guide.

要了解关于 Angular `HttpClient` 的更多信息，请参阅[客户端-服务器集成](guide/http "HttpClient 指南")指南。

## Create a shipping component

## 创建配送组件

Now that you've configured your application to retrieve shipping data, you can create a place to render that data.

现在你的应用已经可以检索配送数据了，你还要创建一个配送组件和相关的模板。

1. Generate a cart component named `shipping` in the terminal by running the following command:

<<<<<<< HEAD
   在终端窗口中运行如下命令，以生成名为 `shipping` 的组件：

   ```sh
   ng generate component shipping
   ```
=======
   <code-example format="shell" language="shell">

   ng generate component shipping

   </code-example>
>>>>>>> 64c62d61

   This command will generate the `shipping.component.ts` file and it associated template and styles files.

<<<<<<< HEAD
    右键单击 `app` 文件夹，选择 **Angular Generator** 和 **Component** 来生成一个名为 `shipping` 的新组件。

=======
>>>>>>> 64c62d61
   <code-example header="src/app/shipping/shipping.component.ts" path="getting-started/src/app/shipping/shipping.component.1.ts"></code-example>

1. In `app.module.ts`, add a route for shipping.
   Specify a `path` of `shipping` and a component of `ShippingComponent`.

<<<<<<< HEAD
   在 `app.module.ts` 中，添加一个配送路由。其 `path` 为 `shipping`，其 component 为 `ShippingComponent`。

   <code-example header="src/app/app.module.ts" path="getting-started/src/app/app.module.ts" region="shipping-route"></code-example>

   There's no link to the new shipping component yet, but you can see its template in the preview pane by entering the URL its route specifies.
    The URL has the pattern: `https://angular-ynqttp--4200.local.webcontainer.io/shipping` where the `angular-ynqttp--4200.local.webcontainer.io` part may be different for your StackBlitz project.
=======
   <code-example header="src/app/app.module.ts" path="getting-started/src/app/app.module.ts" region="shipping-route"></code-example>

   There's no link to the new shipping component yet, but you can see its template in the preview pane by entering the URL its route specifies.
   The URL has the pattern: `https://angular-ynqttp--4200.local.webcontainer.io/shipping` where the `angular-ynqttp--4200.local.webcontainer.io` part may be different for your StackBlitz project.
>>>>>>> 64c62d61

   新的配送组件尚未链接到任何其它组件，但你可以通过输入其路由指定的 URL 在预览窗格中看到它的模板。该 URL 具有以下模式：`https://angular-ynqttp--4200.local.webcontainer.io/shipping` ，其中的 gets-started.stackblitz.io 部分可能与你的 StackBlitz 项目不同。

### Configuring the `ShippingComponent` to use `CartService`

### 配置 `ShippingComponent` 以使用 `CartService`

This section guides you through modifying the `ShippingComponent` to retrieve shipping data via HTTP from the `shipping.json` file.

这个章节将指导你修改 `ShappingComponent` 以通过HTTP从 `shipping.json` 文件中提取商品数据。

1. In `shipping.component.ts`, import `CartService`.

<<<<<<< HEAD
   在 `shipping.component.ts` 中导入 `CartService`。

      <code-example header="src/app/shipping/shipping.component.ts" path="getting-started/src/app/shipping/shipping.component.ts" region="imports"></code-example>

1. Inject the cart service in the `ShippingComponent` `constructor()`.

   把购物车服务注入到 `ShippingComponent` 的 `constructor()` 构造函数中：

      <code-example path="getting-started/src/app/shipping/shipping.component.ts" header="src/app/shipping/shipping.component.ts" region="inject-cart-service"></code-example>

   1. Define a `shippingCosts` property that sets the `shippingCosts` property using the `getShippingPrices()` method from the `CartService`.
=======
   <code-example header="src/app/shipping/shipping.component.ts" path="getting-started/src/app/shipping/shipping.component.ts" region="imports"></code-example>

1. Inject the cart service in the `ShippingComponent` `constructor()`.

   <code-example header="src/app/shipping/shipping.component.ts" path="getting-started/src/app/shipping/shipping.component.ts" region="inject-cart-service"></code-example>
>>>>>>> 64c62d61

      定义一个 `shippingCosts` 属性，并从 `CartService` 中利用购物车服务的 `getShippingPrices()` 方法设置它。

<<<<<<< HEAD
      <code-example path="getting-started/src/app/shipping/shipping.component.ts" header="src/app/shipping/shipping.component.ts" region="props"></code-example>

1. Update the `ShippingComponent` template to display the shipping types and prices using the `async` pipe.

   利用 `async` 管道修改配送组件的模板，以显示配送类型和价格：

   <code-example header="src/app/shipping/shipping.component.html" path="getting-started/src/app/shipping/shipping.component.html"></code-example>

   The `async` pipe returns the latest value from a stream of data and continues to do so for the life of a given component.
    When Angular destroys that component, the `async` pipe automatically stops.
    For detailed information about the `async` pipe, see the [AsyncPipe API documentation](/api/common/AsyncPipe).
=======
   <code-example header="src/app/shipping/shipping.component.ts" path="getting-started/src/app/shipping/shipping.component.ts" region="props"></code-example>

1. Update the `ShippingComponent` template to display the shipping types and prices using the `async` pipe.

   <code-example header="src/app/shipping/shipping.component.html" path="getting-started/src/app/shipping/shipping.component.html"></code-example>

   The `async` pipe returns the latest value from a stream of data and continues to do so for the life of a given component.
   When Angular destroys that component, the `async` pipe automatically stops.
   For detailed information about the `async` pipe, see the [AsyncPipe API documentation](api/common/AsyncPipe).
>>>>>>> 64c62d61

   `async` 管道从数据流中返回最新值，并在所属组件的生命期内持续返回。当 Angular 销毁该组件时，`async` 管道会自动停止。关于 `async` 管道的详细信息，请参阅 [AsyncPipe API 文档](/api/common/AsyncPipe)。

1. Add a link from the `CartComponent` view to the `ShippingComponent` view.

<<<<<<< HEAD
   在购物车视图中添加一个到配送视图的链接：

=======
>>>>>>> 64c62d61
   <code-example header="src/app/cart/cart.component.html" path="getting-started/src/app/cart/cart.component.2.html"></code-example>

1. Click the **Checkout** button to see the updated cart.
   Remember that changing the application causes the preview to refresh, which empties the cart.

<<<<<<< HEAD
   点击 **Checkout** 按钮，查看更新后的购物车。注意，修改本应用会导致预览窗格刷新，这会清空购物车。

   <div class="lightbox">
     <img src='generated/images/guide/start/cart-empty-with-shipping-prices.png' alt="Cart with link to shipping prices">
   </div>

   Click on the link to navigate to the shipping prices.

   点击此链接可以导航到运费页。

   <div class="lightbox">
     <img src='generated/images/guide/start/shipping-prices.png' alt="Display shipping prices">
=======
   <div class="lightbox">

   <img alt="Cart with link to shipping prices" src="generated/images/guide/start/cart-empty-with-shipping-prices.png">

   </div>

   Click on the link to navigate to the shipping prices.

   <div class="lightbox">

   <img alt="Display shipping prices" src="generated/images/guide/start/shipping-prices.png">

>>>>>>> 64c62d61
   </div>

## What's next

<<<<<<< HEAD
## 下一步

You now have a store application with a product catalog, a shopping cart, and you can  look up shipping prices.
=======
You now have a store application with a product catalog, a shopping cart, and you can look up shipping prices.
>>>>>>> 64c62d61

现在你有了一个带有商品名录和购物车的商店应用了，而且你还可以查询运费。

To continue exploring Angular:

<<<<<<< HEAD
要继续探索 Angular，你可以：

* Continue to [Forms for User Input](start/start-forms "Forms for User Input") to finish the application by adding the shopping cart view and a checkout form.

  继续阅读[表单与用户输入](start/start-forms "Forms for User Input")部分，添加购物车视图和结账视图，以完成本应用。

* Skip ahead to [Deployment](start/start-deployment "Deployment") to move to local development, or deploy your application to Firebase or your own server.

  跳到[部署](start/start-deployment "Deployment")部分来转为本地开发，或者把你的应用部署到 Firebase 或你自己的服务器上。
=======
* Continue to [Forms for User Input](start/start-forms "Forms for User Input") to finish the application by adding the shopping cart view and a checkout form
* Skip ahead to [Deployment](start/start-deployment "Deployment") to move to local development, or deploy your application to Firebase or your own server

@reviewed 2022-02-28
>>>>>>> 64c62d61
<|MERGE_RESOLUTION|>--- conflicted
+++ resolved
@@ -1,108 +1,38 @@
 # Managing data
-
-# 管理数据
 
 This guide builds on the second step of the [Getting started with a basic Angular application](start) tutorial, [Adding navigation](start/start-routing "Adding navigation").
 At this stage of development, the store application has a product catalog with two views: a product list and product details.
 Users can click on a product name from the list to see details in a new view, with a distinct URL, or route.
 
-本章基于[以一个基本 Angular 应用快速上手](start)的第二步 —— [添加导航](start/start-routing "Adding navigation")。
-在此开发阶段，本商店应用具有一个包含两个视图的商品名录：商品列表和商品详情。用户点击清单中的某个商品名称，就会在新视图中看到具有专门的 URL 或路由的详情页。
-
 This step of the tutorial guides you through creating a shopping cart in the following phases:
 
-<<<<<<< HEAD
-本页将指导你分三个步骤创建购物车：
-
-* Update the product details view to include a **Buy** button, which adds the current product to a list of products that a cart service manages.
-
-  修改商品详情视图，让它包含一个 “Buy” 按钮，它会把当前商品添加到由 "购物车服务" 管理的商品列表中。
-
-* Add a cart component, which displays the items in the cart.
-
-  添加一个购物车组件，它会显示购物车中的商品。
-
-* Add a shipping component, which retrieves shipping prices for the items in the cart by using Angular's `HttpClient` to retrieve shipping data from a `.json` file.
-
-  添加一个配送组件，它会使用 Angular 的 `HttpClient` 从 `.json` 文件中检索配送数据来取得购物车中这些商品的运费。
-
-=======
 * Update the product details view to include a **Buy** button, which adds the current product to a list of products that a cart service manages
 * Add a cart component, which displays the items in the cart
 * Add a shipping component, which retrieves shipping prices for the items in the cart by using Angular's `HttpClient` to retrieve shipping data from a `.json` file
 
->>>>>>> 64c62d61
 <a id="create-cart-service"></a>
 
 ## Create the shopping cart service
 
-## 创建购物车服务
-
 In Angular, a service is an instance of a class that you can make available to any part of your application using Angular's [dependency injection system](guide/glossary#dependency-injection-di "Dependency injection definition").
 
-在 Angular 中, 服务是类的一个实例, 借助 Angular 的[依赖注入体系](guide/glossary#dependency-injection-di "Dependency injection definition")，你可以在应用中的任意部分使用它。
-
 Currently, users can view product information, and the application can simulate sharing and  notifications about product changes.
-
- 现在, 用户可以浏览产品信息，而应用可以模拟分享产品，以及发出产品变更通知。
 
 The next step is to build a way for users to add products to a cart.
 This section walks you through adding a **Buy** button and setting up a cart service to store information about products in the cart.
 
-<<<<<<< HEAD
-下一步是为用户提供一种把产品添加到购物车中的方法。
-本章节将带领你添加一个 **Buy** 按钮并且建立一个购物车服务以保存购物车中的产品信息。
-
-=======
->>>>>>> 64c62d61
 <a id="generate-cart-service"></a>
 
 ### Define a cart service
 
-### 定义购物车服务
-
 This section walks you through creating the `CartService` that tracks products added to shopping cart.
 
-本节将引导你创建用于跟踪添加到购物车的产品的 `CartService` 。
-
 1. In the terminal generate a new `cart` service by running the following command:
 
-<<<<<<< HEAD
-   在终端中通过运行以下命令生成一个新的 `cart` 服务：
-
-   ```sh
+   <code-example format="shell" language="shell">
+
    ng generate service cart
-   ```
-=======
-   <code-example format="shell" language="shell">
->>>>>>> 64c62d61
-
-   ng generate service cart
-
-<<<<<<< HEAD
-   将 `Product` 接口从 `./products.ts` 导入到 `cart.service.ts` 文件中，在 `CartService` 类中，定义一个 `items` 属性来存储购物车中当前产品的数组。
-
-   <code-example path="getting-started/src/app/cart.service.ts" header="src/app/cart.service.ts" region="props"></code-example>
-
-3. Define methods to add items to the cart, return cart items, and clear the cart items.
-
-   定义把商品添加到购物车、返回购物车商品以及清除购物车商品的方法：
-
-   <code-example path="getting-started/src/app/cart.service.ts" header="src/app/cart.service.ts" region="methods"></code-example>
-
-* The `addToCart()` method appends a product to an array of `items`. 
-
-     `addToCart()` 方法会将产品附加到 `items` 数组中。
-
-  - The `getItems()` method collects the items users add to the cart and returns each item with its associated quantity.
-
-    `getItems()` 方法会收集用户加到购物车中的商品，并返回每个商品及其数量。
-
-  - The `clearCart()` method returns an empty array of items, which empties the cart. 
-
-    `clearCart()` 方法返回一个空数组。
-
-=======
+
    </code-example>
 
 1. Import the `Product` interface from `./products.ts` into the `cart.service.ts` file, and in the `CartService` class, define an `items` property to store the array of the current products in the cart.
@@ -117,56 +47,18 @@
    * The `getItems()` method collects the items users add to the cart and returns each item with its associated quantity
    * The `clearCart()` method returns an empty array of items, which empties the cart
 
->>>>>>> 64c62d61
 <a id="product-details-use-cart-service"></a>
 
 ### Use the cart service
 
-### 使用购物车服务
-
 This section walks you through using the `CartService` to add a product to the cart.
 
-本节会教你使用 `CartService` 来把一个商品添加到购物车中。
-
 1. In `product-details.component.ts`, import the cart service.
 
-<<<<<<< HEAD
-   在 `product-details.component.ts` 中导入购物车服务。
-
-      <code-example header="src/app/product-details/product-details.component.ts" path="getting-started/src/app/product-details/product-details.component.ts" region="cart-service">
-      </code-example>
-=======
    <code-example header="src/app/product-details/product-details.component.ts" path="getting-started/src/app/product-details/product-details.component.ts" region="cart-service"></code-example>
->>>>>>> 64c62d61
-
-   1. Inject the cart service by adding it to the `constructor()`.
-
-<<<<<<< HEAD
-      通过把购物车服务注入到这里的 `constructor()` 中来注入它。
-
-      <code-example path="getting-started/src/app/product-details/product-details.component.ts" header="src/app/product-details/product-details.component.ts" region="inject-cart-service">
-      </code-example>
-
-1. Define the `addToCart()` method, which adds the current product to the cart.
-
-   定义 `addToCart()` 方法，该方法会当前商品添加到购物车中。
-
-    <code-example path="getting-started/src/app/product-details/product-details.component.ts" header="src/app/product-details/product-details.component.ts" region="add-to-cart"></code-example>
-
-    The `addToCart()` method does the following:
-
-    `addToCart()` 方法做了如下事情:
-
-   - Takes the current `product` as an argument.
-
-     以当前'product'作为参数。
-   - Uses the `CartService` `addToCart()` method to add the product to the cart.
-
-     使用 `CartService` `addToCart()` 方法去添加产品到购物车中。
-   - Displays a message that you've added a product to the cart.
-
-     显示一条你已经添加了一个产品到购物车到消息。
-=======
+
+1. Inject the cart service by adding it to the `constructor()`.
+
    <code-example header="src/app/product-details/product-details.component.ts" path="getting-started/src/app/product-details/product-details.component.ts" region="inject-cart-service"></code-example>
 
 1. Define the `addToCart()` method, which adds the current product to the cart.
@@ -178,120 +70,51 @@
    * Takes the current `product` as an argument
    * Uses the `CartService` `addToCart()` method to add the product to the cart
    * Displays a message that you've added a product to the cart
->>>>>>> 64c62d61
 
 1. In `product-details.component.html`, add a button with the label **Buy**, and bind the `click()` event to the `addToCart()` method.
    This code updates the product details template with a **Buy** button that adds the current product to the cart.
 
-<<<<<<< HEAD
-   在 `product-details.component.html` 中，添加一个带有 **Buy** 标签的按钮，并且把其 `click()` 事件绑定到  `addToCart()` 方法上。
-   这段代码会为产品详情模板添加一个 **Buy** 按钮，并把当前产品添加到购物车中。
-
-      <code-example header="src/app/product-details/product-details.component.html" path="getting-started/src/app/product-details/product-details.component.html">
-      </code-example>
-
+   <code-example header="src/app/product-details/product-details.component.html" path="getting-started/src/app/product-details/product-details.component.html"></code-example>
 
 1. Verify that the new **Buy** button appears as expected by refreshing the application and clicking on a product's name to display its details.
 
-   刷新应用，以验证新的 **Buy** 按钮如预期般出现了，并且单击某个产品的名称，以展示其详情。
-
-    <div class="lightbox">
-      <img src='generated/images/guide/start/product-details-buy.png' alt="Display details for selected product with a Buy button">
-    </div>
+   <div class="lightbox">
+
+   <img alt="Display details for selected product with a Buy button" src="generated/images/guide/start/product-details-buy.png">
+
+   </div>
 
 1. Click the **Buy** button to add the product to the stored list of items in the cart and display a confirmation message.
 
-   点击“Buy”按钮来把该商品添加到购物车中存储的商品列表中，并显示一条确认消息。
-
-   <div class="lightbox">
-     <img src='generated/images/guide/start/buy-alert.png' alt="Display details for selected product with a Buy button">
-=======
-   <code-example header="src/app/product-details/product-details.component.html" path="getting-started/src/app/product-details/product-details.component.html"></code-example>
-
-1. Verify that the new **Buy** button appears as expected by refreshing the application and clicking on a product's name to display its details.
-
-   <div class="lightbox">
-
-   <img alt="Display details for selected product with a Buy button" src="generated/images/guide/start/product-details-buy.png">
-
-   </div>
-
-1. Click the **Buy** button to add the product to the stored list of items in the cart and display a confirmation message.
-
    <div class="lightbox">
 
    <img alt="Display details for selected product with a Buy button" src="generated/images/guide/start/buy-alert.png">
 
->>>>>>> 64c62d61
    </div>
 
 ## Create the cart view
 
-## 创建购物车视图
-
 For customers to see their cart, you can create the cart view in two steps:
 
-为了让顾客看到他们的购物车，你可以用两步创建购物车视图：
-
 1. Create a cart component and configure routing to the new component.
-
-   创建一个购物车组件并配置指向这个新组件的路由。
-
 1. Display the cart items.
 
-   显示购物车商品
-
 ### Set up the cart component
 
-### 设置该组件
-
  To create the cart view, follow the same steps you did to create the `ProductDetailsComponent` and configure routing for the new component.
 
- 要创建购物车视图，可遵循与创建  `ProductDetailsComponent` 相同的步骤，并且为这个新组件配置路由。
-
 1. Generate a new component named `cart` in the terminal by running the following command:
 
-<<<<<<< HEAD
-   通过运行以下命令在终端中生成一个名为 `cart` 的新组件：
-
-   ```sh
+   <code-example format="shell" language="shell">
+
    ng generate component cart
-   ```
-
-   This command will generate the `cart.component.ts` file and it associated template and styles files.
-
-   此命令将生成 `cart.component.ts` 文件及其关联的模板和样式文件。
+
+   </code-example>
+
+   This command will generate the `cart.component.ts` file and its associated template and styles files.
 
    <code-example header="src/app/cart/cart.component.ts" path="getting-started/src/app/cart/cart.component.1.ts"></code-example>
 
-   StackBlitz also generates an `ngOnInit()` by default in components.  You can ignore the `CartComponent` `ngOnInit()` for this tutorial.
-
-   StackBlitz 还在组件中默认生成一个 `ngOnInit()` 。对于本教程，你可以忽略 `CartComponent` 的 `ngOnInit()` 。
-=======
-   <code-example format="shell" language="shell">
-
-   ng generate component cart
-
-   </code-example>
-
-   This command will generate the `cart.component.ts` file and its associated template and styles files.
->>>>>>> 64c62d61
-
-   <code-example header="src/app/cart/cart.component.ts" path="getting-started/src/app/cart/cart.component.1.ts"></code-example>
-
-<<<<<<< HEAD
-   请注意，新创建的 `CartComponent` 已添加到 `app.module.ts` 中模块的 `declarations` 中。
-
-    <code-example header="src/app/app.module.ts" path="getting-started/src/app/app.module.ts" region="declare-cart">
-    </code-example>
-
-1. Still in `app.module.ts`, add a route for the component `CartComponent`, with a `path` of `cart`.
-
-   打开 `app.module.ts`，为组件 `CartComponent` 添加一个路由，其路由为 `cart` ：
-
-   <code-example header="src/app/app.module.ts" path="getting-started/src/app/app.module.ts" region="cart-route">
-   </code-example>
-=======
    StackBlitz also generates an `ngOnInit()` by default in components.
    You can ignore the `CartComponent` `ngOnInit()` for this tutorial.
 
@@ -302,121 +125,41 @@
 1. Still in `app.module.ts`, add a route for the component `CartComponent`, with a `path` of `cart`.
 
    <code-example header="src/app/app.module.ts" path="getting-started/src/app/app.module.ts" region="cart-route"></code-example>
->>>>>>> 64c62d61
 
 1. Update the **Checkout** button so that it routes to the `/cart` URL.
    In `top-bar.component.html`, add a `routerLink` directive pointing to `/cart`.
 
-<<<<<<< HEAD
-   修改 "Checkout" 按钮，以便让它路由到 `/cart`。
-   在 `top-bar.component.html` 中添加一个指向 `/cart` 的 `routerLink` 指令。
-
-    <code-example header="src/app/top-bar/top-bar.component.html" path="getting-started/src/app/top-bar/top-bar.component.html" region="cart-route">
-    </code-example>
-=======
    <code-example header="src/app/top-bar/top-bar.component.html" path="getting-started/src/app/top-bar/top-bar.component.html" region="cart-route"></code-example>
->>>>>>> 64c62d61
 
 1. Verify the new `CartComponent` works as expected by clicking the **Checkout** button.
    You can see the "cart works!" default text, and the URL has the pattern `https://getting-started.stackblitz.io/cart`, where `getting-started.stackblitz.io` may be different for your StackBlitz project.
 
    <div class="lightbox">
 
-<<<<<<< HEAD
-   要查看新的购物车组件，请点击“Checkout”按钮。你会看到默认文本“cart works!”，该 URL 的格式为 `https://getting-started.stackblitz.io/cart`，其中的 getting-started.stackblitz.io 部分可能与你的 StackBlitz 项目不同。
-
-    <div class="lightbox">
-     <img src='generated/images/guide/start/cart-works.png' alt="Display cart view before customizing">
-=======
    <img alt="Display cart view before customizing" src="generated/images/guide/start/cart-works.png">
 
->>>>>>> 64c62d61
    </div>
 
 ### Display the cart items
 
-### 显示购物车商品
-
 This section shows you how to use the cart service to display the products in the cart.
 
-<<<<<<< HEAD
-  本节将告诉你如何修改购物车组件以使用购物车服务来显示购物车中的商品。
-
 1. In `cart.component.ts`, import the `CartService` from the `cart.service.ts` file.
 
-   在 `cart.component.ts` 中，从 `cart.service.ts` 文件中导入 `CartService`。
-=======
-1. In `cart.component.ts`, import the `CartService` from the `cart.service.ts` file.
-
    <code-example header="src/app/cart/cart.component.ts" path="getting-started/src/app/cart/cart.component.2.ts" region="imports"></code-example>
->>>>>>> 64c62d61
-
-      <code-example header="src/app/cart/cart.component.ts" path="getting-started/src/app/cart/cart.component.2.ts" region="imports">
-      </code-example>
-
-<<<<<<< HEAD
-   1. Inject the `CartService` so that the `CartComponent` can use it by adding it to the `constructor()`.
-
-      注入 `CartService`，以便购物车组件可以使用它。
-
-      <code-example path="getting-started/src/app/cart/cart.component.2.ts" header="src/app/cart/cart.component.ts" region="inject-cart">
-      </code-example>
+
+1. Inject the `CartService` so that the `CartComponent` can use it by adding it to the `constructor()`.
+
+   <code-example header="src/app/cart/cart.component.ts" path="getting-started/src/app/cart/cart.component.2.ts" region="inject-cart"></code-example>
 
 1. Define the `items` property to store the products in the cart.
 
-   定义 `items` 属性，以便把商品存放在购物车中。
-
-   <code-example path="getting-started/src/app/cart/cart.component.2.ts" header="src/app/cart/cart.component.ts" region="items">
-   </code-example>
-=======
-   <code-example header="src/app/cart/cart.component.ts" path="getting-started/src/app/cart/cart.component.2.ts" region="inject-cart"></code-example>
-
-1. Define the `items` property to store the products in the cart.
-
    <code-example header="src/app/cart/cart.component.ts" path="getting-started/src/app/cart/cart.component.2.ts" region="items"></code-example>
->>>>>>> 64c62d61
 
    This code sets the items using the `CartService` `getItems()` method.
    You defined this method [when you created `cart.service.ts`](#generate-cart-service).
 
-    这段代码使用 `CartService` 的 `getItems()` 方法来设置条目。你以前在[创建 `cart.service.ts`](#generate-cart-service) 时定义过此方法。
-
 1. Update the cart template with a header, and use a `<div>` with an `*ngFor` to display each of the cart items with its name and price.
-<<<<<<< HEAD
-
-   修改模板，加上标题，用带有 `*ngFor` 的 `<div>` 来显示每个购物车商品的名字和价格。
-
-   The resulting `CartComponent` template is as follows.
-
-   生成的 `CartComponent` 模板如下：
-
-   <code-example header="src/app/cart/cart.component.html" path="getting-started/src/app/cart/cart.component.2.html" region="prices">
-   </code-example>
-
-1. Verify that your cart works as expected:
-
-   验证你的购物车如预期般工作：
-
-   - Click **My Store**
-
-     点击 **My Store**
-
-   - Click on a product name to display its details.
-
-     单击商品名称以显示其详细信息。
-
-   - Click **Buy** to add the product to the cart.
-
-     点击**Buy** 将商品添加到购物车。
-
-   - Click **Checkout** to see the cart.
-
-       点击**Checkout**查看购物车。
-
-     <div class="lightbox">
-       <img src='generated/images/guide/start/cart-page-full.png' alt="Cart view with products added">
-     </div>
-=======
    The resulting `CartComponent` template is as follows.
 
    <code-example header="src/app/cart/cart.component.html" path="getting-started/src/app/cart/cart.component.2.html" region="prices"></code-example>
@@ -433,225 +176,98 @@
    <img alt="Cart view with products added" src="generated/images/guide/start/cart-page-full.png">
 
    </div>
->>>>>>> 64c62d61
 
 For more information about services, see [Introduction to Services and Dependency Injection](guide/architecture-services "Concepts > Intro to Services and DI").
 
-要了解关于服务的更多信息，请参阅[“服务和依赖注入简介”](guide/architecture-services "概念>服务简介和 DI")。
-
 ## Retrieve shipping prices
-
-## 检索运费价格
 
 Servers often return data in the form of a stream.
 Streams are useful because they make it easy to transform the returned data and make modifications to the way you request that data.
 Angular `HttpClient` is a built-in way to fetch data from external APIs and provide them to your application as a stream.
 
-服务器通常采用流的形式返回数据。
-流是很有用的，因为它们可以很容易地转换返回的数据，也可以修改你请求数据的方式。
-Angular 的 HTTP 客户端（ `HttpClient` ）是一种内置的方式，可以从外部 API 中获取数据，并以流的形式提供给你的应用。
-
 This section shows you how to use `HttpClient` to retrieve shipping prices from an external file.
-
-本节会为你展示如何使用 `HttpClient` 从外部文件中检索运费。
 
 The application that StackBlitz generates for this guide comes with predefined shipping data in `assets/shipping.json`.
 Use this data to add shipping prices for items in the cart.
 
-<<<<<<< HEAD
-在本指南的 StackBlitz 应用中，通过 `assets/shipping.json` 文件提供了一些预定义的配送数据。你可以利用这些数据为购物车中的商品添加运费。
-
-<code-example header="src/assets/shipping.json" path="getting-started/src/assets/shipping.json">
-</code-example>
-=======
 <code-example header="src/assets/shipping.json" path="getting-started/src/assets/shipping.json"></code-example>
->>>>>>> 64c62d61
 
 ### Configure `AppModule` to use `HttpClient`
 
-### 配置 `AppModule` 以使用 `HttpClient`
-
 To use Angular's `HttpClient`, you must configure your application to use `HttpClientModule`.
 
-要使用 Angular 的 HTTP 客户端之前，你必须先配置你的应用来使用 `HttpClientModule`。
-
 Angular's `HttpClientModule` registers the providers your application needs to use the `HttpClient` service throughout your application.
-
-Angular 的 `HttpClientModule` 中注册了在整个应用中使用 `HttpClient` 服务的单个实例所需的服务提供者。
 
 1. In `app.module.ts`, import `HttpClientModule` from the `@angular/common/http` package at the top of the file with the other imports.
    As there are a number of other imports, this code snippet omits them for brevity.
    Be sure to leave the existing imports in place.
 
-<<<<<<< HEAD
-   在 `app.module.ts` 的顶部从 `@angular/common/http` 包中导入 `HttpClientModule` 以及其它导入项。
-   由于有很多其它导入项，因此这里的代码片段省略它们，以保持简洁。请确保现有的导入都还在原地。
-
-   <code-example header="src/app/app.module.ts" path="getting-started/src/app/app.module.ts" region="http-client-module-import">
+   <code-example header="src/app/app.module.ts" path="getting-started/src/app/app.module.ts" region="http-client-module-import"></code-example>
+
+1. To register Angular's `HttpClient` providers globally, add `HttpClientModule` to the `AppModule` `@NgModule()` `imports` array.
+
+   <code-example header="src/app/app.module.ts" path="getting-started/src/app/app.module.ts" region="http-client-module"></code-example>
+
+### Configure `CartService` to use `HttpClient`
+
+The next step is to inject the `HttpClient` service into your service so your application can fetch data and interact with external APIs and resources.
+
+1. In `cart.service.ts`, import `HttpClient` from the `@angular/common/http` package.
+
+   <code-example header="src/app/cart.service.ts" path="getting-started/src/app/cart.service.ts" region="import-http"></code-example>
+
+1. Inject `HttpClient` into the `CartService` `constructor()`.
+
+   <code-example header="src/app/cart.service.ts" path="getting-started/src/app/cart.service.ts" region="inject-http"></code-example>
+
+### Configure `CartService` to get shipping prices
+
+To get shipping data, from `shipping.json`, You can use the `HttpClient` `get()` method.
+
+1. In `cart.service.ts`, below the `clearCart()` method, define a new `getShippingPrices()` method that uses the `HttpClient` `get()` method.
+
+   <code-example header="src/app/cart.service.ts" path="getting-started/src/app/cart.service.ts" region="get-shipping"></code-example>
+
+For more information about Angular's `HttpClient`, see the [Client-Server Interaction](guide/http "Server interaction through HTTP") guide.
+
+## Create a shipping component
+
+Now that you've configured your application to retrieve shipping data, you can create a place to render that data.
+
+1. Generate a cart component named `shipping` in the terminal by running the following command:
+
+   <code-example format="shell" language="shell">
+
+   ng generate component shipping
+
    </code-example>
 
-1. To register Angular's `HttpClient` providers globally, add `HttpClientModule` to the `AppModule` `@NgModule()` `imports` array.
-
-   把 `HttpClientModule` 添加到 `AppModule` `@NgModule()` 的 `imports` 数组中，以便全局注册 Angular 的 `HttpClient`。
-
-    <code-example path="getting-started/src/app/app.module.ts" header="src/app/app.module.ts" region="http-client-module">
-    </code-example>
-=======
-   <code-example header="src/app/app.module.ts" path="getting-started/src/app/app.module.ts" region="http-client-module-import"></code-example>
-
-1. To register Angular's `HttpClient` providers globally, add `HttpClientModule` to the `AppModule` `@NgModule()` `imports` array.
-
-   <code-example header="src/app/app.module.ts" path="getting-started/src/app/app.module.ts" region="http-client-module"></code-example>
->>>>>>> 64c62d61
-
-### Configure `CartService` to use `HttpClient`
-
-### 配置 `CartService` 以使用 `HttpClient`
-
-The next step is to inject the `HttpClient` service into your service so your application can fetch data and interact with external APIs and resources.
-
-下一步是注入 `HttpClient` 服务到你的服务中, 这样你的应用可以获取数据并且与外部API和资源互动。
-
-1. In `cart.service.ts`, import `HttpClient` from the `@angular/common/http` package.
-
-<<<<<<< HEAD
-   从 `@angular/common/http` 包中导入 `HttpClient`。
-
-   <code-example header="src/app/cart.service.ts" path="getting-started/src/app/cart.service.ts" region="import-http">
-   </code-example>
-
-1. Inject `HttpClient` into the `CartService` `constructor()`.
-
-   把 `HttpClient` 注入到 `CartService` 的构造函数中：
-
-   <code-example path="getting-started/src/app/cart.service.ts" header="src/app/cart.service.ts" region="inject-http">
-   </code-example>
-=======
-   <code-example header="src/app/cart.service.ts" path="getting-started/src/app/cart.service.ts" region="import-http"></code-example>
-
-1. Inject `HttpClient` into the `CartService` `constructor()`.
-
-   <code-example header="src/app/cart.service.ts" path="getting-started/src/app/cart.service.ts" region="inject-http"></code-example>
->>>>>>> 64c62d61
-
-### Configure `CartService` to get shipping prices
-
-### 配置 `CartService` 以得到商品价格
-
-To get shipping data, from `shipping.json`, You can use the `HttpClient` `get()` method.
-
-要从 `shapping.json` 中得到商品数据, 你可以使用 `HttpClient` `get()` 方法。
-
-1. In `cart.service.ts`, below the `clearCart()` method, define a new `getShippingPrices()` method that uses the `HttpClient` `get()` method.
-
-<<<<<<< HEAD
-   在 `cart.service.ts` 中 `clearCart()` 方法下面，定义一个新的 `getShippingPrices()` 方法，该方法会调用 `HttpClient#get()` 方法。
-
-=======
->>>>>>> 64c62d61
-   <code-example header="src/app/cart.service.ts" path="getting-started/src/app/cart.service.ts" region="get-shipping"></code-example>
-
-For more information about Angular's `HttpClient`, see the [Client-Server Interaction](guide/http "Server interaction through HTTP") guide.
-
-要了解关于 Angular `HttpClient` 的更多信息，请参阅[客户端-服务器集成](guide/http "HttpClient 指南")指南。
-
-## Create a shipping component
-
-## 创建配送组件
-
-Now that you've configured your application to retrieve shipping data, you can create a place to render that data.
-
-现在你的应用已经可以检索配送数据了，你还要创建一个配送组件和相关的模板。
-
-1. Generate a cart component named `shipping` in the terminal by running the following command:
-
-<<<<<<< HEAD
-   在终端窗口中运行如下命令，以生成名为 `shipping` 的组件：
-
-   ```sh
-   ng generate component shipping
-   ```
-=======
-   <code-example format="shell" language="shell">
-
-   ng generate component shipping
-
-   </code-example>
->>>>>>> 64c62d61
-
    This command will generate the `shipping.component.ts` file and it associated template and styles files.
 
-<<<<<<< HEAD
-    右键单击 `app` 文件夹，选择 **Angular Generator** 和 **Component** 来生成一个名为 `shipping` 的新组件。
-
-=======
->>>>>>> 64c62d61
    <code-example header="src/app/shipping/shipping.component.ts" path="getting-started/src/app/shipping/shipping.component.1.ts"></code-example>
 
 1. In `app.module.ts`, add a route for shipping.
    Specify a `path` of `shipping` and a component of `ShippingComponent`.
 
-<<<<<<< HEAD
-   在 `app.module.ts` 中，添加一个配送路由。其 `path` 为 `shipping`，其 component 为 `ShippingComponent`。
-
-   <code-example header="src/app/app.module.ts" path="getting-started/src/app/app.module.ts" region="shipping-route"></code-example>
-
-   There's no link to the new shipping component yet, but you can see its template in the preview pane by entering the URL its route specifies.
-    The URL has the pattern: `https://angular-ynqttp--4200.local.webcontainer.io/shipping` where the `angular-ynqttp--4200.local.webcontainer.io` part may be different for your StackBlitz project.
-=======
    <code-example header="src/app/app.module.ts" path="getting-started/src/app/app.module.ts" region="shipping-route"></code-example>
 
    There's no link to the new shipping component yet, but you can see its template in the preview pane by entering the URL its route specifies.
    The URL has the pattern: `https://angular-ynqttp--4200.local.webcontainer.io/shipping` where the `angular-ynqttp--4200.local.webcontainer.io` part may be different for your StackBlitz project.
->>>>>>> 64c62d61
-
-   新的配送组件尚未链接到任何其它组件，但你可以通过输入其路由指定的 URL 在预览窗格中看到它的模板。该 URL 具有以下模式：`https://angular-ynqttp--4200.local.webcontainer.io/shipping` ，其中的 gets-started.stackblitz.io 部分可能与你的 StackBlitz 项目不同。
 
 ### Configuring the `ShippingComponent` to use `CartService`
 
-### 配置 `ShippingComponent` 以使用 `CartService`
-
 This section guides you through modifying the `ShippingComponent` to retrieve shipping data via HTTP from the `shipping.json` file.
 
-这个章节将指导你修改 `ShappingComponent` 以通过HTTP从 `shipping.json` 文件中提取商品数据。
-
 1. In `shipping.component.ts`, import `CartService`.
 
-<<<<<<< HEAD
-   在 `shipping.component.ts` 中导入 `CartService`。
-
-      <code-example header="src/app/shipping/shipping.component.ts" path="getting-started/src/app/shipping/shipping.component.ts" region="imports"></code-example>
+   <code-example header="src/app/shipping/shipping.component.ts" path="getting-started/src/app/shipping/shipping.component.ts" region="imports"></code-example>
 
 1. Inject the cart service in the `ShippingComponent` `constructor()`.
 
-   把购物车服务注入到 `ShippingComponent` 的 `constructor()` 构造函数中：
-
-      <code-example path="getting-started/src/app/shipping/shipping.component.ts" header="src/app/shipping/shipping.component.ts" region="inject-cart-service"></code-example>
-
-   1. Define a `shippingCosts` property that sets the `shippingCosts` property using the `getShippingPrices()` method from the `CartService`.
-=======
-   <code-example header="src/app/shipping/shipping.component.ts" path="getting-started/src/app/shipping/shipping.component.ts" region="imports"></code-example>
-
-1. Inject the cart service in the `ShippingComponent` `constructor()`.
-
    <code-example header="src/app/shipping/shipping.component.ts" path="getting-started/src/app/shipping/shipping.component.ts" region="inject-cart-service"></code-example>
->>>>>>> 64c62d61
-
-      定义一个 `shippingCosts` 属性，并从 `CartService` 中利用购物车服务的 `getShippingPrices()` 方法设置它。
-
-<<<<<<< HEAD
-      <code-example path="getting-started/src/app/shipping/shipping.component.ts" header="src/app/shipping/shipping.component.ts" region="props"></code-example>
-
-1. Update the `ShippingComponent` template to display the shipping types and prices using the `async` pipe.
-
-   利用 `async` 管道修改配送组件的模板，以显示配送类型和价格：
-
-   <code-example header="src/app/shipping/shipping.component.html" path="getting-started/src/app/shipping/shipping.component.html"></code-example>
-
-   The `async` pipe returns the latest value from a stream of data and continues to do so for the life of a given component.
-    When Angular destroys that component, the `async` pipe automatically stops.
-    For detailed information about the `async` pipe, see the [AsyncPipe API documentation](/api/common/AsyncPipe).
-=======
+
+1. Define a `shippingCosts` property that sets the `shippingCosts` property using the `getShippingPrices()` method from the `CartService`.
+
    <code-example header="src/app/shipping/shipping.component.ts" path="getting-started/src/app/shipping/shipping.component.ts" region="props"></code-example>
 
 1. Update the `ShippingComponent` template to display the shipping types and prices using the `async` pipe.
@@ -661,78 +277,35 @@
    The `async` pipe returns the latest value from a stream of data and continues to do so for the life of a given component.
    When Angular destroys that component, the `async` pipe automatically stops.
    For detailed information about the `async` pipe, see the [AsyncPipe API documentation](api/common/AsyncPipe).
->>>>>>> 64c62d61
-
-   `async` 管道从数据流中返回最新值，并在所属组件的生命期内持续返回。当 Angular 销毁该组件时，`async` 管道会自动停止。关于 `async` 管道的详细信息，请参阅 [AsyncPipe API 文档](/api/common/AsyncPipe)。
 
 1. Add a link from the `CartComponent` view to the `ShippingComponent` view.
 
-<<<<<<< HEAD
-   在购物车视图中添加一个到配送视图的链接：
-
-=======
->>>>>>> 64c62d61
    <code-example header="src/app/cart/cart.component.html" path="getting-started/src/app/cart/cart.component.2.html"></code-example>
 
 1. Click the **Checkout** button to see the updated cart.
    Remember that changing the application causes the preview to refresh, which empties the cart.
 
-<<<<<<< HEAD
-   点击 **Checkout** 按钮，查看更新后的购物车。注意，修改本应用会导致预览窗格刷新，这会清空购物车。
-
-   <div class="lightbox">
-     <img src='generated/images/guide/start/cart-empty-with-shipping-prices.png' alt="Cart with link to shipping prices">
+   <div class="lightbox">
+
+   <img alt="Cart with link to shipping prices" src="generated/images/guide/start/cart-empty-with-shipping-prices.png">
+
    </div>
 
    Click on the link to navigate to the shipping prices.
 
-   点击此链接可以导航到运费页。
-
-   <div class="lightbox">
-     <img src='generated/images/guide/start/shipping-prices.png' alt="Display shipping prices">
-=======
-   <div class="lightbox">
-
-   <img alt="Cart with link to shipping prices" src="generated/images/guide/start/cart-empty-with-shipping-prices.png">
-
-   </div>
-
-   Click on the link to navigate to the shipping prices.
-
    <div class="lightbox">
 
    <img alt="Display shipping prices" src="generated/images/guide/start/shipping-prices.png">
 
->>>>>>> 64c62d61
    </div>
 
 ## What's next
 
-<<<<<<< HEAD
-## 下一步
-
-You now have a store application with a product catalog, a shopping cart, and you can  look up shipping prices.
-=======
 You now have a store application with a product catalog, a shopping cart, and you can look up shipping prices.
->>>>>>> 64c62d61
-
-现在你有了一个带有商品名录和购物车的商店应用了，而且你还可以查询运费。
 
 To continue exploring Angular:
 
-<<<<<<< HEAD
-要继续探索 Angular，你可以：
-
-* Continue to [Forms for User Input](start/start-forms "Forms for User Input") to finish the application by adding the shopping cart view and a checkout form.
-
-  继续阅读[表单与用户输入](start/start-forms "Forms for User Input")部分，添加购物车视图和结账视图，以完成本应用。
-
-* Skip ahead to [Deployment](start/start-deployment "Deployment") to move to local development, or deploy your application to Firebase or your own server.
-
-  跳到[部署](start/start-deployment "Deployment")部分来转为本地开发，或者把你的应用部署到 Firebase 或你自己的服务器上。
-=======
 * Continue to [Forms for User Input](start/start-forms "Forms for User Input") to finish the application by adding the shopping cart view and a checkout form
 * Skip ahead to [Deployment](start/start-deployment "Deployment") to move to local development, or deploy your application to Firebase or your own server
 
-@reviewed 2022-02-28
->>>>>>> 64c62d61
+@reviewed 2022-02-28