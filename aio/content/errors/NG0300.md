@name Selector Collision
@category runtime
<<<<<<< HEAD
@videoUrl /assets/videos/NG0300.cn.mp4
=======
@videoUrl <https://www.youtube.com/embed/z_3Z5mOm59I>
>>>>>>> 64c62d61
@shortDescription Multiple components match with the same tagname
<br/>
多个组件都能匹配同一个标签名

@description
Two or more components use the same [element selector](guide/component-overview#specifying-a-components-css-selector). Because there can only be a single component associated with an element, selectors must be unique strings to prevent ambiguity for Angular.

两个或更多组件使用了相同的[元素选择器](guide/component-overview#specifying-a-components-css-selector)。因为只能有一个与特定元素关联的组件，所以选择器必须是唯一的字符串，以防止 Angular 产生歧义。

@debugging
Use the element name from the error message to search for places where you're using the same [selector declaration](guide/architecture-components) in your codebase:

<<<<<<< HEAD
使用错误消息中给出的元素名称在代码库中搜索使用相同[选择器声明](guide/architecture-components)的位置：

<code-example format="typescript" language="typescript">

@Component({
=======
<code-example format="typescript" language="typescript">

&commat;Component({
>>>>>>> 64c62d61
  selector: 'YOUR_STRING',
  &hellip;
})

</code-example>

Ensure that each component has a unique CSS selector. This will guarantee that Angular renders the component you expect.

<<<<<<< HEAD
确保每个组件都有一个唯一的 CSS 选择器。这将确保 Angular 渲染你所期望的组件。

If you’re having trouble finding multiple components with this selector tag name, check for components from imported component libraries, such as Angular Material. Make sure you're following the [best practices](guide/styleguide#component-selectors) for your selectors to prevent collisions.

如果使用此选择器标签名查找重复组件时遇到了问题，请检查导入的组件库中的组件，例如 Angular Material。确保你遵循了选择器的[最佳实践](guide/styleguide#component-selectors)，以防止发生冲突。
=======
If you're having trouble finding multiple components with this selector tag name, check for components from imported component libraries, such as Angular Material. Make sure you're following the [best practices](guide/styleguide#component-selectors) for your selectors to prevent collisions.

<!-- links -->

<!-- external links -->

<!-- end links -->

@reviewed 2022-02-28
>>>>>>> 64c62d61
<|MERGE_RESOLUTION|>--- conflicted
+++ resolved
@@ -1,33 +1,17 @@
 @name Selector Collision
 @category runtime
-<<<<<<< HEAD
-@videoUrl /assets/videos/NG0300.cn.mp4
-=======
 @videoUrl <https://www.youtube.com/embed/z_3Z5mOm59I>
->>>>>>> 64c62d61
 @shortDescription Multiple components match with the same tagname
-<br/>
-多个组件都能匹配同一个标签名
 
 @description
 Two or more components use the same [element selector](guide/component-overview#specifying-a-components-css-selector). Because there can only be a single component associated with an element, selectors must be unique strings to prevent ambiguity for Angular.
 
-两个或更多组件使用了相同的[元素选择器](guide/component-overview#specifying-a-components-css-selector)。因为只能有一个与特定元素关联的组件，所以选择器必须是唯一的字符串，以防止 Angular 产生歧义。
-
 @debugging
 Use the element name from the error message to search for places where you're using the same [selector declaration](guide/architecture-components) in your codebase:
 
-<<<<<<< HEAD
-使用错误消息中给出的元素名称在代码库中搜索使用相同[选择器声明](guide/architecture-components)的位置：
-
-<code-example format="typescript" language="typescript">
-
-@Component({
-=======
 <code-example format="typescript" language="typescript">
 
 &commat;Component({
->>>>>>> 64c62d61
   selector: 'YOUR_STRING',
   &hellip;
 })
@@ -36,13 +20,6 @@
 
 Ensure that each component has a unique CSS selector. This will guarantee that Angular renders the component you expect.
 
-<<<<<<< HEAD
-确保每个组件都有一个唯一的 CSS 选择器。这将确保 Angular 渲染你所期望的组件。
-
-If you’re having trouble finding multiple components with this selector tag name, check for components from imported component libraries, such as Angular Material. Make sure you're following the [best practices](guide/styleguide#component-selectors) for your selectors to prevent collisions.
-
-如果使用此选择器标签名查找重复组件时遇到了问题，请检查导入的组件库中的组件，例如 Angular Material。确保你遵循了选择器的[最佳实践](guide/styleguide#component-selectors)，以防止发生冲突。
-=======
 If you're having trouble finding multiple components with this selector tag name, check for components from imported component libraries, such as Angular Material. Make sure you're following the [best practices](guide/styleguide#component-selectors) for your selectors to prevent collisions.
 
 <!-- links -->
@@ -51,5 +28,4 @@
 
 <!-- end links -->
 
-@reviewed 2022-02-28
->>>>>>> 64c62d61
+@reviewed 2022-02-28