@name Invalid Element
@category compiler
@shortDescription Unknown HTML element or component
<br/>
未知的 HTML 元素或组件

@description
One or more elements cannot be resolved during compilation because the element is not defined by the HTML spec, or there is no component or directive with such element selector.

在编译期间无法解析一个或多个元素，因为该元素不是由 HTML 规范定义的，或者该元素选择器不包含任何组件或指令。

<div class="alert is-helpful">

This is the compiler equivalent of a common runtime error `NG0304: '${tagName}' is not a known element: …`.

这是常见运行时错误 `NG0304: '${tagName}' is not a known element: …` 的等价物。

</div>

@debugging
Use the element name in the error to find the file(s) where the element is being used.

在错误中根据元素名称来查找正在使用该元素的文件。

Check that the name and selector are correct. If the component is from a different module or import, check that the component is exported from its origin module and imported into the correct `*.modules.ts` file, and declared in the imports list.

<<<<<<< HEAD
检查名称和选择器是否正确。如果该组件来自其他模块或导入，请检查该组件是否已从其原始模块中导出并导入到了正确的 `*.modules.ts` 文件中，并已在导入列表中声明过。

When using custom elements or web components, ensure that you add [`CUSTOM_ELEMENTS_SCHEMA`](api/core/CUSTOM_ELEMENTS_SCHEMA) to the app module.
=======
When using custom elements or web components, ensure that you add [`CUSTOM_ELEMENTS_SCHEMA`](api/core/CUSTOM_ELEMENTS_SCHEMA) to the application module.
>>>>>>> f7af5d41

使用自定义元素或 Web 组件时，请确保将 [`CUSTOM_ELEMENTS_SCHEMA`](api/core/CUSTOM_ELEMENTS_SCHEMA) 添加到 AppModule 中。

If this does not resolve the error, check the imported libraries for any recent changes to the exports and properties you are using, and restart your server.

如果还不能解决此错误，请检查导入的库，以检查对正在使用的导出和属性的任何最新更改，然后重新启动服务器。<|MERGE_RESOLUTION|>--- conflicted
+++ resolved
@@ -24,13 +24,9 @@
 
 Check that the name and selector are correct. If the component is from a different module or import, check that the component is exported from its origin module and imported into the correct `*.modules.ts` file, and declared in the imports list.
 
-<<<<<<< HEAD
 检查名称和选择器是否正确。如果该组件来自其他模块或导入，请检查该组件是否已从其原始模块中导出并导入到了正确的 `*.modules.ts` 文件中，并已在导入列表中声明过。
 
-When using custom elements or web components, ensure that you add [`CUSTOM_ELEMENTS_SCHEMA`](api/core/CUSTOM_ELEMENTS_SCHEMA) to the app module.
-=======
 When using custom elements or web components, ensure that you add [`CUSTOM_ELEMENTS_SCHEMA`](api/core/CUSTOM_ELEMENTS_SCHEMA) to the application module.
->>>>>>> f7af5d41
 
 使用自定义元素或 Web 组件时，请确保将 [`CUSTOM_ELEMENTS_SCHEMA`](api/core/CUSTOM_ELEMENTS_SCHEMA) 添加到 AppModule 中。
 
