--- conflicted
+++ resolved
@@ -191,13 +191,9 @@
 However, if the form will always be the same and not need much customization by developers, then you could create a dynamic component that takes the configuration and generates the form.
 In general, the more complex the customization, the more useful the schematic approach.
 
-<<<<<<< HEAD
 假设你要读取配置文件，然后根据该配置生成表单。如果该表单需要库的用户进行额外的自定义，它可能最适合用作 schematic。但是，如果这些表单总是一样的，开发人员不需要做太多自定义工作，那么你就可以创建一个动态的组件来获取配置并生成表单。通常，自定义越复杂，schematic 方式就越有用。
 
-To learn more, see [Schematics Overview](guide/schematics) and [Schematics for Libraries](guide/schematics-for-libraries).
-=======
 To learn more, see [Schematics Overview](guide/schematics) and [Schematics for Libraries](guide/schematics-for-libraries).
->>>>>>> 4e2590e5
 
 要了解更多信息，参阅 [原理图概览](guide/schematics) 和 [供库使用的原理图](guide/schematics-for-libraries)。
 
@@ -207,11 +203,7 @@
 
 Use the Angular CLI and the npm package manager to build and publish your library as an npm package.
 
-<<<<<<< HEAD
 使用 Angular CLI 和 npm 包管理器来构建你的库并发布为 npm 包。
-
-Before publishing a library to NPM, build it using the `production` configuration which uses the older compiler and runtime known as View Engine instead of Ivy.
-=======
 
 Angular CLI uses a tool called [ng-packagr](https://github.com/ng-packagr/ng-packagr/blob/master/README.md) to create packages
 from your compiled code that can be published to npm.
@@ -221,9 +213,6 @@
 
 You should always build libraries for distribution using the `production` configuration.
 This ensures that generated output uses the appropriate optimizations and the correct package format for npm.
->>>>>>> 4e2590e5
-
-使用 Angular CLI 和 npm 包管理器来把你的库构建并发布成 npm 包。不建议把 Ivy 格式的库发布到 NPM 仓库。在把某个库发布到 NPM 之前，使用 `production` 配置项构建它，这样就会使用老的编译器和运行时，也就是视图引擎（View Engine），来代替 Ivy.
 
 <code-example language="bash">
 ng build my-lib
@@ -231,25 +220,7 @@
 npm publish
 </code-example>
 
-<<<<<<< HEAD
-If you've never published a package in npm before, you must create a user account. Read more in [Publishing npm Packages](https://docs.npmjs.com/getting-started/publishing-npm-packages).
-
-如果你之前从未在 npm 中发布过包，就必须创建一个用户帐号。[点此阅读发布 npm 包](https://docs.npmjs.com/getting-started/publishing-npm-packages)的更多信息。
-
-<div class="alert is-important">
-
-For now, it is not recommended to publish Ivy libraries to NPM because Ivy generated code is not backward compatible with View Engine, so apps using View Engine will not be able to consume them. Furthermore, the internal Ivy instructions are not yet stable, which can potentially break consumers using a different Angular version from the one used to build the library.
-
-目前，不建议把 Ivy 库发布到 NPM 上，因为 Ivy 生成的代码不会向后兼容 View Engine 的应用，所以，使用 View Engine 的应用将不能消费它们。此外，Ivy 的内部用法尚未完全稳定，这有潜在的可能会导致使用其它 Angular 版本的消费代码被此库的构建者破坏。
-
-When a published library is used in an Ivy app, the Angular CLI will automatically convert it to Ivy using a tool known as the Angular compatibility compiler (`ngcc`). Thus, publishing your libraries using the View Engine compiler ensures that they can be transparently consumed by both View Engine and Ivy apps.
-
-当已发布的库在 Ivy 应用中使用时，Angular CLI 会自动把它用一个叫作 Angular 兼容性编译器（`ngcc`）的工具转换成 Ivy 版本的。这样一来，把你的库用 View Engine 编译器发布，就可以确保它们能同时被 View Engine 和 Ivy 的应用透明的消费。
-
-</div>
-=======
-
->>>>>>> 4e2590e5
+
 
 {@a lib-assets}
 
@@ -269,11 +240,8 @@
 
 * Learn more about how to use the tool to [embed assets in CSS](https://github.com/ng-packagr/ng-packagr/blob/master/docs/embed-assets-css.md).
 
-<<<<<<< HEAD
   你还可以学习如何使用本工具[把资产内联到 CSS 中](https://github.com/ng-packagr/ng-packagr/blob/master/docs/embed-assets-css.md)。
 
-=======
->>>>>>> 4e2590e5
 ## Linked libraries
 
 ## 链接库
@@ -418,10 +386,9 @@
 For this reason, an app that depends on a library should only use TypeScript path mappings that point to the *built library*.
 TypeScript path mappings should *not* point to the library source `.ts` files.
 
-<<<<<<< HEAD
 因此，依赖于库的应用应该只使用指向*内置库*的 TypeScript 路径映射。
 TypeScript 的路径映射*不应该*指向库的 `.ts` 源文件。
-=======
+
 </div>
 
 {@a ivy-libraries}
@@ -521,6 +488,5 @@
 <div class="alert is-helpful">
 
 The Angular CLI integrates the linker plugin automatically, so if consumers of your library are using the CLI, they can install Ivy-native libraries from npm without any additional configuration.
->>>>>>> 4e2590e5
 
 </div>