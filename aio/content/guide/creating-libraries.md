--- conflicted
+++ resolved
@@ -74,7 +74,7 @@
 Notice that the configured builder for the project is different from the default builder for app projects.
 This builder, among other things, ensures that the library is always built with the [AOT compiler](guide/aot-compiler).
 
-注意，该项目配置的构建器与应用类项目的默认构建器不同。此构建器可以确保库永远使用 [AoT 编译器](guide/aot-compiler)构建，而不必再指定 `--prod` 标志。
+注意，该项目配置的构建器与应用类项目的默认构建器不同。此构建器可以确保库永远使用 [AoT 编译器](guide/aot-compiler)构建。
 
 To make library code reusable you must define a public API for it. This "user layer" defines what is available to consumers of your library. A user of your library should be able to access public functionality (such as NgModules, service providers and general utility functions) through a single import path.
 
@@ -133,15 +133,15 @@
 
   * Services should declare their own providers, rather than declaring providers in the NgModule or a component. Declaring a provider makes that service *tree-shakable*. This practice allows the compiler to leave the service out of the bundle if it never gets injected into the application that imports the library. For more about this, see [Tree-shakable providers](guide/architecture-services#providing-services).
 
-    服务应该自己声明提供者（而不是在 NgModule 或组件中声明提供者），以便它们是*可摇树优化的* 。这样，如果服务器从未被注入到导入该库的应用中，编译器就会把该服务从该 bundle 中删除。关于这方面的更多信息，请参阅[Tree-shakable 提供者](guide/architecture-services#providing-services) 。
+     服务应该自己声明提供者（而不是在 NgModule 或组件中声明提供者），以便它们是*可摇树优化的* 。这样，如果服务器从未被注入到导入该库的应用中，编译器就会把该服务从该 bundle 中删除。关于这方面的更多信息，请参阅[Tree-shakable 提供者](guide/architecture-services#providing-services) 。
 
   * If you register global service providers or share providers across multiple NgModules, use the [`forRoot()` and `forChild()` design patterns](guide/singleton-services) provided by the [RouterModule](api/router/RouterModule).
 
-    如果你在多个 NgModules 注册全局服务提供者或提供者共享，使用[`forRoot()` 和 `forChild()` 设计模式](guide/singleton-services)由提供[RouterModule](api/router/RouterModule) 。
+     如果你在多个 NgModules 注册全局服务提供者或提供者共享，使用[`forRoot()` 和 `forChild()` 设计模式](guide/singleton-services)由提供[RouterModule](api/router/RouterModule) 。
 
   * If your library provides optional services that might not be used by all client applications, support proper tree-shaking for that case by using the [lightweight token design pattern](guide/lightweight-injection-tokens).
 
-    如果你的库中提供的可选服务可能并没有被所有的客户端应用所使用，那么就可以通过[轻量级令牌设计模式](guide/lightweight-injection-tokens)为这种情况支持正确的树状[结构了](guide/lightweight-injection-tokens) 。
+     如果你的库中提供的可选服务可能并没有被所有的客户端应用所使用，那么就可以通过[轻量级令牌设计模式](guide/lightweight-injection-tokens)为这种情况支持正确的树状[结构了](guide/lightweight-injection-tokens) 。
 
 
 {@a integrating-with-the-cli}
@@ -203,15 +203,11 @@
 
 Use the Angular CLI and the npm package manager to build and publish your library as an npm package.
 
-<<<<<<< HEAD
 使用 Angular CLI 和 npm 包管理器来构建你的库并发布为 npm 包。
 
-Before publishing a library to NPM, build it using the `--prod` flag which will use the older compiler and runtime known as View Engine instead of Ivy.
-=======
 Before publishing a library to NPM, build it using the `production` configuration which uses the older compiler and runtime known as View Engine instead of Ivy.
->>>>>>> 8dc32060
-
-使用 Angular CLI 和 npm 包管理器来把你的库构建并发布成 npm 包。不建议把 Ivy 格式的库发布到 NPM 仓库。在把某个库发布到 NPM 之前，使用 `--prod` 标志构建它，此标志会使用老的编译器和运行时，也就是视图引擎（View Engine），以代替 Ivy.
+
+使用 Angular CLI 和 npm 包管理器来把你的库构建并发布成 npm 包。不建议把 Ivy 格式的库发布到 NPM 仓库。在把某个库发布到 NPM 之前，使用 `production` 配置项构建它，这样就会使用老的编译器和运行时，也就是视图引擎（View Engine），来代替 Ivy.
 
 <code-example language="bash">
 ng build my-lib
