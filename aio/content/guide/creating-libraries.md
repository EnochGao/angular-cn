--- conflicted
+++ resolved
@@ -1,38 +1,24 @@
 ﻿# Creating libraries
 
-<<<<<<< HEAD
 # 创建库
 
-You can create and publish new libraries to extend Angular functionality. If you find that you need to solve the same problem in more than one app (or want to share your solution with other developers), you have a candidate for a library.
-
-你可以创建和发布新库来扩展 Angular 的功能。如果你发现需要在多个应用中解决同样的问题（或者想与其它开发者共享你的解决方案），你就有了一个潜在的库。
-
-A simple example might be a button that sends users to your company website, that would be included in all apps that your company builds.
-
-简单的例子就是一个用来把用户带到你公司网站上的按钮，该按钮会包含在你公司构建的所有应用中。
-
-<div class="alert is-helpful">
-     <p>For more details on how a library project is structured you can refer the <a href="guide/file-structure#library-project-files">Library Project Files</a></p>
-     <p>要了解关于库项目结构的更多信息，参见<a href="guide/file-structure#library-project-files">库项目文件</a>。</p>
-</div>
-
-## Getting started
-
-## 快速上手
-
-Use the Angular CLI to generate a new library skeleton with the following command:
-=======
 This page provides a conceptual overview of how you can create and publish new libraries to extend Angular functionality.
+
+对于如何创建和发布新库，以扩展 Angular 的功能，本页面提供了一个概念性的总览
 
 If you find that you need to solve the same problem in more than one app (or want to share your solution with other developers), you have a candidate for a library.
 A simple example might be a button that sends users to your company website, that would be included in all apps that your company builds.
 
+如果你发现自己要在多个应用中解决同样的问题（或者要把你的解决方案分享给其它开发者），你就有了一个潜在的库。
+简单的例子就是一个用来把用户带到你公司网站上的按钮，该按钮会包含在你公司构建的所有应用中。
+
 ## Getting started
 
+## 快速上手
+
 Use the Angular CLI to generate a new library skeleton in a new workspace with the following commands.
->>>>>>> d336f88c
-
-使用 Angular CLI，用以下命令生成一个新库的骨架：
+
+使用 Angular CLI，用以下命令在新的工作空间中生成一个新库的骨架：
 
 <code-example language="bash">
  ng new my-workspace --create-application=false
@@ -43,22 +29,21 @@
 The `ng generate` command creates the `projects/my-lib` folder in your workspace, which contains a component and a service inside an NgModule.
 
 <div class="alert is-helpful">
-<<<<<<< HEAD
-     <p>You can use the monorepo model to use the same workspace for multiple projects. See <a href="guide/file-structure#multiple-projects">Setting up for a multi-project workspace</a>.</p>
-     <p>你可以使用单一仓库（monorepo）模式将同一个工作空间用于多个项目。请参见<a href="guide/file-structure#multiple-projects">设置多项目工作区</a>。</p>
-=======
 
      For more details on how a library project is structured, refer to the [Library project files](guide/file-structure#library-project-files) section of the [Project File Structure guide](guide/file-structure).
+     
+     要了解关于库项目的目录结构的详细信息，参见[项目文件结构](guide/file-structure)中的[库项目文件](guide/file-structure#library-project-files)部分。
 
      You can use the monorepo model to use the same workspace for multiple projects.
      See [Setting up for a multi-project workspace](guide/file-structure#multiple-projects).
 
->>>>>>> d336f88c
+     你可以使用单一仓库（monorepo）模式将同一个工作空间用于多个项目。参见[建立多项目型工作区](guide/file-structure#multiple-projects)。
+
 </div>
 
 When you generate a new library, the workspace configuration file, `angular.json`, is updated with a project of type 'library'.
 
-这会在你的工作区中创建 `projects/my-lib` 文件夹，里面包含 NgModule 中的一个组件和一个服务。该工作区的配置文件 `angular.json` 中也添加了一个 'library' 类型的项目。
+当你生成一个新库时，该工作区的配置文件 `angular.json` 中也增加了一个 'library' 类型的项目。
 
 <code-example format="json">
 "projects": {
@@ -122,19 +107,8 @@
 
 * Components should expose their interactions through inputs for providing context, and outputs for communicating events to other components.
 
-<<<<<<< HEAD
     组件对外暴露交互方式时，应该通过输入参数来提供上下文，通过输出参数来将事件传给其它组件。
 
-* Services should declare their own providers (rather than declaring providers in the NgModule or a component), so that they are *tree-shakable*. This allows the compiler to leave the service out of the bundle if it never gets injected into the application that imports the library. For more about this, see [Tree-shakable providers](guide/dependency-injection-providers#tree-shakable-providers).
-
-    服务应该声明自己的提供者（而不是在 NgModule 或组件中声明提供者），这样它们才是*可摇树优化的*。这样，如果该服务从未被注入到导入该库的应用中，编译器就会把该服务从发布包中删除。欲知详情，请参阅[可摇树优化的提供者](guide/dependency-injection-providers#tree-shakable-providers)。
-
-* If you register global service providers or share providers across multiple NgModules, use the [`forRoot()` and `forChild()` patterns](guide/singleton-services) provided by the [RouterModule](api/router/RouterModule).
-
-    如果你在多个 NgModule 中注册全局服务提供者或共享提供者，请使用 [RouterModule](api/router/RouterModule) 提供的 [`forRoot()` 和 `forChild()` 模式](guide/singleton-services)。
-
-=======
->>>>>>> d336f88c
 * Check all internal dependencies.
 
     检查所有内部依赖。
@@ -144,90 +118,78 @@
         对于在组件或服务中使用的自定义类或接口，检查它们是否依赖于其它类或接口，它们也需要一起迁移。
 
    * Similarly, if your library code depends on a service, that service needs to be migrated.
-<<<<<<< HEAD
 
         同样，如果你的库代码依赖于某个服务，则需要迁移该服务。
 
-   * If your library code or its templates depend on other libraries (such a Angular Material, for instance), you must configure your library with those dependencies.
-
-        如果你的库代码或其模板依赖于其它库（比如 Angular Material ），你就必须把它们配置为该库的依赖。
-
-## Reusable code and schematics
-
-## 可复用的代码和 schematics
-
-A library typically includes *reusable code* that defines components, services, and other Angular artifacts (pipes, directives, and so on) that you simply import into a project.
-A library is packaged into an npm package for publishing and sharing, and this package can also include [schematics](guide/glossary#schematic) that provide instructions for generating or transforming code directly in your project, in the same way that the CLI creates a generic skeleton app with `ng generate component`.
-A schematic that is combined with a library can, for example, provide the Angular CLI with the information it needs to generate a particular component defined in that library.
-
-库通常都包含*可复用的代码*，用于定义组件、服务，以及你刚才导入到项目中的其它 Angular 工件（管道，指令等）。库被打包在一个 npm 包中，用于发布和共享，这个包还可以包含一些 [schematics](guide/glossary#schematic)，用于提供直接在项目中生成或转换代码的指令，就像 CLI 用 `ng generate component` 创建一个通用的骨架应用一样。例如，与库配套的 schematics 可以为 Angular CLI 提供生成该库中定义的特定组件所需的信息。
-
-What you include in your library is determined by the kind of task you are trying to accomplish.
-For example, if you want a dropdown with some canned data to show how to add it to your app, your library could define a schematic to create it.
-For a component like a dropdown that would contain different passed-in values each time, you could provide it as a component in a shared library.
-
-你在库中所包含的内容取决于你要完成的任务类型。例如，如果你想用一个带有预置数据的下拉列表来展示如何把它添加到应用中，你的库中就可以定义一个 schematic 来创建它。对于像下拉列表那样每次都要传入不同值的组件，你可以把它作为共享库中的组件提供出来。
-
-Suppose you want to read a configuration file and then generate a form based on that configuration.
-If that form will need additional customization by the user, it might work best as a schematic.
-However, if the forms will always be the same and not need much customization by developers, then you could create a dynamic component that takes the configuration and generates the form.
-In general, the more complex the customization, the more useful the schematic approach.
-=======
    * If your library code or its templates depend on other libraries (such as Angular Material, for instance), you must configure your library with those dependencies.
 
+     如果你的库代码或其模板依赖于其它库（比如 Angular Material ），你就必须把它们配置为该库的依赖。
+
 * Consider how you provide services to client applications.
 
-   * Services should declare their own providers (rather than declaring providers in the NgModule or a component), so that they are *tree-shakable*. This allows the compiler to leave the service out of the bundle if it never gets injected into the application that imports the library. For more about this, see [Tree-shakable providers](guide/dependency-injection-providers#tree-shakable-providers).
-
-   * If you register global service providers or share providers across multiple NgModules, use the [`forRoot()` and `forChild()` design patterns](guide/singleton-services) provided by the [RouterModule](api/router/RouterModule).
-
-   * If your library provides optional services that might not be used by all client applications, support proper tree-shaking for that case by using the [lightweight token design pattern](guide/lightweight-injection-tokens).
->>>>>>> d336f88c
-
-假设你要读取配置文件，然后根据该配置生成表单。如果该表单需要用户进行额外的自定义，它可能最适合用作 schematic。但是，如果这些表单总是一样的，开发人员不需要做太多自定义工作，那么你就可以创建一个动态的组件来获取配置并生成表单。通常，自定义越复杂，schematic 方式就越有用。
+  考虑如何为客户端应用提供服务。
+
+  * Services should declare their own providers (rather than declaring providers in the NgModule or a component), so that they are *tree-shakable*. This allows the compiler to leave the service out of the bundle if it never gets injected into the application that imports the library. For more about this, see [Tree-shakable providers](guide/dependency-injection-providers#tree-shakable-providers).
+
+    服务应该自己声明提供者（而不是在 NgModule 或组件中声明提供者），以便它们是*可摇树优化的* 。这样，如果服务器从未被注入到导入该库的应用中，编译器就会把该服务从该 bundle 中删除。有关这方面的更多信息，请参阅[Tree-shakable 提供者](guide/dependency-injection-providers#tree-shakable-providers) 。
+
+  * If you register global service providers or share providers across multiple NgModules, use the [`forRoot()` and `forChild()` design patterns](guide/singleton-services) provided by the [RouterModule](api/router/RouterModule).
+
+    如果您在多个 NgModules 注册全局服务供应商或供应商共享，使用[`forRoot()` 和 `forChild()` 设计模式](guide/singleton-services)由提供[RouterModule](api/router/RouterModule) 。
+
+  * If your library provides optional services that might not be used by all client applications, support proper tree-shaking for that case by using the [lightweight token design pattern](guide/lightweight-injection-tokens).
+
+    如果你的库中提供的可选服务可能并没有被所有的客户端应用所使用，那么就可以通过[轻量级令牌设计模式](guide/lightweight-injection-tokens)为这种情况支持正确的树状[结构了](guide/lightweight-injection-tokens) 。
+
 
 {@a integrating-with-the-cli}
 
+{@a integration with the the cli}
+
+
 ## Integrating with the CLI using code-generation schematics
 
-<<<<<<< HEAD
-## 与 CLI 集成
-
-A library can include [schematics](guide/glossary#schematic) that allow it to integrate with the Angular CLI.
-=======
+## 使用代码生成原理图与 CLI 集成
+
+
 A library typically includes *reusable code* that defines components, services, and other Angular artifacts (pipes, directives, and so on) that you simply import into a project.
 A library is packaged into an npm package for publishing and sharing.
 This package can also include [schematics](guide/glossary#schematic) that provide instructions for generating or transforming code directly in your project, in the same way that the CLI creates a generic new component with `ng generate component`.
 A schematic that is packaged with a library can, for example, provide the Angular CLI with the information it needs to generate a component that configures and uses a particular feature, or set of features, defined in that library.
 One example of this is Angular Material's navigation schematic which configures the CDK's `BreakpointObserver` and uses it with Material's `MatSideNav` and `MatToolbar` components.
 
+库中的库通常都包含*可复用的代码* ，用于定义组件，服务，以及你刚才导入到项目中的其他 Angular 工件（管道，指令等等）。库被打包成一个 npm 包，用于发布和共享。这个包还可以包含一些[原理图](guide/glossary#schematic) ，它提供直接在项目中生成或转换代码的指令，就像 CLI 用 `ng generate component` 创建一个通用的新 `ng generate component` 。例如，用库打包的原理图可以为 Angular CLI 提供生成组件所需的信息，该组件用于配置和使用该库中定义的特定特性或一组特性。这方面的一个例子是 Angular Material 的导航原理图，它用来配置 CDK 的 `BreakpointObserver` 并把它与 Material 的 `MatSideNav` 和 `MatToolbar` 组件一起使用。
+
+
 You can create and include the following kinds of schematics.
->>>>>>> d336f88c
-
-库中可以包含那些能与 Angular CLI 集成的 [schematics](guide/glossary#schematic)。
+
+你可以创建并包含以下几种原理图。
+
 
 * Include an installation schematic so that `ng add` can add your library to a project.
 
-    包含一个安装型 schematic，以便 `ng add` 可以把你的库添加到项目中。
+  包含一个安装原理图，以便 `ng add` 可以把你的库添加到项目中。
 
 * Include generation schematics in your library so that `ng generate` can scaffold your defined artifacts (components, services, tests, and so on) in a project.
 
-    包含一些生成型 schematic，以便 `ng generate` 可以为项目中的已定义工件（组件，服务，测试等）生成脚手架。
+  在库中包含了生成原理图，以便 `ng generate` 可以为项目中的已定义工件（组件，服务，测试等）提供支持。
 
 * Include an update schematic so that `ng update` can update your library’s dependencies and provide migrations for breaking changes in new releases.
 
-<<<<<<< HEAD
-    包含一个更新（update）原理图，以便 `ng update` 可以更新此库的依赖，并针对新版本中的重大变更提供辅助迁移。
-=======
+  包含一个更新的原理图，以便 `ng update` 可以更新你的库的依赖，并提供一些迁移来破坏新版本中的更改。
+
 What you include in your library depends on your task.
 For example, you could define a schematic to create a dropdown that is pre-populated with canned data to show how to add it to an app.
 If you want a dropdown that would contain different passed-in values each time, your library could define a schematic to create it with a given configuration. Developers could then use `ng generate` to configure an instance for their own app.
+
+你在图书馆中所包含的内容取决于你的任务。例如，你可以定义一个原理图来创建一个预先填充了固定数据的下拉列表，以展示如何把它添加到一个应用中。如果你想要一个每次包含不同传入值的下拉列表，那么你的库可以定义一个原理图来用指定的配置创建它。然后，开发人员可以使用 `ng generate` 为自己的应用配置一个实例。
 
 Suppose you want to read a configuration file and then generate a form based on that configuration.
 If that form will need additional customization by the developer who is using your library, it might work best as a schematic.
 However, if the forms will always be the same and not need much customization by developers, then you could create a dynamic component that takes the configuration and generates the form.
 In general, the more complex the customization, the more useful the schematic approach.
->>>>>>> d336f88c
+
+假设你要读取配置文件，然后根据该配置生成表单。如果该表单需要库的用户进行额外的自定义，它可能最适合用作 schematic。但是，如果这些表单总是一样的，开发人员不需要做太多自定义工作，那么你就可以创建一个动态的组件来获取配置并生成表单。通常，自定义越复杂，schematic 方式就越有用。
 
 To learn more, see [Schematics Overview](guide/schematics) and [Schematics for Libraries](guide/schematics-for-libraries).
 
@@ -235,15 +197,11 @@
 
 ## Publishing your library
 
-<<<<<<< HEAD
 ## 发布你的库
 
-Use the Angular CLI and the npm package manager to build and publish your library as an npm package. It is not recommended to publish Ivy libraries to NPM repositories. Before publishing a library to NPM, build it using the `--prod` flag which will use the older compiler and runtime known as View Engine instead of Ivy.
-=======
 Use the Angular CLI and the npm package manager to build and publish your library as an npm package.
 
 Before publishing a library to NPM, build it using the `--prod` flag which will use the older compiler and runtime known as View Engine instead of Ivy.
->>>>>>> d336f88c
 
 使用 Angular CLI 和 npm 包管理器来把你的库构建并发布成 npm 包。不建议把 Ivy 格式的库发布到 NPM 仓库。在把某个库发布到 NPM 之前，使用 `--prod` 标志构建它，此标志会使用老的编译器和运行时，也就是视图引擎（View Engine），以代替 Ivy.
 
@@ -255,9 +213,8 @@
 
 If you've never published a package in npm before, you must create a user account. Read more in [Publishing npm Packages](https://docs.npmjs.com/getting-started/publishing-npm-packages).
 
-<<<<<<< HEAD
 如果你之前从未在 npm 中发布过包，就必须创建一个用户帐号。[点此阅读发布 npm 包](https://docs.npmjs.com/getting-started/publishing-npm-packages)的更多信息。
-=======
+
 <div class="alert is-important">
 
 For now, it is not recommended to publish Ivy libraries to NPM because Ivy generated code is not backward compatible with View Engine, so apps using View Engine will not be able to consume them. Furthermore, the internal Ivy instructions are not yet stable, which can potentially break consumers using a different Angular version from the one used to build the library.
@@ -265,7 +222,6 @@
 When a published library is used in an Ivy app, the Angular CLI will automatically convert it to Ivy using a tool known as the Angular compatibility compiler (`ngcc`). Thus, by publishing your libraries using the View Engine compiler ensures that they can be transparently consumed by both View Engine and Ivy apps.
 
 </div>
->>>>>>> d336f88c
 
 {@a lib-assets}
 
