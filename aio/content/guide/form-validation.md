--- conflicted
+++ resolved
@@ -62,13 +62,9 @@
 also carries a custom validator directive, `forbiddenName`. For more 
 information, see [Custom validators](guide/form-validation#custom-validators) section.
 
-<<<<<<< HEAD
     `<input>`元素带有一些HTML验证属性：`required` 和 `minlength`。它还带有一个自定义的验证器指令`forbiddenName`。要了解更多信息，参见[自定义验证器](guide/form-validation#custom-validators)一节。
 
-* `#name="ngModel"` exports `NgModel` into a local variable callled `name`. `NgModel` mirrors many of the properties of its underlying 
-=======
 * `#name="ngModel"` exports `NgModel` into a local variable called `name`. `NgModel` mirrors many of the properties of its underlying 
->>>>>>> a118767b
 `FormControl` instance, so you can use this in the template to check for control states such as `valid` and `dirty`. For a full list of control properties, see the [AbstractControl](api/forms/AbstractControl) 
 API reference.
 
@@ -233,15 +229,15 @@
 The validation error object typically has a property whose name is the validation key, `'forbiddenName'`,
 and whose value is an arbitrary dictionary of values that you could insert into an error message, `{name}`.
 
-<<<<<<< HEAD
 `forbiddenNameValidator`工厂函数返回配置好的验证器函数。
 该函数接受一个Angular控制器对象，并在控制器值有效时返回null，或无效时返回验证错误对象。
 验证错误对象通常有一个名为验证秘钥（`forbiddenName`）的属性。其值为一个任意词典，我们可以用来插入错误信息（`{name}`）。
-=======
+
 Custom async validators are similar to sync validators, but they must instead return a Promise or Observable
 that later emits null or a validation error object. In the case of an Observable, the Observable must complete,
 at which point the form uses the last value emitted for validation.
->>>>>>> a118767b
+
+自定义异步验证器和同步验证器很像，只是它们必须返回一个稍后会输出 null 或“验证错误对象”的承诺（Promise）或可观察对象，如果是可观察对象，那么它必须在某个时间点被完成（complete），那时候这个表单就会使用它输出的最后一个值作为验证结果。（译注：HTTP 服务是自动完成的，但是某些自定义的可观察对象可能需要手动调用 complete 方法）
 
 ### Adding to reactive forms
 
