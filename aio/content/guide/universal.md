--- conflicted
+++ resolved
@@ -111,14 +111,10 @@
 ### 快速显示第一页
 
 Displaying the first page quickly can be critical for user engagement.
-<<<<<<< HEAD
 
 快速显示第一页对于吸引用户是至关重要的。
 
-[53percent of mobile site visits are abandoned](https://www.doubleclickbygoogle.com/articles/mobile-speed-matters/) if pages take longer than 3 seconds to load.
-=======
-[53 percent of mobile site visits are abandoned](https://www.thinkwithgoogle.com/marketing-resources/data-measurement/mobile-page-speed-new-industry-benchmarks/) if pages take longer than 3 seconds to load.
->>>>>>> 15fcb320
+[53percent of mobile site visits are abandoned](https://www.thinkwithgoogle.com/marketing-resources/data-measurement/mobile-page-speed-new-industry-benchmarks/) if pages take longer than 3 seconds to load.
 Your app may have to launch faster to engage these users before they decide to do something else.
 
 如果页面加载超过了三秒钟，那么 [53% 的移动网站会被放弃](https://www.doubleclickbygoogle.com/articles/mobile-speed-matters/)。
@@ -215,17 +211,12 @@
 要想让应用可以在服务器上渲染，就要对应用自身做一些修改，然后搭建服务器环境。
 
 1. Install dependencies.
-<<<<<<< HEAD
 
    安装依赖。
 
 1. Prepare your app by modifying both the app code and its configuration.  
 
    通过修改应用代码及其配置进行准备。
-
-=======
-1. Prepare your app by modifying both the app code and its configuration.
->>>>>>> 15fcb320
 1. Add a build target, and build a Universal bundle using the CLI with the `@nguniversal/express-engine` schematic.
 
    添加构建目标，并使用 CLI 中的 `@nguniversal/express-engine` 原理图来构建出 Universal 包。
@@ -280,23 +271,15 @@
 
 ## Step 1: Install dependencies
 
-<<<<<<< HEAD
 ## 步骤一：安装依赖
 
-Install `@angular/platform-server` into your project. Use the same version as the other `@angular` packages in your project. You also need `ts-loader` for your webpack build and `@nguniversal/module-map-ngfactory-loader` to handle lazy-loading in the context of a server-render.
+Install `@angular/platform-server` into your project. Use the same version as the other `@angular` packages in your project. You also need `ts-loader`, `webpack-cli` for your webpack build and `@nguniversal/module-map-ngfactory-loader` to handle lazy-loading in the context of a server-render.
 
 把 `@angular/platform-server` 安装到项目中。在项目中使用与其它 `@angular` 包相同的版本。你还需要 `ts-loader` 供 Webpack 构建时使用，还要安装 `@nguniversal/module-map-ngfactory-loader` 来处理服务端渲染环境下的惰性加载。
-
-```
-$ npm install --save @angular/platform-server @nguniversal/module-map-ngfactory-loader ts-loader
-```
-=======
-Install `@angular/platform-server` into your project. Use the same version as the other `@angular` packages in your project. You also need `ts-loader`, `webpack-cli` for your webpack build and `@nguniversal/module-map-ngfactory-loader` to handle lazy-loading in the context of a server-render.
 
 <code-example language="sh" class="code-shell">
 $ npm install --save @angular/platform-server @nguniversal/module-map-ngfactory-loader ts-loader webpack-cli
 </code-example>
->>>>>>> 15fcb320
 
 ## Step 2: Prepare your app
 
