# Server-side rendering (SSR) with Angular Universal

# Angular Universal：Angular 统一平台简介

This guide describes **Angular Universal**, a technology that renders Angular applications on the server.

本指南讲的是**Angular Universal（统一平台）**，一项在服务端运行 Angular 应用的技术。

A normal Angular application executes in the _browser_, rendering pages in the DOM in response to user actions.
Angular Universal executes on the _server_, generating _static_ application pages that later get bootstrapped on
the client. This means that the application generally renders more quickly, giving users a chance to view the application
layout before it becomes fully interactive.

<<<<<<< HEAD
标准的 Angular 应用会运行在*浏览器*中，它会在 DOM 中渲染页面，以响应用户的操作。
而**Angular Universal** 会在*服务端*运行，生成一些*静态*的应用页面，稍后再通过客户端进行启动。
这意味着该应用的渲染通常会更快，让用户可以在应用变得完全可交互之前，先查看应用的布局。

For a more detailed look at different techniques and concepts surrounding SSR, please check out this
[article](https://developers.google.com/web/updates/2019/02/rendering-on-the-web).

要了解 SSR 的其它技术和概念的详细信息，请参阅[这篇文章](https://developers.google.com/web/updates/2019/02/rendering-on-the-web)。

You can easily prepare an app for server-side rendering using the [Angular CLI](guide/glossary#cli).
The CLI schematic `@nguniversal/express-engine` performs the required steps, as described below.
=======
For a more detailed look at different techniques and concepts surrounding SSR, check out this
[article](https://developers.google.com/web/updates/2019/02/rendering-on-the-web).

Easily prepare an application for server-side rendering using the [Angular CLI](guide/glossary#cli).
The CLI schematic `@nguniversal/express-engine` performs the required steps, as described.

<div class="alert is-helpful">

  Angular Universal requires an [active LTS or maintenance LTS](https://nodejs.org/about/releases) version of Node.js.
  See the `engines` property in the [package.json](https://unpkg.com/browse/@angular/platform-server/package.json) file to learn about the currently supported versions.

</div>
>>>>>>> f7af5d41

你可以使用 [Angular CLI](guide/glossary#cli) 来轻松为应用做好服务端渲染的准备。CLI 的 `@nguniversal/express-engine` 模板会执行下面所讲的必要步骤。

<div class="alert is-helpful">

  **Note:** <live-example downloadOnly>Download the finished sample code</live-example>,
  which runs in a [Node.js® Express](https://expressjs.com/) server.

  **注意：** <live-example downloadOnly>下载已完成的范例代码</live-example>，并将其运行在一个 [Node.js® Express](https://expressjs.com/) 服务器中。

</div>

{@a the-example}

## Universal tutorial

## Universal 教程

The [Tour of Heroes tutorial](tutorial) is the foundation for this walkthrough.

<<<<<<< HEAD
这次演练的基础是[“英雄之旅”教程](tutorial)。

In this example, the Angular CLI compiles and bundles the Universal version of the app with the
[Ahead-of-Time (AOT) compiler](guide/aot-compiler).
A Node.js Express web server compiles HTML pages with Universal based on client requests.

在这个例子中，Angular CLI 使用 [预先（AoT）编译器](guide/aot-compiler)编译并打包了该应用的 Universal 版本。Node.js Express Web 服务器则会根据客户端的请求，利用 Universal 编译 HTML 页面。

To create the server-side app module, `app.server.module.ts`, run the following CLI command.
=======
In this example, the Angular CLI compiles and bundles the Universal version of the application with the
[Ahead-of-Time (AOT) compiler](guide/aot-compiler).
A Node.js Express web server compiles HTML pages with Universal based on client requests.

To create the server-side application module, `app.server.module.ts`, run the following CLI command.
>>>>>>> f7af5d41

要创建服务端应用模块 `app.server.module.ts`，请运行以下 CLI 命令。

<code-example language="bash">

ng add @nguniversal/express-engine

</code-example>

The command creates the following folder structure.

该命令会创建如下文件夹结构。

<code-example language="none">
src/
  index.html                 <i>app web page</i>
  main.ts                    <i>bootstrapper for client app</i>
  main.server.ts             <i>* bootstrapper for server app</i>
  style.css                  <i>styles for the app</i>
  app/ ...                   <i>application code</i>
    app.server.module.ts     <i>* server-side application module</i>
server.ts                    <i>* express web server</i>
tsconfig.json                <i>TypeScript base configuration</i>
tsconfig.app.json            <i>TypeScript browser application configuration</i>
tsconfig.server.json         <i>TypeScript server application configuration</i>
tsconfig.spec.json           <i>TypeScript tests configuration</i>
</code-example>

The files marked with `*` are new and not in the original tutorial sample.

标有 `*` 的文件都是新增的，不在原始的教程范例中。

### Universal in action

<<<<<<< HEAD
### Universal 实战

To start rendering your app with Universal on your local system, use the following command.
=======
To start rendering your application with Universal on your local system, use the following command.
>>>>>>> f7af5d41

要使用 Universal 在本地系统中渲染你的应用，请使用如下命令。

<code-example language="bash">
npm run dev:ssr
</code-example>

Open a browser and navigate to http://localhost:4200/.
You should see the familiar Tour of Heroes dashboard page.

<<<<<<< HEAD
打开浏览器，导航到 http://localhost:4200/。你会看到熟悉的“英雄之旅”仪表盘页面。

Navigation via `routerLinks` works correctly because they use the native anchor (`<a>`) tags.
=======
Navigation using `routerLinks` works correctly because they use the built-in anchor (`<a>`) tags.
>>>>>>> f7af5d41
You can go from the Dashboard to the Heroes page and back.
Click a hero on the Dashboard page to display its Details page.

<<<<<<< HEAD
通过 `routerLinks` 导航时能正常工作，因为它们使用的是原生的链接标签（`<a>`）。你可以从仪表盘进入 英雄列表页面，然后返回。你可以点击仪表盘页面上的一个英雄来显示他的详情页面。

If you throttle your network speed so that the client-side scripts take longer to download (instructions below),
you'll notice:

如果你限制下网速（稍后会讲操作步骤），让客户端脚本下载时间变长，你会注意到：

* Clicking a hero on the Heroes page does nothing.

  点击英雄列表页面上的英雄没有反应。

=======
If you throttle your network speed so that the client-side scripts take longer to download (instructions following),
you'll notice:
>>>>>>> f7af5d41
* You can't add or delete a hero.

  你无法添加或删除英雄。

* The search box on the Dashboard page is ignored.

  仪表盘页面上的搜索框会被忽略。

* The *Back* and *Save* buttons on the Details page don't work.

  “详情”页面上的*后退*和*保存*按钮不起作用。

User events other than `routerLink` clicks aren't supported.
You must wait for the full client application to bootstrap and run, or buffer the events using libraries like
[preboot](https://github.com/angular/preboot), which lets you replay these events once the client-side scripts load.

<<<<<<< HEAD
不支持除了点击 `routerLink` 以外的任何用户事件。你必须等待完整的客户端应用启动并运行，或者使用 [preboot 之类的](https://github.com/angular/preboot)库来缓冲这些事件，这样你就可以在客户端脚本加载完毕后重放这些事件。

The transition from the server-rendered app to the client app happens quickly on a development machine, but you should
always test your apps in real-world scenarios.
=======
The transition from the server-rendered application to the client application happens quickly on a development machine, but you should
always test your applications in real-world scenarios.
>>>>>>> f7af5d41

在开发机器上，从服务端渲染的应用过渡到客户端应用的过程会很快，但是你还是应该在实际场景中测试一下你的应用。

You can simulate a slower network to see the transition more clearly as follows:

你可以通过模拟速度较慢的网络来更清晰地看到这种转换，如下所示：

1. Open the Chrome Dev Tools and go to the Network tab.

   打开 Chrome 开发者工具，进入 Network 标签页。

1. Find the [Network Throttling](https://developers.google.com/web/tools/chrome-devtools/network-performance/reference#throttling)
   dropdown on the far right of the menu bar.

   找一下菜单栏最右侧的 [Network Throttling](https://developers.google.com/web/tools/chrome-devtools/network-performance/reference#throttling) 下拉菜单。

1. Try one of the "3G" speeds.

<<<<<<< HEAD
   尝试一下 “3G” 的速度吧。

The server-rendered app still launches quickly but the full client app may take seconds to load.
=======
The server-rendered application still launches quickly but the full client application might take seconds to load.
>>>>>>> f7af5d41

服务端渲染的应用仍然可以快速启动，但完整的客户端应用可能需要几秒钟才能加载完。

{@a why-do-it}
## Why use server-side rendering?

<<<<<<< HEAD
## 为何需要服务端渲染？

There are three main reasons to create a Universal version of your app.
=======
There are three main reasons to create a Universal version of your application.
>>>>>>> f7af5d41

有三个主要的理由来为你的应用创建一个 Universal 版本。

1. Facilitate web crawlers through [search engine optimization (SEO)](https://static.googleusercontent.com/media/www.google.com/en//webmasters/docs/search-engine-optimization-starter-guide.pdf)

  通过[搜索引擎优化(SEO)](https://static.googleusercontent.com/media/www.google.com/en//webmasters/docs/search-engine-optimization-starter-guide.pdf)来帮助网络爬虫。

1. Improve performance on mobile and low-powered devices

   提升在手机和低功耗设备上的性能

1. Show the first page quickly with a [first-contentful paint (FCP)](https://developers.google.com/web/tools/lighthouse/audits/first-contentful-paint)

   迅速显示出第一个支持[首次内容绘制(FCP)](https://developers.google.com/web/tools/lighthouse/audits/first-contentful-paint)的页面

{@a seo}

{@a web-crawlers}

### Facilitate web crawlers (SEO)

### 帮助网络爬虫（SEO）

Google, Bing, Facebook, Twitter, and other social media sites rely on web crawlers to index your application content and
make that content searchable on the web.
<<<<<<< HEAD

Google、Bing、Facebook、Twitter 和其它社交媒体网站都依赖网络爬虫去索引你的应用内容，并且让它的内容可以通过网络搜索到。

These web crawlers may be unable to navigate and index your highly interactive Angular application as a human user could do.

这些网络爬虫可能不会像人类那样导航到你的具有高度交互性的 Angular 应用，并为其建立索引。

Angular Universal can generate a static version of your app that is easily searchable, linkable, and navigable without JavaScript.
Universal also makes a site preview available since each URL returns a fully rendered page.
=======
These web crawlers might be unable to navigate and index your highly interactive Angular application as a human user could do.

Angular Universal can generate a static version of your application that is easily searchable, linkable, and navigable without JavaScript.
Universal also makes a site preview available because each URL returns a fully rendered page.
>>>>>>> f7af5d41

Angular Universal 可以为你生成应用的静态版本，它易搜索、可链接，浏览时也不必借助 JavaScript。
它也让站点可以被预览，因为每个 URL 返回的都是一个完全渲染好的页面。

{@a no-javascript}
### Improve performance on mobile and low-powered devices

### 提升手机和低功耗设备上的性能

Some devices don't support JavaScript or execute JavaScript so poorly that the user experience is unacceptable.
For these cases, you might require a server-rendered, no-JavaScript version of the application.
This version, however limited, might be the only practical alternative for
people who otherwise couldn't use the application at all.

有些设备不支持 JavaScript 或 JavaScript 执行得很差，导致用户体验不可接受。
对于这些情况，你可能会需要该应用的服务端渲染的、无 JavaScript 的版本。
虽然有一些限制，不过这个版本可能是那些完全没办法使用该应用的人的唯一选择。

{@a startup-performance}
### Show the first page quickly

### 快速显示第一页

Displaying the first page quickly can be critical for user engagement.
Pages that load faster perform better, [even with changes as small as 100ms](https://web.dev/shopping-for-speed-on-ebay/).
Your application might have to launch faster to engage these users before they decide to do something else.

<<<<<<< HEAD
快速显示第一页对于吸引用户是至关重要的。
加载速度更快的页面效果更好，即使其差异只有 100 毫秒也是如此（https://web.dev/shopping-for-speed-on-ebay/）。
你的应用要启动得更快一点，以便在用户决定做别的事情之前吸引他们的注意力。

With Angular Universal, you can generate landing pages for the app that look like the complete app.
=======
With Angular Universal, you can generate landing pages for the application that look like the complete application.
>>>>>>> f7af5d41
The pages are pure HTML, and can display even if JavaScript is disabled.
The pages don't handle browser events, but they _do_ support navigation through the site using [`routerLink`](guide/router-reference#router-link).

使用 Angular Universal，你可以为应用生成“着陆页”，它们看起来就和完整的应用一样。
这些着陆页是纯 HTML，并且即使 JavaScript 被禁用了也能显示。
这些页面不会处理浏览器事件，不过它们*可以*用 `[routerLink](guide/router-reference#router-link)` 在这个网站中导航。

In practice, you'll serve a static version of the landing page to hold the user's attention.
At the same time, you'll load the full Angular application behind it.
The user perceives near-instant performance from the landing page
and gets the full interactive experience after the full application loads.

在实践中，你可能要使用一个着陆页的静态版本来保持用户的注意力。
同时，你也会在幕后加载完整的 Angular 应用。
用户会觉得着陆页几乎是立即出现的，而当完整的应用加载完之后，又可以获得完整的交互体验。

{@a how-does-it-work}
## Universal web servers

## Universal Web 服务器

A Universal web server responds to application page requests with static HTML rendered by the [Universal template engine](#universal-engine).
The server receives and responds to HTTP requests from clients (usually browsers), and serves static assets such as scripts, CSS, and images.
It might respond to data requests, either directly or as a proxy to a separate data server.

Universal Web 服务器使用 [Universal 模板引擎](#universal-engine)渲染出的静态 HTML 来响应对应用页面的请求。
服务器接收并响应来自客户端（通常是浏览器）的 HTTP 请求，并回复静态文件，如脚本、CSS 和图片。
它可以直接响应数据请求，也可以作为独立数据服务器的代理进行响应。

The sample web server for this guide is based on the popular [Express](https://expressjs.com/) framework.

这个例子中的范例 Web 服务器是基于常见的 [Express](https://expressjs.com/) 框架的。

<div class="alert is-helpful">

  **Note:** _Any_ web server technology can serve a Universal application as long as it can call Universal's `renderModule()` function.
  The principles and decision points discussed here apply to any web server technology.

  **注意：** **任何一种** Web 服务器技术都可以作为 Universal 应用的服务器，只要它能调用 Universal 的 `renderModule()` 函数。
  这里所讨论的这些原则和决策点也适用于任何 Web 服务器技术。

</div>

Universal applications use the Angular `platform-server` package (as opposed to `platform-browser`), which provides
server implementations of the DOM, `XMLHttpRequest`, and other low-level features that don't rely on a browser.

Universal 应用使用 `platform-server` 包（而不是 `platform-browser`），它提供了 DOM 的服务端实现、`XMLHttpRequest` 以及其它不依赖浏览器的底层特性。

The server ([Node.js Express](https://expressjs.com/) in this guide's example)
passes client requests for application pages to the NgUniversal `ngExpressEngine`. Under the hood, this
calls Universal's `renderModule()` function, while providing caching and other helpful utilities.

服务器（这个例子中使用的是 [Node.js Express](https://expressjs.com/) 服务器）会把客户端对应用页面的请求传给 NgUniversal 的 `ngExpressEngine`。在内部实现上，它会调用 Universal 的 `renderModule()` 函数，它还提供了缓存等有用的工具函数。

The `renderModule()` function takes as inputs a *template* HTML page (usually `index.html`),
an Angular *module* containing components, and a *route* that determines which components to display.

`renderModule()` 函数接受一个*模板* HTML 页面（通常是 `index.html`）、一个包含组件的 Angular *模块*和一个用于决定该显示哪些组件的*路由*作为输入。

The route comes from the client's request to the server.

该路由从客户端的请求中传给服务器。

Each request results in the appropriate view for the requested route.

每次请求都会给出所请求路由的一个适当的视图。

The `renderModule()` function renders the view within the `<app>` tag of the template,
creating a finished HTML page for the client.

`renderModule()` 在模板中的 `<app>` 标记中渲染出这个视图，并为客户端创建一个完成的 HTML 页面。

Finally, the server returns the rendered page to the client.

最后，服务器就会把渲染好的页面返回给客户端。

### Working around the browser APIs

<<<<<<< HEAD
### 使用浏览器 API

Because a Universal app doesn't execute in the browser, some of the browser APIs and capabilities may be missing on the server.
=======
Because a Universal application doesn't execute in the browser, some of the browser APIs and capabilities might be missing on the server.
>>>>>>> f7af5d41

由于 Universal 应用并没有运行在浏览器中，因此该服务器上可能会缺少浏览器的某些 API 和其它能力。

For example, server-side applications can't reference browser-only global objects such as `window`, `document`, `navigator`, or `location`.

比如，服务端应用不能引用浏览器独有的全局对象，比如 `window`、`document`、`navigator` 或 `location`。

Angular provides some injectable abstractions over these objects, such as [`Location`](api/common/Location)
or [`DOCUMENT`](api/common/DOCUMENT); it might substitute adequately for these APIs.
If Angular doesn't provide it, it's possible to write new abstractions that delegate to the browser APIs while in the browser
and to an alternative implementation while on the server (also known as shimming).

<<<<<<< HEAD
Angular 提供了一些这些对象的可注入的抽象层，比如 [`Location`](api/common/Location) 或 [`DOCUMENT`](api/common/DOCUMENT)，它可以作为你所调用的 API 的等效替身。
如果 Angular 没有提供它，你也可以写一个自己的抽象层，当在浏览器中运行时，就把它委托给浏览器 API，当它在服务器中运行时，就提供一个符合要求的代用实现（也叫垫片 - shimming）。

Similarly, without mouse or keyboard events, a server-side app can't rely on a user clicking a button to show a component.
The app must determine what to render based solely on the incoming client request.
This is a good argument for making the app [routable](guide/router).
=======
Similarly, without mouse or keyboard events, a server-side application can't rely on a user clicking a button to show a component.
The application must determine what to render based solely on the incoming client request.
This is a good argument for making the application [routable](guide/router).
>>>>>>> f7af5d41

同样，由于没有鼠标或键盘事件，因此 Universal 应用也不能依赖于用户点击某个按钮来显示某个组件。
Universal 应用必须仅仅根据客户端过来的请求决定要渲染的内容。
把该应用做成[可路由的](guide/router)，就是一种好方案。

{@a universal-engine}

### Universal template engine

### Universal 模板引擎

The important bit in the `server.ts` file is the `ngExpressEngine()` function.

`server.ts` 文件中最重要的部分是 `ngExpressEngine()` 函数：

<code-example path="universal/server.ts" header="server.ts" region="ngExpressEngine">
</code-example>

The `ngExpressEngine()` function is a wrapper around Universal's `renderModule()` function which turns a client's
requests into server-rendered HTML pages. It accepts an object with the following properties:

<<<<<<< HEAD
`ngExpressEngine()` 是对 Universal 的 `renderModule()` 函数的封装。它会把客户端请求转换成服务端渲染的 HTML 页面。
它接受一个具有下列属性的对象：

* `bootstrap`: The root `NgModule` or `NgModule` factory to use for bootstraping the app when rendering on the server. For the example app, it is `AppServerModule`. It's the bridge between the Universal server-side renderer and the Angular application.

   `bootstrap`：在服务器上渲染时用于引导应用程序的根 `NgModule` 或 `NgModule` 工厂。对于这个范例应用，它是 `AppServerModule`。它是 Universal 服务端渲染器和 Angular 应用之间的桥梁。

* `extraProviders`: This is optional and lets you specify dependency providers that apply only when rendering the app on the server. You can do this when your app needs information that can only be determined by the currently running server instance.
=======
* `bootstrap`: The root `NgModule` or `NgModule` factory to use for bootstraping the application when rendering on the server. For the example
application, it is `AppServerModule`. It's the bridge between the Universal server-side renderer and the Angular application.
* `extraProviders`: This property is optional and lets you specify dependency providers that apply only when rendering the application on the server. Do this when your application needs information that can only be determined by the currently running server instance.
>>>>>>> f7af5d41

   `extraProviders`：这是可选的，可以让你指定仅在服务器渲染应用程序时才适用的依赖提供者。当你的应用需要某些只能由当前运行的服务器实例确定的信息时，可以执行此操作。

The `ngExpressEngine()` function returns a `Promise` callback that resolves to the rendered page.
It's up to the engine to decide what to do with that page.
This engine's `Promise` callback returns the rendered page to the web server,
which then forwards it to the client in the HTTP response.

`ngExpressEngine()` 函数返回了一个会解析成渲染好的页面的*承诺（Promise）*。
接下来你的引擎要决定拿这个页面做点什么。
在*这个引擎*的 `Promise` 回调函数中，把渲染好的页面返回给了 Web 服务器，然后服务器通过 HTTP 响应把它转发给了客户端。

<div class="alert is-helpful">

  **Note:**  These wrappers help hide the complexity of the `renderModule()` function. There are more wrappers
  for different backend technologies at the [Universal repository](https://github.com/angular/universal).

  **注意：** 这个包装器帮助隐藏了 `renderModule()` 的复杂性。
  在 [Universal 代码库中](https://github.com/angular/universal)还有更多针对其它后端技术的包装器。

</div>

### Filtering request URLs

### 过滤请求的 URL

NOTE: The basic behavior described below is handled automatically when using the NgUniversal Express schematic. This
is helpful when trying to understand the underlying behavior or replicate it without using the schematic.

注意：当使用 NgUniversal Express 原理图时，将自动处理稍后描述的基本行为。当你要尝试理解其底层行为或在不使用原理图的情况下自行实现它时，这一节会很有用。

The web server must distinguish _app page requests_ from other kinds of requests.

Web 服务器必须把*对应用页面的请求*和其它类型的请求区分开。

It's not as simple as intercepting a request to the root address `/`.
The browser could ask for one of the application routes such as `/dashboard`, `/heroes`, or `/detail:12`.
In fact, if the application were only rendered by the server, _every_ application link clicked would arrive at the server
as a navigation URL intended for the router.

这可不像拦截对根路径 `/` 的请求那么简单。
浏览器可以请求应用中的任何一个路由地址，比如 `/dashboard`、`/heroes` 或 `/detail:12`。
事实上，如果应用*只*会通过服务器渲染，那么应用中点击的*任何一个*链接都会发到服务器，就像导航时的地址会发到路由器一样。

Fortunately, application routes have something in common: their URLs lack file extensions.
(Data requests also lack extensions but they can be recognized because they always begin with `/api`.)
All static asset requests have a file extension (such as `main.js` or `/node_modules/zone.js/bundles/zone.umd.js`).

<<<<<<< HEAD
幸运的是，应用的路由具有一些共同特征：它们的 URL 一般不带文件扩展名。
（数据请求也可能缺少扩展名，但是它们很容易识别出来，因为它们总是以 `/api` 开头，所有的静态资源的请求都会带有一个扩展名，比如 `main.js` 或 `/node_modules/zone.js/dist/zone.js`）。

Because we use routing, we can easily recognize the three types of requests and handle them differently.
=======
Because you use routing, you can recognize the three types of requests and handle them differently.
>>>>>>> f7af5d41

由于使用了路由，所以我们可以轻松的识别出这三种类型的请求，并分别处理它们。

1. **Data request**: request URL that begins `/api`.

   **数据请求**：请求的 URL 用 `/api` 开头

1. **App navigation**: request URL with no file extension.

   **应用导航**：请求的 URL 不带扩展名

1. **Static asset**: all other requests.

   **静态资源**：所有其它请求。

A Node.js Express server is a pipeline of middleware that filters and processes requests one after the other.
You configure the Node.js Express server pipeline with calls to `server.get()` like this one for data requests.

Node.js Express 服务器是一系列中间件构成的管道，它会挨个对 URL 请求进行过滤和处理。
你可以调用 `app.get()` 来配置 Express 服务器的管道，就像下面这个数据请求一样：

<code-example path="universal/server.ts" header="server.ts (data URL)" region="data-request"></code-example>

<div class="alert is-helpful">

  **Note:** This sample server doesn't handle data requests.
  
  **注意：**这个范例服务器不会处理数据请求。

  The tutorial's "in-memory web API" module, a demo and development tool, intercepts all HTTP calls and
  simulates the behavior of a remote data server.
  In practice, you would remove that module and register your web API middleware on the server here.

  本教程的“内存 Web API” 模块（一个演示及开发工具）拦截了所有 HTTP 调用，并且模拟了远端数据服务器的行为。
  在实践中，你应该移除这个模块，并且在服务器上注册你的 Web API 中间件。

</div>

The following code filters for request URLs with no extensions and treats them as navigation requests.

下列代码会过滤出不带扩展名的 URL，并把它们当做导航请求进行处理。

<code-example path="universal/server.ts" header="server.ts (navigation)" region="navigation-request"></code-example>

### Serving static files safely

### 安全的提供静态文件

A single `server.use()` treats all other URLs as requests for static assets
such as JavaScript, image, and style files.

单独的 `server.use()` 会处理所有其它 URL，比如对 JavaScript 、图片和样式表等静态资源的请求。

To ensure that clients can only download the files that they are permitted to see, put all client-facing asset files in
the `/dist` folder and only honor requests for files from the `/dist` folder.

要保证客户端只能下载那些*允许*他们访问的文件，你应该把所有面向客户端的资源文件都放在 `/dist` 目录下，并且只允许客户端请求来自 `/dist` 目录下的文件。

The following Node.js Express code routes all remaining requests to `/dist`, and returns a `404 - NOT FOUND` error if the
file isn't found.

下列 Node.js Express 代码会把剩下的所有请求都路由到 `/dist` 目录下，如果文件未找到，就会返回 `404 - NOT FOUND`。

<code-example path="universal/server.ts" header="server.ts (static files)" region="static"></code-example>

### Using absolute URLs for HTTP (data) requests on the server

### 在服务端使用绝对 URL 进行 HTTP（数据）请求

The tutorial's `HeroService` and `HeroSearchService` delegate to the Angular `HttpClient` module to fetch application data.
These services send requests to _relative_ URLs such as `api/heroes`.
In a server-side rendered app, HTTP URLs must be _absolute_ (for example, `https://my-server.com/api/heroes`).
This means that the URLs must be somehow converted to absolute when running on the server and be left relative when running in the browser.

本教程的 `HeroService` 和 `HeroSearchService` 都委托 Angular 的 `HttpClient` 模块来获取应用数据。这些服务会向 `api/heroes` 之类的*相对* URL 发送请求。在服务端渲染的应用中，HTTP URL 必须是*绝对的*（例如，`https://my-server.com/api/heroes` ）。这意味着当在服务器上运行时，URL 必须以某种方式转换为绝对 URL，而在浏览器中运行时，它们是相对 URL。

If you are using one of the `@nguniversal/*-engine` packages (such as `@nguniversal/express-engine`), this is taken care for you automatically.
You don't need to do anything to make relative URLs work on the server.

<<<<<<< HEAD
如果你正在使用 `@nguniversal/*-engine` 包之一（例如 `@nguniversal/express-engine`），就会自动为帮你做这件事。你无需再做任何事情来让相对 URL 能在服务器上运行。

If, for some reason, you are not using an `@nguniversal/*-engine` package, you may need to handle it yourself.
=======
If, for some reason, you are not using an `@nguniversal/*-engine` package, you might need to handle it yourself.
>>>>>>> f7af5d41

如果出于某种原因，你没有使用 `@nguniversal/*-engine` 包，你可能需要亲自处理它。

The recommended solution is to pass the full request URL to the `options` argument of [renderModule()](api/platform-server/renderModule) or [renderModuleFactory()](api/platform-server/renderModuleFactory) (depending on what you use to render `AppServerModule` on the server).
This option is the least intrusive as it does not require any changes to the application.
Here, "request URL" refers to the URL of the request as a response to which the application is being rendered on the server.
For example, if the client requested `https://my-server.com/dashboard` and you are rendering the application on the server to respond to that request, `options.url` should be set to `https://my-server.com/dashboard`.

Now, on every HTTP request made as part of rendering the application on the server, Angular can correctly resolve the request URL to an absolute URL, using the provided `options.url`.

### Useful scripts

- `npm run dev:ssr`

  This command is similar to [`ng serve`](cli/serve), which offers live reload during development, but uses server-side rendering. The application runs in watch mode and refreshes the browser after every change.
  This command is slower than the actual `ng serve` command.

- `ng build && ng run app-name:server`

  This command builds both the server script and the application in production mode.
  Use this command when you want to build the project for deployment.

- `npm run serve:ssr`

  This command starts the server script for serving the application locally with server-side rendering.
  It uses the build artifacts created by `ng run build:ssr`, so make sure you have run that command as well.

  Note that `serve:ssr` is not intended to be used to serve your application in production, but only for testing the server-side rendered application locally.

- `npm run prerender`

<<<<<<< HEAD
建议的解决方案是将完整的请求 URL 传给 [renderModule()](api/platform-server/renderModule) 或 [renderModuleFactory()](api/platform-server/renderModuleFactory) 的 `options` 参数（具体取决于你在服务器上渲染 `AppServerModule` 的目的）。此选项的侵入性最小，因为它不需要对应用进行任何更改。这里的“请求 URL” 是指当应用在服务器上渲染时的地址。例如，如果客户端请求了 `https://my-server.com/dashboard` 并且要在服务器上渲染该应用以响应该请求，那么 `options.url` 应设置为 `https://my-server.com/dashboard`。

Now, on every HTTP request made as part of rendering the app on the server, Angular can correctly resolve the request URL to an absolute URL, using the provided `options.url`.

现在，作为在服务端渲染应用的一部分，每次发送 HTTP 请求时，Angular 都可以使用这里提供的 `options.url` 正确地将请求 URL 解析为绝对 URL。
=======
  This script can be used to prerender an application's pages.
  Read more about prerendering [here](guide/prerendering).
>>>>>>> f7af5d41
<|MERGE_RESOLUTION|>--- conflicted
+++ resolved
@@ -11,34 +11,29 @@
 the client. This means that the application generally renders more quickly, giving users a chance to view the application
 layout before it becomes fully interactive.
 
-<<<<<<< HEAD
 标准的 Angular 应用会运行在*浏览器*中，它会在 DOM 中渲染页面，以响应用户的操作。
 而**Angular Universal** 会在*服务端*运行，生成一些*静态*的应用页面，稍后再通过客户端进行启动。
 这意味着该应用的渲染通常会更快，让用户可以在应用变得完全可交互之前，先查看应用的布局。
 
-For a more detailed look at different techniques and concepts surrounding SSR, please check out this
-[article](https://developers.google.com/web/updates/2019/02/rendering-on-the-web).
-
-要了解 SSR 的其它技术和概念的详细信息，请参阅[这篇文章](https://developers.google.com/web/updates/2019/02/rendering-on-the-web)。
-
-You can easily prepare an app for server-side rendering using the [Angular CLI](guide/glossary#cli).
-The CLI schematic `@nguniversal/express-engine` performs the required steps, as described below.
-=======
 For a more detailed look at different techniques and concepts surrounding SSR, check out this
 [article](https://developers.google.com/web/updates/2019/02/rendering-on-the-web).
 
+要了解 SSR 的其它技术和概念的详细信息，请参阅[这篇文章](https://developers.google.com/web/updates/2019/02/rendering-on-the-web)。
+
 Easily prepare an application for server-side rendering using the [Angular CLI](guide/glossary#cli).
 The CLI schematic `@nguniversal/express-engine` performs the required steps, as described.
 
+可以使用 [Angular CLI](guide/glossary#cli) 来轻松为应用做好服务端渲染的准备。CLI 的 `@nguniversal/express-engine` 模板会执行如下必要步骤。
+
 <div class="alert is-helpful">
 
-  Angular Universal requires an [active LTS or maintenance LTS](https://nodejs.org/about/releases) version of Node.js.
-  See the `engines` property in the [package.json](https://unpkg.com/browse/@angular/platform-server/package.json) file to learn about the currently supported versions.
+Angular Universal requires an [active LTS or maintenance LTS](https://nodejs.org/about/releases) version of Node.js.
+See the `engines` property in the [package.json](https://unpkg.com/browse/@angular/platform-server/package.json) file to learn about the currently supported versions.
+
+Angular Universal 需要[活跃 LTS 或 维护中 LTS](https://nodejs.org/about/releases)版本的 Node.js。
+参见 [package.json](https://unpkg.com/browse/@angular/platform-server/package.json) 文件中的 `engines` 属性，以了解当前支持的版本。
 
 </div>
->>>>>>> f7af5d41
-
-你可以使用 [Angular CLI](guide/glossary#cli) 来轻松为应用做好服务端渲染的准备。CLI 的 `@nguniversal/express-engine` 模板会执行下面所讲的必要步骤。
 
 <div class="alert is-helpful">
 
@@ -57,23 +52,15 @@
 
 The [Tour of Heroes tutorial](tutorial) is the foundation for this walkthrough.
 
-<<<<<<< HEAD
 这次演练的基础是[“英雄之旅”教程](tutorial)。
 
-In this example, the Angular CLI compiles and bundles the Universal version of the app with the
-[Ahead-of-Time (AOT) compiler](guide/aot-compiler).
-A Node.js Express web server compiles HTML pages with Universal based on client requests.
-
-在这个例子中，Angular CLI 使用 [预先（AoT）编译器](guide/aot-compiler)编译并打包了该应用的 Universal 版本。Node.js Express Web 服务器则会根据客户端的请求，利用 Universal 编译 HTML 页面。
-
-To create the server-side app module, `app.server.module.ts`, run the following CLI command.
-=======
 In this example, the Angular CLI compiles and bundles the Universal version of the application with the
 [Ahead-of-Time (AOT) compiler](guide/aot-compiler).
 A Node.js Express web server compiles HTML pages with Universal based on client requests.
 
+在这个例子中，Angular CLI 使用 [预先（AoT）编译器](guide/aot-compiler)编译并打包了该应用的 Universal 版本。Node.js Express Web 服务器则会根据客户端的请求，利用 Universal 编译 HTML 页面。
+
 To create the server-side application module, `app.server.module.ts`, run the following CLI command.
->>>>>>> f7af5d41
 
 要创建服务端应用模块 `app.server.module.ts`，请运行以下 CLI 命令。
 
@@ -108,13 +95,9 @@
 
 ### Universal in action
 
-<<<<<<< HEAD
 ### Universal 实战
 
-To start rendering your app with Universal on your local system, use the following command.
-=======
 To start rendering your application with Universal on your local system, use the following command.
->>>>>>> f7af5d41
 
 要使用 Universal 在本地系统中渲染你的应用，请使用如下命令。
 
@@ -125,32 +108,19 @@
 Open a browser and navigate to http://localhost:4200/.
 You should see the familiar Tour of Heroes dashboard page.
 
-<<<<<<< HEAD
 打开浏览器，导航到 http://localhost:4200/。你会看到熟悉的“英雄之旅”仪表盘页面。
 
-Navigation via `routerLinks` works correctly because they use the native anchor (`<a>`) tags.
-=======
 Navigation using `routerLinks` works correctly because they use the built-in anchor (`<a>`) tags.
->>>>>>> f7af5d41
 You can go from the Dashboard to the Heroes page and back.
 Click a hero on the Dashboard page to display its Details page.
 
-<<<<<<< HEAD
-通过 `routerLinks` 导航时能正常工作，因为它们使用的是原生的链接标签（`<a>`）。你可以从仪表盘进入 英雄列表页面，然后返回。你可以点击仪表盘页面上的一个英雄来显示他的详情页面。
-
-If you throttle your network speed so that the client-side scripts take longer to download (instructions below),
-you'll notice:
-
-如果你限制下网速（稍后会讲操作步骤），让客户端脚本下载时间变长，你会注意到：
-
-* Clicking a hero on the Heroes page does nothing.
-
-  点击英雄列表页面上的英雄没有反应。
-
-=======
+通过 `routerLinks` 导航时能正常工作，因为它们使用的是内置的链接标签（`<a>`）。你可以从仪表盘进入 英雄列表页面，然后返回。你可以点击仪表盘页面上的一个英雄来显示他的详情页面。
+
 If you throttle your network speed so that the client-side scripts take longer to download (instructions following),
 you'll notice:
->>>>>>> f7af5d41
+
+如果你限制下网速（稍后会讲操作步骤），让客户端脚本下载时间变长，你会注意到：
+
 * You can't add or delete a hero.
 
   你无法添加或删除英雄。
@@ -167,15 +137,10 @@
 You must wait for the full client application to bootstrap and run, or buffer the events using libraries like
 [preboot](https://github.com/angular/preboot), which lets you replay these events once the client-side scripts load.
 
-<<<<<<< HEAD
 不支持除了点击 `routerLink` 以外的任何用户事件。你必须等待完整的客户端应用启动并运行，或者使用 [preboot 之类的](https://github.com/angular/preboot)库来缓冲这些事件，这样你就可以在客户端脚本加载完毕后重放这些事件。
 
-The transition from the server-rendered app to the client app happens quickly on a development machine, but you should
-always test your apps in real-world scenarios.
-=======
 The transition from the server-rendered application to the client application happens quickly on a development machine, but you should
 always test your applications in real-world scenarios.
->>>>>>> f7af5d41
 
 在开发机器上，从服务端渲染的应用过渡到客户端应用的过程会很快，但是你还是应该在实际场景中测试一下你的应用。
 
@@ -194,26 +159,18 @@
 
 1. Try one of the "3G" speeds.
 
-<<<<<<< HEAD
    尝试一下 “3G” 的速度吧。
 
-The server-rendered app still launches quickly but the full client app may take seconds to load.
-=======
 The server-rendered application still launches quickly but the full client application might take seconds to load.
->>>>>>> f7af5d41
 
 服务端渲染的应用仍然可以快速启动，但完整的客户端应用可能需要几秒钟才能加载完。
 
 {@a why-do-it}
 ## Why use server-side rendering?
 
-<<<<<<< HEAD
 ## 为何需要服务端渲染？
 
-There are three main reasons to create a Universal version of your app.
-=======
 There are three main reasons to create a Universal version of your application.
->>>>>>> f7af5d41
 
 有三个主要的理由来为你的应用创建一个 Universal 版本。
 
@@ -239,22 +196,15 @@
 
 Google, Bing, Facebook, Twitter, and other social media sites rely on web crawlers to index your application content and
 make that content searchable on the web.
-<<<<<<< HEAD
 
 Google、Bing、Facebook、Twitter 和其它社交媒体网站都依赖网络爬虫去索引你的应用内容，并且让它的内容可以通过网络搜索到。
 
-These web crawlers may be unable to navigate and index your highly interactive Angular application as a human user could do.
+These web crawlers might be unable to navigate and index your highly interactive Angular application as a human user could do.
 
 这些网络爬虫可能不会像人类那样导航到你的具有高度交互性的 Angular 应用，并为其建立索引。
-
-Angular Universal can generate a static version of your app that is easily searchable, linkable, and navigable without JavaScript.
-Universal also makes a site preview available since each URL returns a fully rendered page.
-=======
-These web crawlers might be unable to navigate and index your highly interactive Angular application as a human user could do.
 
 Angular Universal can generate a static version of your application that is easily searchable, linkable, and navigable without JavaScript.
 Universal also makes a site preview available because each URL returns a fully rendered page.
->>>>>>> f7af5d41
 
 Angular Universal 可以为你生成应用的静态版本，它易搜索、可链接，浏览时也不必借助 JavaScript。
 它也让站点可以被预览，因为每个 URL 返回的都是一个完全渲染好的页面。
@@ -282,15 +232,11 @@
 Pages that load faster perform better, [even with changes as small as 100ms](https://web.dev/shopping-for-speed-on-ebay/).
 Your application might have to launch faster to engage these users before they decide to do something else.
 
-<<<<<<< HEAD
 快速显示第一页对于吸引用户是至关重要的。
 加载速度更快的页面效果更好，即使其差异只有 100 毫秒也是如此（https://web.dev/shopping-for-speed-on-ebay/）。
 你的应用要启动得更快一点，以便在用户决定做别的事情之前吸引他们的注意力。
 
-With Angular Universal, you can generate landing pages for the app that look like the complete app.
-=======
 With Angular Universal, you can generate landing pages for the application that look like the complete application.
->>>>>>> f7af5d41
 The pages are pure HTML, and can display even if JavaScript is disabled.
 The pages don't handle browser events, but they _do_ support navigation through the site using [`routerLink`](guide/router-reference#router-link).
 
@@ -369,13 +315,9 @@
 
 ### Working around the browser APIs
 
-<<<<<<< HEAD
 ### 使用浏览器 API
 
-Because a Universal app doesn't execute in the browser, some of the browser APIs and capabilities may be missing on the server.
-=======
 Because a Universal application doesn't execute in the browser, some of the browser APIs and capabilities might be missing on the server.
->>>>>>> f7af5d41
 
 由于 Universal 应用并没有运行在浏览器中，因此该服务器上可能会缺少浏览器的某些 API 和其它能力。
 
@@ -388,18 +330,12 @@
 If Angular doesn't provide it, it's possible to write new abstractions that delegate to the browser APIs while in the browser
 and to an alternative implementation while on the server (also known as shimming).
 
-<<<<<<< HEAD
 Angular 提供了一些这些对象的可注入的抽象层，比如 [`Location`](api/common/Location) 或 [`DOCUMENT`](api/common/DOCUMENT)，它可以作为你所调用的 API 的等效替身。
 如果 Angular 没有提供它，你也可以写一个自己的抽象层，当在浏览器中运行时，就把它委托给浏览器 API，当它在服务器中运行时，就提供一个符合要求的代用实现（也叫垫片 - shimming）。
 
-Similarly, without mouse or keyboard events, a server-side app can't rely on a user clicking a button to show a component.
-The app must determine what to render based solely on the incoming client request.
-This is a good argument for making the app [routable](guide/router).
-=======
 Similarly, without mouse or keyboard events, a server-side application can't rely on a user clicking a button to show a component.
 The application must determine what to render based solely on the incoming client request.
 This is a good argument for making the application [routable](guide/router).
->>>>>>> f7af5d41
 
 同样，由于没有鼠标或键盘事件，因此 Universal 应用也不能依赖于用户点击某个按钮来显示某个组件。
 Universal 应用必须仅仅根据客户端过来的请求决定要渲染的内容。
@@ -421,20 +357,15 @@
 The `ngExpressEngine()` function is a wrapper around Universal's `renderModule()` function which turns a client's
 requests into server-rendered HTML pages. It accepts an object with the following properties:
 
-<<<<<<< HEAD
 `ngExpressEngine()` 是对 Universal 的 `renderModule()` 函数的封装。它会把客户端请求转换成服务端渲染的 HTML 页面。
 它接受一个具有下列属性的对象：
 
-* `bootstrap`: The root `NgModule` or `NgModule` factory to use for bootstraping the app when rendering on the server. For the example app, it is `AppServerModule`. It's the bridge between the Universal server-side renderer and the Angular application.
-
-   `bootstrap`：在服务器上渲染时用于引导应用程序的根 `NgModule` 或 `NgModule` 工厂。对于这个范例应用，它是 `AppServerModule`。它是 Universal 服务端渲染器和 Angular 应用之间的桥梁。
-
-* `extraProviders`: This is optional and lets you specify dependency providers that apply only when rendering the app on the server. You can do this when your app needs information that can only be determined by the currently running server instance.
-=======
 * `bootstrap`: The root `NgModule` or `NgModule` factory to use for bootstraping the application when rendering on the server. For the example
 application, it is `AppServerModule`. It's the bridge between the Universal server-side renderer and the Angular application.
+
+   `bootstrap`：在服务器上渲染时用于引导应用程序的根 `NgModule` 或 `NgModule` 工厂。对于这个范例应用，它是 `AppServerModule`。它是 Universal 服务端渲染器和 Angular 应用之间的桥梁。
+
 * `extraProviders`: This property is optional and lets you specify dependency providers that apply only when rendering the application on the server. Do this when your application needs information that can only be determined by the currently running server instance.
->>>>>>> f7af5d41
 
    `extraProviders`：这是可选的，可以让你指定仅在服务器渲染应用程序时才适用的依赖提供者。当你的应用需要某些只能由当前运行的服务器实例确定的信息时，可以执行此操作。
 
@@ -483,14 +414,10 @@
 (Data requests also lack extensions but they can be recognized because they always begin with `/api`.)
 All static asset requests have a file extension (such as `main.js` or `/node_modules/zone.js/bundles/zone.umd.js`).
 
-<<<<<<< HEAD
 幸运的是，应用的路由具有一些共同特征：它们的 URL 一般不带文件扩展名。
 （数据请求也可能缺少扩展名，但是它们很容易识别出来，因为它们总是以 `/api` 开头，所有的静态资源的请求都会带有一个扩展名，比如 `main.js` 或 `/node_modules/zone.js/dist/zone.js`）。
 
-Because we use routing, we can easily recognize the three types of requests and handle them differently.
-=======
 Because you use routing, you can recognize the three types of requests and handle them differently.
->>>>>>> f7af5d41
 
 由于使用了路由，所以我们可以轻松的识别出这三种类型的请求，并分别处理它们。
 
@@ -570,13 +497,9 @@
 If you are using one of the `@nguniversal/*-engine` packages (such as `@nguniversal/express-engine`), this is taken care for you automatically.
 You don't need to do anything to make relative URLs work on the server.
 
-<<<<<<< HEAD
 如果你正在使用 `@nguniversal/*-engine` 包之一（例如 `@nguniversal/express-engine`），就会自动为帮你做这件事。你无需再做任何事情来让相对 URL 能在服务器上运行。
 
-If, for some reason, you are not using an `@nguniversal/*-engine` package, you may need to handle it yourself.
-=======
 If, for some reason, you are not using an `@nguniversal/*-engine` package, you might need to handle it yourself.
->>>>>>> f7af5d41
 
 如果出于某种原因，你没有使用 `@nguniversal/*-engine` 包，你可能需要亲自处理它。
 
@@ -585,36 +508,44 @@
 Here, "request URL" refers to the URL of the request as a response to which the application is being rendered on the server.
 For example, if the client requested `https://my-server.com/dashboard` and you are rendering the application on the server to respond to that request, `options.url` should be set to `https://my-server.com/dashboard`.
 
+建议的解决方案是将完整的请求 URL 传给 [renderModule()](api/platform-server/renderModule) 或 [renderModuleFactory()](api/platform-server/renderModuleFactory) 的 `options` 参数（具体取决于你在服务器上渲染 `AppServerModule` 的目的）。此选项的侵入性最小，因为它不需要对应用进行任何更改。这里的“请求 URL” 是指当应用在服务器上渲染时的地址。例如，如果客户端请求了 `https://my-server.com/dashboard` 并且要在服务器上渲染该应用以响应该请求，那么 `options.url` 应设置为 `https://my-server.com/dashboard`。
+
 Now, on every HTTP request made as part of rendering the application on the server, Angular can correctly resolve the request URL to an absolute URL, using the provided `options.url`.
 
+现在，作为在服务端渲染应用的一部分，每次发送 HTTP 请求时，Angular 都可以使用这里提供的 `options.url` 正确地将请求 URL 解析为绝对 URL。
+
 ### Useful scripts
+
+### 实用脚本
 
 - `npm run dev:ssr`
 
   This command is similar to [`ng serve`](cli/serve), which offers live reload during development, but uses server-side rendering. The application runs in watch mode and refreshes the browser after every change.
   This command is slower than the actual `ng serve` command.
 
+  此命令类似于 [`ng serve`](cli/serve) ，它在开发期间提供实时重新加载，但使用服务器端渲染。该应用程序以监视模式运行并在每次更改后刷新浏览器。这个命令要比实际的 `ng serve` 命令慢。
+
 - `ng build && ng run app-name:server`
 
   This command builds both the server script and the application in production mode.
   Use this command when you want to build the project for deployment.
 
+  此命令会在生产模式下构建服务器脚本和应用程序。当你要构建用于部署的项目时，请使用此命令。
+
 - `npm run serve:ssr`
 
   This command starts the server script for serving the application locally with server-side rendering.
   It uses the build artifacts created by `ng run build:ssr`, so make sure you have run that command as well.
 
+  此命令启动服务器脚本，用于通过服务器端渲染在本地为应用程序提供服务。它使用由 `ng run build:ssr` 创建的构建工件，因此请确保你也运行了该命令。
+
   Note that `serve:ssr` is not intended to be used to serve your application in production, but only for testing the server-side rendered application locally.
 
+  请注意， `serve:ssr` 不能用于在生产环境为你的应用程序提供服务，而仅用于在本地测试服务器端渲染的应用程序。
+
 - `npm run prerender`
 
-<<<<<<< HEAD
-建议的解决方案是将完整的请求 URL 传给 [renderModule()](api/platform-server/renderModule) 或 [renderModuleFactory()](api/platform-server/renderModuleFactory) 的 `options` 参数（具体取决于你在服务器上渲染 `AppServerModule` 的目的）。此选项的侵入性最小，因为它不需要对应用进行任何更改。这里的“请求 URL” 是指当应用在服务器上渲染时的地址。例如，如果客户端请求了 `https://my-server.com/dashboard` 并且要在服务器上渲染该应用以响应该请求，那么 `options.url` 应设置为 `https://my-server.com/dashboard`。
-
-Now, on every HTTP request made as part of rendering the app on the server, Angular can correctly resolve the request URL to an absolute URL, using the provided `options.url`.
-
-现在，作为在服务端渲染应用的一部分，每次发送 HTTP 请求时，Angular 都可以使用这里提供的 `options.url` 正确地将请求 URL 解析为绝对 URL。
-=======
   This script can be used to prerender an application's pages.
   Read more about prerendering [here](guide/prerendering).
->>>>>>> f7af5d41
+
+  此脚本可用于预先渲染应用程序的页面。[在此处](guide/prerendering)阅读有关预先渲染的更多信息。
