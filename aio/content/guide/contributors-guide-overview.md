--- conflicted
+++ resolved
@@ -1,71 +1,3 @@
-<<<<<<< HEAD
-# Content Contributor's Guide
-
-# 内容贡献者指南
-
-Angular, as an open source project, depends on its community. This dependence is particularly important to the documentation. The more the community contributes to the documentation, the better the documentation becomes, which helps both new and experienced Angular developers.
-
-Angular 作为一个开源项目，依赖于其社区。这种依赖对文档特别重要。社区对文档的贡献越多，文档就越好，这对新手和经验丰富的 Angular 开发人员都有帮助。
-
-The topics in this section cover ways in which you can contribute to the Angular documentation set.
-
-本节中的主题介绍了你可以为 Angular 文档集做出贡献的方式。
-
-## Before you begin
-
-## 在你开始之前
-
-Before you get started with your contributions, we recommend that you review [Contributing to Angular](https://github.com/angular/angular/blob/main/CONTRIBUTING.md). That topic explains many of the tasks and guidelines you need to know before you make your first pull request.
-
-在开始进行贡献之前，我们建议你查看[为 Angular 做贡献](https://github.com/angular/angular/blob/main/CONTRIBUTING.md)。该主题解释了你在发出第一个 Pull Request 之前需要了解的许多任务和指南。
-
-## Contributing to Angular
-
-## 为 Angular 做贡献
-
-<div class="card-container">
-  <a href="guide/reviewing-content" class="docs-card" title="Reviewing content">
-    <section>Review content</section>
-    <section>审核内容</section>
-    <p>Keep Angular content up-to-date by reviewing topics for accuracy.</p>
-    <p>通过查看主题的准确性来保持 Angular 内容的最新。</p>
-    <p class="card-footer">Help keep content up to date</p>
-    <p class="card-footer">帮助使内容保持最新</p>
-  </a>
-  <a href="guide/updating-search-keywords" class="docs-card" title="Updating search keywords">
-    <section>Update search keywords</section>
-    <section>更新搜索关键字</section>
-    <p>Help Angular developers by improving the search keywords for existing topics.</p>
-    <p>通过改进现有主题的搜索关键字来帮助 Angular 开发人员。</p>
-    <p class="card-footer">Improve documentation search</p>
-    <p class="card-footer">改进文档搜索</p>
-  </a>
-  <a href="guide/updating-content-github-ui" class="docs-card" title="Updating content through GitHub">
-    <section>Update content through GitHub</section>
-    <section>通过 GitHub 更新内容</section>
-    <p>Learn how to make documentation changes through the GitHub UI.</p>
-    <p>了解如何通过 GitHub UI 进行文档更改。</p>
-    <p class="card-footer">Contribute to Angular in your browser</p>
-    <p class="card-footer">在浏览器中为 Angular 做出贡献</p>
-  </a>
-  <a href="guide/docs-style-guide" class="docs-card" title="Documentation Style Guide">
-    <section>Documentation style guide</section>
-    <section>文档风格指南</section>
-    <p>Review the syntax and styles used within the Angular documentation set.</p>
-    <p>查看 Angular 文档集中使用的语法和样式。</p>
-    <p class="card-footer">Get to know the writing style</p>
-    <p class="card-footer">了解写作风格</p>
-  </a>
-  <a href="guide/localizing-angular" class="docs-card" title="Angular localization guidelines">
-    <section>Angular localization guidelines</section>
-    <section>Angular 本地化指南</section>
-    <p>Learn about the guidelines for localizing Angular documentation.</p>
-    <p>了解有关本地化 Angular 文档的指南。</p>
-    <p class="card-footer">Localize documentation</p>
-    <p class="card-footer">本地化文档</p>
-  </a>
-</div>
-=======
 # Documentation contributors guide
 
 <!-- markdownLint-disable MD001 -->
@@ -199,5 +131,4 @@
 
 <!--end links -->
 
-@reviewed 2022-10-12
->>>>>>> 5c9a5662
+@reviewed 2022-10-12