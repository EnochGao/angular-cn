# Work with translation files

# 使用翻译文件

After you prepare a component for translation, use the [`extract-i18n`][AioCliExtractI18n] [Angular CLI][AioCliMain] command to extract the marked text in the component into a *source language* file.

<<<<<<< HEAD
准备好要翻译的组件后，使用 [Angular CLI][AioCliMain] 的 [`extract-i18n`][AioCliExtractI18n] 命令将组件中的标记文本提取到*源语言*文件中。

The marked text includes text marked with `i18n`, attributes marked with `i18n-`*attribute*, and text tagged with `$localize` as described in [Prepare templates for translations][AioGuideI18nCommonPrepare].
=======
The marked text includes text marked with `i18n`, attributes marked with `i18n-`*attribute*, and text tagged with `$localize` as described in [Prepare component for translation][AioGuideI18nCommonPrepare].
>>>>>>> 6a32ac28

已标记的文本包括标记为 `i18n` 的文本、标记为 `i18n-`*属性*的属性和标记为 `$localize` 的文本，如[准备翻译模板][AioGuideI18nCommonPrepare]中所述。

Complete the following steps to create and update translation files for your project.

完成以下步骤为你的项目创建和更新翻译文件。

1. [Extract the source language file][AioGuideI18nCommonTranslationFilesExtractTheSourceLanguageFile].

   [提取源语言文件][AioGuideI18nCommonTranslationFilesExtractTheSourceLanguageFile]。

   1. Optionally, change the location, format, and name.

      （可选）更改位置、格式和名称。

1. Copy the source language file to [create a translation file for each language][AioGuideI18nCommonTranslationFilesCreateATranslationFileForEachLanguage].

   复制源语言文件以便为[每种语言创建一个翻译文件][AioGuideI18nCommonTranslationFilesCreateATranslationFileForEachLanguage]。

1. [Translate each translation file][AioGuideI18nCommonTranslationFilesTranslateEachTranslationFile].

   [翻译每个翻译文件][AioGuideI18nCommonTranslationFilesTranslateEachTranslationFile]

1. Translate plurals and alternate expressions separately.

   分别翻译复数和替代表达式。

   1. [Translate plurals][AioGuideI18nCommonTranslationFilesTranslatePlurals].

      [翻译复数][AioGuideI18nCommonTranslationFilesTranslatePlurals]。

   1. [Translate alternate expressions][AioGuideI18nCommonTranslationFilesTranslateAlternateExpressions].

      [翻译替代表达式][AioGuideI18nCommonTranslationFilesTranslateAlternateExpressions]。

   1. [Translate nested expressions][AioGuideI18nCommonTranslationFilesTranslateNestedExpressions].

      [翻译嵌套表达式][AioGuideI18nCommonTranslationFilesTranslateNestedExpressions]。

## Extract the source language file

## 提取源语言文件

To extract the source language file, complete the following actions.

要提取源语言文件，请完成以下操作。

1. Open a terminal window.

   打开终端窗口。

1. Change to the root directory of your project.

   切换到你的项目根目录。

1. Run the following CLI command.

   运行以下 CLI 命令。

   <code-example path="i18n/doc-files/commands.sh" region="extract-i18n-default"></code-example>

The `extract-i18n` command creates a source language file named `messages.xlf` in the root directory of your project.
For more information about the XML Localization Interchange File Format (XLIFF, version 1.2), see [XLIFF][WikipediaWikiXliff].

`extract-i18n` 命令在项目的根目录中创建一个名为 `messages.xlf` 的源语言文件。有关 XML 本地化交换文件格式（XLIFF，版本 1.2）的更多信息，请参阅 [XLIFF][WikipediaWikiXliff]。

Use the following [`extract-i18n`][AioCliExtractI18n] command options to change the source language file location, format, and file name.

使用以下 [`extract-i18n`][AioCliExtractI18n] 命令选项更改源语言文件位置、格式和文件名。

| Command option | Details |
| :------------- | :------ |
| 命令选项 | 详情 |
| `--format` | Set the format of the output file |
| `--format` | 设置输出文件的格式 |
| `--out-file` | Set the name of the output file |
| `--out-file` | 设置输出文件的名称 |
| `--output-path` | Set the path of the output directory |
| `--output-path` | 设置输出目录的路径 |

### Change the source language file location

### 更改源语言文件的位置

To create a file in the `src/locale` directory, specify the output path as an option.

要在 `src/locale` 目录中创建文件，请将输出路径指定为选项。

#### `extract-i18n --output-path` example

#### `extract-i18n --output-path` 示例

The following example specifies the output path as an option.

以下示例将输出路径指定给选项。

<code-example path="i18n/doc-files/commands.sh" region="extract-i18n-output-path"></code-example>

### Change the source language file format

### 更改源语言文件格式

The `extract-i18n` command creates files in the following translation formats.

`extract-i18n` 命令会创建如下翻译格式的文件。

| Translation format | Details | File extension |
| :----------------- | :------ | :------------- |
| 翻译格式 | 详情 | 文件扩展名 |
| ARB | [Application Resource Bundle][GithubGoogleAppResourceBundleWikiApplicationresourcebundlespecification] | `.arb` |
| ARB | [应用资源包][GithubGoogleAppResourceBundleWikiApplicationresourcebundlespecification] | `.arb` |
| JSON | [JavaScript Object Notation][JsonMain] | `.json` |
| JSON | [JavaScript 对象表示法][JsonMain] | `.json` |
| XLIFF 1.2 | [XML Localization Interchange File Format, version 1.2][OasisOpenDocsXliffXliffCoreXliffCoreHtml] | `.xlf` |
| XLIFF 1.2 | [XML 本地化交换文件格式，版本 1.2][OasisOpenDocsXliffXliffCoreXliffCoreHtml] | `.xlf` |
| XLIFF 2 | [XML Localization Interchange File Format, version 2][OasisOpenDocsXliffXliffCoreV20Cos01XliffCoreV20Cose01Html] | `.xlf` |
| XLIFF 2 | [XML 本地化交换文件格式，版本 2][OasisOpenDocsXliffXliffCoreV20Cos01XliffCoreV20Cose01Html] | `.xlf` |
| XMB | [XML Message Bundle][UnicodeCldrDevelopmentDevelopmentProcessDesignProposalsXmb] | `.xmb` (`.xtb`) |
| XMB | [XML 消息包][UnicodeCldrDevelopmentDevelopmentProcessDesignProposalsXmb] | `.xmb` (`.xtb`) |

Specify the translation format explicitly with the `--format` command option.

使用 `--format` 命令选项明确指定转换格式。

<div class="alert is-helpful">

The XMB format generates `.xmb` source language files, but uses`.xtb` translation files.

XMB 格式生成 `.xmb` 扩展名的源语言文件，但生成 `.xtb` 扩展名的翻译文件。

</div>

#### `extract-i18n --format` example

#### `extract-i18n --format` 示例

The following example demonstrates several translation formats.

以下示例演示了几种翻译格式。

<code-example path="i18n/doc-files/commands.sh" region="extract-i18n-formats"></code-example>

### Change the source language file name

### 更改源语言文件名

To change the name of the source language file generated by the extraction tool, use the `--out-file` command option.

要更改提取工具生成的源语言文件的名称，请使用 `--out-file` 命令选项。

#### `extract-i18n --out-file` example

#### `extract-i18n --out-file` 示例

The following example demonstrates naming the output file.

以下示例演示命名输出文件。

<code-example path="i18n/doc-files/commands.sh" region="extract-i18n-out-file"></code-example>

## Create a translation file for each language

## 为每种语言创建一个翻译文件

To create a translation file for a locale or language, complete the following actions.

要为语言环境或语言创建翻译文件，请完成以下操作。

1. [Extract the source language file][AioGuideI18nCommonTranslationFilesExtractTheSourceLanguageFile].

   [提取源语言文件][AioGuideI18nCommonTranslationFilesExtractTheSourceLanguageFile]。

1. Make a copy of the source language file to create a *translation* file for each language.

<<<<<<< HEAD
   复制源语言文件，为每种语言创建一个*翻译*文件。
=======
    messages.xlf --&gt; messages.{locale}.xlf
>>>>>>> 6a32ac28

1. Rename the *translation* file to add the locale.

   重命名*翻译*文件以添加语言环境标识。

   <code-example language="file">

   messages.xlf --&gt; message.{locale}.xlf

   </code-example>

1. Create a new directory at your project root named `locale`.

   在你的项目根目录创建一个名为 `locale` 的新目录。

   <code-example language="file">

   src/locale

   </code-example>

1. Move the *translation* file to the new directory.

   将*翻译*文件移到新目录。

1. Send the *translation* file to your translator.

   将*翻译*文件发送给你的翻译人员。

1. Repeat the above steps for each language you want to add to your application.

   对要添加到应用程序中的每种语言重复上述步骤。

### `extract-i18n` example for French

### 法语的 `extract-i18n` 示例

For example, to create a French translation file, complete the following actions.

比如，要创建法语翻译文件，请完成以下操作。

1. Run the `extract-i18n` command.

   运行 `extract-i18n` 命令。

1. Make a copy of the `messages.xlf` source language file.

   复制 `messages.xlf` 源语言文件。

1. Rename the copy to `messages.fr.xlf` for the French language (`fr`) translation.

   将副本重命名为 `messages.fr.xlf` 以进行法语 ( `fr` ) 翻译。

1. Move the `fr` translation file to the `src/locale` directory.

   将 `fr` 翻译文件移动到 `src/locale` 目录。

1. Send the `fr` translation file to the translator.

   将 `fr` 翻译文件发送给翻译人员。

## Translate each translation file

## 翻译每个翻译文件

Unless you are fluent in the language and have the time to edit translations, you will likely complete the following steps.

<<<<<<< HEAD
除非你精通该语言并有时间编辑翻译，否则你可能会完成以下步骤。

1. Send each translation file to a translator.

   将每个翻译文件发送给翻译人员。

1. The translator uses an XLIFF file editor to complete the following actions.

   翻译人员使用 XLIFF 文件编辑器完成以下操作。

   1. Create the translation.

      创建翻译。

   1. Edit the translation.

      编辑翻译。
=======
1.  Send each translation file to a translator.
1.  The translator uses an XLIFF file editor to complete the following actions.
    1.  Create the translation.
    1.  Edit the translation.
>>>>>>> 6a32ac28

### Translation process example for French

### 法语翻译流程示例

To demonstrate the process, review the `messages.fr.xlf` file in the [Example Angular Internationalization application][AioGuideI18nExample].  The [Example Angular Internationalization application][AioGuideI18nExample] includes a French translation for you to edit without a special XLIFF editor or knowledge of French.

要演示该过程，请查看 [Angular 国际化应用范例][AioGuideI18nExample]中的 `messages.fr.xlf` 文件。[Angular 国际化应用范例][AioGuideI18nExample]中就包含法语翻译文件，你无需特殊的 XLIFF 编辑器或法语知识即可进行编辑。

The following actions describe the translation process for French.

以下操作描述了法语的翻译过程。

1. Open `messages.fr.xlf` and find the first `<trans-unit>` element.
   This is a *translation unit*, also known as a *text node*, that represents the translation of the `<h1>` greeting tag that was previously marked with the `i18n` attribute.

   打开 `messages.fr.xlf` 并找到第一个 `<trans-unit>` 元素。这是一个*翻译单元*，也称为*文本节点*，表示之前用 `i18n` 属性标记的 `<h1>` 问候标签的翻译。

   <code-example header="src/locale/messages.fr.xlf (trans-unit)" path="i18n/doc-files/messages.fr.xlf.html" region="translated-hello-before"></code-example>

   The `id="introductionHeader"` is a [custom ID][AioGuideI18nOptionalManageMarkedText], but without the `@@` prefix required in the source HTML.

   `id="introductionHeader"` 是[自定义 ID][AioGuideI18nOptionalManageMarkedText] ，但没有源 HTML 中所需的 `@@` 前缀。

1. Duplicate the `<source>... </source>` element in the text node, rename it to `target`, and then replace the content with the French text.

   复制文本节点中的 `<source>...</source>` 元素，将其重命名为 `target`，然后将内容替换为法语文本。

   <code-example header="src/locale/messages.fr.xlf (trans-unit, after translation)" path="i18n/doc-files/messages.fr.xlf.html" region="translated-hello"></code-example>

   In a more complex translation, the information and context in the [description and meaning elements][AioGuideI18nCommonPrepareAddHelpfulDescriptionsAndMeanings] help you choose the right words for translation.

   在更复杂的翻译中，[描述和含义元素][AioGuideI18nCommonPrepareAddHelpfulDescriptionsAndMeanings]中的信息和上下文可帮助你选择正确的词进行翻译。

1. Translate the other text nodes.
   The following example displays the way to translate.

   翻译其他文本节点。以下示例显示了翻译方式。

   <code-example header="src/locale/messages.fr.xlf (trans-unit)" path="i18n/doc-files/messages.fr.xlf.html" region="translated-other-nodes"></code-example>

   <div class="alert is-important">

   Don't change the IDs for translation units.
   Each `id` attribute is generated by Angular and depends on the content of the component text and the assigned meaning.
   If you change either the text or the meaning, then the `id` attribute changes.
   For more about managing text updates and IDs, see [custom IDs][AioGuideI18nOptionalManageMarkedText].

   不要更改这些翻译单元的 ID。每个 `id` 属性由 Angular 生成，它取决于组件文本的内容和所指定的含义。如果你更改了文本或含义，则 `id` 属性就会更改。有关管理文本更新和 ID 的更多信息，请参阅 [自定义 ID][AioGuideI18nOptionalManageMarkedText]。

   </div>

## Translate plurals

## 翻译复数

Add or remove plural cases as needed for each language.

根据需要为每种语言添加或删除复数分支。

<div class="alert is-helpful">

For language plural rules, see [CLDR plural rules][GithubUnicodeOrgCldrStagingChartsLatestSupplementalLanguagePluralRulesHtml].

语言复数规则，参见 [CLDR 复数规则][GithubUnicodeOrgCldrStagingChartsLatestSupplementalLanguagePluralRulesHtml]。

</div>

### `minute` `plural` example

### `minute` `plural` 例子

To translate a `plural`, translate the ICU format match values.

要翻译 `plural`，就要翻译 ICU 格式的匹配值。

* `just now`

* `one minute ago`

* `<x id="INTERPOLATION" equiv-text="{{minutes}}"/> minutes ago`

The following example displays the way to translate.

以下示例显示了翻译方式。

<code-example header="src/locale/messages.fr.xlf (trans-unit)" path="i18n/doc-files/messages.fr.xlf.html" region="translated-plural"></code-example>

## Translate alternate expressions

## 翻译替代表达式

Angular also extracts alternate `select` ICU expressions as separate translation units.

Angular 还会提取备用的 `select` ICU 表达式作为单独的翻译单元。

### `gender` `select` example

### `gender` `select` 示例

The following example displays a `select` ICU expression in the component template.

以下示例在组件模板中显示了一个 `select` ICU 表达式。

<code-example header="src/app/app.component.html" path="i18n/src/app/app.component.html" region="i18n-select"></code-example>

In this example, Angular extracts the expression into two translation units.
The first contains the text outside of the `select` clause, and uses a placeholder for `select` (`<x id="ICU">`):

在这个例子中，Angular 将表达式提取到两个翻译单元中。第一个包含 `select` 子句之外的文本，并为 `select` 使用占位符（`<x id="ICU">`）：

<code-example header="src/locale/messages.fr.xlf (trans-unit)" path="i18n/doc-files/messages.fr.xlf.html" region="translate-select-1"></code-example>

<div class="alert is-important">

When you translate the text, move the placeholder if necessary, but don't remove it.
If you remove the placeholder, the ICU expression is removed from your translated application.

翻译文本时，如有必要，请移动占位符，但不要将其删除。如果删除占位符，将从翻译完的应用程序中删除此 ICU 表达式。

</div>

The following example displays the second translation unit that contains the `select` clause.

以下示例显示包含 `select` 子句的第二个翻译单元。

<code-example header="src/locale/messages.fr.xlf (trans-unit)" path="i18n/doc-files/messages.fr.xlf.html" region="translate-select-2"></code-example>

The following example displays both translation units after translation is complete.

以下示例显示了翻译完的两个翻译单元。

<code-example header="src/locale/messages.fr.xlf (trans-unit)" path="i18n/doc-files/messages.fr.xlf.html" region="translated-select"></code-example>

## Translate nested expressions

## 翻译嵌套表达式

Angular treats a nested expression in the same manner as an alternate expression.
Angular extracts the expression into two translation units.

Angular 按照与替代表达式相同的方式处理嵌套表达式。Angular 会将表达式提取到两个翻译单元中。

### Nested `plural` example

### 嵌套 `plural` 示例

The following example displays the first translation unit that contains the text outside of the nested expression.

以下示例显示包含嵌套表达式之外的文本的第一个翻译单元。

<code-example header="src/locale/messages.fr.xlf (trans-unit)" path="i18n/doc-files/messages.fr.xlf.html" region="translate-nested-1"></code-example>

The following example displays the second translation unit that contains the complete nested expression.

以下示例展示了包含完整嵌套表达式的第二个翻译单元。

<code-example header="src/locale/messages.fr.xlf (trans-unit)" path="i18n/doc-files/messages.fr.xlf.html" region="translate-nested-2"></code-example>

The following example displays both translation units after translating.

以下示例会在翻译后显示两个翻译单元。

<code-example header="src/locale/messages.fr.xlf (trans-unit)" path="i18n/doc-files/messages.fr.xlf.html" region="translate-nested"></code-example>

## What's next

## 下一步呢？

* [Merge translations into the app][AioGuideI18nCommonMerge]

  [将翻译结果合并到应用程序中][AioGuideI18nCommonMerge]

<!-- links -->

[AioCliMain]: cli "CLI Overview and Command Reference | Angular"

[AioCliExtractI18n]: cli/extract-i18n "ng extract-i18n | CLI | Angular"

[AioGuideGlossaryCommandLineInterfaceCli]: guide/glossary#command-line-interface-cli "command-line interface (CLI) - Glossary | Angular"

[AioGuideI18nCommonMerge]: guide/i18n-common-merge "Merge translations into the application | Angular"

<<<<<<< HEAD
[AioGuideI18nCommonPrepare]: guide/i18n-common-prepare "Prepare templates for translations | Angular"

=======
[AioGuideI18nCommonPrepare]: guide/i18n-common-prepare "Prepare component for translation | Angular"
>>>>>>> 6a32ac28
[AioGuideI18nCommonPrepareAddHelpfulDescriptionsAndMeanings]: guide/i18n-common-prepare#add-helpful-descriptions-and-meanings "Add helpful descriptions and meanings - Prepare component for translation | Angular"

[AioGuideI18nCommonTranslationFilesCreateATranslationFileForEachLanguage]: guide/i18n-common-translation-files#create-a-translation-file-for-each-language "Create a translation file for each language - Work with translation files | Angular"

[AioGuideI18nCommonTranslationFilesExtractTheSourceLanguageFile]: guide/i18n-common-translation-files#extract-the-source-language-file "Extract the source language file - Work with translation files | Angular"

[AioGuideI18nCommonTranslationFilesTranslateAlternateExpressions]: guide/i18n-common-translation-files#translate-alternate-expressions "Translate alternate expressions - Work with translation files | Angular"

[AioGuideI18nCommonTranslationFilesTranslateEachTranslationFile]: guide/i18n-common-translation-files#translate-each-translation-file "Translate each translation file - Work with translation files | Angular"

[AioGuideI18nCommonTranslationFilesTranslateNestedExpressions]: guide/i18n-common-translation-files#translate-nested-expressions "Translate nested expressions - Work with translation files | Angular"

[AioGuideI18nCommonTranslationFilesTranslatePlurals]: guide/i18n-common-translation-files#translate-plurals "Translate plurals - Work with translation files | Angular"

[AioGuideI18nExample]: guide/i18n-example "Example Angular Internationalization application | Angular"

[AioGuideI18nOptionalManageMarkedText]: guide/i18n-optional-manage-marked-text "Manage marked text with custom IDs | Angular"

[AioGuideWorkspaceConfig]: guide/workspace-config "Angular workspace configuration | Angular"

<!-- external links -->

[GithubGoogleAppResourceBundleWikiApplicationresourcebundlespecification]: https://github.com/google/app-resource-bundle/wiki/ApplicationResourceBundleSpecification "ApplicationResourceBundleSpecification | google/app-resource-bundle | GitHub"

[GithubUnicodeOrgCldrStagingChartsLatestSupplementalLanguagePluralRulesHtml]: https://unicode-org.github.io/cldr-staging/charts/latest/supplemental/language_plural_rules.html "Language Plural Rules - CLDR Charts | Unicode | GitHub"

[JsonMain]: https://www.json.org "Introducing JSON | JSON"

[OasisOpenDocsXliffXliffCoreXliffCoreHtml]: http://docs.oasis-open.org/xliff/xliff-core/xliff-core.html "XLIFF Version 1.2 Specification | Oasis Open Docs"

[OasisOpenDocsXliffXliffCoreV20Cos01XliffCoreV20Cose01Html]: http://docs.oasis-open.org/xliff/xliff-core/v2.0/cos01/xliff-core-v2.0-cos01.html "XLIFF Version 2.0 | Oasis Open Docs"

[UnicodeCldrDevelopmentDevelopmentProcessDesignProposalsXmb]: http://cldr.unicode.org/development/development-process/design-proposals/xmb "XMB | CLDR - Unicode Common Locale Data Repository | Unicode"

[WikipediaWikiXliff]: https://en.wikipedia.org/wiki/XLIFF "XLIFF | Wikipedia"

<!-- end links -->

@reviewed 2022-02-28<|MERGE_RESOLUTION|>--- conflicted
+++ resolved
@@ -4,13 +4,9 @@
 
 After you prepare a component for translation, use the [`extract-i18n`][AioCliExtractI18n] [Angular CLI][AioCliMain] command to extract the marked text in the component into a *source language* file.
 
-<<<<<<< HEAD
 准备好要翻译的组件后，使用 [Angular CLI][AioCliMain] 的 [`extract-i18n`][AioCliExtractI18n] 命令将组件中的标记文本提取到*源语言*文件中。
 
-The marked text includes text marked with `i18n`, attributes marked with `i18n-`*attribute*, and text tagged with `$localize` as described in [Prepare templates for translations][AioGuideI18nCommonPrepare].
-=======
 The marked text includes text marked with `i18n`, attributes marked with `i18n-`*attribute*, and text tagged with `$localize` as described in [Prepare component for translation][AioGuideI18nCommonPrepare].
->>>>>>> 6a32ac28
 
 已标记的文本包括标记为 `i18n` 的文本、标记为 `i18n-`*属性*的属性和标记为 `$localize` 的文本，如[准备翻译模板][AioGuideI18nCommonPrepare]中所述。
 
@@ -185,11 +181,7 @@
 
 1. Make a copy of the source language file to create a *translation* file for each language.
 
-<<<<<<< HEAD
    复制源语言文件，为每种语言创建一个*翻译*文件。
-=======
-    messages.xlf --&gt; messages.{locale}.xlf
->>>>>>> 6a32ac28
 
 1. Rename the *translation* file to add the locale.
 
@@ -197,7 +189,7 @@
 
    <code-example language="file">
 
-   messages.xlf --&gt; message.{locale}.xlf
+   messages.xlf --&gt; messages.{locale}.xlf
 
    </code-example>
 
@@ -257,7 +249,6 @@
 
 Unless you are fluent in the language and have the time to edit translations, you will likely complete the following steps.
 
-<<<<<<< HEAD
 除非你精通该语言并有时间编辑翻译，否则你可能会完成以下步骤。
 
 1. Send each translation file to a translator.
@@ -275,12 +266,6 @@
    1. Edit the translation.
 
       编辑翻译。
-=======
-1.  Send each translation file to a translator.
-1.  The translator uses an XLIFF file editor to complete the following actions.
-    1.  Create the translation.
-    1.  Edit the translation.
->>>>>>> 6a32ac28
 
 ### Translation process example for French
 
@@ -464,12 +449,7 @@
 
 [AioGuideI18nCommonMerge]: guide/i18n-common-merge "Merge translations into the application | Angular"
 
-<<<<<<< HEAD
-[AioGuideI18nCommonPrepare]: guide/i18n-common-prepare "Prepare templates for translations | Angular"
-
-=======
 [AioGuideI18nCommonPrepare]: guide/i18n-common-prepare "Prepare component for translation | Angular"
->>>>>>> 6a32ac28
 [AioGuideI18nCommonPrepareAddHelpfulDescriptionsAndMeanings]: guide/i18n-common-prepare#add-helpful-descriptions-and-meanings "Add helpful descriptions and meanings - Prepare component for translation | Angular"
 
 [AioGuideI18nCommonTranslationFilesCreateATranslationFileForEachLanguage]: guide/i18n-common-translation-files#create-a-translation-file-for-each-language "Create a translation file for each language - Work with translation files | Angular"
