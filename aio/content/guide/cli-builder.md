--- conflicted
+++ resolved
@@ -65,7 +65,6 @@
 A builder resides in a "project" folder that is similar in structure to an Angular workspace, with global configuration files at the top level, and more specific configuration in a source folder with the code files that define the behavior.
 For example, your `myBuilder` folder could contain the following files.
 
-<<<<<<< HEAD
 构建器位于一个 `project` 文件夹中，该文件夹的结构类似于 Angular 工作区，包括位于顶层的全局配置文件，以及位于工作代码所在源文件夹中的更具体的配置。比如，`myBuilder` 文件夹中可能包含如下文件。
 
 | Files | Purpose |
@@ -85,20 +84,7 @@
 | `tsconfig.json` | [TypeScript 配置文件](https://www.typescriptlang.org/docs/handbook/tsconfig-json.html)。 |
 
 Publish the builder to `npm` (see [Publishing your Library](guide/creating-libraries#publishing-your-library)).
-If you publish it as `&commat;example/my-builder`, install it using the following command.
-=======
-| Files                    | Purpose                                                                                                   |
-|:---                      | :---                                                                                                      |
-| `src/my-builder.ts`      | Main source file for the builder definition.                                                              |
-| `src/my-builder.spec.ts` | Source file for tests.                                                                                    |
-| `src/schema.json`        | Definition of builder input options.                                                                      |
-| `builders.json`          | Builders definition.                                                                                      |
-| `package.json`           | Dependencies. See [https://docs.npmjs.com/files/package.json](https://docs.npmjs.com/files/package.json). |
-| `tsconfig.json`          | [TypeScript configuration](https://www.typescriptlang.org/docs/handbook/tsconfig-json.html).              |
-
-Publish the builder to `npm` \(see [Publishing your Library](guide/creating-libraries#publishing-your-library)\).
 If you publish it as `@example/my-builder`, install it using the following command.
->>>>>>> 5c9a5662
 
 将此构建器发布到 `npm`（参阅[发布你的库](guide/creating-libraries#publishing-your-library)）。如果你将其发布为 `&commat;example/my-builder`，请使用以下命令安装它。
 
@@ -638,13 +624,9 @@
   这个构建器应该总是在每次执行后发出一个 `BuilderOutput` 对象。一旦它被执行，就会进入一个由外部事件触发的监视模式。如果一个事件导致它重启，那么此构建器应该执行 `context.reportRunning()` 函数来告诉建筑师再次运行它。如果调度器还计划了另一次运行，就会阻止建筑师停掉这个构建器。
 
 When your builder calls `BuilderRun.stop()` to exit watch mode, Architect unsubscribes from the builder's Observable and calls the builder's teardown logic to clean up.
-<<<<<<< HEAD
-(This behavior also allows for long running builds to be stopped and cleaned up.)
+(This behavior also allows for long-running builds to be stopped and cleaned up.)
 
 当你的构建器通过调用 `BuilderRun.stop()` 来退出监视模式时，建筑师会从构建器的 Observable 中取消订阅，并调用构建器的退出逻辑进行清理。（这种行为也允许停止和清理运行时间过长的构建。）
-=======
-\(This behavior also allows for long-running builds to be stopped and cleaned up.\)
->>>>>>> 5c9a5662
 
 In general, if your builder is watching an external event, you should separate your run into three phases.
 
