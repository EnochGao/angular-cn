--- conflicted
+++ resolved
@@ -1,98 +1,43 @@
 # Angular CLI builders
-
-# Angular CLI 构建器（Builder）
 
 A number of Angular CLI commands run a complex process on your code, such as linting, building, or testing.
 The commands use an internal tool called Architect to run *CLI builders*, which apply another tool to accomplish the wanted task.
 
-<<<<<<< HEAD
-很多 Angular CLI 命令都要在你的代码上执行一些复杂的处理，比如风格检查（lint）构建或测试。这些命令会通过一个叫做建筑师（Architect）的内部工具来运行 *CLI 构建器*，而这些构建器会运用一些第三方工具来完成目标任务。
-
-With Angular version 8, the CLI Builder API is stable and available to developers who want to customize the Angular CLI by adding or modifying commands. For example, you could supply a builder to perform an entirely new task, or to change which third-party tool is used by an existing command.
-=======
 With Angular version 8, the CLI Builder API is stable and available to developers who want to customize the Angular CLI by adding or modifying commands.
 For example, you could supply a builder to perform an entirely new task, or to change which third-party tool is used by an existing command.
->>>>>>> 64c62d61
-
-在 Angular 的版本 8 中，CLI 构建器的 API 是稳定的，想要通过添加或修改命令来自定义 Angular CLI 的开发人员可以使用它。例如，你可以提供一个构建器来执行全新的任务，或者更改一个现有命令所使用的第三方工具。
 
 This document explains how CLI builders integrate with the workspace configuration file, and shows how you can create your own builder.
 
-本文档介绍了 CLI 构建器是如何与工作区配置文件集成的，还展示了如何创建你自己的构建器。
-
 <div class="alert is-helpful">
 
 Find the code from the examples used here in this [GitHub repository](https://github.com/mgechev/cli-builders-demo).
 
-   可以在[这个 GitHub 仓库](https://github.com/mgechev/cli-builders-demo)中的例子中找到代码。
-
 </div>
 
 ## CLI builders
-
-## CLI 构建器
 
 The internal Architect tool delegates work to handler functions called [*builders*](guide/glossary#builder).
 A builder handler function receives two arguments; a set of input `options` (a JSON object), and a `context` (a `BuilderContext` object).
 
-内部建筑师工具会把工作委托给名叫[*构建器*](guide/glossary#builder)的处理器函数。处理器函数接收两个参数：一组 `options` 输入（JSON 对象）和一个 `context`（`BuilderContext` 对象）。
-
 The separation of concerns here is the same as with [schematics](guide/glossary#schematic), which are used for other CLI commands that touch your code (such as `ng generate`).
 
-<<<<<<< HEAD
-这里对关注点的分离和[原理图](guide/glossary#schematic)中是一样的，它也适用于其它要接触（touch）代码的 CLI 命令（例如 `ng generate`）。
-
-* The `options` object is provided by the CLI user, while the `context` object is provided by the CLI Builder API.
-
-  此 `options` 对象是由本 CLI 的用户提供的，而 `context` 对象则由 CLI 构建器的 API 提供。
-
-* In addition to the contextual information, the `context` object, which is an instance of the `BuilderContext`, also provides access to a scheduling method, `context.scheduleTarget()`. The scheduler executes the builder handler function with a given [target configuration](guide/glossary#target).
-=======
 * The `options` object is provided by the CLI user, while the `context` object is provided by the CLI Builder API
 * In addition to the contextual information, the `context` object, which is an instance of the `BuilderContext`, also provides access to a scheduling method, `context.scheduleTarget()`.
   The scheduler executes the builder handler function with a given [target configuration](guide/glossary#target).
->>>>>>> 64c62d61
-
-  除了上下文信息之外，此 `context` 对象（它是 `BuilderContext` 的实例）还允许你访问调度方法 `context.scheduleTarget()`。调度器会用指定的[目标配置](guide/glossary#target)来执行构建器处理函数。
 
 The builder handler function can be synchronous (return a value) or asynchronous (return a Promise), or it can watch and return multiple values (return an Observable).
 The return value or values must always be of type `BuilderOutput`.
 This object contains a Boolean `success` field and an optional `error` field that can contain an error message.
 
-这个构建器处理函数可以是同步的（返回一个值）或异步的（返回一个 Promise），也可以监视并返回多个值（返回一个 Observable）。最终返回的值全都是 `BuilderOutput` 类型的。该对象包含一个逻辑字段 `success` 和一个可以包含错误信息的可选字段 `error`。
-
 Angular provides some builders that are used by the CLI for commands such as `ng build` and `ng test`.
 Default target configurations for these and other built-in CLI builders can be found (and customized) in the "architect" section of the [workspace configuration file](guide/workspace-config), `angular.json`.
 Also, extend and customize Angular by creating your own builders, which you can run using the [`ng run` CLI command](cli/run).
 
-Angular 提供了一些构建器，供 CLI 命令使用，如 `ng build` 和 `ng test` 等。这些内置 CLI 构建器的默认目标配置可以在[工作区配置文件](guide/workspace-config) `angular.json` 的 `architect` 部分找到（并进行自定义）。可以通过创建自己的构建器来扩展和自定义 Angular，你可以使用 [`ng run` CLI 命令](cli/run)来运行你自己的构建器。
-
 ### Builder project structure
-
-### 构建器的项目结构
 
 A builder resides in a "project" folder that is similar in structure to an Angular workspace, with global configuration files at the top level, and more specific configuration in a source folder with the code files that define the behavior.
 For example, your `myBuilder` folder could contain the following files.
 
-<<<<<<< HEAD
-构建器位于一个 `project` 文件夹中，该文件夹的结构类似于 Angular 工作区，包括位于顶层的全局配置文件，以及位于工作代码所在源文件夹中的更具体的配置。例如，`myBuilder` 文件夹中可能包含如下文件。
-
-| FILES | PURPOSE |
-| :---- | :------ |
-| 文件 | 目的 |
-| `src/my-builder.ts` | Main source file for the builder definition. |
-| `src/my-builder.ts` | 这个构建器定义的主要源码。 |
-| `src/my-builder.spec.ts` | Source file for tests. |
-| `src/my-builder.spec.ts` | 测试的源码。 |
-| `src/schema.json` | Definition of builder input options. |
-| `src/schema.json` | 构建器输入选项的定义。 |
-| `builders.json` | Builders definition. |
-| `builders.json` | 测试配置。 |
-| `package.json` | Dependencies. See <https://docs.npmjs.com/files/package.json>. |
-| `package.json` | 依赖包。参阅 <https://docs.npmjs.com/files/package.json>。 |
-| `tsconfig.json` | [TypeScript configuration](https://www.typescriptlang.org/docs/handbook/tsconfig-json.html). |
-| `tsconfig.json` | [TypeScript 配置文件](https://www.typescriptlang.org/docs/handbook/tsconfig-json.html) |
-=======
 | Files | Purpose |
 | :---- | :------ |
 | `src/my-builder.ts` | Main source file for the builder definition. |
@@ -101,66 +46,27 @@
 | `builders.json` | Builders definition. |
 | `package.json` | Dependencies. See <https://docs.npmjs.com/files/package.json>. |
 | `tsconfig.json` | [TypeScript configuration](https://www.typescriptlang.org/docs/handbook/tsconfig-json.html). |
->>>>>>> 64c62d61
 
 Publish the builder to `npm` (see [Publishing your Library](guide/creating-libraries#publishing-your-library)).
 If you publish it as `&commat;example/my-builder`, install it using the following command.
 
-<<<<<<< HEAD
-可以把构建器发布到 `npm`（请参阅[发布你的库](guide/creating-libraries#publishing-your-library)）。如果把它发布成了 `@example/my-builder`，就可以使用下面的命令来安装它。
-
-<code-example language="sh">
-=======
 <code-example format="shell" language="shell">
->>>>>>> 64c62d61
 
 npm install &commat;example/my-builder
 
 </code-example>
 
 ## Creating a builder
-
-## 创建构建器
 
 As an example, create a builder that copies a file.
 To create a builder, use the `createBuilder()` CLI Builder function, and return a `Promise<BuilderOutput>` object.
 
-<<<<<<< HEAD
-举个例子，让我们创建一个用来复制文件的构建器。要创建构建器，请使用 CLI 构建器函数 `createBuilder()`，并返回一个 `Promise<BuilderOutput>` 对象。
-
-<code-example
-  path="cli-builder/src/my-builder.ts"
-  header="src/my-builder.ts (builder skeleton)"
-  region="builder-skeleton">
-</code-example>
-=======
 <code-example header="src/my-builder.ts (builder skeleton)" path="cli-builder/src/my-builder.ts" region="builder-skeleton"></code-example>
->>>>>>> 64c62d61
 
 Now let's add some logic to it.
 The following code retrieves the source and destination file paths from user options and copies the file from the source to the destination (using the [Promise version of the built-in NodeJS `copyFile()` function](https://nodejs.org/api/fs.html#fs_fspromises_copyfile_src_dest_mode)).
 If the copy operation fails, it returns an error with a message about the underlying problem.
 
-<<<<<<< HEAD
-现在，让我们为它添加一些逻辑。下列代码会从用户选项中获取源文件和目标文件的路径，并且把源文件复制到目标文件（使用 [NodeJS 内置函数 `copyFile()` 的 Promise 版本](https://nodejs.org/api/fs.html#fs_fspromises_copyfile_src_dest_mode)）。
-如果文件操作失败了，它会返回一个带有底层错误信息的 error 对象。
-
-<code-example
-  path="cli-builder/src/my-builder.ts"
-  header="src/my-builder.ts (builder)"
-  region="builder">
-</code-example>
-
-### Handling output
-
-### 处理输出
-
-By default, `copyFile()` does not print anything to the process standard output or error. If an
-error occurs, it might be difficult to understand exactly what the builder was trying to do when the
-problem occurred. Add some additional context by logging additional information using the
-`Logger` API. This also lets the builder itself be executed in a separate process, even if the
-standard output and error are deactivated (as in an [Electron app](https://electronjs.org/)).
-=======
 <code-example header="src/my-builder.ts (builder)" path="cli-builder/src/my-builder.ts" region="builder"></code-example>
 
 ### Handling output
@@ -169,47 +75,22 @@
 If an error occurs, it might be difficult to understand exactly what the builder was trying to do when the problem occurred.
 Add some additional context by logging additional information using the `Logger` API.
 This also lets the builder itself be executed in a separate process, even if the standard output and error are deactivated (as in an [Electron app](https://electronjs.org)).
->>>>>>> 64c62d61
-
-默认情况下，`copyFile()` 方法不会往标准输出或标准错误中打印任何信息。如果发生了错误，可能很难理解构建器到底做了什么。可以使用 `Logger` API 来记录一些额外的信息，以提供额外的上下文。这样还能让构建器本身可以在一个单独的进程中执行，即使其标准输出和标准错误被停用了也无所谓（就像在 [Electron 应用中一样](https://electronjs.org/)）。
 
 You can retrieve a `Logger` instance from the context.
 
-<<<<<<< HEAD
-你可以从上下文中检索一个 `Logger` 实例。
-
-<code-example
-  path="cli-builder/src/my-builder.ts"
-  header="src/my-builder.ts (handling output)"
-  region="handling-output">
-</code-example>
-=======
 <code-example header="src/my-builder.ts (handling output)" path="cli-builder/src/my-builder.ts" region="handling-output"></code-example>
->>>>>>> 64c62d61
 
 ### Progress and status reporting
 
-### 进度和状态报告
-
 The CLI Builder API includes progress and status reporting tools, which can provide hints for certain functions and interfaces.
-
-CLI 构建器 API 包含一些进度报告和状态报告工具，可以为某些函数和接口提供提示信息。
 
 To report progress, use the `context.reportProgress()` method, which takes a current value, (optional) total, and status string as arguments.
 The total can be any number; for example, if you know how many files you have to process, the total could be the number of files, and current should be the number processed so far.
 The status string is unmodified unless you pass in a new string value.
 
-要报告进度，请使用 `context.reportProgress()` 方法，它接受一个当前值（value）、一个（可选的）总值（total）和状态（status）字符串作为参数。总值可以是任意数字，例如，如果你知道有多少个文件需要处理，那么总值可能是这些文件的数量，而当前值是已处理过的数量。除非传入了新的字符串，否则这个状态字符串不会改变。
-
 You can see an [example](https://github.com/angular/angular-cli/blob/ba21c855c0c8b778005df01d4851b5a2176edc6f/packages/angular_devkit/build_angular/src/tslint/index.ts#L107) of how the `tslint` builder reports progress.
 
-<<<<<<< HEAD
-你可以看看 `tslint` 构建器如何报告进度的[例子](https://github.com/angular/angular-cli/blob/ba21c855c0c8b778005df01d4851b5a2176edc6f/packages/angular_devkit/build_angular/src/tslint/index.ts#L107)。
-
-In our example, the copy operation either finishes or is still executing, so there’s no need for a progress report, but you can report status so that a parent builder that called our builder would know what’s going on.
-=======
 In our example, the copy operation either finishes or is still executing, so there's no need for a progress report, but you can report status so that a parent builder that called our builder would know what's going on.
->>>>>>> 64c62d61
 Use the `context.reportStatus()` method to generate a status string of any length.
 
 <div class="alert is-helpful">
@@ -221,57 +102,26 @@
 
 Pass an empty string to remove the status.
 
-<<<<<<< HEAD
-在我们的例子中，这种复制操作或者已完成或者正在执行，所以不需要进度报告，但是可以报告状态，以便调用此构建器的父构建器知道发生了什么。可以用 `context.reportStatus()` 方法生成一个任意长度的状态字符串。（注意，无法保证长字符串会完全显示出来，可以裁剪它以适应界面显示。）传入一个空字符串可以移除状态。
-
-<code-example
-  path="cli-builder/src/my-builder.ts"
-  header="src/my-builder.ts (progress reporting)"
-  region="progress-reporting">
-</code-example>
-=======
 <code-example header="src/my-builder.ts (progress reporting)" path="cli-builder/src/my-builder.ts" region="progress-reporting"></code-example>
->>>>>>> 64c62d61
 
 ## Builder input
-
-## 构建器的输入
 
 You can invoke a builder indirectly through a CLI command, or directly with the Angular CLI `ng run` command.
 In either case, you must provide required inputs, but can let other inputs default to values that are pre-configured for a specific [*target*](guide/glossary#target), provide a pre-defined, named override configuration, and provide further override option values on the command line.
 
-你可以通过 CLI 命令间接调用一个构建器，也可以直接用 Angular CLI 的 `ng run` 命令来调用它。无论哪种情况，你都必须提供所需的输入，但是可以用特定[*目标*](guide/glossary#target)中预配置的值作为其默认值，然后指定一个预定义的、指定的配置进行覆盖，最后在命令行中进一步覆盖这些选项的值。
-
 ### Input validation
-
-### 对输入的验证
 
 You define builder inputs in a JSON schema associated with that builder.
 The Architect tool collects the resolved input values into an `options` object, and validates their types against the schema before passing them to the builder function.
 (The Schematics library does the same kind of validation of user input.)
 
-<<<<<<< HEAD
-你可以在该构建器的相关 JSON 模式中定义构建器都有哪些输入。建筑师工具会把解析后的输入值收集到一个 `options` 对象中，并在将其传给构建器函数之前先根据这个模式验证它们的类型。（Schematics 库也对用户输入做了同样的验证）。
-
-For our example builder, you expect the `options` value to be a `JsonObject` with two keys: a
-`source` and a `destination`, each of which are a string.
-=======
 For our example builder, you expect the `options` value to be a `JsonObject` with two keys:
 A `source` and a `destination`, each of which are a string.
->>>>>>> 64c62d61
-
-对于这个范例构建器，你希望 `options` 的值是带有两个键的 `JsonObject`：一个是 `source`，一个是 `destination`，它们都是字符串。
 
 You can provide the following schema for type validation of these values.
 
-<<<<<<< HEAD
-你可以提供如下模式来对这些值的类型进行验证。
-
-<code-example language="json" header="src/schema.json">
-=======
 <code-example header="src/schema.json" format="json" language="json">
 
->>>>>>> 64c62d61
 {
   "&dollar;schema": "http://json-schema.org/schema",
   "type": "object",
@@ -292,23 +142,13 @@
 This is a very simple example, but the use of a schema for validation can be very powerful.
 For more information, see the [JSON schemas website](http://json-schema.org).
 
-这是一个非常简单的例子，但这种模式验证也可以非常强大。要了解更多信息，请参阅 [JSON 模式网站](http://json-schema.org/)。
-
 </div>
 
 To link our builder implementation with its schema and name, you need to create a *builder definition* file, which you can point to in `package.json`.
 
-要把构建器的实现与它的模式和名称关联起来，你需要创建一个*构建器定义*文件，可以在 `package.json` 中指向该文件。
-
 Create a file named `builders.json` that looks like this:
 
-<<<<<<< HEAD
-创建一个名为 `builders.json` 文件，它看起来像这样。
-
-<code-example language="json" header="builders.json">
-=======
 <code-example header="builders.json" format="json" language="json">
->>>>>>> 64c62d61
 
 {
   "builders": {
@@ -324,13 +164,7 @@
 
 In the `package.json` file, add a `builders` key that tells the Architect tool where to find our builder definition file.
 
-<<<<<<< HEAD
-在 `package.json` 文件中，添加一个 `builders` 键，告诉建筑师工具可以在哪里找到这个构建器定义文件。
-
-<code-example language="json" header="package.json">
-=======
 <code-example header="package.json" format="json" language="json">
->>>>>>> 64c62d61
 
 {
   "name": "&commat;example/copy-file",
@@ -348,49 +182,23 @@
 The official name of our builder is now `@example/copy-file:copy`.
 The first part of this is the package name (resolved using node resolution), and the second part is the builder name (resolved using the `builders.json` file).
 
-<<<<<<< HEAD
-现在，这个构建器的正式名字是 `@example/copy-file:copy`。第一部分是包名（使用 node 方案进行解析），第二部分是构建器名称（使用 `builders.json` 文件进行解析）。
-
-Using one of our `options` is very straightforward. You did this in the previous section when you accessed `options.source` and `options.destination`.
-
-使用某个 `options` 是非常简单的。在上一节，你就曾用过 `options.source` 和 `options.destination`。
-
-<code-example
-  path="cli-builder/src/my-builder.ts"
-  header="src/my-builder.ts (report status)"
-  region="report-status">
-</code-example>
-=======
 Using one of our `options` is very straightforward.
 You did this in the previous section when you accessed `options.source` and `options.destination`.
 
 <code-example header="src/my-builder.ts (report status)" path="cli-builder/src/my-builder.ts" region="report-status"></code-example>
->>>>>>> 64c62d61
 
 ### Target configuration
 
-### 目标配置
-
 A builder must have a defined target that associates it with a specific input configuration and [project](guide/glossary#project).
-
-构建器必须有一个已定义的目标，此目标会把构建器与特定的输入配置和[项目](guide/glossary#project)关联起来。
 
 Targets are defined in the `angular.json` [CLI configuration file](guide/workspace-config).
 A target specifies the builder to use, its default options configuration, and named alternative configurations.
 The Architect tool uses the target definition to resolve input options for a given run.
 
-目标是在 [CLI 配置文件](guide/workspace-config) `angular.json` 中定义的。目标用于指定要使用的构建器、默认的选项配置，以及指定的备用配置。建筑师工具使用目标定义来为一次特定的执行解析输入选项。
-
 The `angular.json` file has a section for each project, and the "architect" section of each project configures targets for builders used by CLI commands such as 'build', 'test', and 'lint'.
 By default, for example, the `build` command runs the builder `@angular-devkit/build-angular:browser` to perform the build task, and passes in default option values as specified for the `build` target in `angular.json`.
 
-<<<<<<< HEAD
-`angular.json` 文件中为每个项目都有一节配置，每个项目的 `architect` 部分都会为 CLI 命令（例如 `build`、`test` 和 `lint`）配置构建器目标。默认情况下，`build` 命令会运行 `@angular-devkit/build-angular:browser` 构建器来执行 `build` 任务，并传入 `angular.json` 中为 `build` 目标指定的默认选项值。
-
-<code-example language="json" header="angular.json">
-=======
 <code-example format="json" header="angular.json" language="json">
->>>>>>> 64c62d61
 {
   "myApp": {
     &hellip;
@@ -425,27 +233,8 @@
 Specify further option overrides individually on the command line.
 You might also add more alternative configurations to the `build` target, to define other environments such as `stage` or `qa`.
 
-该命令会给构建器传递 `options` 节中指定的一组默认选项。如果你传入了 `--configuration=production` 标志，它就会使用 `production` 备用配置中指定的值进行覆盖。可以在命令行中单独指定其它选项进行覆盖，还可以为 `build` 目标添加更多备用配置，以定义其它环境，比如 `stage` 或 `qa`。
-
 #### Target strings
 
-<<<<<<< HEAD
-#### 目标字符串
-
-The generic `ng run` CLI command takes as its first argument a target string of the form *project:target[:configuration]*.
-
-通用的 `ng run` CLI 命令的第一个参数是形如 *project:target[:configuration]* 的目标字符串。
-
-* *project*: The name of the Angular CLI project that the target is associated with.
-
-  *project*：与此目标关联的 Angular CLI 项目的名称。
-
-* *target*: A named builder configuration from the `architect` section of the `angular.json` file.
-
-  *target*：`angular.json` 文件 `architect` 下的指定构建器配置。
-
-* *configuration*: (optional) The name of a specific configuration override for the given target, as defined in the `angular.json` file.
-=======
 The generic `ng run` CLI command takes as its first argument a target string of the following form.
 
 <code-example format="shell" language="shell">
@@ -459,81 +248,42 @@
 | project | The name of the Angular CLI project that the target is associated with. |
 | target | A named builder configuration from the `architect` section of the `angular.json` file. |
 | configuration | (optional) The name of a specific configuration override for the given target, as defined in the `angular.json` file. |
->>>>>>> 64c62d61
-
-  *configuration*：（可选）用于覆盖指定目标的具体配置名称，如 `angular.json` 文件中的定义。
 
 If your builder calls another builder, it might need to read a passed target string.
 Parse this string into an object by using the `targetFromTargetString()` utility function from `@angular-devkit/architect`.
 
-如果你的构建器调用另一个构建器，它可能需要读取一个传入的目标字符串。可以使用 `@angular-devkit/architect` 中的工具函数 `targetFromTargetString()` 把这个字符串解析成一个对象。
-
 ## Schedule and run
-
-## 调度并运行
 
 Architect runs builders asynchronously.
 To invoke a builder, you schedule a task to be run when all configuration resolution is complete.
 
-建筑师会异步运行构建器。要调用某个构建器，就要在所有配置解析完成之后安排一个要运行的任务。
-
 The builder function is not executed until the scheduler returns a `BuilderRun` control object.
 The CLI typically schedules tasks by calling the `context.scheduleTarget()` function, and then resolves input options using the target definition in the `angular.json` file.
 
-在调度器返回 `BuilderRun` 控件对象之前，不会执行该构建器函数。CLI 通常会通过调用 `context.scheduleTarget()` 函数来调度任务，然后使用 `angular.json` 文件中的目标定义来解析输入选项。
-
 Architect resolves input options for a given target by taking the default options object, then overwriting values from the configuration used (if any), then further overwriting values from the overrides object passed to `context.scheduleTarget()`.
 For the Angular CLI, the overrides object is built from command line arguments.
 
-建筑师会接受默认的选项对象来解析指定目标的输入选项，然后覆盖所用配置中的值（如果有的话），然后再从传给 `context.scheduleTarget()` 的覆盖对象中覆盖这些值。对于 Angular CLI，覆盖对象是从命令行参数中构建的。
-
 Architect validates the resulting options values against the schema of the builder.
 If inputs are valid, Architect creates the context and executes the builder.
 
-建筑师会根据构建器的模式对生成的选项值进行验证。如果输入有效，建筑师会创建上下文并执行该构建器。
-
 For more information see [Workspace Configuration](guide/workspace-config).
-
-欲知详情，请参阅[工作区配置](guide/workspace-config)。
 
 <div class="alert is-helpful">
 
 You can also invoke a builder directly from another builder or test by calling `context.scheduleBuilder()`.
 You pass an `options` object directly to the method, and those option values are validated against the schema of the builder without further adjustment.
 
-<<<<<<< HEAD
-   你还可以通过调用 `context.scheduleBuilder()` 从另一个构建器或测试中调用某个构建器。你可以直接把 `options` 对象传给该方法，并且这些选项值会根据这个构建器的模式进行验证，而无需进一步调整。
-
-   Only the  `context.scheduleTarget()` method resolves the configuration and overrides through the `angular.json` file.
-=======
 Only the  `context.scheduleTarget()` method resolves the configuration and overrides through the `angular.json` file.
->>>>>>> 64c62d61
-
-   只有 `context.scheduleTarget()` 方法来解析这些配置和并通过 `angular.json` 文件进行覆盖。
 
 </div>
 
 ### Default architect configuration
 
-<<<<<<< HEAD
-### 默认建筑师配置
-
-Let’s create a simple `angular.json` file that puts target configurations into context.
-=======
 Let's create a simple `angular.json` file that puts target configurations into context.
->>>>>>> 64c62d61
-
-让我们创建一个简单的 `angular.json` 文件，它会把目标配置放到上下文中。
 
 You can publish the builder to npm (see [Publishing your Library](guide/creating-libraries#publishing-your-library)), and install it using the following command:
 
-<<<<<<< HEAD
-你可以把这个构建器发布到 npm（请参阅[发布你的库](guide/creating-libraries#publishing-your-library)），并使用如下命令来安装它：
-
-<code-example language="sh">
-=======
 <code-example format="shell" language="shell">
->>>>>>> 64c62d61
 
 npm install &commat;example/copy-file
 
@@ -541,13 +291,7 @@
 
 If you create a new project with `ng new builder-test`, the generated `angular.json` file looks something like this, with only default builder configurations.
 
-<<<<<<< HEAD
-如果用 `ng new builder-test` 创建一个新项目，那么生成的 `angular.json` 文件就是这样的，它只有默认的构建器参数。
-
-<code-example language="json" header="angular.json">
-=======
 <code-example format="json" header="angular.json" language="json">
->>>>>>> 64c62d61
 
 {
   // &hellip;
@@ -586,36 +330,11 @@
 
 ### Adding a target
 
-### 添加一个目标
-
 Add a new target that will run our builder to copy a file.
 This target tells the builder to copy the `package.json` file.
 
-添加一个新的目标，来运行我们的构建器以复制文件。该目标告诉构建器，复制 `package.json` 文件。
-
 You need to update the `angular.json` file to add a target for this builder to the "architect" section of our new project.
 
-<<<<<<< HEAD
-你需要更新 `angular.json` 文件，把这个构建器的目标添加到新项目的 `architect` 部分。
-
-* We'll add a new target section to the "architect" object for our project.
-
-  我们会为项目的 `architect` 对象添加一个新的目标小节。
-
-* The target named "copy-package" uses our builder, which you published to `@example/copy-file`. (See [Publishing your Library](guide/creating-libraries#publishing-your-library))
-
-  名为 `copy-package` 的目标使用了我们的构建器，它发布到了 `@example/copy-file`。（参阅[发布你的库](guide/creating-libraries#publishing-your-library) ）
-
-* The options object provides default values for the two inputs that you defined; `source`, which is the existing file you are copying, and `destination`, the path you want to copy to.
-
-  这个配置对象为我们定义的两个输入提供了默认值：`source`（你要复制的现有文件）和 `destination` （你要复制到的路径）。
-
-* The `configurations` key is optional, we'll leave it out for now.
-
-  这些配置键都是可选的，但我们先不展开。
-
-<code-example language="json" header="angular.json">
-=======
 * We'll add a new target section to the "architect" object for our project
 
 * The target named "copy-package" uses our builder, which you published to `@example/copy-file`.
@@ -626,7 +345,6 @@
 * The `configurations` key is optional, we'll leave it out for now
 
 <code-example format="json" header="angular.json" language="json">
->>>>>>> 64c62d61
 
 {
   "projects": {
@@ -671,36 +389,20 @@
 
 ### Running the builder
 
-### 运行这个构建器
-
 To run our builder with the new target's default configuration, use the following CLI command.
 
-<<<<<<< HEAD
-要想使用这个新目标的默认配置运行我们的构建器，请在 Linux shell 中使用以下 CLI 命令。
-
-<code-example language="sh">
-=======
 <code-example format="shell" language="shell">
->>>>>>> 64c62d61
 
 ng run builder-test:copy-package
 
 </code-example>
 
 This copies the `package.json` file to `package-copy.json`.
-
-这将把 `package.json` 文件复制成 `package-copy.json`。
 
 Use command-line arguments to override the configured defaults.
 For example, to run with a different `destination` value, use the following CLI command.
 
-<<<<<<< HEAD
-你可以使用命令行参数来覆盖已配置的默认值。例如，要改用其它 `destination` 值运行，请使用以下 CLI 命令。
-
-<code-example language="sh">
-=======
 <code-example format="shell" language="shell">
->>>>>>> 64c62d61
 
 ng run builder-test:copy-package --destination=package-other.json
 
@@ -709,77 +411,33 @@
 This copies the file to `package-other.json` instead of `package-copy.json`.
 Because you did not override the *source* option, it will copy from the `package.json` file (the default value provided for the target).
 
-这将把此文件复制为 `package-other.json` 而不再是 `package-copy.json`。
-因为我们没有覆盖 *source* 选项，所以它仍然会从 `package.json` 文件复制（提供给该目标的默认值）。
-
 ## Testing a builder
 
-## 测试一个构建器
-
 Use integration testing for your builder, so that you can use the Architect scheduler to create a context, as in this [example](https://github.com/mgechev/cli-builders-demo).
 
-<<<<<<< HEAD
-对构建器进行集成测试，以便你可以使用建筑师的调度器来创建一个上下文，就像这个[例子](https://github.com/mgechev/cli-builders-demo)中一样。
-
-* In the builder source directory, you have created a new test file `my-builder.spec.ts`. The code creates new instances of `JsonSchemaRegistry` (for schema validation), `TestingArchitectHost` (an in-memory implementation of `ArchitectHost`), and `Architect`.
-=======
 * In the builder source directory, you have created a new test file `my-builder.spec.ts`.
   The code creates new instances of `JsonSchemaRegistry` (for schema validation), `TestingArchitectHost` (an in-memory implementation of `ArchitectHost`), and `Architect`.
->>>>>>> 64c62d61
-
-  在构建器的源码目录下，你创建了一个新的测试文件 `index.spec.ts`。该代码创建了 `JsonSchemaRegistry`（用于模式验证）、`TestingArchitectHost`（对 `ArchitectHost` 的内存实现）和 `Architect` 的新实例。
 
 * We've added a `builders.json` file next to the builder's `package.json` file, and modified the package file to point to it.
 
-<<<<<<< HEAD
-  我们紧挨着这个构建器的 `package.json` 文件添加了一个 `builders.json` 文件，并修改了 `package.json` 文件以指向它。
-
-Here’s an example of a test that runs the copy file builder.
-The test uses the builder to copy the `package.json` file and validates that the copied file's contents are the same as the source.
-
-下面是运行此复制文件构建器的测试范例。该测试使用该构建器来复制 `package.json` 文件，并验证复制后的文件内容与源文件相同。
-
-<code-example
-  path="cli-builder/src/my-builder.spec.ts"
-  header="src/my-builder.spec.ts">
-</code-example>
-=======
 Here's an example of a test that runs the copy file builder.
 The test uses the builder to copy the `package.json` file and validates that the copied file's contents are the same as the source.
 
 <code-example header="src/my-builder.spec.ts" path="cli-builder/src/my-builder.spec.ts"></code-example>
->>>>>>> 64c62d61
 
 <div class="alert is-helpful">
 
 When running this test in your repo, you need the [`ts-node`](https://github.com/TypeStrong/ts-node) package.
 You can avoid this by renaming `my-builder.spec.ts` to `my-builder.spec.js`.
 
-   在你的仓库中运行这个测试时，需要使用 [`ts-node`](https://github.com/TypeStrong/ts-node) 包。你可以把 `index.spec.ts` 重命名为 `index.spec.js` 来回避它。
-
 </div>
 
 ### Watch mode
-
-### 监视（watch）模式
 
 Architect expects builders to run once (by default) and return.
 This behavior is not entirely compatible with a builder that watches for changes (like Webpack, for example).
 Architect can support watch mode, but there are some things to look out for.
 
-<<<<<<< HEAD
-建筑师希望构建器运行一次（默认情况下）并返回。这种行为与那些需要监视文件更改的构建器（例如 Webpack）并不完全兼容。建筑师可以支持监视模式，但要注意一些问题。
-
-* To be used with watch mode, a builder handler function should return an Observable. Architect subscribes to the Observable until it completes and might reuse it if the builder is scheduled again with the same arguments.
-
-  要在监视模式下使用，构建器处理函数应返回一个 Observable。建筑师会订阅这个 Observable，直到这个 Observable 完成（complete）为止。此外，如果使用相同的参数再次调度这个构建器，建筑师还能复用这个 Observable。
-
-* The builder should always emit a `BuilderOutput` object after each execution. Once it’s been executed, it can enter a watch mode, to be triggered by an external event. If an event triggers it to restart, the builder should execute the `context.reportRunning()` function to tell Architect that it is running again. This prevents Architect from stopping the builder if another run is scheduled.
-
-  这个构建器应该总是在每次执行后发出一个 `BuilderOutput` 对象。一旦它被执行，就会进入一个由外部事件触发的监视模式。如果一个事件导致它重启，那么此构建器应该执行 `context.reportRunning()` 函数来告诉建筑师再次运行它。如果调度器还计划了另一次运行，就会阻止建筑师停掉这个构建器。
-
-When your builder calls `BuilderRun.stop()` to exit watch mode, Architect unsubscribes from the builder’s Observable and calls the builder’s teardown logic to clean up.
-=======
 * To be used with watch mode, a builder handler function should return an Observable.
   Architect subscribes to the Observable until it completes and might reuse it if the builder is scheduled again with the same arguments.
 
@@ -789,63 +447,20 @@
   This prevents Architect from stopping the builder if another run is scheduled.
 
 When your builder calls `BuilderRun.stop()` to exit watch mode, Architect unsubscribes from the builder's Observable and calls the builder's teardown logic to clean up.
->>>>>>> 64c62d61
 (This behavior also allows for long running builds to be stopped and cleaned up.)
 
-当你的构建器通过调用 `BuilderRun.stop()` 来退出监视模式时，建筑师会从构建器的 Observable 中取消订阅，并调用构建器的退出逻辑进行清理。（这种行为也允许停止和清理运行时间过长的构建。）
-
 In general, if your builder is watching an external event, you should separate your run into three phases.
 
-<<<<<<< HEAD
-一般来说，如果你的构建器正在监视一个外部事件，你应该把你的运行分成三个阶段。
-
-1. **Running**
-   For example, webpack compiles. This ends when webpack finishes and your builder emits a `BuilderOutput` object.
-
-   **运行**，例如 webpack 编译。这会在 webpack 完成并且你的构建器发出 `BuilderOutput` 对象时结束。
-
-1. **Watching**
-   Between two runs, watch an external event stream. For example, webpack watches the file system for any changes. This ends when webpack restarts building, and `context.reportRunning()` is called. This goes back to step 1.
-
-   **监视**，在两次运行之间监视外部事件流。例如，webpack 会监视文件系统是否发生了任何变化。这会在 webpack 重启构建时结束，并调用 `context.reportRunning()`。这样就会再回到第 1 步。
-
-1. **Completion**
-   Either the task is fully completed (for example, webpack was supposed to run a number of times), or the builder run was stopped (using `BuilderRun.stop()`). Your teardown logic is executed, and Architect unsubscribes from your builder’s Observable.
-=======
 | Phases | Details |
 | :----- | :------ |
 | Running | For example, webpack compiles. This ends when webpack finishes and your builder emits a `BuilderOutput` object. |
 | Watching | Between two runs, watch an external event stream. For example, webpack watches the file system for any changes. This ends when webpack restarts building, and `context.reportRunning()` is called. This goes back to step 1. |
 | Completion | Either the task is fully completed (for example, webpack was supposed to run a number of times), or the builder run was stopped (using `BuilderRun.stop()`). Your teardown logic is executed, and Architect unsubscribes from your builder's Observable. |
->>>>>>> 64c62d61
-
-   **完成**，任务完全完成（例如，webpack 应运行多次），或者构建器停止运行（使用 `BuilderRun.stop()`）。你的退出逻辑被调用了，建筑师也从你的构建器的 Observable 中取消了订阅。
 
 ## Summary
 
-## 总结
-
 The CLI Builder API provides a new way of changing the behavior of the Angular CLI by using builders to execute custom logic.
 
-<<<<<<< HEAD
-CLI 构建器 API 提供了一种通过构建器执行自定义逻辑，以改变 Angular CLI 行为的新方式。
-
-* Builders can be synchronous or asynchronous, execute once or watch for external events, and can schedule other builders or targets.
-
-  构建器既可以是同步的，也可以是异步的，它可以只执行一次也可以监视外部事件，还可以调度其它构建器或目标。
-
-* Builders have option defaults specified in the `angular.json` configuration file, which can be overwritten by an alternate configuration for the target, and further overwritten by command line flags.
-
-  构建器在 `angular.json` 配置文件中指定了选项的默认值，它可以被目标的备用配置覆盖，还可以进一步被命令行标志所覆盖。
-
-* We recommend that you use integration tests to test Architect builders. Use unit tests to validate the logic that the builder executes.
-
-  建议你使用集成测试来测试建筑师的构建器。还可以用单元测试来验证这个构建器的执行逻辑。
-
-* If your builder returns an Observable, it should clean up in the teardown logic of that Observable.
-
-  如果你的构建器返回一个 Observable，你应该在那个 Observable 的退出逻辑中进行清理。
-=======
 * Builders can be synchronous or asynchronous, execute once or watch for external events, and can schedule other builders or targets
 
 * Builders have option defaults specified in the `angular.json` configuration file, which can be overwritten by an alternate configuration for the target, and further overwritten by command line flags
@@ -861,5 +476,4 @@
 
 <!-- end links -->
 
-@reviewed 2022-02-28
->>>>>>> 64c62d61
+@reviewed 2022-02-28