# Angular Ivy

# Angular Ivy ['aɪvɪ]（常春藤）

Ivy is the code name for Angular's [next-generation compilation and rendering pipeline](https://blog.angular.io/a-plan-for-version-8-0-and-ivy-b3318dfc19f7).
With the version 9 release of Angular, the new compiler and runtime instructions are used by default instead of the older compiler and runtime, known as View Engine.

Ivy 是 Angular [下一代编译和渲染管道](https://blog.angular.io/a-plan-for-version-8-0-and-ivy-b3318dfc19f7)的代号。
从 Angular 的版本 9 开始，这个新的编译器和运行时指令集就代替了老的编译器和运行时（即视图引擎 View Engine）成为了默认值。

<div class="alert is-helpful">

Learn more about the [Compiler](https://www.youtube.com/watch?v=anphffaCZrQ) and [Runtime](https://www.youtube.com/watch?v=S0o-4yc2n-8) in these videos from our team.

要想了解此[编译器](https://www.youtube.com/watch?v=anphffaCZrQ)和[运行时](https://www.youtube.com/watch?v=S0o-4yc2n-8)的更多信息，请参见我们团队的视频。

</div>

{@a aot-and-ivy}
## AOT and Ivy

## AOT 和 Ivy


AOT compilation with Ivy is faster and should be used by default.
In the `angular.json` workspace configuration file, set the default build options for your project to always use AOT compilation.
When using application internationalization (i18n) with Ivy, [translation merging](guide/i18n#merge) also requires the use of AOT compilation.

使用 Ivy 的 AOT 编译速度更快，应该默认使用。在 `angular.json` 工作区配置文件中，将项目的默认构建选项设置为始终使用 AOT 编译。在 Ivy 中使用应用程序国际化（i18n）时， [翻译合并](guide/i18n#merge)还需要使用 AOT 编译。


<code-example language="json" header="angular.json">

{
  "projects": {
    "my-existing-project": {
      "architect": {
        "build": {
          "options": {
            ...
            "aot": true,
          }
        }
      }
    }
  }
}
</code-example>

## Ivy and libraries

## Ivy 和库


Ivy applications can be built with libraries that were created with the View Engine compiler.
This compatibility is provided by a tool known as the Angular compatibility compiler (`ngcc`).
CLI commands run `ngcc` as needed when performing an Angular build.

<<<<<<< HEAD
可以使用通过 View Engine 编译器创建的库来构建 Ivy 应用程序。此兼容性由称为 Angular 兼容性编译器（ `ngcc` ）的工具提供。 CLI 命令在执行 Angular 构建时会根据需要运行 `ngcc` 。

=======
For more information on how to publish libraries see [Publishing your Library](guide/creating-libraries#publishing-your-library).
>>>>>>> c3844fb9

{@a speeding-up-ngcc-compilation}
### Speeding up ngcc compilation

### 加快 ngcc 编译


The standalone `ngcc` program can run in parallel over your third party modules, making it more efficient than letting Angular CLI run it as needed.

独立的 `ngcc` 程序可以在第三方模块上并行运行，这使其效率比让 Angular CLI 根据需要运行它更高。


You can run `ngcc` after each installation of node_modules by adding a `postinstall` [npm script](https://docs.npmjs.com/misc/scripts):

您可以在每次安装 `ngcc` 后通过添加 `postinstall` [npm 脚本](https://docs.npmjs.com/misc/scripts)来运行 `ngcc` ：


<code-example language="json" header="package.json">
{
  "scripts": {
    "postinstall": "ngcc --properties es2015 browser module main --first-only --create-ivy-entry-points"
  }
}
</code-example>

<div class="alert is-important">

The `postinstall` script will run on every installation of `node_modules`, including those performed by `ng update` and `ng add`.

`postinstall` 脚本将在 `node_modules` 的每次安装中运行，包括由 `ng update` 和 `ng add` 执行的脚本。


If you perform multiple installs in a row, this can end up being slower than letting Angular CLI run `ngcc` on builds.

如果您要连续执行多次安装，其最终结果将比让 Angular CLI 在构建中运行 `ngcc` 慢。


</div>

{@a maintaining-library-compatibility}
### Maintaining library compatibility

### 保持库的兼容性


If you are a library author, you should keep using the View Engine compiler as of version 9.
By having all libraries continue to use View Engine, you will maintain compatibility with default v9 applications that use Ivy, as well as with applications that have opted to continue using View Engine.

如果您是库作者，则应从版本 9 之后继续使用 View Engine 编译器。通过让所有库继续使用 View Engine，您将与使用 Ivy 的默认 v9 应用程序以及已选择的应用程序保持兼容性。


See the [Creating Libraries](guide/creating-libraries) guide for more on how to compile or bundle your Angular library.
When you use the tools integrated into the Angular CLI or `ng-packagr`, your library will always be built the right way automatically.

有关如何编译或打包 Angular 库的更多信息，请参见[创建库](guide/creating-libraries)指南。当您使用 Angular CLI 或 `ng-packagr` 集成的工具时，将始终以正确的方式自动构建您的库。


{@a ivy-and-universal-app-shell}
## Ivy and Universal/App shell

## Ivy 和 Universal / App shell


In version 9, the server builder which is used for [App shell](guide/app-shell) and [Angular Universal](guide/universal) has the `bundleDependencies` option enabled by default.
If you opt-out of bundling dependencies you will need to run the standalone Angular compatibility compiler (`ngcc`). This is needed because otherwise Node will be unable to resolve the Ivy version of the packages.

在版本 9 中，用于 [App Shell](guide/app-shell) 和 [Angular Universal](guide/universal) 的服务器构建器会默认启用 `bundleDependencies` 选项。如果您选择放弃打包依赖项，则需要运行独立的 Angular 兼容性编译器（`ngcc`）。这是必要的，否则 Node 将无法解析 Ivy 版本的程序包。


You can run `ngcc` after each installation of node_modules by adding a `postinstall` [npm script](https://docs.npmjs.com/misc/scripts):

您可以在每次安装 `ngcc` 后通过添加 `postinstall` [npm 脚本](https://docs.npmjs.com/misc/scripts)来运行 `ngcc` ：


<code-example language="json" header="package.json">
{
  "scripts": {
    "postinstall": "ngcc"
  }
}
</code-example>

<div class="alert is-important">

Don't use `--create-ivy-entry-points` as this will cause Node not to resolve the Ivy version of the packages correctly.

不要使用 `--create-ivy-entry-points` 因为这将导致 Node 无法正确解析软件包的 Ivy 版本。


</div>

{@a opting-out-of-angular-ivy}
## Opting out of Ivy in version 9

## 选择性禁用1版本 9 中的 Ivy


In version 9, Ivy is the default.
For compatibility with current workflows during the update process, you can choose to opt out of Ivy and continue using the previous compiler, View Engine.

在版本 9 中，Ivy 是默认值。为了在更新过程中与当前工作流兼容，您可以选择性禁用 Ivy，继续使用以前的编译器 View Engine。


<div class="alert is-helpful">

Before disabling Ivy, check out the debugging recommendations in the [Ivy Compatibility Guide](guide/ivy-compatibility#debugging).

在禁用 Ivy 之前，请查看 [Ivy 兼容性指南](guide/ivy-compatibility#debugging)中的调试建议。


</div>

To opt out of Ivy, change the `angularCompilerOptions` in your project's TypeScript configuration, most commonly located at `tsconfig.app.json` at the root of the workspace.

要选择性禁用 Ivy，要在项目的 TypeScript 配置中更改 `angularCompilerOptions`，它通常位于工作区根目录的 `tsconfig.app.json` 中。


The value of the `enableIvy` flag is set to `true` by default, as of version 9.

从版本 9 开始，默认情况下 `enableIvy` 标志的值设置为 `true` 。


The following example shows how to set the `enableIvy` option to `false` in order to opt out of Ivy.

以下示例显示了如何将 `enableIvy` 选项设置为 `false` 以便选择性的禁用 Ivy。


<code-example language="json" header="tsconfig.app.json">
{
  "extends": "./tsconfig.json",
  "compilerOptions": {
    "outDir": "./out-tsc/app",
    "types": []
  },
  "files": [
    "src/main.ts",
    "src/polyfills.ts"
  ],
  "include": [
    "src/**/*.d.ts"
  ],
  "angularCompilerOptions": {
    "enableIvy": false
  }
}
</code-example>

<div class="alert is-important">

If you disable Ivy, you might also want to reconsider whether to make AOT compilation the default for your application development, as described [above](#aot-and-ivy).

如果禁用 Ivy，则可能还需要重新评估是否将 AOT 编译设置为应用程序开发的默认设置，[如上所述](#aot-and-ivy) 。


To revert the compiler default, set the build option `aot: false` in the `angular.json` configuration file.

要恢复编译器的默认设置，请在 `angular.json` 配置文件中设置构建选项 `aot: false` 。


</div>

If you disable Ivy and the project uses internationalization, you can also remove the `@angular/localize` runtime component from the project's polyfills file located be default at `src/polyfills.ts`.

如果禁用 Ivy 并且项目使用国际化，则还可以从默认位于 `src/polyfills.ts` 的项目的腻子脚本文件中删除 `@angular/localize` 运行时组件。


To remove, delete the `import '@angular/localize/init';` line from the polyfills file.

要移除它，请删除此腻子脚本文件中的一行 `import '@angular/localize/init';` 。


<code-example language="typescript" header="polyfills.ts">
/***************************************************************************************************
 * Load `$localize` onto the global scope - used if i18n tags appear in Angular templates.
 */
import '@angular/localize/init';
</code-example>

{@a using-ssr-without-angular-ivy}
### Using SSR without Ivy

### 在没有 Ivy 的情况下使用 SSR


If you opt out of Ivy and your application uses  [Angular Universal](guide/universal) to render Angular applications on the server, you must also change the way the server performs bootstrapping.

如果选择性禁用 Ivy，并且您的应用程序使用 [Angular Universal](guide/universal) 在服务器上渲染 Angular 应用程序，则还必须更改服务器执行引导的方式。


The following example shows how you modify the `server.ts` file to provide the `AppServerModuleNgFactory` as the bootstrap module.

下面的示例展示了如何修改 `server.ts` 文件以将 `AppServerModuleNgFactory` 提供为引导模块。


* Import `AppServerModuleNgFactory` from the `app.server.module.ngfactory` virtual file.

  从 `app.server.module.ngfactory` 虚拟文件中导入 `AppServerModuleNgFactory`。

* Set `bootstrap: AppServerModuleNgFactory` in the `ngExpressEngine` call.

  在 `ngExpressEngine` 调用中设置 `bootstrap: AppServerModuleNgFactory`。


<code-example language="typescript" header="server.ts">
import 'zone.js/dist/zone-node';

import { ngExpressEngine } from '@nguniversal/express-engine';
import * as express from 'express';
import { join } from 'path';

import { APP_BASE_HREF } from '@angular/common';

import { AppServerModuleNgFactory } from './src/app/app.server.module.ngfactory';

// The Express app is exported so that it can be used by serverless Functions.
export function app() {
  const server = express();
  const distFolder = join(process.cwd(), 'dist/ivy-test/browser');

  // Our Universal express-engine (found @ https://github.com/angular/universal/tree/master/modules/express-engine)
  server.engine('html', ngExpressEngine({
    bootstrap: AppServerModuleNgFactory,
  }));

  server.set('view engine', 'html');
  server.set('views', distFolder);

  // Example Express Rest API endpoints
  // app.get('/api/**', (req, res) => { });
  // Serve static files from /browser
  server.get('*.*', express.static(distFolder, {
    maxAge: '1y'
  }));

  // All regular routes use the Universal engine
  server.get('*', (req, res) => {
    res.render('index', { req, providers: [{ provide: APP_BASE_HREF, useValue: req.baseUrl }] });
  });

  return server;
}

function run() {
  const port = process.env.PORT || 4000;

  // Start up the Node server
  const server = app();
  server.listen(port, () => {
    console.log(`Node Express server listening on http://localhost:${port}`);
  });
}

// Webpack will replace 'require' with '__webpack_require__'
// '__non_webpack_require__' is a proxy to Node 'require'
// The below code is to ensure that the server is run only when not requiring the bundle.
declare const __non_webpack_require__: NodeRequire;
const mainModule = __non_webpack_require__.main;
if (mainModule && mainModule.filename === __filename) {
  run();
}

export * from './src/main.server';
</code-example><|MERGE_RESOLUTION|>--- conflicted
+++ resolved
@@ -56,12 +56,12 @@
 This compatibility is provided by a tool known as the Angular compatibility compiler (`ngcc`).
 CLI commands run `ngcc` as needed when performing an Angular build.
 
-<<<<<<< HEAD
 可以使用通过 View Engine 编译器创建的库来构建 Ivy 应用程序。此兼容性由称为 Angular 兼容性编译器（ `ngcc` ）的工具提供。 CLI 命令在执行 Angular 构建时会根据需要运行 `ngcc` 。
 
-=======
+
 For more information on how to publish libraries see [Publishing your Library](guide/creating-libraries#publishing-your-library).
->>>>>>> c3844fb9
+
+要了解关于如何发布库的知识，参见[发布库](guide/creating-libraries#publishing-your-library)部分。
 
 {@a speeding-up-ngcc-compilation}
 ### Speeding up ngcc compilation
