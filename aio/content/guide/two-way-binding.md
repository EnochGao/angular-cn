# Two-way binding

# 双向绑定

Two-way binding gives components in your application a way to share data.
Use two-way binding to listen for events and update values simultaneously between parent and child components.

双向绑定为应用中的组件提供了一种共享数据的方式。使用双向绑定绑定来侦听事件并在父组件和子组件之间同步更新值。

<div class="alert is-helpful">

See the <live-example></live-example> for a working example containing the code snippets in this guide.

包含本指南中的代码片段的可工作示例参见<live-example></live-example>。

</div>

## Prerequisites

## 先决条件

To get the most out of two-way binding, you should have a basic understanding of the following concepts:

为了充分利用双向绑定，你应该对以下概念有基本的了解：

* [Property binding](guide/property-binding)

  [属性绑定](guide/property-binding)

* [Event binding](guide/event-binding)

  [事件绑定](guide/event-binding)

* [Inputs and Outputs](guide/inputs-outputs)

<<<<<<< HEAD
  [输入和输出](guide/inputs-outputs)

<hr>

Two-way binding combines property binding with event binding:

双向绑定将属性绑定与事件绑定结合在一起：

* [Property binding](guide/property-binding) sets a specific element property.

  [属性绑定](guide/property-binding)设置特定的元素属性。

* [Event binding](guide/event-binding) listens for an element change event.
=======
Two-way binding combines property binding with event binding:

| Bindings | Details |
| :------- | :------ |
| [Property binding](guide/property-binding) | Sets a specific element property. |
| [Event binding](guide/event-binding) | Listens for an element change event. |
>>>>>>> 64c62d61

  [事件绑定](guide/event-binding)侦听元素更改事件。

## Adding two-way data binding

## 添加双向数据绑定

Angular's two-way binding syntax is a combination of square brackets and parentheses, `[()]`.
The `[()]` syntax combines the brackets of property binding, `[]`, with the parentheses of event binding, `()`, as follows.

<<<<<<< HEAD
Angular 的双向绑定语法是方括号和圆括号的组合 `[()]`。`[]` 进行属性绑定，`()` 进行事件绑定，如下所示。

<code-example path="two-way-binding/src/app/app.component.html" header="src/app/app.component.html" region="two-way-syntax"></code-example>
=======
<code-example header="src/app/app.component.html" path="two-way-binding/src/app/app.component.html" region="two-way-syntax"></code-example>
>>>>>>> 64c62d61

## How two-way binding works

## 双向绑定工作原理

For two-way data binding to work, the `@Output()` property must use the pattern, `inputChange`, where `input` is the name of the `@Input()` property.
For example, if the `@Input()` property is `size`, the `@Output()` property must be `sizeChange`.

为了使双向数据绑定有效，`@Output()` 属性的名字必须遵循 `inputChange` 模式，其中 `input` 是相应 `@Input()` 属性的名字。例如，如果 `@Input()` 属性为 `size` ，则 `@Output()` 属性必须为 `sizeChange` 。

The following `sizerComponent` has a `size` value property and a `sizeChange` event.
The `size` property is an `@Input()`, so data can flow into the `sizerComponent`.
The `sizeChange` event is an `@Output()`, which lets data flow out of the `sizerComponent` to the parent component.

后面的 `sizerComponent` 具有值属性 `size` 和事件属性 `sizeChange`。 `size` 属性是 `@Input()`，因此数据可以流入 `sizerComponent` 。 `sizeChange` 事件是一个 `@Output()` ，它允许数据从 `sizerComponent` 流出到父组件。

Next, there are two methods, `dec()` to decrease the font size and `inc()` to increase the font size.
These two methods use `resize()` to change the value of the `size` property within min/max value constraints, and to emit an event that conveys the new `size` value.

<<<<<<< HEAD
接下来，有两个方法， `dec()` 用于减小字体大小， `inc()` 用于增大字体大小。这两种方法使用 `resize()` 在最小/最大值的约束内更改 `size` 属性的值，并发出带有新 `size` 值的事件。

<code-example path="two-way-binding/src/app/sizer/sizer.component.ts" region="sizer-component" header="src/app/sizer.component.ts"></code-example>
=======
<code-example header="src/app/sizer.component.ts" path="two-way-binding/src/app/sizer/sizer.component.ts" region="sizer-component"></code-example>
>>>>>>> 64c62d61

The `sizerComponent` template has two buttons that each bind the click event to the `inc()` and `dec()` methods.
When the user clicks one of the buttons, the `sizerComponent` calls the corresponding method.
Both methods, `inc()` and `dec()`, call the `resize()` method with a `+1` or `-1`, which in turn raises the `sizeChange` event with the new size value.

<<<<<<< HEAD
`sizerComponent` 模板有两个按钮，分别将 click 事件绑定到 `inc()` 和 `dec()` 方法。当用户单击按钮之一时， `sizerComponent` 调用相应的方法。 `inc()` 和 `dec()` 这两个方法分别使用 `+1` 或 `-1` 调用 `resize()` 方法，它使用新的 size 值引发 `sizeChange` 事件。

<code-example path="two-way-binding/src/app/sizer/sizer.component.html" header="src/app/sizer.component.html"></code-example>

In the `AppComponent` template, `fontSizePx` is two-way bound to the `SizerComponent`.

在 `AppComponent` 模板中， `fontSizePx` 被双向绑定到 `SizerComponent` 。

<code-example path="two-way-binding/src/app/app.component.html" header="src/app/app.component.html" region="two-way-1"></code-example>

In the `AppComponent`, `fontSizePx` establishes the initial `SizerComponent.size` value by setting the value to `16`.

在 `AppComponent` 中，通过将 `fontSizePx` 的值设置为 `16` 来设置初始 `SizerComponent.size` 值。

<code-example path="two-way-binding/src/app/app.component.ts" header="src/app/app.component.ts" region="font-size"></code-example>
=======
<code-example header="src/app/sizer.component.html" path="two-way-binding/src/app/sizer/sizer.component.html"></code-example>

In the `AppComponent` template, `fontSizePx` is two-way bound to the `SizerComponent`.

<code-example header="src/app/app.component.html" path="two-way-binding/src/app/app.component.html" region="two-way-1"></code-example>

In the `AppComponent`, `fontSizePx` establishes the initial `SizerComponent.size` value by setting the value to `16`.

<code-example header="src/app/app.component.ts" path="two-way-binding/src/app/app.component.ts" region="font-size"></code-example>
>>>>>>> 64c62d61

Clicking the buttons updates the `AppComponent.fontSizePx`.
The revised `AppComponent.fontSizePx` value updates the style binding, which makes the displayed text bigger or smaller.

单击这些按钮将更新 `AppComponent.fontSizePx`。修改后的 `AppComponent.fontSizePx` 值将更新样式绑定，从而使显示的文本变大或变小。

The two-way binding syntax is shorthand for a combination of property binding and event binding.
The `SizerComponent` binding as separate property binding and event binding is as follows.

<<<<<<< HEAD
双向绑定语法是属性绑定和事件绑定的组合的简写形式。拆成单独的属性绑定和事件绑定形式的 `SizerComponent` 代码如下：

<code-example path="two-way-binding/src/app/app.component.html" header="src/app/app.component.html (expanded)" region="two-way-2"></code-example>
=======
<code-example header="src/app/app.component.html (expanded)" path="two-way-binding/src/app/app.component.html" region="two-way-2"></code-example>
>>>>>>> 64c62d61

The `$event` variable contains the data of the `SizerComponent.sizeChange` event.
Angular assigns the `$event` value to the `AppComponent.fontSizePx` when the user clicks the buttons.

`$event` 变量包含 `SizerComponent.sizeChange` 事件的数据。当用户单击按钮时，Angular 将 `$event` 赋值给 `AppComponent.fontSizePx`。

<div class="callout is-helpful">

<<<<<<< HEAD
  <header>Two-way binding in forms</header>
  
  <header>表单中的双向绑定</header>
=======
<header>Two-way binding in forms</header>

Because no built-in HTML element follows the `x` value and `xChange` event pattern, two-way binding with form elements requires `NgModel`.
For more information on how to use two-way binding in forms, see Angular [NgModel](guide/built-in-directives#ngModel).

</div>

<!-- links -->

<!-- external links -->
>>>>>>> 64c62d61

<!-- end links -->

<<<<<<< HEAD
  因为没有任何原生 HTML 元素遵循了 `x` 值和 `xChange` 事件的命名模式，所以与表单元素进行双向绑定需要使用 `NgModel`。关于如何在表单中使用双向绑定的更多信息，请参见 Angular [NgModel](guide/built-in-directives#ngModel) 。

</div>
=======
@reviewed 2022-02-28
>>>>>>> 64c62d61
<|MERGE_RESOLUTION|>--- conflicted
+++ resolved
@@ -1,125 +1,54 @@
 # Two-way binding
-
-# 双向绑定
 
 Two-way binding gives components in your application a way to share data.
 Use two-way binding to listen for events and update values simultaneously between parent and child components.
-
-双向绑定为应用中的组件提供了一种共享数据的方式。使用双向绑定绑定来侦听事件并在父组件和子组件之间同步更新值。
 
 <div class="alert is-helpful">
 
 See the <live-example></live-example> for a working example containing the code snippets in this guide.
 
-包含本指南中的代码片段的可工作示例参见<live-example></live-example>。
-
 </div>
 
 ## Prerequisites
 
-## 先决条件
-
 To get the most out of two-way binding, you should have a basic understanding of the following concepts:
 
-为了充分利用双向绑定，你应该对以下概念有基本的了解：
-
 * [Property binding](guide/property-binding)
-
-  [属性绑定](guide/property-binding)
-
 * [Event binding](guide/event-binding)
-
-  [事件绑定](guide/event-binding)
-
 * [Inputs and Outputs](guide/inputs-outputs)
 
-<<<<<<< HEAD
-  [输入和输出](guide/inputs-outputs)
-
-<hr>
-
-Two-way binding combines property binding with event binding:
-
-双向绑定将属性绑定与事件绑定结合在一起：
-
-* [Property binding](guide/property-binding) sets a specific element property.
-
-  [属性绑定](guide/property-binding)设置特定的元素属性。
-
-* [Event binding](guide/event-binding) listens for an element change event.
-=======
 Two-way binding combines property binding with event binding:
 
 | Bindings | Details |
 | :------- | :------ |
 | [Property binding](guide/property-binding) | Sets a specific element property. |
 | [Event binding](guide/event-binding) | Listens for an element change event. |
->>>>>>> 64c62d61
-
-  [事件绑定](guide/event-binding)侦听元素更改事件。
 
 ## Adding two-way data binding
-
-## 添加双向数据绑定
 
 Angular's two-way binding syntax is a combination of square brackets and parentheses, `[()]`.
 The `[()]` syntax combines the brackets of property binding, `[]`, with the parentheses of event binding, `()`, as follows.
 
-<<<<<<< HEAD
-Angular 的双向绑定语法是方括号和圆括号的组合 `[()]`。`[]` 进行属性绑定，`()` 进行事件绑定，如下所示。
-
-<code-example path="two-way-binding/src/app/app.component.html" header="src/app/app.component.html" region="two-way-syntax"></code-example>
-=======
 <code-example header="src/app/app.component.html" path="two-way-binding/src/app/app.component.html" region="two-way-syntax"></code-example>
->>>>>>> 64c62d61
 
 ## How two-way binding works
 
-## 双向绑定工作原理
-
 For two-way data binding to work, the `@Output()` property must use the pattern, `inputChange`, where `input` is the name of the `@Input()` property.
 For example, if the `@Input()` property is `size`, the `@Output()` property must be `sizeChange`.
-
-为了使双向数据绑定有效，`@Output()` 属性的名字必须遵循 `inputChange` 模式，其中 `input` 是相应 `@Input()` 属性的名字。例如，如果 `@Input()` 属性为 `size` ，则 `@Output()` 属性必须为 `sizeChange` 。
 
 The following `sizerComponent` has a `size` value property and a `sizeChange` event.
 The `size` property is an `@Input()`, so data can flow into the `sizerComponent`.
 The `sizeChange` event is an `@Output()`, which lets data flow out of the `sizerComponent` to the parent component.
 
-后面的 `sizerComponent` 具有值属性 `size` 和事件属性 `sizeChange`。 `size` 属性是 `@Input()`，因此数据可以流入 `sizerComponent` 。 `sizeChange` 事件是一个 `@Output()` ，它允许数据从 `sizerComponent` 流出到父组件。
-
 Next, there are two methods, `dec()` to decrease the font size and `inc()` to increase the font size.
 These two methods use `resize()` to change the value of the `size` property within min/max value constraints, and to emit an event that conveys the new `size` value.
 
-<<<<<<< HEAD
-接下来，有两个方法， `dec()` 用于减小字体大小， `inc()` 用于增大字体大小。这两种方法使用 `resize()` 在最小/最大值的约束内更改 `size` 属性的值，并发出带有新 `size` 值的事件。
-
-<code-example path="two-way-binding/src/app/sizer/sizer.component.ts" region="sizer-component" header="src/app/sizer.component.ts"></code-example>
-=======
 <code-example header="src/app/sizer.component.ts" path="two-way-binding/src/app/sizer/sizer.component.ts" region="sizer-component"></code-example>
->>>>>>> 64c62d61
 
 The `sizerComponent` template has two buttons that each bind the click event to the `inc()` and `dec()` methods.
 When the user clicks one of the buttons, the `sizerComponent` calls the corresponding method.
 Both methods, `inc()` and `dec()`, call the `resize()` method with a `+1` or `-1`, which in turn raises the `sizeChange` event with the new size value.
 
-<<<<<<< HEAD
-`sizerComponent` 模板有两个按钮，分别将 click 事件绑定到 `inc()` 和 `dec()` 方法。当用户单击按钮之一时， `sizerComponent` 调用相应的方法。 `inc()` 和 `dec()` 这两个方法分别使用 `+1` 或 `-1` 调用 `resize()` 方法，它使用新的 size 值引发 `sizeChange` 事件。
-
-<code-example path="two-way-binding/src/app/sizer/sizer.component.html" header="src/app/sizer.component.html"></code-example>
-
-In the `AppComponent` template, `fontSizePx` is two-way bound to the `SizerComponent`.
-
-在 `AppComponent` 模板中， `fontSizePx` 被双向绑定到 `SizerComponent` 。
-
-<code-example path="two-way-binding/src/app/app.component.html" header="src/app/app.component.html" region="two-way-1"></code-example>
-
-In the `AppComponent`, `fontSizePx` establishes the initial `SizerComponent.size` value by setting the value to `16`.
-
-在 `AppComponent` 中，通过将 `fontSizePx` 的值设置为 `16` 来设置初始 `SizerComponent.size` 值。
-
-<code-example path="two-way-binding/src/app/app.component.ts" header="src/app/app.component.ts" region="font-size"></code-example>
-=======
 <code-example header="src/app/sizer.component.html" path="two-way-binding/src/app/sizer/sizer.component.html"></code-example>
 
 In the `AppComponent` template, `fontSizePx` is two-way bound to the `SizerComponent`.
@@ -129,36 +58,20 @@
 In the `AppComponent`, `fontSizePx` establishes the initial `SizerComponent.size` value by setting the value to `16`.
 
 <code-example header="src/app/app.component.ts" path="two-way-binding/src/app/app.component.ts" region="font-size"></code-example>
->>>>>>> 64c62d61
 
 Clicking the buttons updates the `AppComponent.fontSizePx`.
 The revised `AppComponent.fontSizePx` value updates the style binding, which makes the displayed text bigger or smaller.
 
-单击这些按钮将更新 `AppComponent.fontSizePx`。修改后的 `AppComponent.fontSizePx` 值将更新样式绑定，从而使显示的文本变大或变小。
-
 The two-way binding syntax is shorthand for a combination of property binding and event binding.
 The `SizerComponent` binding as separate property binding and event binding is as follows.
 
-<<<<<<< HEAD
-双向绑定语法是属性绑定和事件绑定的组合的简写形式。拆成单独的属性绑定和事件绑定形式的 `SizerComponent` 代码如下：
-
-<code-example path="two-way-binding/src/app/app.component.html" header="src/app/app.component.html (expanded)" region="two-way-2"></code-example>
-=======
 <code-example header="src/app/app.component.html (expanded)" path="two-way-binding/src/app/app.component.html" region="two-way-2"></code-example>
->>>>>>> 64c62d61
 
 The `$event` variable contains the data of the `SizerComponent.sizeChange` event.
 Angular assigns the `$event` value to the `AppComponent.fontSizePx` when the user clicks the buttons.
 
-`$event` 变量包含 `SizerComponent.sizeChange` 事件的数据。当用户单击按钮时，Angular 将 `$event` 赋值给 `AppComponent.fontSizePx`。
-
 <div class="callout is-helpful">
 
-<<<<<<< HEAD
-  <header>Two-way binding in forms</header>
-  
-  <header>表单中的双向绑定</header>
-=======
 <header>Two-way binding in forms</header>
 
 Because no built-in HTML element follows the `x` value and `xChange` event pattern, two-way binding with form elements requires `NgModel`.
@@ -169,14 +82,7 @@
 <!-- links -->
 
 <!-- external links -->
->>>>>>> 64c62d61
 
 <!-- end links -->
 
-<<<<<<< HEAD
-  因为没有任何原生 HTML 元素遵循了 `x` 值和 `xChange` 事件的命名模式，所以与表单元素进行双向绑定需要使用 `NgModel`。关于如何在表单中使用双向绑定的更多信息，请参见 Angular [NgModel](guide/built-in-directives#ngModel) 。
-
-</div>
-=======
-@reviewed 2022-02-28
->>>>>>> 64c62d61
+@reviewed 2022-02-28