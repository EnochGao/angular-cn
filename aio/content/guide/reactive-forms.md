# Reactive forms

<<<<<<< HEAD
# 响应式表单

Reactive forms provide a model-driven approach to handling form inputs whose values change over time. This guide shows you how to create and update a basic form control, progress to using multiple controls in a group, validate form values, and create dynamic forms where you can add or remove controls at run time.
=======
Reactive forms provide a model-driven approach to handling form inputs whose values change over time.
This guide shows you how to create and update a basic form control, progress to using multiple controls in a group, validate form values, and create dynamic forms where you can add or remove controls at run time.
>>>>>>> 64c62d61

*响应式表单*提供了一种模型驱动的方式来处理表单输入，其中的值会随时间而变化。本文会向你展示如何创建和更新基本的表单控件，接下来还会在一个表单组中使用多个控件，验证表单的值，以及创建动态表单，也就是在运行期添加或移除控件。

<div class="alert is-helpful">

Try this <live-example name="reactive-forms" title="Reactive Forms in Stackblitz">Reactive Forms live-example</live-example>.

试试这个<live-example title="Reactive Forms in Stackblitz">响应式表单的现场演练</live-example>。

</div>

## Prerequisites

**先决条件**

Before going further into reactive forms, you should have a basic understanding of the following:

<<<<<<< HEAD
在深入了解被动表单之前，你应该对这些内容有一个基本的了解：

* [TypeScript](https://www.typescriptlang.org/ "The TypeScript language") programming.

  [TypeScript](https://www.typescriptlang.org/ "The TypeScript language") 编程。

* Angular application-design fundamentals, as described in [Angular Concepts](guide/architecture "Introduction to Angular concepts.").

  Angular 的应用设计基础，就像[Angular Concepts 中](guide/architecture "Angular 概念简介。")描述的那样。

* The form-design concepts that are presented in [Introduction to Forms](guide/forms-overview "Overview of Angular forms.").

  [“表单简介”](guide/forms-overview "Angular 表单概述")中提供的表单设计概念。

=======
* [TypeScript](https://www.typescriptlang.org/ "The TypeScript language") programming
* Angular application-design fundamentals, as described in [Angular Concepts](guide/architecture "Introduction to Angular concepts")
* The form-design concepts that are presented in [Introduction to Forms](guide/forms-overview "Overview of Angular forms")

>>>>>>> 64c62d61
<a id="intro"></a>

## Overview of reactive forms

<<<<<<< HEAD
## 响应式表单概述

Reactive forms use an explicit and immutable approach to managing the state of a form at a given point in time. Each change to the form state returns a new state, which maintains the integrity of the model between changes. Reactive forms are built around [observable](guide/glossary#observable "Observable definition.") streams, where form inputs and values are provided as streams of input values, which can be accessed synchronously.

响应式表单使用显式的、不可变的方式，管理表单在特定的时间点上的状态。对表单状态的每一次变更都会返回一个新的状态，这样可以在变化时维护模型的整体性。响应式表单是围绕 [Observable](guide/glossary#observable "Observable definition.") 流构建的，表单的输入和值都是通过这些输入值组成的流来提供的，它可以同步访问。

Reactive forms also provide a straightforward path to testing because you are assured that your data is consistent and predictable when requested. Any consumers of the streams have access to manipulate that data safely.

响应式表单还提供了一种更直观的测试路径，因为在请求时你可以确信这些数据是一致的、可预料的。这个流的任何一个消费者都可以安全地操纵这些数据。

Reactive forms differ from [template-driven forms](guide/forms "Template-driven forms guide") in distinct ways. Reactive forms provide synchronous access to the data model, immutability with observable operators, and change tracking through observable streams.

响应式表单与[模板驱动表单](guide/forms "Template-driven forms guide")有着显著的不同点。响应式表单通过对数据模型的同步访问提供了更多的可预测性，使用 Observable 的操作符提供了不可变性，并且通过 Observable 流提供了变化追踪功能。

Template-driven forms let direct access modify data in your template, but are less explicit than reactive forms because they rely on directives embedded in the template, along with mutable data to track changes asynchronously. See the [Forms Overview](guide/forms-overview "Overview of Angular forms.") for detailed comparisons between the two paradigms.
=======
Reactive forms use an explicit and immutable approach to managing the state of a form at a given point in time.
Each change to the form state returns a new state, which maintains the integrity of the model between changes.
Reactive forms are built around [observable](guide/glossary#observable "Observable definition") streams, where form inputs and values are provided as streams of input values, which can be accessed synchronously.

Reactive forms also provide a straightforward path to testing because you are assured that your data is consistent and predictable when requested.
Any consumers of the streams have access to manipulate that data safely.

Reactive forms differ from [template-driven forms](guide/forms "Template-driven forms guide") in distinct ways.
Reactive forms provide synchronous access to the data model, immutability with observable operators, and change tracking through observable streams.

Template-driven forms let direct access modify data in your template, but are less explicit than reactive forms because they rely on directives embedded in the template, along with mutable data to track changes asynchronously.
See the [Forms Overview](guide/forms-overview "Overview of Angular forms") for detailed comparisons between the two paradigms.
>>>>>>> 64c62d61

模板驱动表单允许你直接在模板中修改数据，但不像响应式表单那么明确，因为它们依赖嵌入到模板中的指令，并借助可变数据来异步跟踪变化。参阅[表单概览](guide/forms-overview "Angular 表单概览")以了解这两种范式之间的详细比较。

## Adding a basic form control

## 添加基础表单控件

There are three steps to using form controls.

<<<<<<< HEAD
使用表单控件有三个步骤。

1. Register the reactive forms module in your application. This module declares the reactive-form directives that you need to use reactive forms.

   在你的应用中注册响应式表单模块。该模块声明了一些你要用在响应式表单中的指令。

2. Generate a new `FormControl` instance and save it in the component.

   生成一个新的 `FormControl` 实例，并把它保存在组件中。

3. Register the `FormControl` in the template.

   在模板中注册这个 `FormControl`。

You can then display the form by adding the component to the template.

然后，你可以把组件添加到模板中来显示表单。

The following examples show how to add a single form control. In the example, the user enters their name into an input field, captures that input value, and displays the current value of the form control element.

下面的例子展示了如何添加一个表单控件。在这个例子中，用户在输入字段中输入自己的名字，捕获其输入值，并显示表单控件的当前值。

**Register the reactive forms module**

**注册响应式表单模块**

To use reactive form controls, import `ReactiveFormsModule` from the `@angular/forms` package and add it to your NgModule's `imports` array.

要使用响应式表单控件，就要从 `@angular/forms` 包中导入 `ReactiveFormsModule`，并把它添加到你的 NgModule 的 `imports` 数组中。

<code-example path="reactive-forms/src/app/app.module.ts" region="imports" header="src/app/app.module.ts (excerpt)"></code-example>

**Generate a new `FormControl`**

**生成一个新的 `FormControl`**

Use the [CLI command](cli "Using the Angular command-line interface.") `ng generate` to generate a component in your project to host the control.

使用 [CLI 命令](cli "使用 Angular 命令行界面。") `ng generate` 在项目中生成一个组件作为该表单控件的宿主。

<code-example language="sh">

  ng generate component NameEditor

</code-example>

To register a single form control, import the `FormControl` class and create a new instance of `FormControl` to save as a class property.

要注册一个表单控件，就要导入 `FormControl` 类并创建一个 `FormControl` 的新实例，将其保存为类的属性。

<code-example path="reactive-forms/src/app/name-editor/name-editor.component.ts" region="create-control" header="src/app/name-editor/name-editor.component.ts"></code-example>

Use the constructor of `FormControl` to set its initial value, which in this case is an empty string. By creating these controls in your component class, you get immediate access to listen for, update, and validate the state of the form input.

可以用 `FormControl` 的构造函数设置初始值，这个例子中它是空字符串。通过在你的组件类中创建这些控件，你可以直接对表单控件的状态进行监听、修改和校验。

**Register the control in the template**

**在模板中注册该控件**

After you create the control in the component class, you must associate it with a form control element in the template. Update the template with the form control using the `formControl` binding provided by `FormControlDirective`, which is also included in the `ReactiveFormsModule`.

在组件类中创建了控件之后，你还要把它和模板中的一个表单控件关联起来。修改模板，为表单控件添加 `formControl` 绑定，`formControl` 是由 `ReactiveFormsModule` 中的 `FormControlDirective` 提供的。

<code-example path="reactive-forms/src/app/name-editor/name-editor.component.html" region="control-binding" header="src/app/name-editor/name-editor.component.html"></code-example>

<div class="alert is-helpful">

* For a summary of the classes and directives provided by `ReactiveFormsModule`, see the following [Reactive forms API](#reactive-forms-api "API summary.") section.

  关于 `ReactiveFormsModule` 提供的类和指令的汇总表，请参阅下面的[响应式表单 API](#reactive-forms-api "API 摘要")部分。

* For complete syntax details of these classes and directives, see the API reference documentation for the [Forms package](api/forms "API reference.").

  关于这些类和指令的完整语法，请参阅 API 参考手册中的 [Forms 包](api/forms "API 参考。")部分。

</div>

Using the template binding syntax, the form control is now registered to the `name` input element in the template. The form control and DOM element communicate with each other: the view reflects changes in the model, and the model reflects changes in the view.

使用这种模板绑定语法，把该表单控件注册给了模板中名为 `name` 的输入元素。这样，表单控件和 DOM 元素就可以互相通讯了：视图会反映模型的变化，模型也会反映视图中的变化。

**Display the component**

**显示该组件**

The form control assigned to `name` is displayed when the component is added to a template.

把该组件添加到模板时，将显示指派给 `name` 的表单控件。

<code-example path="reactive-forms/src/app/app.component.1.html" region="app-name-editor" header="src/app/app.component.html (name editor)"></code-example>
=======
1. Register the reactive forms module in your application.
   This module declares the reactive-form directives that you need to use reactive forms.

1. Generate a new `FormControl` instance and save it in the component.

1. Register the `FormControl` in the template.

You can then display the form by adding the component to the template.

The following examples show how to add a single form control.
In the example, the user enters their name into an input field, captures that input value, and displays the current value of the form control element.
>>>>>>> 64c62d61

| Action | Details |
| :----- | :------ |
| Register the reactive forms module | To use reactive form controls, import `ReactiveFormsModule` from the `@angular/forms` package and add it to your NgModule's `imports` array. <code-example header="src/app/app.module.ts (excerpt)" path="reactive-forms/src/app/app.module.ts" region="imports"></code-example> |
| Generate a new `FormControl` | Use the [CLI command](cli "Using the Angular command-line interface") `ng generate` to generate a component in your project to host the control. <code-example header="src/app/name-editor/name-editor.component.ts" path="reactive-forms/src/app/name-editor/name-editor.component.ts" region="create-control"></code-example> Use the constructor of `FormControl` to set its initial value, which in this case is an empty string. By creating these controls in your component class, you get immediate access to listen for, update, and validate the state of the form input. |
| Register the control in the template | After you create the control in the component class, you must associate it with a form control element in the template. Update the template with the form control using the `formControl` binding provided by `FormControlDirective`, which is also included in the `ReactiveFormsModule`. <code-example header="src/app/name-editor/name-editor.component.html" path="reactive-forms/src/app/name-editor/name-editor.component.html" region="control-binding"></code-example> <div class="alert is-helpful"> <ul> <li> For a summary of the classes and directives provided by `ReactiveFormsModule`, see the following [Reactive forms API](#reactive-forms-api "API summary") section </li> <li> For complete syntax details of these classes and directives, see the API reference documentation for the [Forms package](api/forms "API reference") </li> </ul> </div> Using the template binding syntax, the form control is now registered to the `name` input element in the template. The form control and DOM element communicate with each other: the view reflects changes in the model, and the model reflects changes in the view. |
| Display the component | The form control assigned to `name` is displayed when the component is added to a template. <code-example header="src/app/app.component.html (name editor)" path="reactive-forms/src/app/app.component.1.html" region="app-name-editor"></code-example> <div class="lightbox"> <img alt="Name Editor, which has a name label and an input so the user can enter a name" src="generated/images/guide/reactive-forms/name-editor-1.png"> </div> |

<a id="display-value"></a>

### Displaying a form control value

### 显示表单控件的值

You can display the value in the following ways.

<<<<<<< HEAD
你可以用下列方式显示它的值：

* Through the `valueChanges` observable where you can listen for changes in the form's value in the template using `AsyncPipe` or in the component class using the `subscribe()` method.

  通过可观察对象 `valueChanges`，你可以在模板中使用 `AsyncPipe` 或在组件类中使用 `subscribe()` 方法来监听表单值的变化。

* With the `value` property, which gives you a snapshot of the current value.
=======
* Through the `valueChanges` observable where you can listen for changes in the form's value in the template using `AsyncPipe` or in the component class using the `subscribe()` method
* With the `value` property, which gives you a snapshot of the current value
>>>>>>> 64c62d61

  使用 `value` 属性。它能让你获得当前值的一份快照。

The following example shows you how to display the current value using interpolation in the template.

<<<<<<< HEAD
下面的例子展示了如何在模板中使用插值显示当前值。

<code-example path="reactive-forms/src/app/name-editor/name-editor.component.html" region="display-value" header="src/app/name-editor/name-editor.component.html (control value)"></code-example>
=======
<code-example header="src/app/name-editor/name-editor.component.html (control value)" path="reactive-forms/src/app/name-editor/name-editor.component.html" region="display-value"></code-example>
>>>>>>> 64c62d61

The displayed value changes as you update the form control element.

一旦你修改了表单控件所关联的元素，这里显示的值也跟着变化了。

Reactive forms provide access to information about a given control through properties and methods provided with each instance.
These properties and methods of the underlying [AbstractControl](api/forms/AbstractControl "API reference") class are used to control form state and determine when to display messages when handling [input validation](#basic-form-validation "Learn more about validating form input").

<<<<<<< HEAD
响应式表单还能通过每个实例的属性和方法提供关于特定控件的更多信息。[AbstractControl](api/forms/AbstractControl) 的这些属性和方法用于控制表单状态，并在处理表单校验时决定何时显示信息。
欲知详情，参阅稍后的[输入验证](#basic-form-validation)一节。

Read about other `FormControl` properties and methods in the [API Reference](api/forms/FormControl "Detailed syntax reference.").
=======
Read about other `FormControl` properties and methods in the [API Reference](api/forms/FormControl "Detailed syntax reference").
>>>>>>> 64c62d61

要了解 `FormControl` 的其它属性和方法，参阅 [API 参考手册](api/forms/FormControl)。

### Replacing a form control value

<<<<<<< HEAD
### 替换表单控件的值

Reactive forms have methods to change a control's value programmatically, which gives you the flexibility to update the value without user interaction. A form control instance provides a `setValue()` method that updates the value of the form control and validates the structure of the value provided against the control's structure. For example, when retrieving form data from a backend API or service, use the `setValue()` method to update the control to its new value, replacing the old value entirely.
=======
Reactive forms have methods to change a control's value programmatically, which gives you the flexibility to update the value without user interaction.
A form control instance provides a `setValue()` method that updates the value of the form control and validates the structure of the value provided against the control's structure.
For example, when retrieving form data from a backend API or service, use the `setValue()` method to update the control to its new value, replacing the old value entirely.
>>>>>>> 64c62d61

响应式表单还有一些方法可以用编程的方式修改控件的值，它让你可以灵活的修改控件的值而不需要借助用户交互。`FormControl` 提供了一个 `setValue()` 方法，它会修改这个表单控件的值，并且验证与控件结构相对应的值的结构。比如，当从后端 API 或服务接收到了表单数据时，可以通过 `setValue()` 方法来把原来的值替换为新的值。

The following example adds a method to the component class to update the value of the control to *Nancy* using the `setValue()` method.

<<<<<<< HEAD
下列的例子往组件类中添加了一个方法，它使用 `setValue()` 方法来修改 *Nancy* 控件的值。

<code-example path="reactive-forms/src/app/name-editor/name-editor.component.ts" region="update-value" header="src/app/name-editor/name-editor.component.ts (update value)">
=======
<code-example header="src/app/name-editor/name-editor.component.ts (update value)" path="reactive-forms/src/app/name-editor/name-editor.component.ts" region="update-value"></code-example>
>>>>>>> 64c62d61

Update the template with a button to simulate a name update.
When you click the **Update Name** button, the value entered in the form control element is reflected as its current value.

<<<<<<< HEAD
修改模板，添加一个按钮，用于模拟改名操作。在点 `Update Name` 按钮之前表单控件元素中输入的任何值都会回显为它的当前值。

<code-example path="reactive-forms/src/app/name-editor/name-editor.component.html" region="update-value" header="src/app/name-editor/name-editor.component.html (update value)"></code-example>
=======
<code-example header="src/app/name-editor/name-editor.component.html (update value)" path="reactive-forms/src/app/name-editor/name-editor.component.html" region="update-value"></code-example>
>>>>>>> 64c62d61

The form model is the source of truth for the control, so when you click the button, the value of the input is changed within the component class, overriding its current value.

由于表单模型是该控件的事实之源，因此当你单击该按钮时，组件中该输入框的值也变化了，覆盖掉它的当前值。

<div class="lightbox">

<img alt="Name Editor Update with a name label, the name Nancy in the input, text specifying that the value of the input is Nancy and an Update Name button" src="generated/images/guide/reactive-forms/name-editor-2.gif">

</div>

<div class="alert is-helpful">

**NOTE**: <br />
In this example, you're using a single control.
When using the `setValue()` method with a [form group](#grouping-form-controls "Learn more about form groups") or [form array](#creating-dynamic-forms "Learn more about dynamic forms") instance, the value needs to match the structure of the group or array.

*注意*：在这个例子中，你只使用单个控件，但是当调用 [`FormGroup`](#grouping-form-controls "Learn more about form groups.") 或 [`FormArray`](#creating-dynamic-forms "Learn more about dynamic forms.") 实例的 `setValue()` 方法时，传入的值就必须匹配控件组或控件数组的结构才行。

</div>

## Grouping form controls

<<<<<<< HEAD
## 把表单控件分组

Forms typically contain several related controls. Reactive forms provide two ways of grouping multiple related controls into a single input form.

表单中通常会包含几个相互关联的控件。响应式表单提供了两种把多个相关控件分组到同一个输入表单中的方法。

* A form *group* defines a form with a fixed set of controls that you can manage together. Form group basics are discussed in this section. You can also [nest form groups](#nested-groups "See more about nesting groups.") to create more complex forms.

  表单*组*定义了一个带有一组控件的表单，你可以把它们放在一起管理。表单组的基础知识将在本节中讨论。你也可以通过[嵌套表单组](#nested-groups "详细了解嵌套组。")来创建更复杂的表单。

* A form *array* defines a dynamic form, where you can add and remove controls at run time. You can also nest form arrays to create more complex forms. For more about this option, see [Creating dynamic forms](#dynamic-forms "See more about form arrays.").

  表单*数组*定义了一个动态表单，你可以在运行时添加和删除控件。你也可以通过嵌套表单数组来创建更复杂的表单。欲知详情，参阅下面的[创建动态表单](#dynamic-forms "详细了解表单数组。")。

Just as a form control instance gives you control over a single input field, a form group instance tracks the form state of a group of form control instances (for example, a form). Each control in a form group instance is tracked by name when creating the form group. The following example shows how to manage multiple form control instances in a single group.
=======
Forms typically contain several related controls.
Reactive forms provide two ways of grouping multiple related controls into a single input form.

| Form groups | Details |
| :---------- | :------ |
| Form group | Defines a form with a fixed set of controls that you can manage together. Form group basics are discussed in this section. You can also [nest form groups](#nested-groups "See more about nesting groups") to create more complex forms. |
| Form array | Defines a dynamic form, where you can add and remove controls at run time. You can also nest form arrays to create more complex forms. For more about this option, see [Creating dynamic forms](#dynamic-forms "See more about form arrays"). |

Just as a form control instance gives you control over a single input field, a form group instance tracks the form state of a group of form control instances (for example, a form).
Each control in a form group instance is tracked by name when creating the form group.
The following example shows how to manage multiple form control instances in a single group.
>>>>>>> 64c62d61

就像 `FormControl` 的实例能让你控制单个输入框所对应的控件一样，`FormGroup` 的实例也能跟踪一组 `FormControl` 实例（比如一个表单）的表单状态。当创建 `FormGroup` 时，其中的每个控件都会根据其名字进行跟踪。下面的例子展示了如何管理单个控件组中的多个 `FormControl` 实例。

Generate a `ProfileEditor` component and import the `FormGroup` and `FormControl` classes from the `@angular/forms` package.

<<<<<<< HEAD
生成一个 `ProfileEditor` 组件并从 `@angular/forms` 包中导入 `FormGroup` 和 `FormControl` 类。

<code-example language="sh">
=======
<code-example format="shell" language="shell">
>>>>>>> 64c62d61

ng generate component ProfileEditor

</code-example>

<code-example header="src/app/profile-editor/profile-editor.component.ts (imports)" path="reactive-forms/src/app/profile-editor/profile-editor.component.1.ts" region="imports"></code-example>

To add a form group to this component, take the following steps.

要将表单组添加到此组件中，请执行以下步骤。

1. Create a `FormGroup` instance.
<<<<<<< HEAD

   创建一个 `FormGroup` 实例。

2. Associate the `FormGroup` model and view.

   把这个 `FormGroup` 模型关联到视图。

3. Save the form data.

   保存表单数据。

**Create a FormGroup instance**

**创建一个 FormGroup 实例**

Create a property in the component class named `profileForm` and set the property to a new form group instance. To initialize the form group, provide the constructor with an object of named keys mapped to their control.

在组件类中创建一个名叫 `profileForm` 的属性，并设置为 `FormGroup` 的一个新实例。要初始化这个 `FormGroup`，请为构造函数提供一个由控件组成的对象，对象中的每个名字都要和表单控件的名字一一对应。

For the profile form, add two form control instances with the names `firstName` and `lastName`.

对此个人档案表单，要添加两个 `FormControl` 实例，名字分别为 `firstName` 和 `lastName`。

<code-example path="reactive-forms/src/app/profile-editor/profile-editor.component.1.ts" region="formgroup" header="src/app/profile-editor/profile-editor.component.ts (form group)">

</code-example>

The individual form controls are now collected within a group. A `FormGroup` instance provides its model value as an object reduced from the values of each control in the group. A form group instance has the same properties (such as `value` and `untouched`) and methods (such as `setValue()`) as a form control instance.

现在，这些独立的表单控件被收集到了一个控件组中。这个 `FormGroup` 用对象的形式提供了它的模型值，这个值来自组中每个控件的值。
`FormGroup` 实例拥有和 `FormControl` 实例相同的属性（比如 `value`、`untouched`）和方法（比如 `setValue()`）。

**Associate the FormGroup model and view**

**把这个 `FormGroup` 模型关联到视图。**

A form group tracks the status and changes for each of its controls, so if one of the controls changes, the parent control also emits a new status or value change. The model for the group is maintained from its members. After you define the model, you must update the template to reflect the model in the view.

这个表单组还能跟踪其中每个控件的状态及其变化，所以如果其中的某个控件的状态或值变化了，父控件也会发出一次新的状态变更或值变更事件。该控件组的模型来自它的所有成员。在定义了这个模型之后，你必须更新模板，来把该模型反映到视图中。

<code-example path="reactive-forms/src/app/profile-editor/profile-editor.component.1.html" region="formgroup" header="src/app/profile-editor/profile-editor.component.html (template form group)"></code-example>

Note that just as a form group contains a group of controls, the *profileForm* `FormGroup` is bound to the `form` element with the `FormGroup` directive, creating a communication layer between the model and the form containing the inputs. The `formControlName` input provided by the `FormControlName` directive binds each individual input to the form control defined in `FormGroup`. The form controls communicate with their respective elements. They also communicate changes to the form group instance, which provides the source of truth for the model value.

注意，就像 `FormGroup` 所包含的那控件一样，*profileForm* 这个 `FormGroup` 也通过 `FormGroup` 指令绑定到了 `form` 元素，在该模型和表单中的输入框之间创建了一个通讯层。
由 `FormControlName` 指令提供的 `formControlName` 属性把每个输入框和 `FormGroup` 中定义的表单控件绑定起来。这些表单控件会和相应的元素通讯，它们还把更改传给 `FormGroup`，这个 `FormGroup` 是模型值的事实之源。

**Save form data**

**保存表单数据**

The `ProfileEditor` component accepts input from the user, but in a real scenario you want to capture the form value and make available for further processing outside the component. The `FormGroup` directive listens for the `submit` event emitted by the `form` element and emits an `ngSubmit` event that you can bind to a callback function.

`ProfileEditor` 组件从用户那里获得输入，但在真实的场景中，你可能想要先捕获表单的值，等将来在组件外部进行处理。
`FormGroup` 指令会监听 `form` 元素发出的 `submit` 事件，并发出一个 `ngSubmit` 事件，让你可以绑定一个回调函数。

Add an `ngSubmit` event listener to the `form` tag with the `onSubmit()` callback method.

把 `onSubmit()` 回调方法添加为 `form` 标签上的 `ngSubmit` 事件监听器。

<code-example path="reactive-forms/src/app/profile-editor/profile-editor.component.html" region="ng-submit" header="src/app/profile-editor/profile-editor.component.html (submit event)"></code-example>

The `onSubmit()` method in the `ProfileEditor` component captures the current value of `profileForm`. Use `EventEmitter` to keep the form encapsulated and to provide the form value outside the component. The following example uses `console.warn` to log a message to the browser console.

`ProfileEditor` 组件上的 `onSubmit()` 方法会捕获 `profileForm` 的当前值。要保持该表单的封装性，就要使用 `EventEmitter` 向组件外部提供该表单的值。下面的例子会使用 `console.warn` 把这个值记录到浏览器的控制台中。

<code-example path="reactive-forms/src/app/profile-editor/profile-editor.component.ts" region="on-submit" header="src/app/profile-editor/profile-editor.component.ts (submit method)">

</code-example>

The `submit` event is emitted by the `form` tag using the built-in DOM event. You trigger the event by clicking a button with `submit` type. This lets the user press the **Enter** key to submit the completed form.

`form` 标签所发出的 `submit` 事件是内置 DOM 事件，通过点击类型为 `submit` 的按钮可以触发本事件。这还让用户可以用回车键来提交填完的表单。

Use a `button` element to add a button to the bottom of the form to trigger the form submission.

往表单的底部添加一个 `button`，用于触发表单提交。

<code-example path="reactive-forms/src/app/profile-editor/profile-editor.component.html" region="submit-button" header="src/app/profile-editor/profile-editor.component.html (submit button)"></code-example>

<div class="alert is-helpful">

**Note:** The button in the preceding snippet also has a `disabled` binding attached to it to disable the button when `profileForm` is invalid. You aren't performing any validation yet, so the button is always enabled. Basic form validation is covered in the [Validating form input](#basic-form-validation "Basic form validation.") section.

*注意：*上面这个代码片段中的按钮还附加了一个 `disabled` 绑定，用于在 `profileForm` 无效时禁用该按钮。目前你还没有执行任何表单验证逻辑，因此该按钮始终是可用的。稍后的[验证表单输入](#basic-form-validation "基础表单验证")部分会讲解基础的表单验证。

</div>
=======
1. Associate the `FormGroup` model and view.
1. Save the form data.
>>>>>>> 64c62d61

| Action | Details |
| :----- | :------ |
| Create a `FormGroup` instance | Create a property in the component class named `profileForm` and set the property to a new form group instance. To initialize the form group, provide the constructor with an object of named keys mapped to their control. <br />  For the profile form, add two form control instances with the names `firstName` and `lastName`. <code-example header="src/app/profile-editor/profile-editor.component.ts (form group)" path="reactive-forms/src/app/profile-editor/profile-editor.component.1.ts" region="formgroup"></code-example> The individual form controls are now collected within a group. A `FormGroup` instance provides its model value as an object reduced from the values of each control in the group. A form group instance has the same properties (such as `value` and `untouched`) and methods (such as `setValue()`) as a form control instance. |
| Associate the `FormGroup` model and view | A form group tracks the status and changes for each of its controls, so if one of the controls changes, the parent control also emits a new status or value change. The model for the group is maintained from its members. After you define the model, you must update the template to reflect the model in the view. <code-example header="src/app/profile-editor/profile-editor.component.html (template form group)" path="reactive-forms/src/app/profile-editor/profile-editor.component.1.html" region="formgroup"></code-example> <div class="alert is-helpful"> **NOTE**: <br /> Just as a form group contains a group of controls, the *profileForm* `FormGroup` is bound to the `form` element with the `FormGroup` directive, creating a communication layer between the model and the form containing the inputs. </div> The `formControlName` input provided by the `FormControlName` directive binds each individual input to the form control defined in `FormGroup`. The form controls communicate with their respective elements. They also communicate changes to the form group instance, which provides the source of truth for the model value. |
| Save form data | The `ProfileEditor` component accepts input from the user, but in a real scenario you want to capture the form value and make available for further processing outside the component. The `FormGroup` directive listens for the `submit` event emitted by the `form` element and emits an `ngSubmit` event that you can bind to a callback function. Add an `ngSubmit` event listener to the `form` tag with the `onSubmit()` callback method. <code-example header="src/app/profile-editor/profile-editor.component.html (submit event)" path="reactive-forms/src/app/profile-editor/profile-editor.component.html" region="ng-submit"></code-example> The `onSubmit()` method in the `ProfileEditor` component captures the current value of `profileForm`. Use `EventEmitter` to keep the form encapsulated and to provide the form value outside the component. The following example uses `console.warn` to log a message to the browser console. <code-example header="src/app/profile-editor/profile-editor.component.ts (submit method)" path="reactive-forms/src/app/profile-editor/profile-editor.component.ts" region="on-submit"></code-example> The `submit` event is emitted by the `form` tag using the built-in DOM event. You trigger the event by clicking a button with `submit` type. This lets the user press the **Enter** key to submit the completed form. <br /> Use a `button` element to add a button to the bottom of the form to trigger the form submission. <code-example header="src/app/profile-editor/profile-editor.component.html (submit button)" path="reactive-forms/src/app/profile-editor/profile-editor.component.html" region="submit-button"></code-example> <div class="alert is-helpful"> **NOTE**: <br /> The button in the preceding snippet also has a `disabled` binding attached to it to disable the button when `profileForm` is invalid. You aren't performing any validation yet, so the button is always enabled. Basic form validation is covered in the [Validating form input](#basic-form-validation "Basic form validation.") section. </div> |
| Display the component | To display the `ProfileEditor` component that contains the form, add it to a component template. <code-example header="src/app/app.component.html (profile editor)" path="reactive-forms/src/app/app.component.1.html" region="app-profile-editor"></code-example> `ProfileEditor` lets you manage the form control instances for the `firstName` and `lastName` controls within the form group instance. <div class="lightbox"> <img alt="Profile Editor with labels and inputs for first and last name as well as a submit button" src="generated/images/guide/reactive-forms/profile-editor-1.gif"> </div> |

<<<<<<< HEAD
**显示组件**

To display the `ProfileEditor` component that contains the form, add it to a component template.

要显示包含此表单的 `ProfileEditor` 组件，请把它添加到组件模板中。

<code-example path="reactive-forms/src/app/app.component.1.html" region="app-profile-editor" header="src/app/app.component.html (profile editor)"></code-example>

`ProfileEditor` lets you manage the form control instances for the `firstName` and `lastName` controls within the form group instance.

`ProfileEditor` 让你能管理 `FormGroup` 中的 `firstName` 和 `lastName` 等 `FormControl` 实例。

<div class="lightbox">
  <img src="generated/images/guide/reactive-forms/profile-editor-1.gif" alt="Profile Editor with labels and inputs for first and last name as well as a submit button">
</div>

=======
>>>>>>> 64c62d61
<a id="nested-groups"></a>

### Creating nested form groups

<<<<<<< HEAD
### 创建嵌套的表单组

Form groups can accept both individual form control instances and other form group instances as children. This makes composing complex form models easier to maintain and logically group together.

表单组可以同时接受单个表单控件实例和其它表单组实例作为其子控件。这可以让复杂的表单模型更容易维护，并在逻辑上把它们分组到一起。

When building complex forms, managing the different areas of information is easier in smaller sections. Using a nested form group instance lets you break large forms groups into smaller, more manageable ones.
=======
Form groups can accept both individual form control instances and other form group instances as children.
This makes composing complex form models easier to maintain and logically group together.

When building complex forms, managing the different areas of information is easier in smaller sections.
Using a nested form group instance lets you break large forms groups into smaller, more manageable ones.
>>>>>>> 64c62d61

如果要构建复杂的表单，如果能在更小的分区中管理不同类别的信息就会更容易一些。使用嵌套的 `FormGroup` 可以让你把大型表单组织成一些稍小的、易管理的分组。

To make more complex forms, use the following steps.

要制作更复杂的表单，请遵循如下步骤。

1. Create a nested group.
<<<<<<< HEAD

   创建一个嵌套的表单组。

2. Group the nested form in the template.

   在模板中对这个嵌套表单分组。

Some types of information naturally fall into the same group. A name and address are typical examples of such nested groups, and are used in the following examples.

某些类型的信息天然就属于同一个组。比如名称和地址就是这类嵌套组的典型例子，下面的例子中就用到了它们。

**Create a nested group**

**创建一个嵌套组**

To create a nested group in `profileForm`, add a nested `address` element to the form group instance.

要在 `profileForm` 中创建一个嵌套组，就要把一个嵌套的 `address` 元素添加到此表单组的实例中。

<code-example path="reactive-forms/src/app/profile-editor/profile-editor.component.1.ts" region="nested-formgroup" header="src/app/profile-editor/profile-editor.component.ts (nested form group)"></code-example>

In this example, `address group` combines the current `firstName` and `lastName` controls with the new `street`, `city`, `state`, and `zip` controls. Even though the `address` element in the form group is a child of the overall `profileForm` element in the form group, the same rules apply with value and status changes. Changes in status and value from the nested form group propagate to the parent form group, maintaining consistency with the overall model.

在这个例子中，`address group` 把现有的 `firstName`、`lastName` 控件和新的 `street`、`city`、`state` 和 `zip` 控件组合在一起。虽然 `address` 这个 `FormGroup` 是 `profileForm` 这个整体 `FormGroup` 的一个子控件，但是仍然适用同样的值和状态的变更规则。来自内嵌控件组的状态和值的变更将会冒泡到它的父控件组，以维护整体模型的一致性。

**Group the nested form in the template**

**在模板中对此嵌套表单分组**

After you update the model in the component class, update the template to connect the form group instance and its input elements.

在修改了组件类中的模型之后，还要修改模板，来把这个 `FormGroup` 实例对接到它的输入元素。

Add the `address` form group containing the `street`, `city`, `state`, and `zip` fields to the `ProfileEditor` template.

把包含 `street`、`city`、`state` 和 `zip`  字段的 `address` 表单组添加到 `ProfileEditor` 模板中。

<code-example path="reactive-forms/src/app/profile-editor/profile-editor.component.1.html" region="formgroupname" header="src/app/profile-editor/profile-editor.component.html (template nested form group)"></code-example>

The `ProfileEditor` form is displayed as one group, but the model is broken down further to represent the logical grouping areas.

`ProfileEditor` 表单显示为一个组，但是将来这个模型会被进一步细分，以表示逻辑分组区域。

<div class="lightbox">
  <img src="generated/images/guide/reactive-forms/profile-editor-2.png" alt="Profile editor update adding address inputs, instructive text for filling out the form to enable the submit button, and a disabled submit button">
</div>

<div class="alert is-helpful">

**Tip** Display the value for the form group instance in the component template using the `value` property and `JsonPipe`.

*提示*：这里使用了 `value` 属性和 `JsonPipe` 管道在组件模板中显示了这个 `FormGroup` 的值。

</div>

### Updating parts of the data model

### 更新部分数据模型

When updating the value for a form group instance that contains multiple controls, you might only want to update parts of the model. This section covers how to update specific parts of a form control data model.
=======
1. Group the nested form in the template.

Some types of information naturally fall into the same group.
A name and address are typical examples of such nested groups, and are used in the following examples.

| Action | Details |
| :----- | :------ |
| Create a nested group | To create a nested group in `profileForm`, add a nested `address` element to the form group instance. <code-example header="src/app/profile-editor/profile-editor.component.ts (nested form group)" path="reactive-forms/src/app/profile-editor/profile-editor.component.1.ts" region="nested-formgroup"></code-example> In this example, `address group` combines the current `firstName` and `lastName` controls with the new `street`, `city`, `state`, and `zip` controls. Even though the `address` element in the form group is a child of the overall `profileForm` element in the form group, the same rules apply with value and status changes. Changes in status and value from the nested form group propagate to the parent form group, maintaining consistency with the overall model. |
| Group the nested form in the template | After you update the model in the component class, update the template to connect the form group instance and its input elements. Add the `address` form group containing the `street`, `city`, `state`, and `zip` fields to the `ProfileEditor` template. <code-example header="src/app/profile-editor/profile-editor.component.html (template nested form group)" path="reactive-forms/src/app/profile-editor/profile-editor.component.1.html" region="formgroupname"></code-example> The `ProfileEditor` form is displayed as one group, but the model is broken down further to represent the logical grouping areas. <div class="lightbox"> <img alt="Profile editor update adding address inputs, instructive text for filling out the form to enable the submit button, and a disabled submit button" src="generated/images/guide/reactive-forms/profile-editor-2.png"> </div> <div class="alert is-helpful"> **TIP**: <br /> Display the value for the form group instance in the component template using the `value` property and `JsonPipe`. </div> |

### Updating parts of the data model

When updating the value for a form group instance that contains multiple controls, you might only want to update parts of the model.
This section covers how to update specific parts of a form control data model.
>>>>>>> 64c62d61

当修改包含多个 `FormGroup` 实例的值时，你可能只希望更新模型中的一部分，而不是完全替换掉。这一节会讲解该如何更新 `AbstractControl` 模型中的一部分。

There are two ways to update the model value:

<<<<<<< HEAD
有两种更新模型值的方式：

* Use the `setValue()` method to set a new value for an individual control. The `setValue()` method strictly adheres to the structure of the form group and replaces the entire value for the control.

  使用 `setValue()` 方法来为单个控件设置新值。
  `setValue()` 方法会严格遵循表单组的结构，并整体性替换控件的值。

* Use the `patchValue()` method to replace any properties defined in the object that have changed in the form model.
=======
| Methods | Details |
| :------ | :------ |
| `setValue()` | Set a new value for an individual control. The `setValue()` method strictly adheres to the structure of the form group and replaces the entire value for the control. |
| `patchValue()` | Replace any properties defined in the object that have changed in the form model. |
>>>>>>> 64c62d61

  使用 `patchValue()` 方法可以用对象中所定义的任何属性为表单模型进行替换。

The strict checks of the `setValue()` method help catch nesting errors in complex forms, while `patchValue()` fails silently on those errors.

`setValue()` 方法的严格检查可以帮助你捕获复杂表单嵌套中的错误，而 `patchValue()` 在遇到那些错误时可能会默默的失败。

In `ProfileEditorComponent`, use the `updateProfile` method with the following example to update the first name and street address for the user.

<<<<<<< HEAD
在 `ProfileEditorComponent` 中，使用 `updateProfile` 方法传入下列数据可以更新用户的名字与街道住址。

<code-example path="reactive-forms/src/app/profile-editor/profile-editor.component.1.ts" region="patch-value" header="src/app/profile-editor/profile-editor.component.ts (patch value)">

</code-example>

Simulate an update by adding a button to the template to update the user profile on demand.

通过往模板中添加一个按钮来模拟一次更新操作，以修改用户档案。

<code-example path="reactive-forms/src/app/profile-editor/profile-editor.component.1.html" region="patch-value" header="src/app/profile-editor/profile-editor.component.html (update value)"></code-example>
=======
<code-example header="src/app/profile-editor/profile-editor.component.ts (patch value)" path="reactive-forms/src/app/profile-editor/profile-editor.component.1.ts" region="patch-value"></code-example>

Simulate an update by adding a button to the template to update the user profile on demand.

<code-example header="src/app/profile-editor/profile-editor.component.html (update value)" path="reactive-forms/src/app/profile-editor/profile-editor.component.1.html" region="patch-value"></code-example>
>>>>>>> 64c62d61

When a user clicks the button, the `profileForm` model is updated with new values for `firstName` and `street`.
Notice that `street` is provided in an object inside the `address` property.
This is necessary because the `patchValue()` method applies the update against the model structure.
`PatchValue()` only updates properties that the form model defines.

当点击按钮时，`profileForm` 模型中只有 `firstName` 和 `street` 被修改了。注意，`street` 是在 `address` 属性的对象中被修改的。这种结构是必须的，因为 `patchValue()` 方法要针对模型的结构进行更新。`patchValue()` 只会更新表单模型中所定义的那些属性。

## Using the FormBuilder service to generate controls

<<<<<<< HEAD
## 使用 FormBuilder 服务生成控件

Creating form control instances manually can become repetitive when dealing with multiple forms. The `FormBuilder` service provides convenient methods for generating controls.
=======
Creating form control instances manually can become repetitive when dealing with multiple forms.
The `FormBuilder` service provides convenient methods for generating controls.
>>>>>>> 64c62d61

当需要与多个表单打交道时，手动创建多个表单控件实例会非常繁琐。`FormBuilder` 服务提供了一些便捷方法来生成表单控件。`FormBuilder` 在幕后也使用同样的方式来创建和返回这些实例，只是用起来更简单。

Use the following steps to take advantage of this service.

通过下列步骤可以利用这项服务。

1. Import the `FormBuilder` class.
<<<<<<< HEAD

   导入 `FormBuilder` 类。

2. Inject the `FormBuilder` service.

   注入这个 `FormBuilder` 服务。

3. Generate the form contents.
=======
1. Inject the `FormBuilder` service.
1. Generate the form contents.
>>>>>>> 64c62d61

   生成表单内容。

The following examples show how to refactor the `ProfileEditor` component to use the form builder service to create form control and form group instances.

<<<<<<< HEAD
下面的例子展示了如何重构 `ProfileEditor` 组件，用 `FormBuilder` 来代替手工创建这些 `FormControl` 和 `FormGroup` 实例。

**Import the FormBuilder class**

**导入 FormBuilder 类**

Import the `FormBuilder` class from the `@angular/forms` package.

从 `@angular/forms` 包中导入 `FormBuilder` 类。

<code-example path="reactive-forms/src/app/profile-editor/profile-editor.component.2.ts" region="form-builder-imports" header="src/app/profile-editor/profile-editor.component.ts (import)">

</code-example>

**Inject the FormBuilder service**

**注入 FormBuilder 服务**

The `FormBuilder` service is an injectable provider that is provided with the reactive forms module. Inject this dependency by adding it to the component constructor.

`FormBuilder` 是一个可注入的服务提供者，它是由 `ReactiveFormModule` 提供的。只要把它添加到组件的构造函数中就可以注入这个依赖。

<code-example path="reactive-forms/src/app/profile-editor/profile-editor.component.2.ts" region="inject-form-builder" header="src/app/profile-editor/profile-editor.component.ts (constructor)">

</code-example>

**Generate form controls**

**生成表单控件**

The `FormBuilder` service has three methods: `control()`, `group()`, and `array()`. These are factory methods for generating instances in your component classes including form controls, form groups, and form arrays.

`FormBuilder` 服务有三个方法：`control()`、`group()` 和 `array()`。这些方法都是工厂方法，用于在组件类中分别生成 `FormControl`、`FormGroup` 和 `FormArray`。

Use the `group` method to create the `profileForm` controls.

用 `group` 方法来创建 `profileForm` 控件。

<code-example path="reactive-forms/src/app/profile-editor/profile-editor.component.2.ts" region="form-builder" header="src/app/profile-editor/profile-editor.component.ts (form builder)">

</code-example>

In the preceding example, you use the `group()` method with the same object to define the properties in the model. The value for each control name is an array containing the initial value as the first item in the array.

在上面的例子中，你可以使用 `group()` 方法，用和前面一样的名字来定义这些属性。这里，每个控件名对应的值都是一个数组，这个数组中的第一项是其初始值。

<div class="alert is-helpful">

**Tip** You can define the control with just the initial value, but if your controls need sync or async validation, add sync and async validators as the second and third items in the array.

**提示**：你可以只使用初始值来定义控件，但是如果你的控件还需要同步或异步验证器，那就在这个数组中的第二项和第三项提供同步和异步验证器。

</div>

Compare using the form builder to creating the instances manually.

比较一下用表单构建器和手动创建实例这两种方式。

<code-tabs>

  <code-pane path="reactive-forms/src/app/profile-editor/profile-editor.component.1.ts" region="formgroup-compare" header="src/app/profile-editor/profile-editor.component.ts (instances)">

  </code-pane>

  <code-pane path="reactive-forms/src/app/profile-editor/profile-editor.component.2.ts" region="formgroup-compare" header="src/app/profile-editor/profile-editor.component.ts (form builder)">

  </code-pane>

</code-tabs>

=======
| Action | Details |
| :----- | :------ |
| Import the FormBuilder class | Import the `FormBuilder` class from the `@angular/forms` package. <code-example header="src/app/profile-editor/profile-editor.component.ts (import)" path="reactive-forms/src/app/profile-editor/profile-editor.component.2.ts" region="form-builder-imports"></code-example> |
| Inject the FormBuilder service | The `FormBuilder` service is an injectable provider that is provided with the reactive forms module. Inject this dependency by adding it to the component constructor. <code-example header="src/app/profile-editor/profile-editor.component.ts (constructor)" path="reactive-forms/src/app/profile-editor/profile-editor.component.2.ts" region="inject-form-builder"></code-example> |
| Generate form controls | The `FormBuilder` service has three methods: `control()`, `group()`, and `array()`. These are factory methods for generating instances in your component classes including form controls, form groups, and form arrays. Use the `group` method to create the `profileForm` controls. <code-example header="src/app/profile-editor/profile-editor.component.ts (form builder)" path="reactive-forms/src/app/profile-editor/profile-editor.component.2.ts" region="form-builder"></code-example> In the preceding example, you use the `group()` method with the same object to define the properties in the model. The value for each control name is an array containing the initial value as the first item in the array. <div class="alert is-helpful"> **TIP**: <br /> You can define the control with just the initial value, but if your controls need sync or async validation, add sync and async validators as the second and third items in the array. </div> Compare using the form builder to creating the instances manually. <code-tabs> <code-pane header="src/app/profile-editor/profile-editor.component.ts (instances)" path="reactive-forms/src/app/profile-editor/profile-editor.component.1.ts" region="formgroup-compare"></code-pane> <code-pane header="src/app/profile-editor/profile-editor.component.ts (form builder)" path="reactive-forms/src/app/profile-editor/profile-editor.component.2.ts" region="formgroup-compare"></code-pane> </code-tabs> |

>>>>>>> 64c62d61
<a id="basic-form-validation"></a>

## Validating form input

<<<<<<< HEAD
## 验证表单输入

_Form validation_ is used to ensure that user input is complete and correct. This section covers adding a single validator to a form control and displaying the overall form status. Form validation is covered more extensively in the [Form Validation](guide/form-validation "All about form validation.") guide.
=======
*Form validation* is used to ensure that user input is complete and correct.
This section covers adding a single validator to a form control and displaying the overall form status.
Form validation is covered more extensively in the [Form Validation](guide/form-validation "All about form validation") guide.
>>>>>>> 64c62d61

*表单验证*用于确保用户的输入是完整和正确的。本节讲解了如何把单个验证器添加到表单控件中，以及如何显示表单的整体状态。表单验证的更多知识在[表单验证](guide/form-validation "关于表单验证")一章中有详细的讲解。

Use the following steps to add form validation.

使用下列步骤添加表单验证。

1. Import a validator function in your form component.
<<<<<<< HEAD

   在表单组件中导入一个验证器函数。

2. Add the validator to the field in the form.

   把这个验证器添加到表单中的相应字段。

3. Add logic to handle the validation status.

   添加逻辑来处理验证状态。

The most common validation is making a field required. The following example shows how to add a required validation to the `firstName` control and display the result of validation.

最常见的验证是做一个必填字段。下面的例子给出了如何在 `firstName` 控件中添加必填验证并显示验证结果的方法。

**Import a validator function**

**导入验证器函数**

Reactive forms include a set of validator functions for common use cases. These functions receive a control to validate against and return an error object or a null value based on the validation check.

响应式表单包含了一组开箱即用的常用验证器函数。这些函数接收一个控件，用以验证并根据验证结果返回一个错误对象或空值。

Import the `Validators` class from the `@angular/forms` package.

从 `@angular/forms` 包中导入 `Validators` 类。

<code-example path="reactive-forms/src/app/profile-editor/profile-editor.component.ts" region="validator-imports" header="src/app/profile-editor/profile-editor.component.ts (import)">

</code-example>

**Make a field required**

**建一个必填字段**

In the `ProfileEditor` component, add the `Validators.required` static method as the second item in the array for the `firstName` control.

在 `ProfileEditor` 组件中，把静态方法 `Validators.required` 设置为 `firstName` 控件值数组中的第二项。

<code-example path="reactive-forms/src/app/profile-editor/profile-editor.component.ts" region="required-validator" header="src/app/profile-editor/profile-editor.component.ts (required validator)">

</code-example>

**Display form status**

**显示表单状态**

When you add a required field to the form control, its initial status is invalid. This invalid status propagates to the parent form group element, making its status invalid. Access the current status of the form group instance through its `status` property.

当你往表单控件上添加了一个必填字段时，它的初始值是无效的（invalid）。这种无效状态会传播到其父 `FormGroup` 元素中，也让这个 `FormGroup` 的状态变为无效的。你可以通过该 `FormGroup` 实例的 `status` 属性来访问其当前状态。

Display the current status of `profileForm` using interpolation.

使用插值显示 `profileForm` 的当前状态。

<code-example path="reactive-forms/src/app/profile-editor/profile-editor.component.html" region="display-status" header="src/app/profile-editor/profile-editor.component.html (display status)"></code-example>

<div class="lightbox">
  <img src="generated/images/guide/reactive-forms/profile-editor-3.png" alt="Profile Editor with validation status of invalid">
</div>

The **Submit** button is disabled because `profileForm` is invalid due to the required `firstName` form control. After you fill out the `firstName` input, the form becomes valid and the **Submit** button is enabled.

提交按钮被禁用了，因为 `firstName` 控件的必填项规则导致了 `profileForm` 也是无效的。在你填写了 `firstName` 输入框之后，该表单就变成了有效的，并且提交按钮也启用了。

For more on form validation, visit the [Form Validation](guide/form-validation "All about form validation.") guide.

要了解表单验证的更多知识，参阅[表单验证](guide/form-validation "关于表单验证。")指南。

=======
1. Add the validator to the field in the form.
1. Add logic to handle the validation status.

The most common validation is making a field required.
The following example shows how to add a required validation to the `firstName` control and display the result of validation.

| Action | Details |
| :----- | :------ |
| Import a validator function | Reactive forms include a set of validator functions for common use cases. These functions receive a control to validate against and return an error object or a null value based on the validation check. <br /> Import the `Validators` class from the `@angular/forms` package. <code-example header="src/app/profile-editor/profile-editor.component.ts (import)" path="reactive-forms/src/app/profile-editor/profile-editor.component.ts" region="validator-imports"></code-example> |
| Make a field required | In the `ProfileEditor` component, add the `Validators.required` static method as the second item in the array for the `firstName` control. <code-example header="src/app/profile-editor/profile-editor.component.ts (required validator)" path="reactive-forms/src/app/profile-editor/profile-editor.component.ts" region="required-validator"></code-example> |
| Display form status | When you add a required field to the form control, its initial status is invalid. This invalid status propagates to the parent form group element, making its status invalid. Access the current status of the form group instance through its `status` property. <br /> Display the current status of `profileForm` using interpolation. <code-example header="src/app/profile-editor/profile-editor.component.html (display status)" path="reactive-forms/src/app/profile-editor/profile-editor.component.html" region="display-status"></code-example> <div class="lightbox"> <img alt="Profile Editor with validation status of invalid" src="generated/images/guide/reactive-forms/profile-editor-3.png"> </div> The **Submit** button is disabled because `profileForm` is invalid due to the required `firstName` form control. After you fill out the `firstName` input, the form becomes valid and the **Submit** button is enabled. <br /> For more on form validation, visit the [Form Validation](guide/form-validation "All about form validation") guide. |

>>>>>>> 64c62d61
<a id="dynamic-forms"></a>

## Creating dynamic forms

<<<<<<< HEAD
## 创建动态表单

`FormArray` is an alternative to `FormGroup` for managing any number of unnamed controls. As with form group instances, you can dynamically insert and remove controls from form array instances, and the form array instance value and validation status is calculated from its child controls. However, you don't need to define a key for each control by name, so this is a great option if you don't know the number of child values in advance.
=======
`FormArray` is an alternative to `FormGroup` for managing any number of unnamed controls.
As with form group instances, you can dynamically insert and remove controls from form array instances, and the form array instance value and validation status is calculated from its child controls.
However, you don't need to define a key for each control by name, so this is a great option if you don't know the number of child values in advance.
>>>>>>> 64c62d61

`FormArray` 是 `FormGroup` 之外的另一个选择，用于管理任意数量的匿名控件。像 `FormGroup` 实例一样，你也可以往 `FormArray` 中动态插入和移除控件，并且 `FormArray` 实例的值和验证状态也是根据它的子控件计算得来的。
不过，你不需要为每个控件定义一个名字作为 key，因此，如果你事先不知道子控件的数量，这就是一个很好的选择。

To define a dynamic form, take the following steps.

要定义一个动态表单，请执行以下步骤。

1. Import the `FormArray` class.
<<<<<<< HEAD

   导入 `FormArray` 类。

2. Define a `FormArray` control.

   定义一个 `FormArray` 控件。

3. Access the `FormArray` control with a getter method.

   使用 getter 方法访问 `FormArray` 控件。

4. Display the form array in a template.
=======
1. Define a `FormArray` control.
1. Access the `FormArray` control with a getter method.
1. Display the form array in a template.
>>>>>>> 64c62d61

   在模板中显示这个表单数组。

The following example shows you how to manage an array of *aliases* in `ProfileEditor`.

<<<<<<< HEAD
下面的例子展示了如何在 `ProfileEditor` 中管理*别名*数组。

**Import the FormArray class**

**导入 FormArray 类**

Import the `FormArray` class from `@angular/forms` to use for type information. The `FormBuilder` service is ready to create a `FormArray` instance.

从 `@angular/form` 中导入 `FormArray`，以使用它的类型信息。`FormBuilder` 服务用于创建 `FormArray` 实例。

<code-example path="reactive-forms/src/app/profile-editor/profile-editor.component.2.ts" region="form-array-imports" header="src/app/profile-editor/profile-editor.component.ts (import)">

</code-example>

**Define a FormArray control**

**定义 FormArray 控件**

You can initialize a form array with any number of controls, from zero to many, by defining them in an array. Add an `aliases` property to the form group instance for `profileForm` to define the form array.

你可以通过把一组（从零项到多项）控件定义在一个数组中来初始化一个 `FormArray`。为 `profileForm` 添加一个 `aliases` 属性，把它定义为 `FormArray` 类型。

Use the `FormBuilder.array()` method to define the array, and the `FormBuilder.control()` method to populate the array with an initial control.

使用 `FormBuilder.array()` 方法来定义该数组，并用 `FormBuilder.control()` 方法来往该数组中添加一个初始控件。

<code-example path="reactive-forms/src/app/profile-editor/profile-editor.component.ts" region="aliases" header="src/app/profile-editor/profile-editor.component.ts (aliases form array)">

</code-example>

The aliases control in the form group instance is now populated with a single control until more controls are added dynamically.

`FormGroup` 中的这个 `aliases` 控件现在管理着一个控件，将来还可以动态添加多个。

**Access the FormArray control**

**访问 FormArray 控件**

A getter provides access to the aliases in the form array instance compared to repeating the `profileForm.get()` method to get each instance. The form array instance represents an undefined number of controls in an array. It's convenient to access a control through a getter, and this approach is straightforward to repeat for additional controls.

相对于重复使用 `profileForm.get()` 方法获取每个实例的方式，getter 可以让你轻松访问表单数组各个实例中的别名。
表单数组实例用一个数组来代表未定数量的控件。通过 getter 来访问控件很方便，这种方法还能很容易地重复处理更多控件。

Use the getter syntax to create an `aliases` class property to retrieve the alias's form array control from the parent form group.

使用 getter 语法创建类属性 `aliases`，以从父表单组中接收表示绰号的表单数组控件。

<code-example path="reactive-forms/src/app/profile-editor/profile-editor.component.ts" region="aliases-getter" header="src/app/profile-editor/profile-editor.component.ts (aliases getter)">

</code-example>

<div class="alert is-helpful">

**Note:** Because the returned control is of the type `AbstractControl`, you need to provide an explicit type to access the method syntax for the form array instance.

*注意*：因为返回的控件的类型是 `AbstractControl`，所以你要为该方法提供一个显式的类型声明来访问 `FormArray` 特有的语法。

</div>

Define a method to dynamically insert an alias control into the alias's form array.
The `FormArray.push()` method inserts the control as a new item in the array.

定义一个方法来把一个绰号控件动态插入到绰号 `FormArray` 中。用 `FormArray.push()` 方法把该控件添加为数组中的新条目。

<code-example path="reactive-forms/src/app/profile-editor/profile-editor.component.ts" region="add-alias" header="src/app/profile-editor/profile-editor.component.ts (add alias)">

</code-example>

In the template, each control is displayed as a separate input field.

在这个模板中，这些控件会被迭代，把每个控件都显示为一个独立的输入框。

**Display the form array in the template**

**在模板中显示表单数组**

To attach the aliases from your form model, you must add it to the template. Similar to the `formGroupName` input provided by `FormGroupNameDirective`, `formArrayName` binds communication from the form array instance to the template with `FormArrayNameDirective`.

要想为表单模型添加 `aliases`，你必须把它加入到模板中供用户输入。和 `FormGroupNameDirective` 提供的 `formGroupName` 一样，`FormArrayNameDirective` 也使用 `formArrayName` 在这个 `FormArray` 实例和模板之间建立绑定。

Add the following template HTML after the `<div>` closing the `formGroupName` element.

在 `formGroupName` `<div>` 元素的结束标签下方，添加一段模板 HTML。

<code-example path="reactive-forms/src/app/profile-editor/profile-editor.component.html" region="formarrayname" header="src/app/profile-editor/profile-editor.component.html (aliases form array template)"></code-example>

The `*ngFor` directive iterates over each form control instance provided by the aliases form array instance. Because form array elements are unnamed, you assign the index to the `i` variable and pass it to each control to bind it to the `formControlName` input.

`*ngFor` 指令对 `aliases` `FormArray` 提供的每个 `FormControl` 进行迭代。因为 `FormArray` 中的元素是匿名的，所以你要把*索引号*赋值给 `i` 变量，并且把它传给每个控件的 `formControlName` 输入属性。

<div class="lightbox">
  <img src="generated/images/guide/reactive-forms/profile-editor-4.png" alt="Profile Editor with aliases section, which includes an alias label, input, and button for adding another alias text input">
</div>

Each time a new alias instance is added, the new form array instance is provided its control based on the index. This lets you track each individual control when calculating the status and value of the root control.

每当新的 `alias` 加进来时，`FormArray` 的实例就会基于这个索引号提供它的控件。这将允许你在每次计算根控件的状态和值时跟踪每个控件。

**Add an alias**

**添加一个别名**

Initially, the form contains one `Alias` field. To add another field, click the **Add Alias** button. You can also validate the array of aliases reported by the form model displayed by `Form Value` at the bottom of the template.

最初，表单只包含一个绰号字段，点击 `Add Alias` 按钮，就出现了另一个字段。你还可以验证由模板底部的“Form Value”显示出来的表单模型所报告的这个绰号数组。

<div class="alert is-helpful">

**Note:** Instead of a form control instance for each alias, you can compose another form group instance with additional fields. The process of defining a control for each item is the same.

*注意*：除了为每个绰号使用 `FormControl` 之外，你还可以改用 `FormGroup` 来组合上一些额外字段。对其中的每个条目定义控件的过程和前面没有区别。

</div>

=======
| Action | Details |
| :----- | :------ |
| Import the `FormArray` class | Import the `FormArray` class from `@angular/forms` to use for type information. The `FormBuilder` service is ready to create a `FormArray` instance. <code-example header="src/app/profile-editor/profile-editor.component.ts (import)" path="reactive-forms/src/app/profile-editor/profile-editor.component.2.ts" region="form-array-imports"></code-example> |
| Define a `FormArray` control | You can initialize a form array with any number of controls, from zero to many, by defining them in an array. Add an `aliases` property to the form group instance for `profileForm` to define the form array. <br /> Use the `FormBuilder.array()` method to define the array, and the `FormBuilder.control()` method to populate the array with an initial control. <code-example header="src/app/profile-editor/profile-editor.component.ts (aliases form array)" path="reactive-forms/src/app/profile-editor/profile-editor.component.ts" region="aliases"></code-example> The aliases control in the form group instance is now populated with a single control until more controls are added dynamically. |
| Access the `FormArray` control | A getter provides access to the aliases in the form array instance compared to repeating the `profileForm.get()` method to get each instance. The form array instance represents an undefined number of controls in an array. It's convenient to access a control through a getter, and this approach is straightforward to repeat for additional controls. <br /> Use the getter syntax to create an `aliases` class property to retrieve the alias's form array control from the parent form group. <code-example header="src/app/profile-editor/profile-editor.component.ts (aliases getter)" path="reactive-forms/src/app/profile-editor/profile-editor.component.ts" region="aliases-getter"></code-example> <div class="alert is-helpful"> **NOTE**: <br /> Because the returned control is of the type `AbstractControl`, you need to provide an explicit type to access the method syntax for the form array instance. </div> Define a method to dynamically insert an alias control into the alias's form array. The `FormArray.push()` method inserts the control as a new item in the array. <code-example header="src/app/profile-editor/profile-editor.component.ts (add alias)" path="reactive-forms/src/app/profile-editor/profile-editor.component.ts" region="add-alias"></code-example> In the template, each control is displayed as a separate input field. |
| Display the form array in the template | To attach the aliases from your form model, you must add it to the template. Similar to the `formGroupName` input provided by `FormGroupNameDirective`, `formArrayName` binds communication from the form array instance to the template with `FormArrayNameDirective`. <br /> Add the following template HTML after the `<div>` closing the `formGroupName` element. <code-example header="src/app/profile-editor/profile-editor.component.html (aliases form array template)" path="reactive-forms/src/app/profile-editor/profile-editor.component.html" region="formarrayname"></code-example> The `*ngFor` directive iterates over each form control instance provided by the aliases form array instance. Because form array elements are unnamed, you assign the index to the `i` variable and pass it to each control to bind it to the `formControlName` input. <div class="lightbox"> <img alt="Profile Editor with aliases section, which includes an alias label, input, and button for adding another alias text input" src="generated/images/guide/reactive-forms/profile-editor-4.png"> </div> Each time a new alias instance is added, the new form array instance is provided its control based on the index. This lets you track each individual control when calculating the status and value of the root control. |
| Add an alias | Initially, the form contains one `Alias` field. To add another field, click the **Add Alias** button. You can also validate the array of aliases reported by the form model displayed by `Form Value` at the bottom of the template. <div class="alert is-helpful"> **NOTE**: <br /> Instead of a form control instance for each alias, you can compose another form group instance with additional fields. The process of defining a control for each item is the same. </div> |

>>>>>>> 64c62d61
<a id="reactive-forms-api"></a>

## Reactive forms API summary

## 响应式表单 API 汇总

The following table lists the base classes and services used to create and manage reactive form controls.
For complete syntax details, see the API reference documentation for the [Forms package](api/forms "API reference").

下表给出了用于创建和管理响应式表单控件的基础类和服务。要了解完整的语法，请参阅 API 文档中的 [Forms 包](api/forms "API 参考。")。

#### Classes

<<<<<<< HEAD
#### 类

<table>

  <tr>

    <th>

      Class

      类

    </th>

    <th>

      Description

      说明

    </th>

  </tr>

  <tr>

    <td style="vertical-align: top">

      <code>AbstractControl</code>

    </td>

    <td>

      The abstract base class for the concrete form control classes `FormControl`, `FormGroup`, and `FormArray`. It provides their common behaviors and properties.

      所有三种表单控件类（`FormControl`、`FormGroup` 和 `FormArray`）的抽象基类。它提供了一些公共的行为和属性。

    </td>

  </tr>

  <tr>

    <td style="vertical-align: top">

      <code>FormControl</code>

    </td>

    <td>

      Manages the value and validity status of an individual form control. It corresponds to an HTML form control such as `<input>` or `<select>`.

      管理单体表单控件的值和有效性状态。它对应于 HTML 的表单控件，比如 `<input>` 或 `<select>`。

    </td>

  </tr>

  <tr>

    <td style="vertical-align: top">

      <code>FormGroup</code>

    </td>

    <td>

      Manages the value and validity state of a group of `AbstractControl` instances. The group's properties include its child controls. The top-level form in your component is `FormGroup`.

      管理一组 `AbstractControl` 实例的值和有效性状态。该组的属性中包括了它的子控件。组件中的顶层表单就是 `FormGroup`。

    </td>

  </tr>

  <tr>

    <td style="vertical-align: top">

      <code>FormArray</code>

    </td>

    <td>

    Manages the value and validity state of a numerically indexed array of `AbstractControl` instances.

    管理一些 `AbstractControl` 实例数组的值和有效性状态。

    </td>

  </tr>

  <tr>

    <td style="vertical-align: top">

      <code>FormBuilder</code>

    </td>

    <td>

      An injectable service that provides factory methods for creating control instances.

      一个可注入的服务，提供一些用于提供创建控件实例的工厂方法。

    </td>

  </tr>

</table>

#### Directives

#### 指令

<table>

  <tr>

    <th>

      Directive

      指令

    </th>

    <th>

      Description

      说明

    </th>

  </tr>

  <tr>

    <td style="vertical-align: top">

      <code>FormControlDirective</code>

    </td>

    <td>

      Syncs a standalone `FormControl` instance to a form control element.

      把一个独立的 `FormControl` 实例绑定到表单控件元素。

    </td>

  </tr>

  <tr>

    <td style="vertical-align: top">

      <code>FormControlName</code>

    </td>

    <td>

      Syncs `FormControl` in an existing `FormGroup` instance to a form control element by name.

      把一个现有 `FormGroup` 中的 `FormControl` 实例根据名字绑定到表单控件元素。

    </td>

  </tr>

  <tr>

    <td style="vertical-align: top">

      <code>FormGroupDirective</code>

    </td>

    <td>

      Syncs an existing `FormGroup` instance to a DOM element.

      把一个现有的 `FormGroup` 实例绑定到 DOM 元素。

    </td>

  </tr>

  <tr>

    <td style="vertical-align: top">

      <code>FormGroupName</code>

    </td>

    <td>

      Syncs a nested `FormGroup` instance to a DOM element.

      把一个内嵌的 `FormGroup` 实例绑定到一个 DOM 元素。

    </td>

  </tr>

  <tr>

    <td style="vertical-align: top">

      <code>FormArrayName</code>

    </td>

    <td>
=======
| Class | Details |
| :---- | :------ |
| `AbstractControl` | The abstract base class for the concrete form control classes `FormControl`, `FormGroup`, and `FormArray`. It provides their common behaviors and properties. |
| `FormControl` | Manages the value and validity status of an individual form control. It corresponds to an HTML form control such as `<input>` or `<select>`. |
| `FormGroup` | Manages the value and validity state of a group of `AbstractControl` instances. The group's properties include its child controls. The top-level form in your component is `FormGroup`. |
| `FormArray` | Manages the value and validity state of a numerically indexed array of `AbstractControl` instances. |
| `FormBuilder` | An injectable service that provides factory methods for creating control instances. |

#### Directives

| Directive | Details |
| :-------- | :------ |
| `FormControlDirective` | Syncs a standalone `FormControl` instance to a form control element. |
| `FormControlName` | Syncs `FormControl` in an existing `FormGroup` instance to a form control element by name. |
| `FormGroupDirective` | Syncs an existing `FormGroup` instance to a DOM element. |
| `FormGroupName` | Syncs a nested `FormGroup` instance to a DOM element. |
| `FormArrayName` | Syncs a nested `FormArray` instance to a DOM element. |
>>>>>>> 64c62d61

<!-- links -->

<<<<<<< HEAD
      把一个内嵌的 `FormArray` 实例绑定到一个 DOM 元素。

    </td>
=======
<!-- external links -->
>>>>>>> 64c62d61

<!-- end links -->

@reviewed 2022-02-28<|MERGE_RESOLUTION|>--- conflicted
+++ resolved
@@ -1,72 +1,26 @@
 # Reactive forms
 
-<<<<<<< HEAD
-# 响应式表单
-
-Reactive forms provide a model-driven approach to handling form inputs whose values change over time. This guide shows you how to create and update a basic form control, progress to using multiple controls in a group, validate form values, and create dynamic forms where you can add or remove controls at run time.
-=======
 Reactive forms provide a model-driven approach to handling form inputs whose values change over time.
 This guide shows you how to create and update a basic form control, progress to using multiple controls in a group, validate form values, and create dynamic forms where you can add or remove controls at run time.
->>>>>>> 64c62d61
-
-*响应式表单*提供了一种模型驱动的方式来处理表单输入，其中的值会随时间而变化。本文会向你展示如何创建和更新基本的表单控件，接下来还会在一个表单组中使用多个控件，验证表单的值，以及创建动态表单，也就是在运行期添加或移除控件。
 
 <div class="alert is-helpful">
 
 Try this <live-example name="reactive-forms" title="Reactive Forms in Stackblitz">Reactive Forms live-example</live-example>.
 
-试试这个<live-example title="Reactive Forms in Stackblitz">响应式表单的现场演练</live-example>。
-
 </div>
 
 ## Prerequisites
 
-**先决条件**
-
 Before going further into reactive forms, you should have a basic understanding of the following:
 
-<<<<<<< HEAD
-在深入了解被动表单之前，你应该对这些内容有一个基本的了解：
-
-* [TypeScript](https://www.typescriptlang.org/ "The TypeScript language") programming.
-
-  [TypeScript](https://www.typescriptlang.org/ "The TypeScript language") 编程。
-
-* Angular application-design fundamentals, as described in [Angular Concepts](guide/architecture "Introduction to Angular concepts.").
-
-  Angular 的应用设计基础，就像[Angular Concepts 中](guide/architecture "Angular 概念简介。")描述的那样。
-
-* The form-design concepts that are presented in [Introduction to Forms](guide/forms-overview "Overview of Angular forms.").
-
-  [“表单简介”](guide/forms-overview "Angular 表单概述")中提供的表单设计概念。
-
-=======
 * [TypeScript](https://www.typescriptlang.org/ "The TypeScript language") programming
 * Angular application-design fundamentals, as described in [Angular Concepts](guide/architecture "Introduction to Angular concepts")
 * The form-design concepts that are presented in [Introduction to Forms](guide/forms-overview "Overview of Angular forms")
 
->>>>>>> 64c62d61
 <a id="intro"></a>
 
 ## Overview of reactive forms
 
-<<<<<<< HEAD
-## 响应式表单概述
-
-Reactive forms use an explicit and immutable approach to managing the state of a form at a given point in time. Each change to the form state returns a new state, which maintains the integrity of the model between changes. Reactive forms are built around [observable](guide/glossary#observable "Observable definition.") streams, where form inputs and values are provided as streams of input values, which can be accessed synchronously.
-
-响应式表单使用显式的、不可变的方式，管理表单在特定的时间点上的状态。对表单状态的每一次变更都会返回一个新的状态，这样可以在变化时维护模型的整体性。响应式表单是围绕 [Observable](guide/glossary#observable "Observable definition.") 流构建的，表单的输入和值都是通过这些输入值组成的流来提供的，它可以同步访问。
-
-Reactive forms also provide a straightforward path to testing because you are assured that your data is consistent and predictable when requested. Any consumers of the streams have access to manipulate that data safely.
-
-响应式表单还提供了一种更直观的测试路径，因为在请求时你可以确信这些数据是一致的、可预料的。这个流的任何一个消费者都可以安全地操纵这些数据。
-
-Reactive forms differ from [template-driven forms](guide/forms "Template-driven forms guide") in distinct ways. Reactive forms provide synchronous access to the data model, immutability with observable operators, and change tracking through observable streams.
-
-响应式表单与[模板驱动表单](guide/forms "Template-driven forms guide")有着显著的不同点。响应式表单通过对数据模型的同步访问提供了更多的可预测性，使用 Observable 的操作符提供了不可变性，并且通过 Observable 流提供了变化追踪功能。
-
-Template-driven forms let direct access modify data in your template, but are less explicit than reactive forms because they rely on directives embedded in the template, along with mutable data to track changes asynchronously. See the [Forms Overview](guide/forms-overview "Overview of Angular forms.") for detailed comparisons between the two paradigms.
-=======
 Reactive forms use an explicit and immutable approach to managing the state of a form at a given point in time.
 Each change to the form state returns a new state, which maintains the integrity of the model between changes.
 Reactive forms are built around [observable](guide/glossary#observable "Observable definition") streams, where form inputs and values are provided as streams of input values, which can be accessed synchronously.
@@ -79,109 +33,11 @@
 
 Template-driven forms let direct access modify data in your template, but are less explicit than reactive forms because they rely on directives embedded in the template, along with mutable data to track changes asynchronously.
 See the [Forms Overview](guide/forms-overview "Overview of Angular forms") for detailed comparisons between the two paradigms.
->>>>>>> 64c62d61
-
-模板驱动表单允许你直接在模板中修改数据，但不像响应式表单那么明确，因为它们依赖嵌入到模板中的指令，并借助可变数据来异步跟踪变化。参阅[表单概览](guide/forms-overview "Angular 表单概览")以了解这两种范式之间的详细比较。
 
 ## Adding a basic form control
 
-## 添加基础表单控件
-
 There are three steps to using form controls.
 
-<<<<<<< HEAD
-使用表单控件有三个步骤。
-
-1. Register the reactive forms module in your application. This module declares the reactive-form directives that you need to use reactive forms.
-
-   在你的应用中注册响应式表单模块。该模块声明了一些你要用在响应式表单中的指令。
-
-2. Generate a new `FormControl` instance and save it in the component.
-
-   生成一个新的 `FormControl` 实例，并把它保存在组件中。
-
-3. Register the `FormControl` in the template.
-
-   在模板中注册这个 `FormControl`。
-
-You can then display the form by adding the component to the template.
-
-然后，你可以把组件添加到模板中来显示表单。
-
-The following examples show how to add a single form control. In the example, the user enters their name into an input field, captures that input value, and displays the current value of the form control element.
-
-下面的例子展示了如何添加一个表单控件。在这个例子中，用户在输入字段中输入自己的名字，捕获其输入值，并显示表单控件的当前值。
-
-**Register the reactive forms module**
-
-**注册响应式表单模块**
-
-To use reactive form controls, import `ReactiveFormsModule` from the `@angular/forms` package and add it to your NgModule's `imports` array.
-
-要使用响应式表单控件，就要从 `@angular/forms` 包中导入 `ReactiveFormsModule`，并把它添加到你的 NgModule 的 `imports` 数组中。
-
-<code-example path="reactive-forms/src/app/app.module.ts" region="imports" header="src/app/app.module.ts (excerpt)"></code-example>
-
-**Generate a new `FormControl`**
-
-**生成一个新的 `FormControl`**
-
-Use the [CLI command](cli "Using the Angular command-line interface.") `ng generate` to generate a component in your project to host the control.
-
-使用 [CLI 命令](cli "使用 Angular 命令行界面。") `ng generate` 在项目中生成一个组件作为该表单控件的宿主。
-
-<code-example language="sh">
-
-  ng generate component NameEditor
-
-</code-example>
-
-To register a single form control, import the `FormControl` class and create a new instance of `FormControl` to save as a class property.
-
-要注册一个表单控件，就要导入 `FormControl` 类并创建一个 `FormControl` 的新实例，将其保存为类的属性。
-
-<code-example path="reactive-forms/src/app/name-editor/name-editor.component.ts" region="create-control" header="src/app/name-editor/name-editor.component.ts"></code-example>
-
-Use the constructor of `FormControl` to set its initial value, which in this case is an empty string. By creating these controls in your component class, you get immediate access to listen for, update, and validate the state of the form input.
-
-可以用 `FormControl` 的构造函数设置初始值，这个例子中它是空字符串。通过在你的组件类中创建这些控件，你可以直接对表单控件的状态进行监听、修改和校验。
-
-**Register the control in the template**
-
-**在模板中注册该控件**
-
-After you create the control in the component class, you must associate it with a form control element in the template. Update the template with the form control using the `formControl` binding provided by `FormControlDirective`, which is also included in the `ReactiveFormsModule`.
-
-在组件类中创建了控件之后，你还要把它和模板中的一个表单控件关联起来。修改模板，为表单控件添加 `formControl` 绑定，`formControl` 是由 `ReactiveFormsModule` 中的 `FormControlDirective` 提供的。
-
-<code-example path="reactive-forms/src/app/name-editor/name-editor.component.html" region="control-binding" header="src/app/name-editor/name-editor.component.html"></code-example>
-
-<div class="alert is-helpful">
-
-* For a summary of the classes and directives provided by `ReactiveFormsModule`, see the following [Reactive forms API](#reactive-forms-api "API summary.") section.
-
-  关于 `ReactiveFormsModule` 提供的类和指令的汇总表，请参阅下面的[响应式表单 API](#reactive-forms-api "API 摘要")部分。
-
-* For complete syntax details of these classes and directives, see the API reference documentation for the [Forms package](api/forms "API reference.").
-
-  关于这些类和指令的完整语法，请参阅 API 参考手册中的 [Forms 包](api/forms "API 参考。")部分。
-
-</div>
-
-Using the template binding syntax, the form control is now registered to the `name` input element in the template. The form control and DOM element communicate with each other: the view reflects changes in the model, and the model reflects changes in the view.
-
-使用这种模板绑定语法，把该表单控件注册给了模板中名为 `name` 的输入元素。这样，表单控件和 DOM 元素就可以互相通讯了：视图会反映模型的变化，模型也会反映视图中的变化。
-
-**Display the component**
-
-**显示该组件**
-
-The form control assigned to `name` is displayed when the component is added to a template.
-
-把该组件添加到模板时，将显示指派给 `name` 的表单控件。
-
-<code-example path="reactive-forms/src/app/app.component.1.html" region="app-name-editor" header="src/app/app.component.html (name editor)"></code-example>
-=======
 1. Register the reactive forms module in your application.
    This module declares the reactive-form directives that you need to use reactive forms.
 
@@ -193,7 +49,6 @@
 
 The following examples show how to add a single form control.
 In the example, the user enters their name into an input field, captures that input value, and displays the current value of the form control element.
->>>>>>> 64c62d61
 
 | Action | Details |
 | :----- | :------ |
@@ -206,91 +61,38 @@
 
 ### Displaying a form control value
 
-### 显示表单控件的值
-
 You can display the value in the following ways.
 
-<<<<<<< HEAD
-你可以用下列方式显示它的值：
-
-* Through the `valueChanges` observable where you can listen for changes in the form's value in the template using `AsyncPipe` or in the component class using the `subscribe()` method.
-
-  通过可观察对象 `valueChanges`，你可以在模板中使用 `AsyncPipe` 或在组件类中使用 `subscribe()` 方法来监听表单值的变化。
-
-* With the `value` property, which gives you a snapshot of the current value.
-=======
 * Through the `valueChanges` observable where you can listen for changes in the form's value in the template using `AsyncPipe` or in the component class using the `subscribe()` method
 * With the `value` property, which gives you a snapshot of the current value
->>>>>>> 64c62d61
-
-  使用 `value` 属性。它能让你获得当前值的一份快照。
 
 The following example shows you how to display the current value using interpolation in the template.
 
-<<<<<<< HEAD
-下面的例子展示了如何在模板中使用插值显示当前值。
-
-<code-example path="reactive-forms/src/app/name-editor/name-editor.component.html" region="display-value" header="src/app/name-editor/name-editor.component.html (control value)"></code-example>
-=======
 <code-example header="src/app/name-editor/name-editor.component.html (control value)" path="reactive-forms/src/app/name-editor/name-editor.component.html" region="display-value"></code-example>
->>>>>>> 64c62d61
 
 The displayed value changes as you update the form control element.
-
-一旦你修改了表单控件所关联的元素，这里显示的值也跟着变化了。
 
 Reactive forms provide access to information about a given control through properties and methods provided with each instance.
 These properties and methods of the underlying [AbstractControl](api/forms/AbstractControl "API reference") class are used to control form state and determine when to display messages when handling [input validation](#basic-form-validation "Learn more about validating form input").
 
-<<<<<<< HEAD
-响应式表单还能通过每个实例的属性和方法提供关于特定控件的更多信息。[AbstractControl](api/forms/AbstractControl) 的这些属性和方法用于控制表单状态，并在处理表单校验时决定何时显示信息。
-欲知详情，参阅稍后的[输入验证](#basic-form-validation)一节。
-
-Read about other `FormControl` properties and methods in the [API Reference](api/forms/FormControl "Detailed syntax reference.").
-=======
 Read about other `FormControl` properties and methods in the [API Reference](api/forms/FormControl "Detailed syntax reference").
->>>>>>> 64c62d61
-
-要了解 `FormControl` 的其它属性和方法，参阅 [API 参考手册](api/forms/FormControl)。
 
 ### Replacing a form control value
 
-<<<<<<< HEAD
-### 替换表单控件的值
-
-Reactive forms have methods to change a control's value programmatically, which gives you the flexibility to update the value without user interaction. A form control instance provides a `setValue()` method that updates the value of the form control and validates the structure of the value provided against the control's structure. For example, when retrieving form data from a backend API or service, use the `setValue()` method to update the control to its new value, replacing the old value entirely.
-=======
 Reactive forms have methods to change a control's value programmatically, which gives you the flexibility to update the value without user interaction.
 A form control instance provides a `setValue()` method that updates the value of the form control and validates the structure of the value provided against the control's structure.
 For example, when retrieving form data from a backend API or service, use the `setValue()` method to update the control to its new value, replacing the old value entirely.
->>>>>>> 64c62d61
-
-响应式表单还有一些方法可以用编程的方式修改控件的值，它让你可以灵活的修改控件的值而不需要借助用户交互。`FormControl` 提供了一个 `setValue()` 方法，它会修改这个表单控件的值，并且验证与控件结构相对应的值的结构。比如，当从后端 API 或服务接收到了表单数据时，可以通过 `setValue()` 方法来把原来的值替换为新的值。
 
 The following example adds a method to the component class to update the value of the control to *Nancy* using the `setValue()` method.
 
-<<<<<<< HEAD
-下列的例子往组件类中添加了一个方法，它使用 `setValue()` 方法来修改 *Nancy* 控件的值。
-
-<code-example path="reactive-forms/src/app/name-editor/name-editor.component.ts" region="update-value" header="src/app/name-editor/name-editor.component.ts (update value)">
-=======
 <code-example header="src/app/name-editor/name-editor.component.ts (update value)" path="reactive-forms/src/app/name-editor/name-editor.component.ts" region="update-value"></code-example>
->>>>>>> 64c62d61
 
 Update the template with a button to simulate a name update.
 When you click the **Update Name** button, the value entered in the form control element is reflected as its current value.
 
-<<<<<<< HEAD
-修改模板，添加一个按钮，用于模拟改名操作。在点 `Update Name` 按钮之前表单控件元素中输入的任何值都会回显为它的当前值。
-
-<code-example path="reactive-forms/src/app/name-editor/name-editor.component.html" region="update-value" header="src/app/name-editor/name-editor.component.html (update value)"></code-example>
-=======
 <code-example header="src/app/name-editor/name-editor.component.html (update value)" path="reactive-forms/src/app/name-editor/name-editor.component.html" region="update-value"></code-example>
->>>>>>> 64c62d61
 
 The form model is the source of truth for the control, so when you click the button, the value of the input is changed within the component class, overriding its current value.
-
-由于表单模型是该控件的事实之源，因此当你单击该按钮时，组件中该输入框的值也变化了，覆盖掉它的当前值。
 
 <div class="lightbox">
 
@@ -304,29 +106,10 @@
 In this example, you're using a single control.
 When using the `setValue()` method with a [form group](#grouping-form-controls "Learn more about form groups") or [form array](#creating-dynamic-forms "Learn more about dynamic forms") instance, the value needs to match the structure of the group or array.
 
-*注意*：在这个例子中，你只使用单个控件，但是当调用 [`FormGroup`](#grouping-form-controls "Learn more about form groups.") 或 [`FormArray`](#creating-dynamic-forms "Learn more about dynamic forms.") 实例的 `setValue()` 方法时，传入的值就必须匹配控件组或控件数组的结构才行。
-
 </div>
 
 ## Grouping form controls
 
-<<<<<<< HEAD
-## 把表单控件分组
-
-Forms typically contain several related controls. Reactive forms provide two ways of grouping multiple related controls into a single input form.
-
-表单中通常会包含几个相互关联的控件。响应式表单提供了两种把多个相关控件分组到同一个输入表单中的方法。
-
-* A form *group* defines a form with a fixed set of controls that you can manage together. Form group basics are discussed in this section. You can also [nest form groups](#nested-groups "See more about nesting groups.") to create more complex forms.
-
-  表单*组*定义了一个带有一组控件的表单，你可以把它们放在一起管理。表单组的基础知识将在本节中讨论。你也可以通过[嵌套表单组](#nested-groups "详细了解嵌套组。")来创建更复杂的表单。
-
-* A form *array* defines a dynamic form, where you can add and remove controls at run time. You can also nest form arrays to create more complex forms. For more about this option, see [Creating dynamic forms](#dynamic-forms "See more about form arrays.").
-
-  表单*数组*定义了一个动态表单，你可以在运行时添加和删除控件。你也可以通过嵌套表单数组来创建更复杂的表单。欲知详情，参阅下面的[创建动态表单](#dynamic-forms "详细了解表单数组。")。
-
-Just as a form control instance gives you control over a single input field, a form group instance tracks the form state of a group of form control instances (for example, a form). Each control in a form group instance is tracked by name when creating the form group. The following example shows how to manage multiple form control instances in a single group.
-=======
 Forms typically contain several related controls.
 Reactive forms provide two ways of grouping multiple related controls into a single input form.
 
@@ -338,19 +121,10 @@
 Just as a form control instance gives you control over a single input field, a form group instance tracks the form state of a group of form control instances (for example, a form).
 Each control in a form group instance is tracked by name when creating the form group.
 The following example shows how to manage multiple form control instances in a single group.
->>>>>>> 64c62d61
-
-就像 `FormControl` 的实例能让你控制单个输入框所对应的控件一样，`FormGroup` 的实例也能跟踪一组 `FormControl` 实例（比如一个表单）的表单状态。当创建 `FormGroup` 时，其中的每个控件都会根据其名字进行跟踪。下面的例子展示了如何管理单个控件组中的多个 `FormControl` 实例。
 
 Generate a `ProfileEditor` component and import the `FormGroup` and `FormControl` classes from the `@angular/forms` package.
 
-<<<<<<< HEAD
-生成一个 `ProfileEditor` 组件并从 `@angular/forms` 包中导入 `FormGroup` 和 `FormControl` 类。
-
-<code-example language="sh">
-=======
 <code-example format="shell" language="shell">
->>>>>>> 64c62d61
 
 ng generate component ProfileEditor
 
@@ -360,101 +134,9 @@
 
 To add a form group to this component, take the following steps.
 
-要将表单组添加到此组件中，请执行以下步骤。
-
 1. Create a `FormGroup` instance.
-<<<<<<< HEAD
-
-   创建一个 `FormGroup` 实例。
-
-2. Associate the `FormGroup` model and view.
-
-   把这个 `FormGroup` 模型关联到视图。
-
-3. Save the form data.
-
-   保存表单数据。
-
-**Create a FormGroup instance**
-
-**创建一个 FormGroup 实例**
-
-Create a property in the component class named `profileForm` and set the property to a new form group instance. To initialize the form group, provide the constructor with an object of named keys mapped to their control.
-
-在组件类中创建一个名叫 `profileForm` 的属性，并设置为 `FormGroup` 的一个新实例。要初始化这个 `FormGroup`，请为构造函数提供一个由控件组成的对象，对象中的每个名字都要和表单控件的名字一一对应。
-
-For the profile form, add two form control instances with the names `firstName` and `lastName`.
-
-对此个人档案表单，要添加两个 `FormControl` 实例，名字分别为 `firstName` 和 `lastName`。
-
-<code-example path="reactive-forms/src/app/profile-editor/profile-editor.component.1.ts" region="formgroup" header="src/app/profile-editor/profile-editor.component.ts (form group)">
-
-</code-example>
-
-The individual form controls are now collected within a group. A `FormGroup` instance provides its model value as an object reduced from the values of each control in the group. A form group instance has the same properties (such as `value` and `untouched`) and methods (such as `setValue()`) as a form control instance.
-
-现在，这些独立的表单控件被收集到了一个控件组中。这个 `FormGroup` 用对象的形式提供了它的模型值，这个值来自组中每个控件的值。
-`FormGroup` 实例拥有和 `FormControl` 实例相同的属性（比如 `value`、`untouched`）和方法（比如 `setValue()`）。
-
-**Associate the FormGroup model and view**
-
-**把这个 `FormGroup` 模型关联到视图。**
-
-A form group tracks the status and changes for each of its controls, so if one of the controls changes, the parent control also emits a new status or value change. The model for the group is maintained from its members. After you define the model, you must update the template to reflect the model in the view.
-
-这个表单组还能跟踪其中每个控件的状态及其变化，所以如果其中的某个控件的状态或值变化了，父控件也会发出一次新的状态变更或值变更事件。该控件组的模型来自它的所有成员。在定义了这个模型之后，你必须更新模板，来把该模型反映到视图中。
-
-<code-example path="reactive-forms/src/app/profile-editor/profile-editor.component.1.html" region="formgroup" header="src/app/profile-editor/profile-editor.component.html (template form group)"></code-example>
-
-Note that just as a form group contains a group of controls, the *profileForm* `FormGroup` is bound to the `form` element with the `FormGroup` directive, creating a communication layer between the model and the form containing the inputs. The `formControlName` input provided by the `FormControlName` directive binds each individual input to the form control defined in `FormGroup`. The form controls communicate with their respective elements. They also communicate changes to the form group instance, which provides the source of truth for the model value.
-
-注意，就像 `FormGroup` 所包含的那控件一样，*profileForm* 这个 `FormGroup` 也通过 `FormGroup` 指令绑定到了 `form` 元素，在该模型和表单中的输入框之间创建了一个通讯层。
-由 `FormControlName` 指令提供的 `formControlName` 属性把每个输入框和 `FormGroup` 中定义的表单控件绑定起来。这些表单控件会和相应的元素通讯，它们还把更改传给 `FormGroup`，这个 `FormGroup` 是模型值的事实之源。
-
-**Save form data**
-
-**保存表单数据**
-
-The `ProfileEditor` component accepts input from the user, but in a real scenario you want to capture the form value and make available for further processing outside the component. The `FormGroup` directive listens for the `submit` event emitted by the `form` element and emits an `ngSubmit` event that you can bind to a callback function.
-
-`ProfileEditor` 组件从用户那里获得输入，但在真实的场景中，你可能想要先捕获表单的值，等将来在组件外部进行处理。
-`FormGroup` 指令会监听 `form` 元素发出的 `submit` 事件，并发出一个 `ngSubmit` 事件，让你可以绑定一个回调函数。
-
-Add an `ngSubmit` event listener to the `form` tag with the `onSubmit()` callback method.
-
-把 `onSubmit()` 回调方法添加为 `form` 标签上的 `ngSubmit` 事件监听器。
-
-<code-example path="reactive-forms/src/app/profile-editor/profile-editor.component.html" region="ng-submit" header="src/app/profile-editor/profile-editor.component.html (submit event)"></code-example>
-
-The `onSubmit()` method in the `ProfileEditor` component captures the current value of `profileForm`. Use `EventEmitter` to keep the form encapsulated and to provide the form value outside the component. The following example uses `console.warn` to log a message to the browser console.
-
-`ProfileEditor` 组件上的 `onSubmit()` 方法会捕获 `profileForm` 的当前值。要保持该表单的封装性，就要使用 `EventEmitter` 向组件外部提供该表单的值。下面的例子会使用 `console.warn` 把这个值记录到浏览器的控制台中。
-
-<code-example path="reactive-forms/src/app/profile-editor/profile-editor.component.ts" region="on-submit" header="src/app/profile-editor/profile-editor.component.ts (submit method)">
-
-</code-example>
-
-The `submit` event is emitted by the `form` tag using the built-in DOM event. You trigger the event by clicking a button with `submit` type. This lets the user press the **Enter** key to submit the completed form.
-
-`form` 标签所发出的 `submit` 事件是内置 DOM 事件，通过点击类型为 `submit` 的按钮可以触发本事件。这还让用户可以用回车键来提交填完的表单。
-
-Use a `button` element to add a button to the bottom of the form to trigger the form submission.
-
-往表单的底部添加一个 `button`，用于触发表单提交。
-
-<code-example path="reactive-forms/src/app/profile-editor/profile-editor.component.html" region="submit-button" header="src/app/profile-editor/profile-editor.component.html (submit button)"></code-example>
-
-<div class="alert is-helpful">
-
-**Note:** The button in the preceding snippet also has a `disabled` binding attached to it to disable the button when `profileForm` is invalid. You aren't performing any validation yet, so the button is always enabled. Basic form validation is covered in the [Validating form input](#basic-form-validation "Basic form validation.") section.
-
-*注意：*上面这个代码片段中的按钮还附加了一个 `disabled` 绑定，用于在 `profileForm` 无效时禁用该按钮。目前你还没有执行任何表单验证逻辑，因此该按钮始终是可用的。稍后的[验证表单输入](#basic-form-validation "基础表单验证")部分会讲解基础的表单验证。
-
-</div>
-=======
 1. Associate the `FormGroup` model and view.
 1. Save the form data.
->>>>>>> 64c62d61
 
 | Action | Details |
 | :----- | :------ |
@@ -463,114 +145,19 @@
 | Save form data | The `ProfileEditor` component accepts input from the user, but in a real scenario you want to capture the form value and make available for further processing outside the component. The `FormGroup` directive listens for the `submit` event emitted by the `form` element and emits an `ngSubmit` event that you can bind to a callback function. Add an `ngSubmit` event listener to the `form` tag with the `onSubmit()` callback method. <code-example header="src/app/profile-editor/profile-editor.component.html (submit event)" path="reactive-forms/src/app/profile-editor/profile-editor.component.html" region="ng-submit"></code-example> The `onSubmit()` method in the `ProfileEditor` component captures the current value of `profileForm`. Use `EventEmitter` to keep the form encapsulated and to provide the form value outside the component. The following example uses `console.warn` to log a message to the browser console. <code-example header="src/app/profile-editor/profile-editor.component.ts (submit method)" path="reactive-forms/src/app/profile-editor/profile-editor.component.ts" region="on-submit"></code-example> The `submit` event is emitted by the `form` tag using the built-in DOM event. You trigger the event by clicking a button with `submit` type. This lets the user press the **Enter** key to submit the completed form. <br /> Use a `button` element to add a button to the bottom of the form to trigger the form submission. <code-example header="src/app/profile-editor/profile-editor.component.html (submit button)" path="reactive-forms/src/app/profile-editor/profile-editor.component.html" region="submit-button"></code-example> <div class="alert is-helpful"> **NOTE**: <br /> The button in the preceding snippet also has a `disabled` binding attached to it to disable the button when `profileForm` is invalid. You aren't performing any validation yet, so the button is always enabled. Basic form validation is covered in the [Validating form input](#basic-form-validation "Basic form validation.") section. </div> |
 | Display the component | To display the `ProfileEditor` component that contains the form, add it to a component template. <code-example header="src/app/app.component.html (profile editor)" path="reactive-forms/src/app/app.component.1.html" region="app-profile-editor"></code-example> `ProfileEditor` lets you manage the form control instances for the `firstName` and `lastName` controls within the form group instance. <div class="lightbox"> <img alt="Profile Editor with labels and inputs for first and last name as well as a submit button" src="generated/images/guide/reactive-forms/profile-editor-1.gif"> </div> |
 
-<<<<<<< HEAD
-**显示组件**
-
-To display the `ProfileEditor` component that contains the form, add it to a component template.
-
-要显示包含此表单的 `ProfileEditor` 组件，请把它添加到组件模板中。
-
-<code-example path="reactive-forms/src/app/app.component.1.html" region="app-profile-editor" header="src/app/app.component.html (profile editor)"></code-example>
-
-`ProfileEditor` lets you manage the form control instances for the `firstName` and `lastName` controls within the form group instance.
-
-`ProfileEditor` 让你能管理 `FormGroup` 中的 `firstName` 和 `lastName` 等 `FormControl` 实例。
-
-<div class="lightbox">
-  <img src="generated/images/guide/reactive-forms/profile-editor-1.gif" alt="Profile Editor with labels and inputs for first and last name as well as a submit button">
-</div>
-
-=======
->>>>>>> 64c62d61
 <a id="nested-groups"></a>
 
 ### Creating nested form groups
 
-<<<<<<< HEAD
-### 创建嵌套的表单组
-
-Form groups can accept both individual form control instances and other form group instances as children. This makes composing complex form models easier to maintain and logically group together.
-
-表单组可以同时接受单个表单控件实例和其它表单组实例作为其子控件。这可以让复杂的表单模型更容易维护，并在逻辑上把它们分组到一起。
-
-When building complex forms, managing the different areas of information is easier in smaller sections. Using a nested form group instance lets you break large forms groups into smaller, more manageable ones.
-=======
 Form groups can accept both individual form control instances and other form group instances as children.
 This makes composing complex form models easier to maintain and logically group together.
 
 When building complex forms, managing the different areas of information is easier in smaller sections.
 Using a nested form group instance lets you break large forms groups into smaller, more manageable ones.
->>>>>>> 64c62d61
-
-如果要构建复杂的表单，如果能在更小的分区中管理不同类别的信息就会更容易一些。使用嵌套的 `FormGroup` 可以让你把大型表单组织成一些稍小的、易管理的分组。
 
 To make more complex forms, use the following steps.
 
-要制作更复杂的表单，请遵循如下步骤。
-
 1. Create a nested group.
-<<<<<<< HEAD
-
-   创建一个嵌套的表单组。
-
-2. Group the nested form in the template.
-
-   在模板中对这个嵌套表单分组。
-
-Some types of information naturally fall into the same group. A name and address are typical examples of such nested groups, and are used in the following examples.
-
-某些类型的信息天然就属于同一个组。比如名称和地址就是这类嵌套组的典型例子，下面的例子中就用到了它们。
-
-**Create a nested group**
-
-**创建一个嵌套组**
-
-To create a nested group in `profileForm`, add a nested `address` element to the form group instance.
-
-要在 `profileForm` 中创建一个嵌套组，就要把一个嵌套的 `address` 元素添加到此表单组的实例中。
-
-<code-example path="reactive-forms/src/app/profile-editor/profile-editor.component.1.ts" region="nested-formgroup" header="src/app/profile-editor/profile-editor.component.ts (nested form group)"></code-example>
-
-In this example, `address group` combines the current `firstName` and `lastName` controls with the new `street`, `city`, `state`, and `zip` controls. Even though the `address` element in the form group is a child of the overall `profileForm` element in the form group, the same rules apply with value and status changes. Changes in status and value from the nested form group propagate to the parent form group, maintaining consistency with the overall model.
-
-在这个例子中，`address group` 把现有的 `firstName`、`lastName` 控件和新的 `street`、`city`、`state` 和 `zip` 控件组合在一起。虽然 `address` 这个 `FormGroup` 是 `profileForm` 这个整体 `FormGroup` 的一个子控件，但是仍然适用同样的值和状态的变更规则。来自内嵌控件组的状态和值的变更将会冒泡到它的父控件组，以维护整体模型的一致性。
-
-**Group the nested form in the template**
-
-**在模板中对此嵌套表单分组**
-
-After you update the model in the component class, update the template to connect the form group instance and its input elements.
-
-在修改了组件类中的模型之后，还要修改模板，来把这个 `FormGroup` 实例对接到它的输入元素。
-
-Add the `address` form group containing the `street`, `city`, `state`, and `zip` fields to the `ProfileEditor` template.
-
-把包含 `street`、`city`、`state` 和 `zip`  字段的 `address` 表单组添加到 `ProfileEditor` 模板中。
-
-<code-example path="reactive-forms/src/app/profile-editor/profile-editor.component.1.html" region="formgroupname" header="src/app/profile-editor/profile-editor.component.html (template nested form group)"></code-example>
-
-The `ProfileEditor` form is displayed as one group, but the model is broken down further to represent the logical grouping areas.
-
-`ProfileEditor` 表单显示为一个组，但是将来这个模型会被进一步细分，以表示逻辑分组区域。
-
-<div class="lightbox">
-  <img src="generated/images/guide/reactive-forms/profile-editor-2.png" alt="Profile editor update adding address inputs, instructive text for filling out the form to enable the submit button, and a disabled submit button">
-</div>
-
-<div class="alert is-helpful">
-
-**Tip** Display the value for the form group instance in the component template using the `value` property and `JsonPipe`.
-
-*提示*：这里使用了 `value` 属性和 `JsonPipe` 管道在组件模板中显示了这个 `FormGroup` 的值。
-
-</div>
-
-### Updating parts of the data model
-
-### 更新部分数据模型
-
-When updating the value for a form group instance that contains multiple controls, you might only want to update parts of the model. This section covers how to update specific parts of a form control data model.
-=======
 1. Group the nested form in the template.
 
 Some types of information naturally fall into the same group.
@@ -585,270 +172,59 @@
 
 When updating the value for a form group instance that contains multiple controls, you might only want to update parts of the model.
 This section covers how to update specific parts of a form control data model.
->>>>>>> 64c62d61
-
-当修改包含多个 `FormGroup` 实例的值时，你可能只希望更新模型中的一部分，而不是完全替换掉。这一节会讲解该如何更新 `AbstractControl` 模型中的一部分。
 
 There are two ways to update the model value:
 
-<<<<<<< HEAD
-有两种更新模型值的方式：
-
-* Use the `setValue()` method to set a new value for an individual control. The `setValue()` method strictly adheres to the structure of the form group and replaces the entire value for the control.
-
-  使用 `setValue()` 方法来为单个控件设置新值。
-  `setValue()` 方法会严格遵循表单组的结构，并整体性替换控件的值。
-
-* Use the `patchValue()` method to replace any properties defined in the object that have changed in the form model.
-=======
 | Methods | Details |
 | :------ | :------ |
 | `setValue()` | Set a new value for an individual control. The `setValue()` method strictly adheres to the structure of the form group and replaces the entire value for the control. |
 | `patchValue()` | Replace any properties defined in the object that have changed in the form model. |
->>>>>>> 64c62d61
-
-  使用 `patchValue()` 方法可以用对象中所定义的任何属性为表单模型进行替换。
 
 The strict checks of the `setValue()` method help catch nesting errors in complex forms, while `patchValue()` fails silently on those errors.
 
-`setValue()` 方法的严格检查可以帮助你捕获复杂表单嵌套中的错误，而 `patchValue()` 在遇到那些错误时可能会默默的失败。
-
 In `ProfileEditorComponent`, use the `updateProfile` method with the following example to update the first name and street address for the user.
 
-<<<<<<< HEAD
-在 `ProfileEditorComponent` 中，使用 `updateProfile` 方法传入下列数据可以更新用户的名字与街道住址。
-
-<code-example path="reactive-forms/src/app/profile-editor/profile-editor.component.1.ts" region="patch-value" header="src/app/profile-editor/profile-editor.component.ts (patch value)">
-
-</code-example>
+<code-example header="src/app/profile-editor/profile-editor.component.ts (patch value)" path="reactive-forms/src/app/profile-editor/profile-editor.component.1.ts" region="patch-value"></code-example>
 
 Simulate an update by adding a button to the template to update the user profile on demand.
 
-通过往模板中添加一个按钮来模拟一次更新操作，以修改用户档案。
-
-<code-example path="reactive-forms/src/app/profile-editor/profile-editor.component.1.html" region="patch-value" header="src/app/profile-editor/profile-editor.component.html (update value)"></code-example>
-=======
-<code-example header="src/app/profile-editor/profile-editor.component.ts (patch value)" path="reactive-forms/src/app/profile-editor/profile-editor.component.1.ts" region="patch-value"></code-example>
-
-Simulate an update by adding a button to the template to update the user profile on demand.
-
 <code-example header="src/app/profile-editor/profile-editor.component.html (update value)" path="reactive-forms/src/app/profile-editor/profile-editor.component.1.html" region="patch-value"></code-example>
->>>>>>> 64c62d61
 
 When a user clicks the button, the `profileForm` model is updated with new values for `firstName` and `street`.
 Notice that `street` is provided in an object inside the `address` property.
 This is necessary because the `patchValue()` method applies the update against the model structure.
 `PatchValue()` only updates properties that the form model defines.
 
-当点击按钮时，`profileForm` 模型中只有 `firstName` 和 `street` 被修改了。注意，`street` 是在 `address` 属性的对象中被修改的。这种结构是必须的，因为 `patchValue()` 方法要针对模型的结构进行更新。`patchValue()` 只会更新表单模型中所定义的那些属性。
-
 ## Using the FormBuilder service to generate controls
 
-<<<<<<< HEAD
-## 使用 FormBuilder 服务生成控件
-
-Creating form control instances manually can become repetitive when dealing with multiple forms. The `FormBuilder` service provides convenient methods for generating controls.
-=======
 Creating form control instances manually can become repetitive when dealing with multiple forms.
 The `FormBuilder` service provides convenient methods for generating controls.
->>>>>>> 64c62d61
-
-当需要与多个表单打交道时，手动创建多个表单控件实例会非常繁琐。`FormBuilder` 服务提供了一些便捷方法来生成表单控件。`FormBuilder` 在幕后也使用同样的方式来创建和返回这些实例，只是用起来更简单。
 
 Use the following steps to take advantage of this service.
 
-通过下列步骤可以利用这项服务。
-
 1. Import the `FormBuilder` class.
-<<<<<<< HEAD
-
-   导入 `FormBuilder` 类。
-
-2. Inject the `FormBuilder` service.
-
-   注入这个 `FormBuilder` 服务。
-
-3. Generate the form contents.
-=======
 1. Inject the `FormBuilder` service.
 1. Generate the form contents.
->>>>>>> 64c62d61
-
-   生成表单内容。
 
 The following examples show how to refactor the `ProfileEditor` component to use the form builder service to create form control and form group instances.
 
-<<<<<<< HEAD
-下面的例子展示了如何重构 `ProfileEditor` 组件，用 `FormBuilder` 来代替手工创建这些 `FormControl` 和 `FormGroup` 实例。
-
-**Import the FormBuilder class**
-
-**导入 FormBuilder 类**
-
-Import the `FormBuilder` class from the `@angular/forms` package.
-
-从 `@angular/forms` 包中导入 `FormBuilder` 类。
-
-<code-example path="reactive-forms/src/app/profile-editor/profile-editor.component.2.ts" region="form-builder-imports" header="src/app/profile-editor/profile-editor.component.ts (import)">
-
-</code-example>
-
-**Inject the FormBuilder service**
-
-**注入 FormBuilder 服务**
-
-The `FormBuilder` service is an injectable provider that is provided with the reactive forms module. Inject this dependency by adding it to the component constructor.
-
-`FormBuilder` 是一个可注入的服务提供者，它是由 `ReactiveFormModule` 提供的。只要把它添加到组件的构造函数中就可以注入这个依赖。
-
-<code-example path="reactive-forms/src/app/profile-editor/profile-editor.component.2.ts" region="inject-form-builder" header="src/app/profile-editor/profile-editor.component.ts (constructor)">
-
-</code-example>
-
-**Generate form controls**
-
-**生成表单控件**
-
-The `FormBuilder` service has three methods: `control()`, `group()`, and `array()`. These are factory methods for generating instances in your component classes including form controls, form groups, and form arrays.
-
-`FormBuilder` 服务有三个方法：`control()`、`group()` 和 `array()`。这些方法都是工厂方法，用于在组件类中分别生成 `FormControl`、`FormGroup` 和 `FormArray`。
-
-Use the `group` method to create the `profileForm` controls.
-
-用 `group` 方法来创建 `profileForm` 控件。
-
-<code-example path="reactive-forms/src/app/profile-editor/profile-editor.component.2.ts" region="form-builder" header="src/app/profile-editor/profile-editor.component.ts (form builder)">
-
-</code-example>
-
-In the preceding example, you use the `group()` method with the same object to define the properties in the model. The value for each control name is an array containing the initial value as the first item in the array.
-
-在上面的例子中，你可以使用 `group()` 方法，用和前面一样的名字来定义这些属性。这里，每个控件名对应的值都是一个数组，这个数组中的第一项是其初始值。
-
-<div class="alert is-helpful">
-
-**Tip** You can define the control with just the initial value, but if your controls need sync or async validation, add sync and async validators as the second and third items in the array.
-
-**提示**：你可以只使用初始值来定义控件，但是如果你的控件还需要同步或异步验证器，那就在这个数组中的第二项和第三项提供同步和异步验证器。
-
-</div>
-
-Compare using the form builder to creating the instances manually.
-
-比较一下用表单构建器和手动创建实例这两种方式。
-
-<code-tabs>
-
-  <code-pane path="reactive-forms/src/app/profile-editor/profile-editor.component.1.ts" region="formgroup-compare" header="src/app/profile-editor/profile-editor.component.ts (instances)">
-
-  </code-pane>
-
-  <code-pane path="reactive-forms/src/app/profile-editor/profile-editor.component.2.ts" region="formgroup-compare" header="src/app/profile-editor/profile-editor.component.ts (form builder)">
-
-  </code-pane>
-
-</code-tabs>
-
-=======
 | Action | Details |
 | :----- | :------ |
 | Import the FormBuilder class | Import the `FormBuilder` class from the `@angular/forms` package. <code-example header="src/app/profile-editor/profile-editor.component.ts (import)" path="reactive-forms/src/app/profile-editor/profile-editor.component.2.ts" region="form-builder-imports"></code-example> |
 | Inject the FormBuilder service | The `FormBuilder` service is an injectable provider that is provided with the reactive forms module. Inject this dependency by adding it to the component constructor. <code-example header="src/app/profile-editor/profile-editor.component.ts (constructor)" path="reactive-forms/src/app/profile-editor/profile-editor.component.2.ts" region="inject-form-builder"></code-example> |
 | Generate form controls | The `FormBuilder` service has three methods: `control()`, `group()`, and `array()`. These are factory methods for generating instances in your component classes including form controls, form groups, and form arrays. Use the `group` method to create the `profileForm` controls. <code-example header="src/app/profile-editor/profile-editor.component.ts (form builder)" path="reactive-forms/src/app/profile-editor/profile-editor.component.2.ts" region="form-builder"></code-example> In the preceding example, you use the `group()` method with the same object to define the properties in the model. The value for each control name is an array containing the initial value as the first item in the array. <div class="alert is-helpful"> **TIP**: <br /> You can define the control with just the initial value, but if your controls need sync or async validation, add sync and async validators as the second and third items in the array. </div> Compare using the form builder to creating the instances manually. <code-tabs> <code-pane header="src/app/profile-editor/profile-editor.component.ts (instances)" path="reactive-forms/src/app/profile-editor/profile-editor.component.1.ts" region="formgroup-compare"></code-pane> <code-pane header="src/app/profile-editor/profile-editor.component.ts (form builder)" path="reactive-forms/src/app/profile-editor/profile-editor.component.2.ts" region="formgroup-compare"></code-pane> </code-tabs> |
 
->>>>>>> 64c62d61
 <a id="basic-form-validation"></a>
 
 ## Validating form input
 
-<<<<<<< HEAD
-## 验证表单输入
-
-_Form validation_ is used to ensure that user input is complete and correct. This section covers adding a single validator to a form control and displaying the overall form status. Form validation is covered more extensively in the [Form Validation](guide/form-validation "All about form validation.") guide.
-=======
 *Form validation* is used to ensure that user input is complete and correct.
 This section covers adding a single validator to a form control and displaying the overall form status.
 Form validation is covered more extensively in the [Form Validation](guide/form-validation "All about form validation") guide.
->>>>>>> 64c62d61
-
-*表单验证*用于确保用户的输入是完整和正确的。本节讲解了如何把单个验证器添加到表单控件中，以及如何显示表单的整体状态。表单验证的更多知识在[表单验证](guide/form-validation "关于表单验证")一章中有详细的讲解。
 
 Use the following steps to add form validation.
 
-使用下列步骤添加表单验证。
-
 1. Import a validator function in your form component.
-<<<<<<< HEAD
-
-   在表单组件中导入一个验证器函数。
-
-2. Add the validator to the field in the form.
-
-   把这个验证器添加到表单中的相应字段。
-
-3. Add logic to handle the validation status.
-
-   添加逻辑来处理验证状态。
-
-The most common validation is making a field required. The following example shows how to add a required validation to the `firstName` control and display the result of validation.
-
-最常见的验证是做一个必填字段。下面的例子给出了如何在 `firstName` 控件中添加必填验证并显示验证结果的方法。
-
-**Import a validator function**
-
-**导入验证器函数**
-
-Reactive forms include a set of validator functions for common use cases. These functions receive a control to validate against and return an error object or a null value based on the validation check.
-
-响应式表单包含了一组开箱即用的常用验证器函数。这些函数接收一个控件，用以验证并根据验证结果返回一个错误对象或空值。
-
-Import the `Validators` class from the `@angular/forms` package.
-
-从 `@angular/forms` 包中导入 `Validators` 类。
-
-<code-example path="reactive-forms/src/app/profile-editor/profile-editor.component.ts" region="validator-imports" header="src/app/profile-editor/profile-editor.component.ts (import)">
-
-</code-example>
-
-**Make a field required**
-
-**建一个必填字段**
-
-In the `ProfileEditor` component, add the `Validators.required` static method as the second item in the array for the `firstName` control.
-
-在 `ProfileEditor` 组件中，把静态方法 `Validators.required` 设置为 `firstName` 控件值数组中的第二项。
-
-<code-example path="reactive-forms/src/app/profile-editor/profile-editor.component.ts" region="required-validator" header="src/app/profile-editor/profile-editor.component.ts (required validator)">
-
-</code-example>
-
-**Display form status**
-
-**显示表单状态**
-
-When you add a required field to the form control, its initial status is invalid. This invalid status propagates to the parent form group element, making its status invalid. Access the current status of the form group instance through its `status` property.
-
-当你往表单控件上添加了一个必填字段时，它的初始值是无效的（invalid）。这种无效状态会传播到其父 `FormGroup` 元素中，也让这个 `FormGroup` 的状态变为无效的。你可以通过该 `FormGroup` 实例的 `status` 属性来访问其当前状态。
-
-Display the current status of `profileForm` using interpolation.
-
-使用插值显示 `profileForm` 的当前状态。
-
-<code-example path="reactive-forms/src/app/profile-editor/profile-editor.component.html" region="display-status" header="src/app/profile-editor/profile-editor.component.html (display status)"></code-example>
-
-<div class="lightbox">
-  <img src="generated/images/guide/reactive-forms/profile-editor-3.png" alt="Profile Editor with validation status of invalid">
-</div>
-
-The **Submit** button is disabled because `profileForm` is invalid due to the required `firstName` form control. After you fill out the `firstName` input, the form becomes valid and the **Submit** button is enabled.
-
-提交按钮被禁用了，因为 `firstName` 控件的必填项规则导致了 `profileForm` 也是无效的。在你填写了 `firstName` 输入框之后，该表单就变成了有效的，并且提交按钮也启用了。
-
-For more on form validation, visit the [Form Validation](guide/form-validation "All about form validation.") guide.
-
-要了解表单验证的更多知识，参阅[表单验证](guide/form-validation "关于表单验证。")指南。
-
-=======
 1. Add the validator to the field in the form.
 1. Add logic to handle the validation status.
 
@@ -861,168 +237,23 @@
 | Make a field required | In the `ProfileEditor` component, add the `Validators.required` static method as the second item in the array for the `firstName` control. <code-example header="src/app/profile-editor/profile-editor.component.ts (required validator)" path="reactive-forms/src/app/profile-editor/profile-editor.component.ts" region="required-validator"></code-example> |
 | Display form status | When you add a required field to the form control, its initial status is invalid. This invalid status propagates to the parent form group element, making its status invalid. Access the current status of the form group instance through its `status` property. <br /> Display the current status of `profileForm` using interpolation. <code-example header="src/app/profile-editor/profile-editor.component.html (display status)" path="reactive-forms/src/app/profile-editor/profile-editor.component.html" region="display-status"></code-example> <div class="lightbox"> <img alt="Profile Editor with validation status of invalid" src="generated/images/guide/reactive-forms/profile-editor-3.png"> </div> The **Submit** button is disabled because `profileForm` is invalid due to the required `firstName` form control. After you fill out the `firstName` input, the form becomes valid and the **Submit** button is enabled. <br /> For more on form validation, visit the [Form Validation](guide/form-validation "All about form validation") guide. |
 
->>>>>>> 64c62d61
 <a id="dynamic-forms"></a>
 
 ## Creating dynamic forms
 
-<<<<<<< HEAD
-## 创建动态表单
-
-`FormArray` is an alternative to `FormGroup` for managing any number of unnamed controls. As with form group instances, you can dynamically insert and remove controls from form array instances, and the form array instance value and validation status is calculated from its child controls. However, you don't need to define a key for each control by name, so this is a great option if you don't know the number of child values in advance.
-=======
 `FormArray` is an alternative to `FormGroup` for managing any number of unnamed controls.
 As with form group instances, you can dynamically insert and remove controls from form array instances, and the form array instance value and validation status is calculated from its child controls.
 However, you don't need to define a key for each control by name, so this is a great option if you don't know the number of child values in advance.
->>>>>>> 64c62d61
-
-`FormArray` 是 `FormGroup` 之外的另一个选择，用于管理任意数量的匿名控件。像 `FormGroup` 实例一样，你也可以往 `FormArray` 中动态插入和移除控件，并且 `FormArray` 实例的值和验证状态也是根据它的子控件计算得来的。
-不过，你不需要为每个控件定义一个名字作为 key，因此，如果你事先不知道子控件的数量，这就是一个很好的选择。
 
 To define a dynamic form, take the following steps.
 
-要定义一个动态表单，请执行以下步骤。
-
 1. Import the `FormArray` class.
-<<<<<<< HEAD
-
-   导入 `FormArray` 类。
-
-2. Define a `FormArray` control.
-
-   定义一个 `FormArray` 控件。
-
-3. Access the `FormArray` control with a getter method.
-
-   使用 getter 方法访问 `FormArray` 控件。
-
-4. Display the form array in a template.
-=======
 1. Define a `FormArray` control.
 1. Access the `FormArray` control with a getter method.
 1. Display the form array in a template.
->>>>>>> 64c62d61
-
-   在模板中显示这个表单数组。
 
 The following example shows you how to manage an array of *aliases* in `ProfileEditor`.
 
-<<<<<<< HEAD
-下面的例子展示了如何在 `ProfileEditor` 中管理*别名*数组。
-
-**Import the FormArray class**
-
-**导入 FormArray 类**
-
-Import the `FormArray` class from `@angular/forms` to use for type information. The `FormBuilder` service is ready to create a `FormArray` instance.
-
-从 `@angular/form` 中导入 `FormArray`，以使用它的类型信息。`FormBuilder` 服务用于创建 `FormArray` 实例。
-
-<code-example path="reactive-forms/src/app/profile-editor/profile-editor.component.2.ts" region="form-array-imports" header="src/app/profile-editor/profile-editor.component.ts (import)">
-
-</code-example>
-
-**Define a FormArray control**
-
-**定义 FormArray 控件**
-
-You can initialize a form array with any number of controls, from zero to many, by defining them in an array. Add an `aliases` property to the form group instance for `profileForm` to define the form array.
-
-你可以通过把一组（从零项到多项）控件定义在一个数组中来初始化一个 `FormArray`。为 `profileForm` 添加一个 `aliases` 属性，把它定义为 `FormArray` 类型。
-
-Use the `FormBuilder.array()` method to define the array, and the `FormBuilder.control()` method to populate the array with an initial control.
-
-使用 `FormBuilder.array()` 方法来定义该数组，并用 `FormBuilder.control()` 方法来往该数组中添加一个初始控件。
-
-<code-example path="reactive-forms/src/app/profile-editor/profile-editor.component.ts" region="aliases" header="src/app/profile-editor/profile-editor.component.ts (aliases form array)">
-
-</code-example>
-
-The aliases control in the form group instance is now populated with a single control until more controls are added dynamically.
-
-`FormGroup` 中的这个 `aliases` 控件现在管理着一个控件，将来还可以动态添加多个。
-
-**Access the FormArray control**
-
-**访问 FormArray 控件**
-
-A getter provides access to the aliases in the form array instance compared to repeating the `profileForm.get()` method to get each instance. The form array instance represents an undefined number of controls in an array. It's convenient to access a control through a getter, and this approach is straightforward to repeat for additional controls.
-
-相对于重复使用 `profileForm.get()` 方法获取每个实例的方式，getter 可以让你轻松访问表单数组各个实例中的别名。
-表单数组实例用一个数组来代表未定数量的控件。通过 getter 来访问控件很方便，这种方法还能很容易地重复处理更多控件。
-
-Use the getter syntax to create an `aliases` class property to retrieve the alias's form array control from the parent form group.
-
-使用 getter 语法创建类属性 `aliases`，以从父表单组中接收表示绰号的表单数组控件。
-
-<code-example path="reactive-forms/src/app/profile-editor/profile-editor.component.ts" region="aliases-getter" header="src/app/profile-editor/profile-editor.component.ts (aliases getter)">
-
-</code-example>
-
-<div class="alert is-helpful">
-
-**Note:** Because the returned control is of the type `AbstractControl`, you need to provide an explicit type to access the method syntax for the form array instance.
-
-*注意*：因为返回的控件的类型是 `AbstractControl`，所以你要为该方法提供一个显式的类型声明来访问 `FormArray` 特有的语法。
-
-</div>
-
-Define a method to dynamically insert an alias control into the alias's form array.
-The `FormArray.push()` method inserts the control as a new item in the array.
-
-定义一个方法来把一个绰号控件动态插入到绰号 `FormArray` 中。用 `FormArray.push()` 方法把该控件添加为数组中的新条目。
-
-<code-example path="reactive-forms/src/app/profile-editor/profile-editor.component.ts" region="add-alias" header="src/app/profile-editor/profile-editor.component.ts (add alias)">
-
-</code-example>
-
-In the template, each control is displayed as a separate input field.
-
-在这个模板中，这些控件会被迭代，把每个控件都显示为一个独立的输入框。
-
-**Display the form array in the template**
-
-**在模板中显示表单数组**
-
-To attach the aliases from your form model, you must add it to the template. Similar to the `formGroupName` input provided by `FormGroupNameDirective`, `formArrayName` binds communication from the form array instance to the template with `FormArrayNameDirective`.
-
-要想为表单模型添加 `aliases`，你必须把它加入到模板中供用户输入。和 `FormGroupNameDirective` 提供的 `formGroupName` 一样，`FormArrayNameDirective` 也使用 `formArrayName` 在这个 `FormArray` 实例和模板之间建立绑定。
-
-Add the following template HTML after the `<div>` closing the `formGroupName` element.
-
-在 `formGroupName` `<div>` 元素的结束标签下方，添加一段模板 HTML。
-
-<code-example path="reactive-forms/src/app/profile-editor/profile-editor.component.html" region="formarrayname" header="src/app/profile-editor/profile-editor.component.html (aliases form array template)"></code-example>
-
-The `*ngFor` directive iterates over each form control instance provided by the aliases form array instance. Because form array elements are unnamed, you assign the index to the `i` variable and pass it to each control to bind it to the `formControlName` input.
-
-`*ngFor` 指令对 `aliases` `FormArray` 提供的每个 `FormControl` 进行迭代。因为 `FormArray` 中的元素是匿名的，所以你要把*索引号*赋值给 `i` 变量，并且把它传给每个控件的 `formControlName` 输入属性。
-
-<div class="lightbox">
-  <img src="generated/images/guide/reactive-forms/profile-editor-4.png" alt="Profile Editor with aliases section, which includes an alias label, input, and button for adding another alias text input">
-</div>
-
-Each time a new alias instance is added, the new form array instance is provided its control based on the index. This lets you track each individual control when calculating the status and value of the root control.
-
-每当新的 `alias` 加进来时，`FormArray` 的实例就会基于这个索引号提供它的控件。这将允许你在每次计算根控件的状态和值时跟踪每个控件。
-
-**Add an alias**
-
-**添加一个别名**
-
-Initially, the form contains one `Alias` field. To add another field, click the **Add Alias** button. You can also validate the array of aliases reported by the form model displayed by `Form Value` at the bottom of the template.
-
-最初，表单只包含一个绰号字段，点击 `Add Alias` 按钮，就出现了另一个字段。你还可以验证由模板底部的“Form Value”显示出来的表单模型所报告的这个绰号数组。
-
-<div class="alert is-helpful">
-
-**Note:** Instead of a form control instance for each alias, you can compose another form group instance with additional fields. The process of defining a control for each item is the same.
-
-*注意*：除了为每个绰号使用 `FormControl` 之外，你还可以改用 `FormGroup` 来组合上一些额外字段。对其中的每个条目定义控件的过程和前面没有区别。
-
-</div>
-
-=======
 | Action | Details |
 | :----- | :------ |
 | Import the `FormArray` class | Import the `FormArray` class from `@angular/forms` to use for type information. The `FormBuilder` service is ready to create a `FormArray` instance. <code-example header="src/app/profile-editor/profile-editor.component.ts (import)" path="reactive-forms/src/app/profile-editor/profile-editor.component.2.ts" region="form-array-imports"></code-example> |
@@ -1031,245 +262,15 @@
 | Display the form array in the template | To attach the aliases from your form model, you must add it to the template. Similar to the `formGroupName` input provided by `FormGroupNameDirective`, `formArrayName` binds communication from the form array instance to the template with `FormArrayNameDirective`. <br /> Add the following template HTML after the `<div>` closing the `formGroupName` element. <code-example header="src/app/profile-editor/profile-editor.component.html (aliases form array template)" path="reactive-forms/src/app/profile-editor/profile-editor.component.html" region="formarrayname"></code-example> The `*ngFor` directive iterates over each form control instance provided by the aliases form array instance. Because form array elements are unnamed, you assign the index to the `i` variable and pass it to each control to bind it to the `formControlName` input. <div class="lightbox"> <img alt="Profile Editor with aliases section, which includes an alias label, input, and button for adding another alias text input" src="generated/images/guide/reactive-forms/profile-editor-4.png"> </div> Each time a new alias instance is added, the new form array instance is provided its control based on the index. This lets you track each individual control when calculating the status and value of the root control. |
 | Add an alias | Initially, the form contains one `Alias` field. To add another field, click the **Add Alias** button. You can also validate the array of aliases reported by the form model displayed by `Form Value` at the bottom of the template. <div class="alert is-helpful"> **NOTE**: <br /> Instead of a form control instance for each alias, you can compose another form group instance with additional fields. The process of defining a control for each item is the same. </div> |
 
->>>>>>> 64c62d61
 <a id="reactive-forms-api"></a>
 
 ## Reactive forms API summary
-
-## 响应式表单 API 汇总
 
 The following table lists the base classes and services used to create and manage reactive form controls.
 For complete syntax details, see the API reference documentation for the [Forms package](api/forms "API reference").
 
-下表给出了用于创建和管理响应式表单控件的基础类和服务。要了解完整的语法，请参阅 API 文档中的 [Forms 包](api/forms "API 参考。")。
-
 #### Classes
 
-<<<<<<< HEAD
-#### 类
-
-<table>
-
-  <tr>
-
-    <th>
-
-      Class
-
-      类
-
-    </th>
-
-    <th>
-
-      Description
-
-      说明
-
-    </th>
-
-  </tr>
-
-  <tr>
-
-    <td style="vertical-align: top">
-
-      <code>AbstractControl</code>
-
-    </td>
-
-    <td>
-
-      The abstract base class for the concrete form control classes `FormControl`, `FormGroup`, and `FormArray`. It provides their common behaviors and properties.
-
-      所有三种表单控件类（`FormControl`、`FormGroup` 和 `FormArray`）的抽象基类。它提供了一些公共的行为和属性。
-
-    </td>
-
-  </tr>
-
-  <tr>
-
-    <td style="vertical-align: top">
-
-      <code>FormControl</code>
-
-    </td>
-
-    <td>
-
-      Manages the value and validity status of an individual form control. It corresponds to an HTML form control such as `<input>` or `<select>`.
-
-      管理单体表单控件的值和有效性状态。它对应于 HTML 的表单控件，比如 `<input>` 或 `<select>`。
-
-    </td>
-
-  </tr>
-
-  <tr>
-
-    <td style="vertical-align: top">
-
-      <code>FormGroup</code>
-
-    </td>
-
-    <td>
-
-      Manages the value and validity state of a group of `AbstractControl` instances. The group's properties include its child controls. The top-level form in your component is `FormGroup`.
-
-      管理一组 `AbstractControl` 实例的值和有效性状态。该组的属性中包括了它的子控件。组件中的顶层表单就是 `FormGroup`。
-
-    </td>
-
-  </tr>
-
-  <tr>
-
-    <td style="vertical-align: top">
-
-      <code>FormArray</code>
-
-    </td>
-
-    <td>
-
-    Manages the value and validity state of a numerically indexed array of `AbstractControl` instances.
-
-    管理一些 `AbstractControl` 实例数组的值和有效性状态。
-
-    </td>
-
-  </tr>
-
-  <tr>
-
-    <td style="vertical-align: top">
-
-      <code>FormBuilder</code>
-
-    </td>
-
-    <td>
-
-      An injectable service that provides factory methods for creating control instances.
-
-      一个可注入的服务，提供一些用于提供创建控件实例的工厂方法。
-
-    </td>
-
-  </tr>
-
-</table>
-
-#### Directives
-
-#### 指令
-
-<table>
-
-  <tr>
-
-    <th>
-
-      Directive
-
-      指令
-
-    </th>
-
-    <th>
-
-      Description
-
-      说明
-
-    </th>
-
-  </tr>
-
-  <tr>
-
-    <td style="vertical-align: top">
-
-      <code>FormControlDirective</code>
-
-    </td>
-
-    <td>
-
-      Syncs a standalone `FormControl` instance to a form control element.
-
-      把一个独立的 `FormControl` 实例绑定到表单控件元素。
-
-    </td>
-
-  </tr>
-
-  <tr>
-
-    <td style="vertical-align: top">
-
-      <code>FormControlName</code>
-
-    </td>
-
-    <td>
-
-      Syncs `FormControl` in an existing `FormGroup` instance to a form control element by name.
-
-      把一个现有 `FormGroup` 中的 `FormControl` 实例根据名字绑定到表单控件元素。
-
-    </td>
-
-  </tr>
-
-  <tr>
-
-    <td style="vertical-align: top">
-
-      <code>FormGroupDirective</code>
-
-    </td>
-
-    <td>
-
-      Syncs an existing `FormGroup` instance to a DOM element.
-
-      把一个现有的 `FormGroup` 实例绑定到 DOM 元素。
-
-    </td>
-
-  </tr>
-
-  <tr>
-
-    <td style="vertical-align: top">
-
-      <code>FormGroupName</code>
-
-    </td>
-
-    <td>
-
-      Syncs a nested `FormGroup` instance to a DOM element.
-
-      把一个内嵌的 `FormGroup` 实例绑定到一个 DOM 元素。
-
-    </td>
-
-  </tr>
-
-  <tr>
-
-    <td style="vertical-align: top">
-
-      <code>FormArrayName</code>
-
-    </td>
-
-    <td>
-=======
 | Class | Details |
 | :---- | :------ |
 | `AbstractControl` | The abstract base class for the concrete form control classes `FormControl`, `FormGroup`, and `FormArray`. It provides their common behaviors and properties. |
@@ -1287,17 +288,10 @@
 | `FormGroupDirective` | Syncs an existing `FormGroup` instance to a DOM element. |
 | `FormGroupName` | Syncs a nested `FormGroup` instance to a DOM element. |
 | `FormArrayName` | Syncs a nested `FormArray` instance to a DOM element. |
->>>>>>> 64c62d61
 
 <!-- links -->
 
-<<<<<<< HEAD
-      把一个内嵌的 `FormArray` 实例绑定到一个 DOM 元素。
-
-    </td>
-=======
 <!-- external links -->
->>>>>>> 64c62d61
 
 <!-- end links -->
 
