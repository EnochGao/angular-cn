--- conflicted
+++ resolved
@@ -75,18 +75,13 @@
 
    在你的应用中注册响应式表单模块。该模块声明了一些你要用在响应式表单中的指令。
 
-<<<<<<< HEAD
-1. Generate a new `FormControl` instance and save it in the component.
+1. Generate a new component and instantiate a new `FormControl`.
 
    生成一个新的 `FormControl` 实例，并把它保存在组件中。
 
 1. Register the `FormControl` in the template.
 
    在模板中注册这个 `FormControl`。
-=======
-1.  Generate a new component and instantiate a new `FormControl`.
-1.  Register the `FormControl` in the template.
->>>>>>> 6a32ac28
 
 You can then display the form by adding the component to the template.
 
@@ -95,7 +90,6 @@
 The following examples show how to add a single form control.
 In the example, the user enters their name into an input field, captures that input value, and displays the current value of the form control element.
 
-<<<<<<< HEAD
 下面的例子展示了如何添加一个表单控件。在这个例子中，用户在输入字段中输入自己的名字，捕获其输入值，并显示表单控件的当前值。
 
 | Action | Details |
@@ -103,20 +97,12 @@
 | 动作 | 详情 |
 | Register the reactive forms module | To use reactive form controls, import `ReactiveFormsModule` from the `@angular/forms` package and add it to your NgModule's `imports` array. <code-example header="src/app/app.module.ts (excerpt)" path="reactive-forms/src/app/app.module.ts" region="imports"></code-example> |
 | 注册响应式表单模块 | 要使用响应式表单控件，就要从 `@angular/forms` 包中导入 `ReactiveFormsModule`，并把它添加到你的 NgModule 的 `imports` 数组中。<code-example header="src/app/app.module.ts (excerpt)" path="reactive-forms/src/app/app.module.ts" region="imports"></code-example> |
-| Generate a new `FormControl` | Use the [CLI command](cli "Using the Angular command-line interface") `ng generate` to generate a component in your project to host the control. <code-example header="src/app/name-editor/name-editor.component.ts" path="reactive-forms/src/app/name-editor/name-editor.component.ts" region="create-control"></code-example> Use the constructor of `FormControl` to set its initial value, which in this case is an empty string. By creating these controls in your component class, you get immediate access to listen for, update, and validate the state of the form input. |
+| Generate a new `FormControl` | Use the [CLI command](cli/generate#component-command "Using the Angular command-line interface") `ng generate` to generate a component in your project to host the control. <code-example header="src/app/name-editor/name-editor.component.ts" path="reactive-forms/src/app/name-editor/name-editor.component.ts" region="create-control"></code-example> Use the constructor of `FormControl` to set its initial value, which in this case is an empty string. By creating these controls in your component class, you get immediate access to listen for, update, and validate the state of the form input. |
 | 生成新的 `FormControl` | 使用 [CLI 命令](cli "使用 Angular 命令行界面。") `ng generate` 在项目中生成一个组件作为该表单控件的宿主。<code-example header="src/app/name-editor/name-editor.component.ts" path="reactive-forms/src/app/name-editor/name-editor.component.ts" region="create-control"></code-example> 可以用 `FormControl` 的构造函数设置初始值，这个例子中它是空字符串。通过在你的组件类中创建这些控件，你可以直接对表单控件的状态进行监听、修改和校验。 |
 | Register the control in the template | After you create the control in the component class, you must associate it with a form control element in the template. Update the template with the form control using the `formControl` binding provided by `FormControlDirective`, which is also included in the `ReactiveFormsModule`. <code-example header="src/app/name-editor/name-editor.component.html" path="reactive-forms/src/app/name-editor/name-editor.component.html" region="control-binding"></code-example> <div class="alert is-helpful"> <ul> <li> For a summary of the classes and directives provided by `ReactiveFormsModule`, see the following [Reactive forms API](#reactive-forms-api "API summary") section </li> <li> For complete syntax details of these classes and directives, see the API reference documentation for the [Forms package](api/forms "API reference") </li> </ul> </div> Using the template binding syntax, the form control is now registered to the `name` input element in the template. The form control and DOM element communicate with each other: the view reflects changes in the model, and the model reflects changes in the view. |
 | 在模板中注册该控件 | 在组件类中创建了控件之后，你还要把它和模板中的一个表单控件关联起来。修改模板，为表单控件添加 `formControl` 绑定，`formControl` 是由 `ReactiveFormsModule` 中的 `FormControlDirective` 提供的。<code-example header="src/app/name-editor/name-editor.component.html" path="reactive-forms/src/app/name-editor/name-editor.component.html" region="control-binding"></code-example> <div class="alert is-helpful"> <ul> <li> 关于 `ReactiveFormsModule` 提供的类和指令的汇总表，请参阅下面的[响应式表单 API](#reactive-forms-api "API 摘要")部分。</li> <li> 关于这些类和指令的完整语法，请参阅 API 参考手册中的 [Forms 包](api/forms "API 参考。")部分。</li> </ul> </div> 使用这种模板绑定语法，把该表单控件注册给了模板中名为 `name` 的输入元素。这样，表单控件和 DOM 元素就可以互相通讯了：视图会反映模型的变化，模型也会反映视图中的变化。 |
-| Display the component | The form control assigned to `name` is displayed when the component is added to a template. <code-example header="src/app/app.component.html (name editor)" path="reactive-forms/src/app/app.component.1.html" region="app-name-editor"></code-example> <div class="lightbox"> <img alt="Name Editor, which has a name label and an input so the user can enter a name" src="generated/images/guide/reactive-forms/name-editor-1.png"> </div> |
+| Display the component | The `FormControl` assigned to the `name` property is displayed when the property's host component is added to a template. <code-example header="src/app/app.component.html (name editor)" path="reactive-forms/src/app/app.component.1.html" region="app-name-editor"></code-example> <div class="lightbox"> <img alt="Name Editor, which has a name label and an input so the user can enter a name" src="generated/images/guide/reactive-forms/name-editor-1.png"> </div> |
 | 显示该组件 | 把该组件添加到模板时，将显示指派给 `name` 的表单控件。<code-example header="src/app/app.component.html (name editor)" path="reactive-forms/src/app/app.component.1.html" region="app-name-editor"></code-example> <div class="lightbox"> <img alt="Name Editor, which has a name label and an input so the user can enter a name" src="generated/images/guide/reactive-forms/name-editor-1.png"> </div> |
-=======
-| Action                               | Details |
-|:---                                  |:---     |
-| Register the reactive forms module   | To use reactive form controls, import `ReactiveFormsModule` from the `@angular/forms` package and add it to your NgModule's `imports` array. <code-example header="src/app/app.module.ts (excerpt)" path="reactive-forms/src/app/app.module.ts" region="imports"></code-example>                                                                                                                                                                                                                                                                                                                                                                                                                                                                                                                                                                                                                                                                                                                                                                                                                                                                |
-| Generate a new `FormControl`         | Use the [CLI command](cli/generate#component-command "Using the Angular command-line interface") `ng generate` to generate a component in your project to host the control. <code-example header="src/app/name-editor/name-editor.component.ts" path="reactive-forms/src/app/name-editor/name-editor.component.ts" region="create-control"></code-example> Use the constructor of `FormControl` to set its initial value, which in this case is an empty string. By creating these controls in your component class, you get immediate access to listen for, update, and validate the state of the form input.                                                                                                                                                                                                                                                                                                                                                                                                                                                                                                                                                             |
-| Register the control in the template | After you create the control in the component class, you must associate it with a form control element in the template. Update the template with the form control using the `formControl` binding provided by `FormControlDirective`, which is also included in the `ReactiveFormsModule`. <code-example header="src/app/name-editor/name-editor.component.html" path="reactive-forms/src/app/name-editor/name-editor.component.html" region="control-binding"></code-example> <div class="alert is-helpful"> <ul> <li> For a summary of the classes and directives provided by `ReactiveFormsModule`, see the following [Reactive forms API](#reactive-forms-api "API summary") section </li> <li> For complete syntax details of these classes and directives, see the API reference documentation for the [Forms package](api/forms "API reference") </li> </ul> </div> Using the template binding syntax, the form control is now registered to the `name` input element in the template. The form control and DOM element communicate with each other: the view reflects changes in the model, and the model reflects changes in the view. |
-| Display the component                | The `FormControl` assigned to the `name` property is displayed when the property's host component is added to a template. <code-example header="src/app/app.component.html (name editor)" path="reactive-forms/src/app/app.component.1.html" region="app-name-editor"></code-example> <div class="lightbox"> <img alt="Name Editor, which has a name label and an input so the user can enter a name" src="generated/images/guide/reactive-forms/name-editor-1.png"> </div>                                                                                                                                                                                                                                                                                                                                                                                                                                                                                                                                                                                                                                                                                                   |
->>>>>>> 6a32ac28
 
 <a id="display-value"></a>
 
@@ -491,18 +477,7 @@
 
 下表给出了用于创建和管理响应式表单控件的基础类和服务。要了解完整的语法，请参阅 API 文档中的 [Forms 包](api/forms "API 参考。")。
 
-<<<<<<< HEAD
 #### Classes
-=======
-| Class             | Details |
-|:---               |:---     |
-| `AbstractControl` | The abstract base class for the concrete form control classes `FormControl`, `FormGroup`, and `FormArray`. It provides their common behaviors and properties.                           |
-| `FormControl`     | Manages the value and validity status of an individual form control. It corresponds to an HTML form control such as `<input>` or `<select>`.                                            |
-| `FormGroup`       | Manages the value and validity state of a group of `AbstractControl` instances. The group's properties include its child controls. The top-level form in your component is `FormGroup`. |
-| `FormArray`       | Manages the value and validity state of a numerically indexed array of `AbstractControl` instances.                                                                                     |
-| `FormBuilder`     | An injectable service that provides factory methods for creating control instances.                                                                                                     |
-| `FormRecord`      | Tracks the value and validity state of a collection of `FormControl` instances, each of which has the same value type.                                                                  |
->>>>>>> 6a32ac28
 
 #### 类
 
