# Reactive forms

# 响应式表单

Reactive forms provide a model-driven approach to handling form inputs whose values change over time. This guide shows you how to create and update a basic form control, progress to using multiple controls in a group, validate form values, and create dynamic forms where you can add or remove controls at run time.

*响应式表单*提供了一种模型驱动的方式来处理表单输入，其中的值会随时间而变化。本文会向你展示如何创建和更新基本的表单控件，接下来还会在一个表单组中使用多个控件，验证表单的值，以及创建动态表单，也就是在运行期添加或移除控件。

<div class="alert is-helpful">

Try this <live-example title="Reactive Forms in Stackblitz">Reactive Forms live-example</live-example>.

试试这个<live-example title="Reactive Forms in Stackblitz">响应式表单的现场演练</live-example>。

</div>

**Prerequisites**

**先决条件**

Before going further into reactive forms, you should have a basic understanding of the following:

<<<<<<< HEAD
在深入了解被动表单之前，你应该对这些内容有一个基本的了解：

* TypeScript programming.

  TypeScript 编程。

=======
* [TypeScript](https://www.typescriptlang.org/ "The TypeScript language") programming.
>>>>>>> 8dc32060
* Angular app-design fundamentals, as described in [Angular Concepts](guide/architecture "Introduction to Angular concepts.").

  Angular 的应用设计基础，就像[Angular Concepts 中](guide/architecture "Angular 概念简介。")描述的那样。

* The form-design concepts that are presented in [Introduction to Forms](guide/forms-overview "Overview of Angular forms.").

  [“表单简介”](guide/forms-overview "Angular 表单概述")中提供的表单设计概念。

{@a intro}

## Overview of reactive forms

## 响应式表单概述

Reactive forms use an explicit and immutable approach to managing the state of a form at a given point in time. Each change to the form state returns a new state, which maintains the integrity of the model between changes. Reactive forms are built around [observable](guide/glossary#observable "Observable definition.") streams, where form inputs and values are provided as streams of input values, which can be accessed synchronously.

响应式表单使用显式的、不可变的方式，管理表单在特定的时间点上的状态。对表单状态的每一次变更都会返回一个新的状态，这样可以在变化时维护模型的整体性。响应式表单是围绕 [Observable](guide/glossary#observable "Observable definition.") 流构建的，表单的输入和值都是通过这些输入值组成的流来提供的，它可以同步访问。

Reactive forms also provide a straightforward path to testing because you are assured that your data is consistent and predictable when requested. Any consumers of the streams have access to manipulate that data safely.

响应式表单还提供了一种更直观的测试路径，因为在请求时你可以确信这些数据是一致的、可预料的。这个流的任何一个消费者都可以安全地操纵这些数据。

Reactive forms differ from [template-driven forms](guide/forms "Template-driven forms guide") in distinct ways. Reactive forms provide more predictability with synchronous access to the data model, immutability with observable operators, and change tracking through observable streams.

响应式表单与[模板驱动表单](guide/forms "Template-driven forms guide")有着显著的不同点。响应式表单通过对数据模型的同步访问提供了更多的可预测性，使用 Observable 的操作符提供了不可变性，并且通过 Observable 流提供了变化追踪功能。

Template-driven forms allow direct access to modify data in your template, but are less explicit than reactive forms because they rely on directives embedded in the template, along with mutable data to track changes asynchronously. See the [Forms Overview](guide/forms-overview "Overview of Angular forms.") for detailed comparisons between the two paradigms.

模板驱动表单允许你直接在模板中修改数据，但不像响应式表单那么明确，因为它们依赖嵌入到模板中的指令，并借助可变数据来异步跟踪变化。参阅[表单概览](guide/forms-overview "Angular 表单概览")以了解这两种范式之间的详细比较。

## Adding a basic form control

## 添加基础表单控件

There are three steps to using form controls.

使用表单控件有三个步骤。

1. Register the reactive forms module in your app. This module declares the reactive-form directives that you need to use reactive forms.

   在你的应用中注册响应式表单模块。该模块声明了一些你要用在响应式表单中的指令。

2. Generate a new `FormControl` instance and save it in the component.

   生成一个新的 `FormControl` 实例，并把它保存在组件中。

3. Register the `FormControl` in the template.

   在模板中注册这个 `FormControl`。

You can then display the form by adding the component to the template.

然后，你可以把组件添加到模板中来显示表单。

The following examples show how to add a single form control. In the example, the user enters their name into an input field, captures that input value, and displays the current value of the form control element.

下面的例子展示了如何添加一个表单控件。在这个例子中，用户在输入字段中输入自己的名字，捕获其输入值，并显示表单控件的当前值。

**Register the reactive forms module**

**注册响应式表单模块**

To use reactive form controls, import `ReactiveFormsModule` from the `@angular/forms` package and add it to your NgModule's `imports` array.

要使用响应式表单控件，就要从 `@angular/forms` 包中导入 `ReactiveFormsModule`，并把它添加到你的 NgModule 的 `imports` 数组中。

<code-example path="reactive-forms/src/app/app.module.ts" region="imports" header="src/app/app.module.ts (excerpt)"></code-example>

**Generate a new `FormControl`**

**生成一个新的 `FormControl`**

Use the [CLI command](cli "Using the Angular command-line interface.") `ng generate` to generate a component in your project to host the control.

使用 [CLI 命令](cli "使用 Angular 命令行界面。") `ng generate` 在项目中生成一个组件作为该表单控件的宿主。

<code-example language="sh" class="code-shell">

  ng generate component NameEditor

</code-example>

To register a single form control, import the `FormControl` class and create a new instance of `FormControl` to save as a class property.

要注册一个表单控件，就要导入 `FormControl` 类并创建一个 `FormControl` 的新实例，将其保存为类的属性。

<code-example path="reactive-forms/src/app/name-editor/name-editor.component.ts" region="create-control" header="src/app/name-editor/name-editor.component.ts"></code-example>

Use the constructor of `FormControl` to set its initial value, which in this case is an empty string. By creating these controls in your component class, you get immediate access to listen for, update, and validate the state of the form input.

可以用 `FormControl` 的构造函数设置初始值，这个例子中它是空字符串。通过在你的组件类中创建这些控件，你可以直接对表单控件的状态进行监听、修改和校验。

**Register the control in the template**

**在模板中注册该控件**

After you create the control in the component class, you must associate it with a form control element in the template. Update the template with the form control using the `formControl` binding provided by `FormControlDirective`, which is also included in the `ReactiveFormsModule`.

在组件类中创建了控件之后，你还要把它和模板中的一个表单控件关联起来。修改模板，为表单控件添加 `formControl` 绑定，`formControl` 是由 `ReactiveFormsModule` 中的 `FormControlDirective` 提供的。

<code-example path="reactive-forms/src/app/name-editor/name-editor.component.html" region="control-binding" header="src/app/name-editor/name-editor.component.html"></code-example>

<div class="alert is-helpful">

* For a summary of the classes and directives provided by `ReactiveFormsModule`, see the [Reactive forms API](#reactive-forms-api "API summary.") section below.

  关于 `ReactiveFormsModule` 提供的类和指令的汇总表，请参阅下面的[响应式表单 API](#reactive-forms-api "API 摘要")部分。

* For complete syntax details of these classes and directives, see the API reference documentation for the [Forms package](api/forms "API reference.").

  关于这些类和指令的完整语法，请参阅 API 参考手册中的 [Forms 包](api/forms "API 参考。")部分。

</div>

Using the template binding syntax, the form control is now registered to the `name` input element in the template. The form control and DOM element communicate with each other: the view reflects changes in the model, and the model reflects changes in the view.

使用这种模板绑定语法，把该表单控件注册给了模板中名为 `name` 的输入元素。这样，表单控件和 DOM 元素就可以互相通讯了：视图会反映模型的变化，模型也会反映视图中的变化。

**Display the component**

**显示该组件**

The form control assigned to `name` is displayed when the component is added to a template.

把该组件添加到模板时，将显示指派给 `name` 的表单控件。

<code-example path="reactive-forms/src/app/app.component.1.html" region="app-name-editor" header="src/app/app.component.html (name editor)"></code-example>

<div class="lightbox">
  <img src="generated/images/guide/reactive-forms/name-editor-1.png" alt="Name Editor">
</div>

{@a display-value}

### Displaying a form control value

### 显示表单控件的值

You can display the value in the following ways.

你可以用下列方式显示它的值：

* Through the `valueChanges` observable where you can listen for changes in the form's value in the template using `AsyncPipe` or in the component class using the `subscribe()` method.

  通过可观察对象 `valueChanges`，你可以在模板中使用 `AsyncPipe` 或在组件类中使用 `subscribe()` 方法来监听表单值的变化。

* With the `value` property, which gives you a snapshot of the current value.

  使用 `value` 属性。它能让你获得当前值的一份快照。

The following example shows you how to display the current value using interpolation in the template.

下面的例子展示了如何在模板中使用插值显示当前值。

<code-example path="reactive-forms/src/app/name-editor/name-editor.component.html" region="display-value" header="src/app/name-editor/name-editor.component.html (control value)"></code-example>

The displayed value changes as you update the form control element.

一旦你修改了表单控件所关联的元素，这里显示的值也跟着变化了。

Reactive forms provide access to information about a given control through properties and methods provided with each instance.
These properties and methods of the underlying [AbstractControl](api/forms/AbstractControl "API reference.") class are used to control form state and determine when to display messages when handling [input validation](#basic-form-validation "Learn more about validating form input.").

响应式表单还能通过每个实例的属性和方法提供关于特定控件的更多信息。[AbstractControl](api/forms/AbstractControl) 的这些属性和方法用于控制表单状态，并在处理表单校验时决定何时显示信息。
欲知详情，参阅稍后的[输入验证](#basic-form-validation)一节。

Read about other `FormControl` properties and methods in the [API Reference](api/forms/FormControl "Detailed syntax reference.").

要了解 `FormControl` 的其它属性和方法，参阅 [API 参考手册](api/forms/FormControl)。

### Replacing a form control value

### 替换表单控件的值

Reactive forms have methods to change a control's value programmatically, which gives you the flexibility to update the value without user interaction. A form control instance provides a `setValue()` method that updates the value of the form control and validates the structure of the value provided against the control's structure. For example, when retrieving form data from a backend API or service, use the `setValue()` method to update the control to its new value, replacing the old value entirely.

响应式表单还有一些方法可以用编程的方式修改控件的值，它让你可以灵活的修改控件的值而不需要借助用户交互。`FormControl` 提供了一个 `setValue()` 方法，它会修改这个表单控件的值，并且验证与控件结构相对应的值的结构。比如，当从后端 API 或服务接收到了表单数据时，可以通过 `setValue()` 方法来把原来的值替换为新的值。

The following example adds a method to the component class to update the value of the control to *Nancy* using the `setValue()` method.

下列的例子往组件类中添加了一个方法，它使用 `setValue()` 方法来修改 *Nancy* 控件的值。

<code-example path="reactive-forms/src/app/name-editor/name-editor.component.ts" region="update-value" header="src/app/name-editor/name-editor.component.ts (update value)">

</code-example>

Update the template with a button to simulate a name update. When you click the **Update Name** button, the value entered in the form control element is reflected as its current value.

修改模板，添加一个按钮，用于模拟改名操作。在点 `Update Name` 按钮之前表单控件元素中输入的任何值都会回显为它的当前值。

<code-example path="reactive-forms/src/app/name-editor/name-editor.component.html" region="update-value" header="src/app/name-editor/name-editor.component.html (update value)"></code-example>

The form model is the source of truth for the control, so when you click the button, the value of the input is changed within the component class, overriding its current value.

由于表单模型是该控件的事实之源，因此当你单击该按钮时，组件中该输入框的值也变化了，覆盖掉它的当前值。

<div class="lightbox">
  <img src="generated/images/guide/reactive-forms/name-editor-2.png" alt="Name Editor Update">
</div>

<div class="alert is-helpful">

**Note:** In this example, you're using a single control. When using the `setValue()` method with a [form group](#grouping-form-controls "Learn more about form groups.") or [form array](#creating-dynamic-forms "Learn more about dynamic forms.") instance, the value needs to match the structure of the group or array.

*注意*：在这个例子中，你只使用单个控件，但是当调用 [`FormGroup`](#grouping-form-controls "Learn more about form groups.") 或 [`FormArray`](#creating-dynamic-forms "Learn more about dynamic forms.") 实例的 `setValue()` 方法时，传入的值就必须匹配控件组或控件数组的结构才行。

</div>

## Grouping form controls

## 把表单控件分组

Forms typically contain several related controls. Reactive forms provide two ways of grouping multiple related controls into a single input form.

表单中通常会包含几个相互关联的控件。响应式表单提供了两种把多个相关控件分组到同一个输入表单中的方法。

* A form *group* defines a form with a fixed set of controls that you can manage together. Form group basics are discussed in this section. You can also [nest form groups](#nested-groups "See more about nesting groups.") to create more complex forms.

  表单*组*定义了一个带有一组控件的表单，你可以把它们放在一起管理。表单组的基础知识将在本节中讨论。你也可以通过[嵌套表单组](#nested-groups "详细了解嵌套组。")来创建更复杂的表单。

* A form *array* defines a dynamic form, where you can add and remove controls at run time. You can also nest form arrays to create more complex forms. For more about this option, see [Creating dynamic forms](#dynamic-forms "See more about form arrays.") below.

  表单*数组*定义了一个动态表单，你可以在运行时添加和删除控件。你也可以通过嵌套表单数组来创建更复杂的表单。欲知详情，参阅下面的[创建动态表单](#dynamic-forms "详细了解表单数组。")。

Just as a form control instance gives you control over a single input field, a form group instance tracks the form state of a group of form control instances (for example, a form). Each control in a form group instance is tracked by name when creating the form group. The following example shows how to manage multiple form control instances in a single group.

就像 `FormControl` 的实例能让你控制单个输入框所对应的控件一样，`FormGroup` 的实例也能跟踪一组 `FormControl` 实例（比如一个表单）的表单状态。当创建 `FormGroup` 时，其中的每个控件都会根据其名字进行跟踪。下面的例子展示了如何管理单个控件组中的多个 `FormControl` 实例。

Generate a `ProfileEditor` component and import the `FormGroup` and `FormControl` classes from the `@angular/forms` package.

生成一个 `ProfileEditor` 组件并从 `@angular/forms` 包中导入 `FormGroup` 和 `FormControl` 类。

<code-example language="sh" class="code-shell">

  ng generate component ProfileEditor

</code-example>

<code-example path="reactive-forms/src/app/profile-editor/profile-editor.component.1.ts" region="imports" header="src/app/profile-editor/profile-editor.component.ts (imports)">

</code-example>

To add a form group to this component, take the following steps.

要将表单组添加到此组件中，请执行以下步骤。

1. Create a `FormGroup` instance.

   创建一个 `FormGroup` 实例。

2. Associate the `FormGroup` model and view.

   把这个 `FormGroup` 模型关联到视图。

3. Save the form data.

   保存表单数据。

**Create a FormGroup instance**

**创建一个 FormGroup 实例**

Create a property in the component class named `profileForm` and set the property to a new form group instance. To initialize the form group, provide the constructor with an object of named keys mapped to their control.

在组件类中创建一个名叫 `profileForm` 的属性，并设置为 `FormGroup` 的一个新实例。要初始化这个 `FormGroup`，请为构造函数提供一个由控件组成的对象，对象中的每个名字都要和表单控件的名字一一对应。

For the profile form, add two form control instances with the names `firstName` and `lastName`.

对此个人档案表单，要添加两个 `FormControl` 实例，名字分别为 `firstName` 和 `lastName`。

<code-example path="reactive-forms/src/app/profile-editor/profile-editor.component.1.ts" region="formgroup" header="src/app/profile-editor/profile-editor.component.ts (form group)">

</code-example>

The individual form controls are now collected within a group. A `FormGroup` instance provides its model value as an object reduced from the values of each control in the group. A form group instance has the same properties (such as `value` and `untouched`) and methods (such as `setValue()`) as a form control instance.

现在，这些独立的表单控件被收集到了一个控件组中。这个 `FormGroup` 用对象的形式提供了它的模型值，这个值来自组中每个控件的值。
`FormGroup` 实例拥有和 `FormControl` 实例相同的属性（比如 `value`、`untouched`）和方法（比如 `setValue()`）。

**Associate the FormGroup model and view**

**把这个 `FormGroup` 模型关联到视图。**

A form group tracks the status and changes for each of its controls, so if one of the controls changes, the parent control also emits a new status or value change. The model for the group is maintained from its members. After you define the model, you must update the template to reflect the model in the view.

这个表单组还能跟踪其中每个控件的状态及其变化，所以如果其中的某个控件的状态或值变化了，父控件也会发出一次新的状态变更或值变更事件。该控件组的模型来自它的所有成员。在定义了这个模型之后，你必须更新模板，来把该模型反映到视图中。

<code-example path="reactive-forms/src/app/profile-editor/profile-editor.component.1.html" region="formgroup" header="src/app/profile-editor/profile-editor.component.html (template form group)"></code-example>

Note that just as a form group contains a group of controls, the *profileForm* `FormGroup` is bound to the `form` element with the `FormGroup` directive, creating a communication layer between the model and the form containing the inputs. The `formControlName` input provided by the `FormControlName` directive binds each individual input to the form control defined in `FormGroup`. The form controls communicate with their respective elements. They also communicate changes to the form group instance, which provides the source of truth for the model value.

注意，就像 `FormGroup` 所包含的那控件一样，*profileForm* 这个 `FormGroup` 也通过 `FormGroup` 指令绑定到了 `form` 元素，在该模型和表单中的输入框之间创建了一个通讯层。
由 `FormControlName` 指令提供的 `formControlName` 属性把每个输入框和 `FormGroup` 中定义的表单控件绑定起来。这些表单控件会和相应的元素通讯，它们还把更改传给 `FormGroup`，这个 `FormGroup` 是模型值的事实之源。

**Save form data**

**保存表单数据**

The `ProfileEditor` component accepts input from the user, but in a real scenario you want to capture the form value and make available for further processing outside the component. The `FormGroup` directive listens for the `submit` event emitted by the `form` element and emits an `ngSubmit` event that you can bind to a callback function.

`ProfileEditor` 组件从用户那里获得输入，但在真实的场景中，你可能想要先捕获表单的值，等将来在组件外部进行处理。
`FormGroup` 指令会监听 `form` 元素发出的 `submit` 事件，并发出一个 `ngSubmit` 事件，让你可以绑定一个回调函数。

Add an `ngSubmit` event listener to the `form` tag with the `onSubmit()` callback method.

把 `onSubmit()` 回调方法添加为 `form` 标签上的 `ngSubmit` 事件监听器。

<code-example path="reactive-forms/src/app/profile-editor/profile-editor.component.html" region="ng-submit" header="src/app/profile-editor/profile-editor.component.html (submit event)"></code-example>

The `onSubmit()` method in the `ProfileEditor` component captures the current value of `profileForm`. Use `EventEmitter` to keep the form encapsulated and to provide the form value outside the component. The following example uses `console.warn` to log a message to the browser console.

`ProfileEditor` 组件上的 `onSubmit()` 方法会捕获 `profileForm` 的当前值。要保持该表单的封装性，就要使用 `EventEmitter` 向组件外部提供该表单的值。下面的例子会使用 `console.warn` 把这个值记录到浏览器的控制台中。

<code-example path="reactive-forms/src/app/profile-editor/profile-editor.component.ts" region="on-submit" header="src/app/profile-editor/profile-editor.component.ts (submit method)">

</code-example>

The `submit` event is emitted by the `form` tag using the native DOM event. You trigger the event by clicking a button with `submit` type. This allows the user to press the **Enter** key to submit the completed form.

`form` 标签所发出的 `submit` 事件是原生 DOM 事件，通过点击类型为 `submit` 的按钮可以触发本事件。这还让用户可以用回车键来提交填完的表单。

Use a `button` element to add a button to the bottom of the form to trigger the form submission.

往表单的底部添加一个 `button`，用于触发表单提交。

<code-example path="reactive-forms/src/app/profile-editor/profile-editor.component.html" region="submit-button" header="src/app/profile-editor/profile-editor.component.html (submit button)"></code-example>

<div class="alert is-helpful">

**Note:** The button in the snippet above also has a `disabled` binding attached to it to disable the button when `profileForm` is invalid. You aren't performing any validation yet, so the button is always enabled. Basic form validation is covered in the [Validating form input](#basic-form-validation "Basic form validation.") section.

*注意：*上面这个代码片段中的按钮还附加了一个 `disabled` 绑定，用于在 `profileForm` 无效时禁用该按钮。目前你还没有执行任何表单验证逻辑，因此该按钮始终是可用的。稍后的[验证表单输入](#basic-form-validation "基础表单验证")部分会讲解基础的表单验证。

</div>

**Display the component**

**显示组件**

To display the `ProfileEditor` component that contains the form, add it to a component template.

要显示包含此表单的 `ProfileEditor` 组件，请把它添加到组件模板中。

<code-example path="reactive-forms/src/app/app.component.1.html" region="app-profile-editor" header="src/app/app.component.html (profile editor)"></code-example>

`ProfileEditor` allows you to manage the form control instances for the `firstName` and `lastName` controls within the form group instance.

`ProfileEditor` 让你能管理 `FormGroup` 中的 `firstName` 和 `lastName` 等 `FormControl` 实例。

<div class="lightbox">
  <img src="generated/images/guide/reactive-forms/profile-editor-1.png" alt="Profile Editor">
</div>

{@a nested-groups}

### Creating nested form groups

### 创建嵌套的表单组

Form groups can accept both individual form control instances and other form group instances as children. This makes composing complex form models easier to maintain and logically group together.

表单组可以同时接受单个表单控件实例和其它表单组实例作为其子控件。这可以让复杂的表单模型更容易维护，并在逻辑上把它们分组到一起。

When building complex forms, managing the different areas of information is easier in smaller sections. Using a nested form group instance allows you to break large forms groups into smaller, more manageable ones.

如果要构建复杂的表单，如果能在更小的分区中管理不同类别的信息就会更容易一些。使用嵌套的 `FormGroup` 可以让你把大型表单组织成一些稍小的、易管理的分组。

To make more complex forms, use the following steps.

要制作更复杂的表单，请遵循如下步骤。

1. Create a nested group.

   创建一个嵌套的表单组。

1. Group the nested form in the template.

   在模板中对这个嵌套表单分组。

Some types of information naturally fall into the same group. A name and address are typical examples of such nested groups, and are used in the following examples.

某些类型的信息天然就属于同一个组。比如名称和地址就是这类嵌套组的典型例子，下面的例子中就用到了它们。

**Create a nested group**

**创建一个嵌套组**

To create a nested group in `profileForm`, add a nested `address` element to the form group instance.

要在 `profileForm` 中创建一个嵌套组，就要把一个嵌套的 `address` 元素添加到此表单组的实例中。

<code-example path="reactive-forms/src/app/profile-editor/profile-editor.component.1.ts" region="nested-formgroup" header="src/app/profile-editor/profile-editor.component.ts (nested form group)"></code-example>

In this example, `address group` combines the current `firstName` and `lastName` controls with the new `street`, `city`, `state`, and `zip` controls. Even though the `address` element in the form group is a child of the overall `profileForm` element in the form group, the same rules apply with value and status changes. Changes in status and value from the nested form group propagate to the parent form group, maintaining consistency with the overall model.

在这个例子中，`address group` 把现有的 `firstName`、`lastName` 控件和新的 `street`、`city`、`state` 和 `zip` 控件组合在一起。虽然 `address` 这个 `FormGroup` 是 `profileForm` 这个整体 `FormGroup` 的一个子控件，但是仍然适用同样的值和状态的变更规则。来自内嵌控件组的状态和值的变更将会冒泡到它的父控件组，以维护整体模型的一致性。

**Group the nested form in the template**

**在模板中对此嵌套表单分组**

After you update the model in the component class, update the template to connect the form group instance and its input elements.

在修改了组件类中的模型之后，还要修改模板，来把这个 `FormGroup` 实例对接到它的输入元素。

Add the `address` form group containing the `street`, `city`, `state`, and `zip` fields to the `ProfileEditor` template.

把包含 `street`、`city`、`state` 和 `zip`  字段的 `address` 表单组添加到 `ProfileEditor` 模板中。

<code-example path="reactive-forms/src/app/profile-editor/profile-editor.component.1.html" region="formgroupname" header="src/app/profile-editor/profile-editor.component.html (template nested form group)"></code-example>

The `ProfileEditor` form is displayed as one group, but the model is broken down further to represent the logical grouping areas.

`ProfileEditor` 表单显示为一个组，但是将来这个模型会被进一步细分，以表示逻辑分组区域。

<div class="lightbox">
  <img src="generated/images/guide/reactive-forms/profile-editor-2.png" alt="Profile Editor Update">
</div>

<div class="alert is-helpful">

**Tip** Display the value for the form group instance in the component template using the `value` property and `JsonPipe`.

*提示*：这里使用了 `value` 属性和 `JsonPipe` 管道在组件模板中显示了这个 `FormGroup` 的值。

</div>

### Updating parts of the data model

### 更新部分数据模型

When updating the value for a form group instance that contains multiple controls, you may only want to update parts of the model. This section covers how to update specific parts of a form control data model.

当修改包含多个 `FormGroup` 实例的值时，你可能只希望更新模型中的一部分，而不是完全替换掉。这一节会讲解该如何更新 `AbstractControl` 模型中的一部分。

There are two ways to update the model value:

有两种更新模型值的方式：

* Use the `setValue()` method to set a new value for an individual control. The `setValue()` method strictly adheres to the structure of the form group and replaces the entire value for the control.

  使用 `setValue()` 方法来为单个控件设置新值。
  `setValue()` 方法会严格遵循表单组的结构，并整体性替换控件的值。

* Use the `patchValue()` method to replace any properties defined in the object that have changed in the form model.

  使用 `patchValue()` 方法可以用对象中所定义的任何属性为表单模型进行替换。

The strict checks of the `setValue()` method help catch nesting errors in complex forms, while `patchValue()` fails silently on those errors.

`setValue()` 方法的严格检查可以帮助你捕获复杂表单嵌套中的错误，而 `patchValue()` 在遇到那些错误时可能会默默的失败。

In `ProfileEditorComponent`, use the `updateProfile` method with the example below to update the first name and street address for the user.

在 `ProfileEditorComponent` 中，使用 `updateProfile` 方法传入下列数据可以更新用户的名字与街道住址。

<code-example path="reactive-forms/src/app/profile-editor/profile-editor.component.1.ts" region="patch-value" header="src/app/profile-editor/profile-editor.component.ts (patch value)">

</code-example>

Simulate an update by adding a button to the template to update the user profile on demand.

通过往模板中添加一个按钮来模拟一次更新操作，以修改用户档案。

<code-example path="reactive-forms/src/app/profile-editor/profile-editor.component.1.html" region="patch-value" header="src/app/profile-editor/profile-editor.component.html (update value)"></code-example>

When a user clicks the button, the `profileForm` model is updated with new values for `firstName` and `street`. Notice that `street` is provided in an object inside the `address` property. This is necessary because the `patchValue()` method applies the update against the model structure. `PatchValue()` only updates properties that the form model defines.

当点击按钮时，`profileForm` 模型中只有 `firstName` 和 `street` 被修改了。注意，`street` 是在 `address` 属性的对象中被修改的。这种结构是必须的，因为 `patchValue()` 方法要针对模型的结构进行更新。`patchValue()` 只会更新表单模型中所定义的那些属性。

## Using the FormBuilder service to generate controls

## 使用 FormBuilder 服务生成控件

Creating form control instances manually can become repetitive when dealing with multiple forms. The `FormBuilder` service provides convenient methods for generating controls.

当需要与多个表单打交道时，手动创建多个表单控件实例会非常繁琐。`FormBuilder` 服务提供了一些便捷方法来生成表单控件。`FormBuilder` 在幕后也使用同样的方式来创建和返回这些实例，只是用起来更简单。

Use the following steps to take advantage of this service.

通过下列步骤可以利用这项服务。

1. Import the `FormBuilder` class.

   导入 `FormBuilder` 类。

2. Inject the `FormBuilder` service.

   注入这个 `FormBuilder` 服务。

3. Generate the form contents.

   生成表单内容。

The following examples show how to refactor the `ProfileEditor` component to use the form builder service to create form control and form group instances.

下面的例子展示了如何重构 `ProfileEditor` 组件，用 `FormBuilder` 来代替手工创建这些 `FormControl` 和 `FormGroup` 实例。

**Import the FormBuilder class**

**导入 FormBuilder 类**

Import the `FormBuilder` class from the `@angular/forms` package.

从 `@angular/forms` 包中导入 `FormBuilder` 类。

<code-example path="reactive-forms/src/app/profile-editor/profile-editor.component.2.ts" region="form-builder-imports" header="src/app/profile-editor/profile-editor.component.ts (import)">

</code-example>

**Inject the FormBuilder service**

**注入 FormBuilder 服务**

The `FormBuilder` service is an injectable provider that is provided with the reactive forms module. Inject this dependency by adding it to the component constructor.

`FormBuilder` 是一个可注入的服务提供者，它是由 `ReactiveFormModule` 提供的。只要把它添加到组件的构造函数中就可以注入这个依赖。

<code-example path="reactive-forms/src/app/profile-editor/profile-editor.component.2.ts" region="inject-form-builder" header="src/app/profile-editor/profile-editor.component.ts (constructor)">

</code-example>

**Generate form controls**

**生成表单控件**

The `FormBuilder` service has three methods: `control()`, `group()`, and `array()`. These are factory methods for generating instances in your component classes including form controls, form groups, and form arrays.

`FormBuilder` 服务有三个方法：`control()`、`group()` 和 `array()`。这些方法都是工厂方法，用于在组件类中分别生成 `FormControl`、`FormGroup` 和 `FormArray`。

Use the `group` method to create the `profileForm` controls.

用 `group` 方法来创建 `profileForm` 控件。

<code-example path="reactive-forms/src/app/profile-editor/profile-editor.component.2.ts" region="form-builder" header="src/app/profile-editor/profile-editor.component.ts (form builder)">

</code-example>

In the example above, you use the `group()` method with the same object to define the properties in the model. The value for each control name is an array containing the initial value as the first item in the array.

在上面的例子中，你可以使用 `group()` 方法，用和前面一样的名字来定义这些属性。这里，每个控件名对应的值都是一个数组，这个数组中的第一项是其初始值。

<div class="alert is-helpful">

**Tip** You can define the control with just the initial value, but if your controls need sync or async validation, add sync and async validators as the second and third items in the array.

**提示**：你可以只使用初始值来定义控件，但是如果你的控件还需要同步或异步验证器，那就在这个数组中的第二项和第三项提供同步和异步验证器。

</div>

Compare using the form builder to creating the instances manually.

比较一下用表单构建器和手动创建实例这两种方式。

<code-tabs>

  <code-pane path="reactive-forms/src/app/profile-editor/profile-editor.component.1.ts" region="formgroup-compare" header="src/app/profile-editor/profile-editor.component.ts (instances)">

  </code-pane>

  <code-pane path="reactive-forms/src/app/profile-editor/profile-editor.component.2.ts" region="formgroup-compare" header="src/app/profile-editor/profile-editor.component.ts (form builder)">

  </code-pane>

</code-tabs>

{@a basic-form-validation}

## Validating form input

## 验证表单输入

_Form validation_ is used to ensure that user input is complete and correct. This section covers adding a single validator to a form control and displaying the overall form status. Form validation is covered more extensively in the [Form Validation](guide/form-validation "All about form validation.") guide.

*表单验证*用于确保用户的输入是完整和正确的。本节讲解了如何把单个验证器添加到表单控件中，以及如何显示表单的整体状态。表单验证的更多知识在[表单验证](guide/form-validation "关于表单验证")一章中有详细的讲解。

Use the following steps to add form validation.

使用下列步骤添加表单验证。

1. Import a validator function in your form component.

   在表单组件中导入一个验证器函数。

2. Add the validator to the field in the form.

   把这个验证器添加到表单中的相应字段。

3. Add logic to handle the validation status.

   添加逻辑来处理验证状态。

The most common validation is making a field required. The following example shows how to add a required validation to the `firstName` control and display the result of validation.

最常见的验证是做一个必填字段。下面的例子给出了如何在 `firstName` 控件中添加必填验证并显示验证结果的方法。

**Import a validator function**

**导入验证器函数**

Reactive forms include a set of validator functions for common use cases. These functions receive a control to validate against and return an error object or a null value based on the validation check.

响应式表单包含了一组开箱即用的常用验证器函数。这些函数接收一个控件，用以验证并根据验证结果返回一个错误对象或空值。

Import the `Validators` class from the `@angular/forms` package.

从 `@angular/forms` 包中导入 `Validators` 类。

<code-example path="reactive-forms/src/app/profile-editor/profile-editor.component.ts" region="validator-imports" header="src/app/profile-editor/profile-editor.component.ts (import)">

</code-example>

**Make a field required**

**建一个必填字段**

In the `ProfileEditor` component, add the `Validators.required` static method as the second item in the array for the `firstName` control.

在 `ProfileEditor` 组件中，把静态方法 `Validators.required` 设置为 `firstName` 控件值数组中的第二项。

<code-example path="reactive-forms/src/app/profile-editor/profile-editor.component.ts" region="required-validator" header="src/app/profile-editor/profile-editor.component.ts (required validator)">

</code-example>

HTML5 has a set of built-in attributes that you can use for native validation, including `required`, `minlength`, and `maxlength`. You can take advantage of these optional attributes on your form input elements. Add the `required` attribute to the `firstName` input element.

HTML5 有一组内置的属性，用来进行原生验证，包括 `required`、`minlength`、`maxlength` 等。虽然是*可选的*，不过你也可以在表单的输入元素上把它们添加为附加属性来使用它们。这里我们把 `required` 属性添加到 `firstName` 输入元素上。

<code-example path="reactive-forms/src/app/profile-editor/profile-editor.component.html" region="required-attribute" header="src/app/profile-editor/profile-editor.component.html (required attribute)"></code-example>

<div class="alert is-important">

**Caution:** Use these HTML5 validation attributes *in combination with* the built-in validators provided by Angular's reactive forms. Using these in combination prevents errors when the expression is changed after the template has been checked.

*注意：*这些 HTML5 验证器属性可以和 Angular 响应式表单提供的内置验证器*组合使用*。组合使用这两种验证器实践，可以防止在模板检查完之后表达式再次被修改导致的错误。

</div>

**Display form status**

**显示表单状态**

When you add a required field to the form control, its initial status is invalid. This invalid status propagates to the parent form group element, making its status invalid. Access the current status of the form group instance through its `status` property.

当你往表单控件上添加了一个必填字段时，它的初始值是无效的（invalid）。这种无效状态会传播到其父 `FormGroup` 元素中，也让这个 `FormGroup` 的状态变为无效的。你可以通过该 `FormGroup` 实例的 `status` 属性来访问其当前状态。

Display the current status of `profileForm` using interpolation.

使用插值显示 `profileForm` 的当前状态。

<code-example path="reactive-forms/src/app/profile-editor/profile-editor.component.html" region="display-status" header="src/app/profile-editor/profile-editor.component.html (display status)"></code-example>

<div class="lightbox">
  <img src="generated/images/guide/reactive-forms/profile-editor-3.png" alt="Profile Editor Validation">
</div>

The **Submit** button is disabled because `profileForm` is invalid due to the required `firstName` form control. After you fill out the `firstName` input, the form becomes valid and the **Submit** button is enabled.

提交按钮被禁用了，因为 `firstName` 控件的必填项规则导致了 `profileForm` 也是无效的。在你填写了 `firstName` 输入框之后，该表单就变成了有效的，并且提交按钮也启用了。

For more on form validation, visit the [Form Validation](guide/form-validation "All about form validation.") guide.

要了解表单验证的更多知识，参阅[表单验证](guide/form-validation "关于表单验证。")指南。

{@a dynamic-forms}

## Creating dynamic forms

## 创建动态表单

`FormArray` is an alternative to `FormGroup` for managing any number of unnamed controls. As with form group instances, you can dynamically insert and remove controls from form array instances, and the form array instance value and validation status is calculated from its child controls. However, you don't need to define a key for each control by name, so this is a great option if you don't know the number of child values in advance.

`FormArray` 是 `FormGroup` 之外的另一个选择，用于管理任意数量的匿名控件。像 `FormGroup` 实例一样，你也可以往 `FormArray` 中动态插入和移除控件，并且 `FormArray` 实例的值和验证状态也是根据它的子控件计算得来的。
不过，你不需要为每个控件定义一个名字作为 key，因此，如果你事先不知道子控件的数量，这就是一个很好的选择。

To define a dynamic form, take the following steps.

要定义一个动态表单，请执行以下步骤。

1. Import the `FormArray` class.

   导入 `FormArray` 类。

2. Define a `FormArray` control.

   定义一个 `FormArray` 控件。

3. Access the `FormArray` control with a getter method.

   使用 getter 方法访问 `FormArray` 控件。

4. Display the form array in a template.

   在模板中显示这个表单数组。

The following example shows you how to manage an array of *aliases* in `ProfileEditor`.

下面的例子展示了如何在 `ProfileEditor` 中管理*别名*数组。

**Import the FormArray class**

**导入 FormArray 类**

Import the `FormArray` class from `@angular/forms` to use for type information. The `FormBuilder` service is ready to create a `FormArray` instance.

从 `@angular/form` 中导入 `FormArray`，以使用它的类型信息。`FormBuilder` 服务用于创建 `FormArray` 实例。

<code-example path="reactive-forms/src/app/profile-editor/profile-editor.component.2.ts" region="form-array-imports" header="src/app/profile-editor/profile-editor.component.ts (import)">

</code-example>

**Define a FormArray control**

**定义 FormArray 控件**

You can initialize a form array with any number of controls, from zero to many, by defining them in an array. Add an `aliases` property to the form group instance for `profileForm` to define the form array.

你可以通过把一组（从零项到多项）控件定义在一个数组中来初始化一个 `FormArray`。为 `profileForm` 添加一个 `aliases` 属性，把它定义为 `FormArray` 类型。

Use the `FormBuilder.array()` method to define the array, and the `FormBuilder.control()` method to populate the array with an initial control.

使用 `FormBuilder.array()` 方法来定义该数组，并用 `FormBuilder.control()` 方法来往该数组中添加一个初始控件。

<code-example path="reactive-forms/src/app/profile-editor/profile-editor.component.ts" region="aliases" header="src/app/profile-editor/profile-editor.component.ts (aliases form array)">

</code-example>

The aliases control in the form group instance is now populated with a single control until more controls are added dynamically.

`FormGroup` 中的这个 `aliases` 控件现在管理着一个控件，将来还可以动态添加多个。

**Access the FormArray control**

**访问 FormArray 控件**

A getter provides easy access to the aliases in the form array instance compared to repeating the `profileForm.get()` method to get each instance. The form array instance represents an undefined number of controls in an array. It's convenient to access a control through a getter, and this approach is easy to repeat for additional controls.

相对于重复使用 `profileForm.get()` 方法获取每个实例的方式，getter 可以让你轻松访问表单数组各个实例中的别名。
表单数组实例用一个数组来代表未定数量的控件。通过 getter 来访问控件很方便，这种方法还能很容易地重复处理更多控件。

Use the getter syntax to create an `aliases` class property to retrieve the alias's form array control from the parent form group.

使用 getter 语法创建类属性 `aliases`，以从父表单组中接收表示绰号的表单数组控件。

<code-example path="reactive-forms/src/app/profile-editor/profile-editor.component.ts" region="aliases-getter" header="src/app/profile-editor/profile-editor.component.ts (aliases getter)">

</code-example>

<div class="alert is-helpful">

**Note:** Because the returned control is of the type `AbstractControl`, you need to provide an explicit type to access the method syntax for the form array instance.

*注意*：因为返回的控件的类型是 `AbstractControl`，所以你要为该方法提供一个显式的类型声明来访问 `FormArray` 特有的语法。

</div>

Define a method to dynamically insert an alias control into the alias's form array.
The `FormArray.push()` method inserts the control as a new item in the array.

定义一个方法来把一个绰号控件动态插入到绰号 `FormArray` 中。用 `FormArray.push()` 方法把该控件添加为数组中的新条目。

<code-example path="reactive-forms/src/app/profile-editor/profile-editor.component.ts" region="add-alias" header="src/app/profile-editor/profile-editor.component.ts (add alias)">

</code-example>

In the template, each control is displayed as a separate input field.

在这个模板中，这些控件会被迭代，把每个控件都显示为一个独立的输入框。

**Display the form array in the template**

**在模板中显示表单数组**

To attach the aliases from your form model, you must add it to the template. Similar to the `formGroupName` input provided by `FormGroupNameDirective`, `formArrayName` binds communication from the form array instance to the template with `FormArrayNameDirective`.

要想为表单模型添加 `aliases`，你必须把它加入到模板中供用户输入。和 `FormGroupNameDirective` 提供的 `formGroupName` 一样，`FormArrayNameDirective` 也使用 `formArrayName` 在这个 `FormArray` 实例和模板之间建立绑定。

Add the template HTML below after the `<div>` closing the `formGroupName` element.

在 `formGroupName` `<div>` 元素的结束标签下方，添加一段模板 HTML。

<code-example path="reactive-forms/src/app/profile-editor/profile-editor.component.html" region="formarrayname" header="src/app/profile-editor/profile-editor.component.html (aliases form array template)"></code-example>

The `*ngFor` directive iterates over each form control instance provided by the aliases form array instance. Because form array elements are unnamed, you assign the index to the `i` variable and pass it to each control to bind it to the `formControlName` input.

`*ngFor` 指令对 `aliases` `FormArray` 提供的每个 `FormControl` 进行迭代。因为 `FormArray` 中的元素是匿名的，所以你要把*索引号*赋值给 `i` 变量，并且把它传给每个控件的 `formControlName` 输入属性。

<div class="lightbox">
  <img src="generated/images/guide/reactive-forms/profile-editor-4.png" alt="Profile Editor Aliases">
</div>

Each time a new alias instance is added, the new form array instance is provided its control based on the index. This allows you to track each individual control when calculating the status and value of the root control.

每当新的 `alias` 加进来时，`FormArray` 的实例就会基于这个索引号提供它的控件。这将允许你在每次计算根控件的状态和值时跟踪每个控件。

**Add an alias**

**添加一个别名**

Initially, the form contains one `Alias` field. To add another field, click the **Add Alias** button. You can also validate the array of aliases reported by the form model displayed by `Form Value` at the bottom of the template.

最初，表单只包含一个绰号字段，点击 `Add Alias` 按钮，就出现了另一个字段。你还可以验证由模板底部的“Form Value”显示出来的表单模型所报告的这个绰号数组。

<div class="alert is-helpful">

**Note:** Instead of a form control instance for each alias, you can compose another form group instance with additional fields. The process of defining a control for each item is the same.

*注意*：除了为每个绰号使用 `FormControl` 之外，你还可以改用 `FormGroup` 来组合上一些额外字段。对其中的每个条目定义控件的过程和前面没有区别。

</div>

{@a reactive-forms-api}

## Reactive forms API summary

## 响应式表单 API 汇总

The following table lists the base classes and services used to create and manage reactive form controls.
For complete syntax details, see the API reference documentation for the [Forms package](api/forms "API reference.").

下表给出了用于创建和管理响应式表单控件的基础类和服务。要了解完整的语法，请参阅 API 文档中的 [Forms 包](api/forms "API 参考。")。

#### Classes

#### 类

<table>

  <tr>

    <th>

      Class

      类

    </th>

    <th>

      Description

      说明

    </th>

  </tr>

  <tr>

    <td style="vertical-align: top">

      <code>AbstractControl</code>

    </td>

    <td>

      The abstract base class for the concrete form control classes `FormControl`, `FormGroup`, and `FormArray`. It provides their common behaviors and properties.

      所有三种表单控件类（`FormControl`、`FormGroup` 和 `FormArray`）的抽象基类。它提供了一些公共的行为和属性。

    </td>

  </tr>

  <tr>

    <td style="vertical-align: top">

      <code>FormControl</code>

    </td>

    <td>

      Manages the value and validity status of an individual form control. It corresponds to an HTML form control such as `<input>` or `<select>`.

      管理单体表单控件的值和有效性状态。它对应于 HTML 的表单控件，比如 `<input>` 或 `<select>`。

    </td>

  </tr>

  <tr>

    <td style="vertical-align: top">

      <code>FormGroup</code>

    </td>

    <td>

      Manages the value and validity state of a group of `AbstractControl` instances. The group's properties include its child controls. The top-level form in your component is `FormGroup`.

      管理一组 `AbstractControl` 实例的值和有效性状态。该组的属性中包括了它的子控件。组件中的顶层表单就是 `FormGroup`。

    </td>

  </tr>

  <tr>

    <td style="vertical-align: top">

      <code>FormArray</code>

    </td>

    <td>

    Manages the value and validity state of a numerically indexed array of `AbstractControl` instances.

    管理一些 `AbstractControl` 实例数组的值和有效性状态。

    </td>

  </tr>

  <tr>

    <td style="vertical-align: top">

      <code>FormBuilder</code>

    </td>

    <td>

      An injectable service that provides factory methods for creating control instances.

      一个可注入的服务，提供一些用于提供创建控件实例的工厂方法。

    </td>

  </tr>

</table>

#### Directives

#### 指令

<table>

  <tr>

    <th>

      Directive

      指令

    </th>

    <th>

      Description

      说明

    </th>

  </tr>

  <tr>

    <td style="vertical-align: top">

      <code>FormControlDirective</code>

    </td>

    <td>

      Syncs a standalone `FormControl` instance to a form control element.

      把一个独立的 `FormControl` 实例绑定到表单控件元素。

    </td>

  </tr>

  <tr>

    <td style="vertical-align: top">

      <code>FormControlName</code>

    </td>

    <td>

      Syncs `FormControl` in an existing `FormGroup` instance to a form control element by name.

      把一个现有 `FormGroup` 中的 `FormControl` 实例根据名字绑定到表单控件元素。

    </td>

  </tr>

  <tr>

    <td style="vertical-align: top">

      <code>FormGroupDirective</code>

    </td>

    <td>

      Syncs an existing `FormGroup` instance to a DOM element.

      把一个现有的 `FormGroup` 实例绑定到 DOM 元素。

    </td>

  </tr>

  <tr>

    <td style="vertical-align: top">

      <code>FormGroupName</code>

    </td>

    <td>

      Syncs a nested `FormGroup` instance to a DOM element.

      把一个内嵌的 `FormGroup` 实例绑定到一个 DOM 元素。

    </td>

  </tr>

  <tr>

    <td style="vertical-align: top">

      <code>FormArrayName</code>

    </td>

    <td>

      Syncs a nested `FormArray` instance to a DOM element.

      把一个内嵌的 `FormArray` 实例绑定到一个 DOM 元素。

    </td>

  </tr>

</table><|MERGE_RESOLUTION|>--- conflicted
+++ resolved
@@ -20,16 +20,12 @@
 
 Before going further into reactive forms, you should have a basic understanding of the following:
 
-<<<<<<< HEAD
 在深入了解被动表单之前，你应该对这些内容有一个基本的了解：
 
-* TypeScript programming.
-
-  TypeScript 编程。
-
-=======
 * [TypeScript](https://www.typescriptlang.org/ "The TypeScript language") programming.
->>>>>>> 8dc32060
+
+  [TypeScript](https://www.typescriptlang.org/ "The TypeScript language") 编程。
+
 * Angular app-design fundamentals, as described in [Angular Concepts](guide/architecture "Introduction to Angular concepts.").
 
   Angular 的应用设计基础，就像[Angular Concepts 中](guide/architecture "Angular 概念简介。")描述的那样。
@@ -405,7 +401,7 @@
 
    创建一个嵌套的表单组。
 
-1. Group the nested form in the template.
+2. Group the nested form in the template.
 
    在模板中对这个嵌套表单分组。
 
