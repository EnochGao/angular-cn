--- conflicted
+++ resolved
@@ -1,14 +1,6 @@
 # Angular Roadmap
 
-<<<<<<< HEAD
-# Angular 路线图
-
 <p class="roadmap-last-updated">Last updated: 2022-11-05</p>
-
-<p class="roadmap-last-updated">最后更新： 2022-11-05</p>
-=======
-<p class="roadmap-last-updated">Last updated: 2022-11-05</p>
->>>>>>> 6a32ac28
 
 Angular receives a large number of feature requests, both from inside Google and from the broader open-source community.
 At the same time, our list of projects contains plenty of maintenance tasks, code refactorings, and potential performance improvements.
@@ -16,239 +8,94 @@
 As new projects come into the queue, we regularly position them based on relative priority to other projects.
 As work gets done, projects move up in the queue.
 
-Angular 从 Google 内部和更广泛的开源社区都收到了大量的特性请求。与此同时，我们的项目列表包含大量维护任务、代码重构、潜在的性能提升等等。我们汇集了来自来自开发者关系部门、产品管理部门和工程部门的代表，以确定此列表的优先顺序。当新项目进入队列时，我们会根据其它项目的相对优先级定期对它们进行排位。当工作完成后，项目就会在队列中向上移动。
-
 The following projects are not associated with a particular Angular version.
 We will release them on completion, and they will be part of a specific version based on our release schedule, following semantic versioning.
 For example, features are released in the next minor after they are complete, or the next major if they include breaking changes.
 
-下面这些项目并没有关联到特定的 Angular 版本。我们会在完成时发布它们，它们会根据我们的发布计划，并遵循语义化版本规范，变成特定版本的一部分。比如，当完成各种特性后会在下一个次要版本中发布，如果包含重大变更，则会到下一个主版本中发布。
-
 ## In progress
 
-<<<<<<< HEAD
-## 进行中
-
 ### Explore hydration and server-side rendering usability improvements
 
-### 探索水化（hydration）和服务器端渲染可用性的改进
-
 As the first step of this project we will implement non-destructive hydration. This technique will allow us to reuse the server-side rendered DOM and rather than rerendering it only attach event listeners and create data structures required by the Angular runtime. As the next step, we are going to further explore the dynamically evolving space of partial hydration and resumability. Each of the approaches has their trade-offs and we'd like to make an informed decision what's the most optimal long-term solution for Angular.
 
-作为该项目的第一步，我们将实现无损水化。这项技术将允许我们复用服务器端渲染好的 DOM，而不是重新渲染它，仅会附加事件侦听器并创建 Angular 运行时所需的数据结构。下一步，我们将进一步探索部分水化和可恢复的动态演化空间。每种方法都有它们的权衡，我们希望做出明智的决定，什么是 Angular 的最佳长期解决方案。
-
 ### Improve runtime performance and make Zone.js optional
 
-### 提高运行时性能并使 Zone.js 可选
-
 As part of this effort we are revisiting Angular's reactivity model to make Zone.js optional and improve runtime performance. By default Angular runs change detection globally, traversing the entire component tree. We're exploring options to run change detection only in affected components. This way, we simplify the framework, improve debugging, and reduce application bundle size. Additionally, this lets us take advantage of built-in async/await syntax, which currently Zone.js does not support.
 
-作为这项工作的一部分，我们正在重新评估 Angular 的响应式模型，以使 Zone.js 可选并提高运行时性能。默认情况下，Angular 会全局运行变更检测，遍历整个组件树。我们正在探索仅在受影响的组件中运行变更检测的选项。通过这种方式，我们简化了框架、改进了调试并减少了应用程序包的大小。此外，这让我们可以利用当前 Zone.js 不支持的内置 async/await 语法。
-
 ### Improve documentation and schematics for standalone components
 
-### 改进独立组件的文档和原理图
-
 We are working on developing an `ng new` collection for applications bootstrapped with a standalone component. Additionally, we are filling the documentation gaps of the simplified standalone component APIs.
 
-我们正在努力为使用独立组件引导的应用程序开发一个 `ng new` 集合。此外，我们正在填补简化的独立组件 API 的文档空白。
-
 ### Introduce dependency injection debugging APIs
 
-### 介绍依赖注入调试 API
-
 To improve the debugging utilities of Angular and Angular DevTools, we'll work on APIs that provide access the dependency injection runtime. As part of the project we'll expose debugging methods that allow us to explore the injector hierarchy and the dependencies across their associated providers.
 
-为了改进 Angular 和 Angular DevTools 的调试工具，我们将使用提供依赖注入运行时访问的 API。作为项目的一部分，我们将公开调试方法，这些方法允许我们探索注入器层次结构以及跨关联提供者的依赖项。
-
 ### Streamline standalone imports with Language Service
 
-### 使用 Language Service 简化独立导入
-
 As part of this initiative we are going to implement automatic import of template dependencies for standalone components. Additionally, to enable smaller application bundles the language service will propose automatic removal of unused imports.
 
-作为该计划的一部分，我们将实现独立组件的模板依赖项的自动导入。此外，为了启用更小的应用程序包，语言服务将建议自动删除未使用的导入。
-
 ### Investigate modern bundles
-
-### 调查现代包
 
 To improve development experience by speeding up build times, we plan to explore options to improve JavaScript bundles created by Angular CLI.
 As part of the project experiment with [esbuild](https://esbuild.github.io) and other open source solutions, compare them with the state-of-the-art tooling in Angular CLI, and report the findings. In Angular v15 we have experimental esbuild support in `ng build` and `ng build --watch`. We'll continue iterating on the solution until we're confident to release it as stable.
 
-为了通过加快构建时间来改善开发体验，我们计划探索一些选项来改进 Angular CLI 创建的 JavaScript 包。作为使用[esbuild](https://esbuild.github.io)和其他开源解决方案的项目试验的一部分，将它们与 Angular CLI 中的最先进工具进行比较，并报告结果。在 Angular v15 中，我们在 `ng build` 和 `ng build --watch` 中提供了实验性 esbuild 支持。我们将继续迭代解决方案，直到我们有信心将其发布为稳定。
-
 ### New CDK primitives
 
-### 新的 CDK 原语
-
 We are working on new CDK primitives to facilitate creating custom components based on the WAI-ARIA design patterns for [Combobox](https://www.w3.org/TR/wai-aria-practices-1.1/#combobox). Angular v14 introduced stable [menu and dialog primitives](https://material.angular.io/cdk/categories) as part of this project and in v15 [Listbox](https://www.w3.org/TR/wai-aria-practices-1.1/#Listbox).
 
-我们正在开发新的 CDK 原语，以促进基于[Combobox](https://www.w3.org/TR/wai-aria-practices-1.1/#combobox)的 WAI-ARIA 设计模式创建自定义组件。作为本项目的一部分和 v15 [Listbox](https://www.w3.org/TR/wai-aria-practices-1.1/#Listbox) ，Angular v14 引入了稳定的[菜单和对话框原语](https://material.angular.io/cdk/categories)。
-=======
-### Explore hydration and server-side rendering usability improvements
-
-As the first step of this project we will implement non-destructive hydration. This technique will allow us to reuse the server-side rendered DOM and rather than rerendering it only attach event listeners and create data structures required by the Angular runtime. As the next step, we are going to further explore the dynamically evolving space of partial hydration and resumability. Each of the approaches has their trade-offs and we'd like to make an informed decision what's the most optimal long-term solution for Angular.
-
-### Improve runtime performance and make Zone.js optional
-
-As part of this effort we are revisiting Angular's reactivity model to make Zone.js optional and improve runtime performance. By default Angular runs change detection globally, traversing the entire component tree. We're exploring options to run change detection only in affected components. This way, we simplify the framework, improve debugging, and reduce application bundle size. Additionally, this lets us take advantage of built-in async/await syntax, which currently Zone.js does not support.
-
-### Improve documentation and schematics for standalone components
-
-We are working on developing an `ng new` collection for applications bootstrapped with a standalone component. Additionally, we are filling the documentation gaps of the simplified standalone component APIs.
-
-### Introduce dependency injection debugging APIs
-
-To improve the debugging utilities of Angular and Angular DevTools, we'll work on APIs that provide access the dependency injection runtime. As part of the project we'll expose debugging methods that allow us to explore the injector hierarchy and the dependencies across their associated providers.
-
-### Streamline standalone imports with Language Service
-
-As part of this initiative we are going to implement automatic import of template dependencies for standalone components. Additionally, to enable smaller application bundles the language service will propose automatic removal of unused imports.
-
-### Investigate modern bundles
-
-To improve development experience by speeding up build times, we plan to explore options to improve JavaScript bundles created by Angular CLI.
-As part of the project experiment with [esbuild](https://esbuild.github.io) and other open source solutions, compare them with the state-of-the-art tooling in Angular CLI, and report the findings. In Angular v15 we have experimental esbuild support in `ng build` and `ng build --watch`. We'll continue iterating on the solution until we're confident to release it as stable.
-
-### New CDK primitives
-
-We are working on new CDK primitives to facilitate creating custom components based on the WAI-ARIA design patterns for [Combobox](https://www.w3.org/TR/wai-aria-practices-1.1/#combobox). Angular v14 introduced stable [menu and dialog primitives](https://material.angular.io/cdk/categories) as part of this project and in v15 [Listbox](https://www.w3.org/TR/wai-aria-practices-1.1/#Listbox).
->>>>>>> 6a32ac28
-
 ### Angular component accessibility
 
-### Angular 组件无障碍性
-
 We are evaluating components in Angular Material against accessibility standards such as WCAG and working to fix any issues that arise from this process.
 
-我们正在根据 WCAG 等无障碍性标准评估 Angular Material 中的组件，并努力解决此过程中出现的任何问题。
-
 ### Documentation refactoring
 
-### 文档重构
-
 Ensure all existing documentation fits into a consistent set of content types. Update excessive use of tutorial-style documentation into independent topics. We want to ensure the content outside the main tutorials is self-sufficient without being tightly coupled to a series of guides. In Q2 2022, we refactored the [template content](https://github.com/angular/angular/pull/45897). The next steps are to introduce better structure for components and dependency injection.
 
-<<<<<<< HEAD
-确保所有现有的文档都适合一组一致的内容类型。将过度使用教程风格的文档更新为独立的主题。我们希望确保主教程之外的内容是自给自足的，而不与一系列指南紧密耦合。在 2022 年第二季度，我们重构了[模板内容](https://github.com/angular/angular/pull/45897)。下一步是为组件和依赖注入引入更好的结构。
-
 ### Investigate micro frontend architecture for scalable development processes
 
-### 研究可扩展开发流程的微前端架构
-
 For the past couple of quarters we understood and defined the problem space. We are going to follow up with a series of blog posts on best practices when developing applications at scale.
 
-在过去的几个季度中，我们了解并定义了问题空间。我们将继续发布一系列关于大规模开发应用程序时最佳实践的博客文章。
-
 ### Update getting started tutorial
 
-### 更新入门教程
-
 We're working on updating the Angular getting started experience with standalone components. As part of this initiative, we'd like to create a new textual and video tutorials.
 
-我们正在努力更新使用独立组件的 Angular 入门体验。作为此计划的一部分，我们想创建一个新的文本和视频教程。
-
 ### Improvements in the image directive
 
-### image 指令的改进
-
 We released the Angular [image directive](https://developer.chrome.com/blog/angular-image-directive/) as stable in v15. We introduced a new fill mode feature that enables images to fit within their parent container rather than having explicit dimensions. Currently, this feature is in [developer preview](https://angular.io/guide/releases#developer-preview). Next we'll be working on collecting feedback from developers before we promote fill mode as stable.
 
-我们在 v15 中发布了稳定的 Angular[镜像指令](https://developer.chrome.com/blog/angular-image-directive/)。我们介绍了一个新的填充模式特性，该特性使图像能够适合它们的父容器，而不是具有显式尺寸。目前，此特性处于[开发者预览版](https://angular.io/guide/releases#developer-preview)。接下来，我们将努力在将填充模式提升为稳定之前收集开发人员的反馈。
-
 ## Future
 
-## 未来
-
 ### Token-based theming APIs
 
-### 基于令牌的主题 API
-
 To provide better customization of our Angular material components and enable Material 3 capabilities, we'll be collaborating with Google's Material Design team on defining token-based theming APIs.
 
-为了更好地自定义我们的 Angular 材质组件并启用 Material 3 特性，我们将与 Google 的 Material Design 团队合作定义基于令牌的主题 API。
-
 ### Modernize Angular's unit testing experience
 
-### 使 Angular 的单元测试体验现代化
-
 In v12 we revisited the Angular end-to-end testing experience by replacing Protractor with modern alternatives such as Cypress, Nightwatch, and Webdriver.io. Next we'd like to tackle `ng test` to modernize Angular's unit testing experience.
 
-在 v12 中，我们重新访问了 Angular 端到端测试体验，将 Protractor 替换为现代替代方案，例如 Cypress、Nightwatch 和 Webdriver.io。接下来，我们想解决 `ng test` 以使 Angular 的单元测试体验现代化。
-=======
-### Investigate micro frontend architecture for scalable development processes
-
-For the past couple of quarters we understood and defined the problem space. We are going to follow up with a series of blog posts on best practices when developing applications at scale.
-
-### Update getting started tutorial
-
-We're working on updating the Angular getting started experience with standalone components. As part of this initiative, we'd like to create a new textual and video tutorials.
-
-### Improvements in the image directive
-
-We released the Angular [image directive](https://developer.chrome.com/blog/angular-image-directive/) as stable in v15. We introduced a new fill mode feature that enables images to fit within their parent container rather than having explicit dimensions. Currently, this feature is in [developer preview](https://angular.io/guide/releases#developer-preview). Next we'll be working on collecting feedback from developers before we promote fill mode as stable.
-
-## Future
-
-### Token-based theming APIs
-
-To provide better customization of our Angular material components and enable Material 3 capabilities, we'll be collaborating with Google's Material Design team on defining token-based theming APIs.
-
-### Modernize Angular's unit testing experience
-
-In v12 we revisited the Angular end-to-end testing experience by replacing Protractor with modern alternatives such as Cypress, Nightwatch, and Webdriver.io. Next we'd like to tackle `ng test` to modernize Angular's unit testing experience.
->>>>>>> 6a32ac28
-
 ### Revamp performance dashboards to detect regressions
-
-### 改进性能仪表板以支持回归检测
 
 We have a set of benchmarks that we run against every code change to ensure Angular aligns with our performance standards.
 To ensure the runtime of the framework does not regress after a code change, we need to refine some of the existing infrastructure the dashboards step on.
 
-<<<<<<< HEAD
-我们有一套针对每一次代码更改都要运行的基准测试，以确保 Angular 符合我们的性能标准。为确保框架的运行时在代码更改后不会退化，我们需要改进仪表板所使用的一些现有基础设施。
-
-=======
->>>>>>> 6a32ac28
 ### Improved build performance with ngc as a tsc plugin distribution
 
-### 将 ngc 作为 tsc 的插件，以提高构建性能
-
 Distributing the Angular compiler as a plugin of the TypeScript compiler will substantially improve build performance for developers and reduce maintenance costs.
 
-将 Angular 编译器作为 TypeScript 编译器的插件分发将大大提高开发人员的构建性能并降低维护成本。
-
 ### Ergonomic component level code-splitting APIs
-
-### 更符合工效学的组件级代码分割 API
 
 A common problem with web applications is their slow initial load time.
 A way to improve it is to apply more granular code-splitting on a component level.
 To encourage this practice, we will be working on more ergonomic code-splitting APIs.
 
-Web 应用程序的一个常见问题是它们的初始加载时间很慢。改进它的一种方法是在组件级别应用更精细的代码拆分。为了鼓励这种实践，我们将致力于开发更符合人体工程学的代码拆分 API。
-
 ### Ensure smooth adoption for future RxJS changes (version 8 and beyond)
-
-### 确保未来 RxJS 更改（版本 8 及更高版本）的顺利采用
 
 We want to ensure Angular developers are taking advantage of the latest capabilities of RxJS and have a smooth transition to the next major releases of the framework.
 For this purpose, we will explore and document the scope of the changes in v7 and beyond RxJS, and plan an update strategy.
 
-<<<<<<< HEAD
-我们希望确保 Angular 开发人员正在利用 RxJS 的最新特性，并平滑过渡到框架的下一个主要版本。为此，我们将探索并记录 v7 及更高版本的 RxJS 中更改的范围，并计划更新策略。
-
-=======
->>>>>>> 6a32ac28
 ### Support two-dimensional drag-and-drop
 
-### 支持二维拖放
-
 As part of this project we'd like to implement mixed orientation support for the Angular CDK drag and drop. This is one of the most highly [requested features](https://github.com/angular/components/issues/13372) in the repository.
-
-作为本项目的一部分，我们想实现对 Angular CDK 拖放的混合方向支持。这是存储库中[要求最高的特性](https://github.com/angular/components/issues/13372)之一。
 
 <details class="completed-details" open="true">
   <summary>
