# Angular Roadmap

<<<<<<< HEAD
# Angular 路线图

<p class="roadmap-last-updated">Last updated: 2021-05-19</p>
=======
<p class="roadmap-last-updated">Last updated: 2021-11-03</p>
>>>>>>> 7ec03c95

<p class="roadmap-last-updated">最后更新于: 2021-05-19</p>

Angular receives a large number of feature requests, both from inside Google and from the broader open-source community. At the same time, our list of projects contains plenty of maintenance tasks, code refactorings, and potential performance improvements. We bring together representatives from developer relations, product management, and engineering to prioritize this list. As new projects come into the queue, we regularly position them based on relative priority to other projects. As work gets done, projects move up in the queue.

Angular 从 Google 内部和更广泛的开源社区都收到了大量的特性请求。与此同时，我们的项目列表包含大量维护任务、代码重构、潜在的性能提升等等。我们汇集了来自来自开发者关系部门、产品管理部门和工程部门的代表，以确定此列表的优先顺序。当新项目进入队列时，我们会根据其它项目的相对优先级定期对它们进行排位。当工作完成后，项目就会在队列中向上移动。

The following projects are not associated with a particular Angular version. We'll release them on completion, and they will be part of a specific version based on our release schedule, following semantic versioning. For example, features are released in the next minor after they are complete, or the next major if they include breaking changes.

下面这些项目并没有关联到特定的 Angular 版本。我们会在完成时发布它们，它们会根据我们的发布计划，并遵循语义化版本规范，变成特定版本的一部分。例如，当完成各种特性后会在下一个次要版本中发布，如果包含重大变更，则会到下一个主版本中发布。

## In progress

<<<<<<< HEAD
## 进行中

### Improve test times and debugging with automatic test environment tear down

### 通过自动拆除（Tear down）测试环境来缩短测试时间和调试

To improve test time and create better isolation across tests, we want to change <code>[TestBed](api/core/testing/TestBed)</code> to automatically clean up and tear down the test environment after each test run.

为了缩短测试时间，并更好地在测试之间进行隔离，我们希望将 `TestBed` 更改为在每次测试运行后自动清理和拆除测试环境。

### Deprecate and remove IE11 support

### 弃用和删除 IE11 支持

IE11 has been preventing Angular from taking advantage of some of the modern features of the Web platform. As part of this project we are going to deprecate and remove IE11 support to open the path for modern features that evergreen browsers provide. We ran an [RFC](https://github.com/angular/angular/issues/41840) to collected feedback from the community and decide on next steps to move forward.

IE11 一直在阻止 Angular 利用 Web 平台的一些现代功能。作为该项目的一部分，我们将弃用和删除 IE11 支持，以为使用常绿浏览器提供的现代功能开路。我们运行了一个 [RFC](https://github.com/angular/angular/issues/41840) 来收集来自社区的反馈并决定下一步的走向。

### Leverage ES2017+ as the default output language

### 利用 ES2017+ 作为默认输出语言

Supporting modern browsers lets us take advantage of the more compact, expressive, and performant new syntax of JavaScript. As part of this project we’ll investigate what are the blockers to move forward with this effort and take the steps forward to enable it.

支持现代浏览器让我们可以利用更紧凑、更具表现力和性能的 JavaScript 新语法。作为该项目的一部分，我们将调查推进这项工作的阻碍因素都有什么，并采取措施使其成为可能。

### Revamp performance dashboards to detect regressions

### 改进性能仪表盘来检测性能退化

We have a set of benchmarks that we run against every code change to ensure Angular aligns with our performance standards. To ensure the framework’s runtime does not regress after a code change, we need to refine some of the existing infrastructure the dashboards step on.
=======
### Better developer ergonomics with strict typing for `@angular/forms`

We will work on finding a way to implement stricter type checking for reactive forms with minimal backward incompatible implications. This way, we let developers catch more issues during development time, enable better text editor and IDE support, and improve the type checking for reactive forms.
### Simplified Angular mental model with optional NgModules

To simplify the Angular mental model and learning journey, we’ll be working on making NgModules optional. This work lets developers develop standalone components and implement an alternative API for declaring the component’s compilation scope. We kicked this project off with high-level design discussions that we captured in an [RFC](https://github.com/angular/angular/discussions/43784).

### Investigate micro frontend architecture for scalable development processes

Look into independent deployability and development of large-scale applications to improve efficiency and productivity. The Angular community has an established story for micro frontend support. As part of this effort, we’d investigate what would be the correct abstractions to provide better support.
>>>>>>> 7ec03c95

我们有一套每次代码更改时都要运行的基准测试，以确保 Angular 符合我们的性能标准。为确保框架的运行时不会在代码更改后倒退，我们需要改进仪表板所使用的一些现有基础设施。

### Enhanced Angular Material components by integrating [MDC Web](https://material.io/develop/web/)

### 通过集成 [MDC Web](https://material.io/develop/web/) 改进 Angular Material 组件

MDC Web is a library created by Google's Material Design team that provides reusable primitives for building Material Design components. The Angular team is incorporating these primitives into Angular Material. Using MDC Web aligns Angular Material more closely with the Material Design specification, expand accessibility, improve component quality, and improve our team's velocity.

MDC Web 是一个由 Google 的 Material Design 团队创建的库，它为构建 Material Design 组件提供了可复用的原语。 Angular 团队正在将这些原语合并到 Angular Material 中。使用 MDC Web 可以使 Angular Material 与 Material Design 规范更紧密地对齐，扩展无障碍性，提高组件质量，并提高我们团队的速度。

### Angular component accessibility

### Angular 组件无障碍性

We're evaluating components in Angular Material against accessibility standards such as WCAG and working to fix any issues that arise from this process.

<<<<<<< HEAD
我们正在根据 WCAG 等无障碍性标准评估 Angular Material 中的组件，并努力解决此过程中出现的任何问题。

### Remove legacy [View Engine](guide/ivy)
=======
### Remove legacy [View Engine](guide/glossary#ve)
>>>>>>> 7ec03c95

### 删除旧版[视图引擎](guide/ivy)

After the transition of all our internal tooling to Ivy is completed, we will remove the legacy View Engine for reduced Angular conceptual overhead, smaller package size, lower maintenance cost, and lower codebase complexity.

<<<<<<< HEAD
在我们所有内部工具向 Ivy 的转换完成后，我们将移除旧的 View Engine，以减少 Angular 的概念开销、获得更小的包大小、更低的维护成本和更低的代码库复杂度。

### Publish guides on advanced concepts

### 发布高级概念指南

Develop and publish an in-depth guide on change detection. Develop content for performance profiling of Angular applications. Cover how change detection interacts with Zone.js and explain when it gets triggered, how to profile its duration, as well as common practices for performance optimization.

制定并发布有关变更检测的深入指南。开发用于 Angular 应用程序性能分析的内容。涵盖变更检测如何与 Zone.js 交互并解释何时触发、如何分析其持续时间以及性能优化的常用实践。

### Update our e2e testing strategy

### 更新我们的 e2e 测试策略

To ensure we provide a future-proof e2e testing strategy, we want to evaluate the state of Protractor, community innovations, e2e best practices, and explore novel opportunities. As first steps of the effort, we shared an [RFC](https://github.com/angular/protractor/issues/5502) and worked with partners to ensure smooth integration between the Angular CLI and state of the art tooling for e2e testing. As the next step, we need to finalize the recommendations and compile a list of resources for the transition.

为了确保我们能提供面向未来的 e2e 测试策略，我们希望评估 Protractor 的状态、社区的创新、e2e 最佳实践，并探索新的机会。

### Angular libraries use Ivy

### Angular 库使用 Ivy

Earlier in 2020, we shared an [RFC](https://github.com/angular/angular/issues/38366) for Ivy library distribution. After invaluable feedback from the community, we developed a design of the project. We are now investing in the development of Ivy library distribution, including an update of the library package format to use Ivy compilation, unblock the deprecation of the View Engine library format, and [ngcc](guide/glossary#ngcc).

在 2020 年早些时候，我们共享了一个用于 Ivy 库发布方式[的 RFC](https://github.com/angular/angular/issues/38366)。经过社区的宝贵反馈，我们开发出了该项目的设计方案。我们现在正致力于 Ivy 库发布方式开发，包括更新库包的格式，以便使用 Ivy 编译，继续推进弃用 View Engine 库格式以及 [ngcc](https://angular.io/guide/glossary#ngcc)。

### Ensure smooth adoption for future RxJS changes (v7 and beyond)

### 确保顺利采用未来的 RxJS 更改（v7 及更高版本）

We want to ensure Angular developers are taking advantage of the latest capabilities of RxJS and have a smooth transition to the next major releases of the framework. For this purpose, we will explore and document the scope of the changes in v7 and beyond RxJS and plan an update strategy.

我们希望确保 Angular 开发人员能够利用 RxJS 的最新功能，并顺利过渡到该框架的下一个主要版本。为此，我们将探索并记录 v7 及 RxJS 之后的变化范围，并计划更新策略。

### Simplified Angular mental model with optional NgModules

### 带有可选 NgModules 的简版 Angular 心智模型

To simplify the Angular mental model and learning journey, we’ll be working on making NgModules optional. This work lets developers develop standalone components and implement an alternative API for declaring the component’s compilation scope.
=======
### Launch advanced compiler diagnostics

Extend the diagnostics of the Angular compiler outside type checking. Introduce other correctness and conformance checks to further guarantee correctness and best practices.

### Improve Angular DevTools' integration with framework

To improve the integration of Angular DevTools with the framework, we are working on moving the codebase to the [angular/angular](https://github.com/angular/angular) monorepository. This includes transitioning Angular DevTools to Bazel and integrating it into the existing processes and CI pipeline.
>>>>>>> 7ec03c95

为了简化 Angular 的心智模型和学习之旅，我们将努力使 NgModules 成为可选的。这项工作使开发人员可以开发独立组件并实现用于声明组件编译范围的替代 API。

## Future

<<<<<<< HEAD
## 未来

### Investigate micro frontend architecture for scalable development processes

### 研究可扩展开发流程的微前端架构

Look into independent deployability and development of large-scale applications to improve efficiency and productivity. The Angular community has an established story for micro frontend support. As part of this effort, we’d investigate what would be the correct abstractions to provide better support.

研究大规模应用程序的独立部署和开发，以提高效率和生产力。 Angular 社区有一个关于微前端支持的既定故事。作为这项工作的一部分，我们将研究什么是正确的抽象以提供更好的支持。

### Better developer ergonomics with strict typing for `@angular/forms`

### 通过为 `@angular/forms` 实现严格类型化来提升开发效率

We will work on implementing stricter type checking for reactive forms. This way, we let developers catch more issues during development time, enable better text editor and IDE support, and improve the type checking for reactive forms.
=======
### Revamp performance dashboards to detect regressions

We have a set of benchmarks that we run against every code change to ensure Angular aligns with our performance standards. To ensure the framework’s runtime does not regress after a code change, we need to refine some of the existing infrastructure the dashboards step on.
>>>>>>> 7ec03c95

我们将努力为响应式表单实现更严格的类型检查。这样，我们就可以让开发人员在开发期间捕获更多的问题，提供更好的文本编辑器和 IDE 支持，并改进对响应式表单的类型检查。

### Leverage full framework capabilities with Zone.js opt-out

### 提升无 Zone.js 方案的完整框架能力

We are going to design and implement a plan to make Zone.js optional from Angular applications. This way, we simplify the framework, improve debugging, and reduce application bundle size. Additionally, this lets us take advantage of built-in async/await syntax, which currently Zone.js does not support.

我们将设计并实施一项计划，使 Zone.js 在 Angular 应用程序中成为可选项。这样，我们简化了框架，改进了调试，并减少了应用程序包的大小。此外，这让我们可以利用当前 Zone.js 不支持的内置 async/await 语法。

### Improved build performance with ngc as a tsc plugin distribution

### 将 ngc 作为 tsc 的插件，以提高构建性能

Distributing the Angular compiler as a plugin of the TypeScript compiler will substantially improve developers' build performance and reduce maintenance costs.

将 Angular 编译器作为 TypeScript 编译器的插件进行发布，可以大大提高开发人员的构建性能，降低维护成本。

### Support adding directives to host elements

### 支持向宿主元素添加指令

A long-standing feature request is to add the ability to add directives to host elements. The feature lets developers augment their own components with additional behaviors without using inheritance. The project requires substantial effort in terms of the definition of APIs, semantics, and implementation.

一项由来已久的特性请求是增加为宿主元素添加指令的能力。该特性允许开发人员使用额外的行为来扩展自己的组件，而不必使用继承。该项目在定义 API、语义和实现方面都需要付出巨大的努力。

### Ergonomic component level code-splitting APIs

### 更符合工效学的组件级代码分割 API

A common problem with web applications is their slow initial load time. A way to improve it is to apply more granular code-splitting on a component level. To encourage this practice, we’ll be working on more ergonomic code-splitting APIs.

<<<<<<< HEAD
Web 应用程序的一个常见问题是它们的初始加载时间很慢。改进它的方法之一是在组件级别应用更细粒度的代码拆分。为了鼓励这种做法，我们将致力于开发更符合人体工程学的代码拆分 API。
=======
### Publish guides on advanced concepts

Develop and publish an in-depth guide on change detection. Develop content for performance profiling of Angular applications. Cover how change detection interacts with Zone.js and explain when it gets triggered, how to profile its duration, as well as common practices for performance optimization.

### Ensure smooth adoption for future RxJS changes (version 8 and beyond)

We want to ensure Angular developers are taking advantage of the latest capabilities of RxJS and have a smooth transition to the next major releases of the framework. For this purpose, we will explore and document the scope of the changes in v7 and beyond RxJS, and plan an update strategy.
>>>>>>> 7ec03c95

<details class="completed-details" open="true">
<summary>
  <h2>Completed</h2>
  <span class="actions">
    <span class="action-expand">Show all</span>
    <span class="action-collapse">Hide all</span>
    <i class="material-icons expand">expand_more</i>
  </span>
</summary>
<div class="details-content">

### Update our e2e testing strategy

_Completed Q3 2021_

To ensure we provide a future-proof e2e testing strategy, we want to evaluate the state of Protractor, community innovations, e2e best practices, and explore novel opportunities. As first steps of the effort, we shared an [RFC](https://github.com/angular/protractor/issues/5502) and worked with partners to ensure smooth integration between the Angular CLI and state of the art tooling for e2e testing. As the next step, we need to finalize the recommendations and compile a list of resources for the transition.

### Angular libraries use Ivy

_Completed Q3 2021_

Earlier in 2020, we shared an [RFC](https://github.com/angular/angular/issues/38366) for Ivy library distribution. After invaluable feedback from the community, we developed a design of the project. We are now investing in the development of Ivy library distribution, including an update of the library package format to use Ivy compilation, unblock the deprecation of the View Engine library format, and [ngcc](guide/glossary#ngcc).

### Improve test times and debugging with automatic test environment tear down

_Completed Q3 2021_

To improve test time and create better isolation across tests, we want to change <code>[TestBed](api/core/testing/TestBed)</code> to automatically clean up and tear down the test environment after each test run.

### Deprecate and remove IE11 support

_Completed Q3 2021_

Internet Explorer 11 (IE11) has been preventing Angular from taking advantage of some of the modern features of the Web platform. As part of this project we are going to deprecate and remove IE11 support to open the path for modern features that evergreen browsers provide. We ran an [RFC](https://github.com/angular/angular/issues/41840) to collect feedback from the community and decide on next steps to move forward.

### Leverage ES2017+ as the default output language

_Completed Q3 2021_

Supporting modern browsers lets us take advantage of the more compact, expressive, and performant new syntax of JavaScript. As part of this project we’ll investigate what the blockers are to moving forward with this effort, and take the steps to enable it.

### Accelerated debugging and performance profiling with Angular DevTools

### 使用 Angular DevTools 加速调试和性能分析

*Completed Q2 2021*

*2021 年第二季度已完成*

We are working on development tooling for Angular that provides utilities for debugging and performance profiling. This project aims to help developers understand the component structure and the change detection in an Angular application.

我们正在开发 Angular 的开发工具，它提供用于调试和性能分析的实用程序。该项目旨在帮助开发人员了解 Angular 应用程序中的组件结构和变更检测。

### Streamline releases with consolidated Angular versioning & branching

### 通过整合的 Angular 版本控制和分支来简化发布

*Completed Q2 2021*

*2021 年第二季度已完成*

We want to consolidate release management tooling between Angular's multiple GitHub repositories ([angular/angular](https://github.com/angular/angular), [angular/angular-cli](https://github.com/angular/angular-cli), and [angular/components](https://github.com/angular/components)). This effort lets us reuse infrastructure, unify and simplify processes, and improve our release process's reliability.

我们希望在 Angular 的多个 GitHub 存储库（ [angular/angular](https://github.com/angular/angular) 、 [angular/angular-cli](https://github.com/angular/angular-cli)和[angular/components](https://github.com/angular/components) ）之间整合发布管理工具。这项工作让我们可以复用基础设施，统一和简化流程，并提高我们发布流程的可靠性。

### Higher developer consistency with commit message standardization

### 通过提交消息标准化提高开发人员的一致性

*Completed Q2 2021*

*2021 年第二季度已完成*

We want to unify commit message requirements and conformance across Angular repositories ([angular/angular](https://github.com/angular/angular), [angular/components](https://github.com/angular/components), [angular/angular-cli](https://github.com/angular/angular-cli)) to bring consistency to our development process and reuse infrastructure tooling.

我们希望统一跨 Angular 存储库（ [angular/angular](https://github.com/angular/angular) 、 [angular/components](https://github.com/angular/components) 、 [angular/angular-cli](https://github.com/angular/angular-cli) ）的提交消息要求和一致性，以便为我们的开发过程带来一致性并复用基础设施工具。

### Transition the Angular language service to Ivy

### 将 Angular 语言服务转换为 Ivy

*Completed Q2 2021*

*2021 年第二季度已完成*

The goal of this project is to improve the experience and remove legacy dependency by transitioning the language service to Ivy. Today the language service still uses the View Engine compiler and type checking, even for Ivy applications. We want to use the Ivy template parser and improved type checking for the Angular Language service to match application behavior. This migration is also a step towards unblocking the removal of View Engine, which will simplify Angular, reduce the npm package size, and improve the framework's maintainability.

该项目的目标是通过将语言服务转换为 Ivy 来改善体验并消除遗留依赖。今天，语言服务仍然使用 View Engine 编译器和类型检查，即使对于 Ivy 应用程序也是如此。我们希望使用 Ivy 模板解析器和改进的 Angular 语言服务类型检查来匹配应用程序行为。此次迁移也是朝着移除 View Engine 的方向迈出的一步，这将简化 Angular，减少 npm 包大小，并提高框架的可维护性。

### Increased security with native [Trusted Types](https://web.dev/trusted-types/) in Angular

### 使用 Angular 中的本机[可信类型](https://web.dev/trusted-types/)提高安全性

*Completed Q2 2021*

*2021 年第二季度已完成*

In collaboration with Google's security team, we're adding support for the new Trusted Types API. This web platform API helps developers build more secure web applications.

我们与 Google 的安全团队合作，增加了对新 Trusted Types API 的支持。此 Web 平台 API 可帮助开发人员构建更安全的 Web 应用程序。

### Optimized build speed and bundle sizes with Angular CLI webpack 5

### 使用 Angular CLI webpack 5 优化构建速度和包大小

*Completed Q2 2021*

*2021 年第二季度已完成*

As part of the v11 release, we introduced an opt-in preview of webpack 5 in the Angular CLI. To ensure stability, we’ll continue iterating on the implementation to enable build speed and bundle size improvements.

作为 v11 版本的一部分，我们在 Angular CLI 中引入了 webpack 5 的可选预览。为确保稳定性，我们将继续迭代实现以实现构建速度和包大小改进。

### Faster apps by inlining critical styles in Universal applications

### 通过在 Universal 应用中内联关键样式来提速

*Completed Q1 2021*

*2021 年第一季度已完成*

Loading external stylesheets is a blocking operation, which means that the browser can’t start rendering your application until it loads all the referenced CSS. Having render-blocking resources in the header of a page can significantly impact its load performance, for example, its [first contentful paint](https://web.dev/first-contentful-paint/). To make apps faster, we’ve been collaborating with the Google Chrome team on inlining critical CSS and loading the rest of the styles asynchronously.

加载外部样式表是一个阻塞型操作，这意味着浏览器在加载所有引用的 CSS 之前无法开始渲染你的应用程序。在页面的标题中拥有阻塞渲染的资源会显著影响其加载性能，例如，它的[首次内容绘制](https://web.dev/first-contentful-paint/)。为了使应用程序更快，我们一直在与 Google Chrome 团队合作内联关键 CSS 并异步加载其余样式。

### Improve debugging with better Angular error messages

### 使用更好的 Angular 错误消息改进调试

*Completed Q1 2021*

*2021 年第一季度已完成*

Error messages often bring limited actionable information to help developers resolve them. We’ve been working on making error messages more discoverable by adding associated codes, developing guides, and other materials to ensure a smoother debugging experience.

错误消息通常会带来有限的行动指南来帮助开发人员解决它们。我们一直致力于通过添加相关代码、开发指南和其他资料来使错误消息更易于发现，以确保更顺畅的调试体验。

### Improved developer onboarding with refreshed introductory documentation

### 通过更新的介绍性文档改进了开发人员入门

*Completed Q1 2021*

*2021 年第一季度已完成*

We will redefine the user learning journeys and refresh the introductory documentation. We will clearly state the benefits of Angular, how to explore its capabilities and provide guidance so developers can become proficient with the framework in as little time as possible.

我们将重新定义用户学习旅程并刷新介绍性文档。我们将清楚地说明 Angular 的好处，如何探索其功能并提供指导，以便开发人员可以在尽可能短的时间内精通该框架。

### Expand component harnesses best practices

### 扩展组件线束最佳实践

*Completed Q1 2021*

*2021 年第一季度已完成*

Angular CDK introduced the concept of [component test harnesses](https://material.angular.io/cdk/test-harnesses) to Angular in version 9. Test harnesses let component authors create supported APIs for testing component interactions. We're continuing to improve this harness infrastructure and clarifying the best practices around using harnesses. We're also working to drive more harness adoption inside of Google.

Angular CDK 在 Angular 9 中引入了[组件测试工具](https://material.angular.io/cdk/test-harnesses)的概念。测试工具能让组件作者创建支持的 API 来测试组件交互。我们将继续改进此测试工具基础架构，并阐明有关使用这些测试工具的最佳实践。我们还在努力推动 Google 内部更多地采用测试工具。

### Author a guide for content projection

### 编写内容投影指南

*Completed Q2 2021*

*2021 年第二季度已完成*

Content projection is a core Angular concept that does not have the presence it deserves in the documentation. As part of this project we want to identify the core use cases and concepts for content projection and document them.

内容投影是一个核心的 Angular 概念，但在文档中却没有足够的篇幅来讲它。作为该项目的一部分，我们希望确定内容投影的核心用例和概念并记录它们。

### Migrate to ESLint

### 迁移到 ESLint

*Completed Q4 2020*

*2020 年第四季度已完成*

With the deprecation of TSLint we will be moving to ESLint. As part of the process, we will work on ensuring backward compatibility with our current recommended TSLint configuration, implement a migration strategy for existing Angular applications and introduce new tooling to the Angular CLI toolchain.

随着 TSLint 的弃用，我们将转向 ESLint。作为该过程的一部分，我们将努力确保与我们当前推荐的 TSLint 配置向后兼容，为现有 Angular 应用程序实施迁移策略，并将新工具引入 Angular CLI 工具链。

### Operation Bye Bye Backlog (also known as Operation Byelog)

### Operation Bye Bye Backlog（也称为 Operation Byelog）

*Completed Q4 2020*

*2020 年第四季度已完成*

We are actively investing up to 50% of our engineering capacity on triaging issues and PRs until we have a clear understanding of broader community needs. After that, we'll commit up to 20% of our engineering capacity to keep up with new submissions promptly.

我们正努力将高达 50% 的工程能力投入到分类问题和 PR 上，直到我们清楚了解更广泛的社区需求。之后，我们将投入多达 20% 的工程能力，以便及时跟进新提交的要求。

</div>
</details><|MERGE_RESOLUTION|>--- conflicted
+++ resolved
@@ -1,14 +1,10 @@
 # Angular Roadmap
 
-<<<<<<< HEAD
 # Angular 路线图
 
-<p class="roadmap-last-updated">Last updated: 2021-05-19</p>
-=======
 <p class="roadmap-last-updated">Last updated: 2021-11-03</p>
->>>>>>> 7ec03c95
-
-<p class="roadmap-last-updated">最后更新于: 2021-05-19</p>
+
+<p class="roadmap-last-updated">最后更新于: 2021-11-03</p>
 
 Angular receives a large number of feature requests, both from inside Google and from the broader open-source community. At the same time, our list of projects contains plenty of maintenance tasks, code refactorings, and potential performance improvements. We bring together representatives from developer relations, product management, and engineering to prioritize this list. As new projects come into the queue, we regularly position them based on relative priority to other projects. As work gets done, projects move up in the queue.
 
@@ -20,198 +16,123 @@
 
 ## In progress
 
-<<<<<<< HEAD
 ## 进行中
 
-### Improve test times and debugging with automatic test environment tear down
-
-### 通过自动拆除（Tear down）测试环境来缩短测试时间和调试
-
-To improve test time and create better isolation across tests, we want to change <code>[TestBed](api/core/testing/TestBed)</code> to automatically clean up and tear down the test environment after each test run.
-
-为了缩短测试时间，并更好地在测试之间进行隔离，我们希望将 `TestBed` 更改为在每次测试运行后自动清理和拆除测试环境。
-
-### Deprecate and remove IE11 support
-
-### 弃用和删除 IE11 支持
-
-IE11 has been preventing Angular from taking advantage of some of the modern features of the Web platform. As part of this project we are going to deprecate and remove IE11 support to open the path for modern features that evergreen browsers provide. We ran an [RFC](https://github.com/angular/angular/issues/41840) to collected feedback from the community and decide on next steps to move forward.
-
-IE11 一直在阻止 Angular 利用 Web 平台的一些现代功能。作为该项目的一部分，我们将弃用和删除 IE11 支持，以为使用常绿浏览器提供的现代功能开路。我们运行了一个 [RFC](https://github.com/angular/angular/issues/41840) 来收集来自社区的反馈并决定下一步的走向。
-
-### Leverage ES2017+ as the default output language
-
-### 利用 ES2017+ 作为默认输出语言
-
-Supporting modern browsers lets us take advantage of the more compact, expressive, and performant new syntax of JavaScript. As part of this project we’ll investigate what are the blockers to move forward with this effort and take the steps forward to enable it.
-
-支持现代浏览器让我们可以利用更紧凑、更具表现力和性能的 JavaScript 新语法。作为该项目的一部分，我们将调查推进这项工作的阻碍因素都有什么，并采取措施使其成为可能。
+### Better developer ergonomics with strict typing for `@angular/forms`
+
+### 更好的开发者工程学，带有严格类型的 `@angular/forms`
+
+We will work on finding a way to implement stricter type checking for reactive forms with minimal backward incompatible implications. This way, we let developers catch more issues during development time, enable better text editor and IDE support, and improve the type checking for reactive forms.
+
+我们将努力寻找一种方法，以具有最小向后不兼容影响的方式对响应式表单实施更严格的类型检查。通过这种方式，我们可以让开发人员在开发期间发现更多问题，启用更好的文本编辑器和 IDE 支持，并改进响应式表单的类型检查。
+
+### Simplified Angular mental model with optional NgModules
+
+### 带有可选 NgModules 的简化 Angular 心智模型
+
+To simplify the Angular mental model and learning journey, we’ll be working on making NgModules optional. This work lets developers develop standalone components and implement an alternative API for declaring the component’s compilation scope. We kicked this project off with high-level design discussions that we captured in an [RFC](https://github.com/angular/angular/discussions/43784).
+
+为了简化 Angular 心智模型和学习之旅，我们将努力使 NgModules 成为可选的。这项工作使开发人员可以开发独立组件并实现用于声明组件编译范围的替代 API。我们通过从[RFC](https://github.com/angular/angular/discussions/43784)中获得的高级设计讨论开始了这个项目。
+
+### Investigate micro frontend architecture for scalable development processes
+
+### 研究可扩展开发流程的微前端架构
+
+Look into independent deployability and development of large-scale applications to improve efficiency and productivity. The Angular community has an established story for micro frontend support. As part of this effort, we’d investigate what would be the correct abstractions to provide better support.
+
+研究大规模应用程序的独立部署和开发，以提高效率和生产力。 Angular 社区有一个关于微前端支持的既定故事。作为这项工作的一部分，我们将研究什么才是能提供更好支持的正确抽象。
+
+### Enhanced Angular Material components by integrating [MDC Web](https://material.io/develop/web/)
+
+### 通过集成 [MDC Web](https://material.io/develop/web/) 改进 Angular Material 组件
+
+MDC Web is a library created by Google's Material Design team that provides reusable primitives for building Material Design components. The Angular team is incorporating these primitives into Angular Material. Using MDC Web aligns Angular Material more closely with the Material Design specification, expand accessibility, improve component quality, and improve our team's velocity.
+
+MDC Web 是一个由 Google 的 Material Design 团队创建的库，它为构建 Material Design 组件提供了可复用的原语。 Angular 团队正在将这些原语合并到 Angular Material 中。使用 MDC Web 可以使 Angular Material 与 Material Design 规范更紧密地对齐，扩展无障碍性，提高组件质量，并提高我们团队的速度。
+
+### Angular component accessibility
+
+### Angular 组件无障碍性
+
+We're evaluating components in Angular Material against accessibility standards such as WCAG and working to fix any issues that arise from this process.
+
+我们正在根据 WCAG 等无障碍性标准评估 Angular Material 中的组件，并努力解决此过程中出现的任何问题。
+
+### Remove legacy [View Engine](guide/glossary#ve)
+
+### 删除旧版[视图引擎](guide/glossary#ve)
+
+After the transition of all our internal tooling to Ivy is completed, we will remove the legacy View Engine for reduced Angular conceptual overhead, smaller package size, lower maintenance cost, and lower codebase complexity.
+
+在我们所有内部工具向 Ivy 的转换完成后，我们将移除旧的 View Engine，以减少 Angular 的概念开销、获得更小的包大小、更低的维护成本和更低的代码库复杂度。
+
+### Launch advanced compiler diagnostics
+
+### 启动高级编译器诊断
+
+Extend the diagnostics of the Angular compiler outside type checking. Introduce other correctness and conformance checks to further guarantee correctness and best practices.
+
+将 Angular 编译器的诊断扩展到类型检查之外。引入其他正确性和一致性检查，以进一步保证正确性和最佳实践。
+
+### Improve Angular DevTools' integration with framework
+
+### 改进 Angular DevTools 与框架的集成
+
+To improve the integration of Angular DevTools with the framework, we are working on moving the codebase to the [angular/angular](https://github.com/angular/angular) monorepository. This includes transitioning Angular DevTools to Bazel and integrating it into the existing processes and CI pipeline.
+
+为了改进 Angular DevTools 与框架的集成，我们正在努力将代码库移至[angular/angular](https://github.com/angular/angular)这个单一仓库。这包括将 Angular DevTools 转换为 Bazel，并将其集成到现有流程和 CI 管道中。
+
+## Future
+
+## 未来
 
 ### Revamp performance dashboards to detect regressions
 
-### 改进性能仪表盘来检测性能退化
+### 改进性能仪表板以支持回归检测
 
 We have a set of benchmarks that we run against every code change to ensure Angular aligns with our performance standards. To ensure the framework’s runtime does not regress after a code change, we need to refine some of the existing infrastructure the dashboards step on.
-=======
-### Better developer ergonomics with strict typing for `@angular/forms`
-
-We will work on finding a way to implement stricter type checking for reactive forms with minimal backward incompatible implications. This way, we let developers catch more issues during development time, enable better text editor and IDE support, and improve the type checking for reactive forms.
-### Simplified Angular mental model with optional NgModules
-
-To simplify the Angular mental model and learning journey, we’ll be working on making NgModules optional. This work lets developers develop standalone components and implement an alternative API for declaring the component’s compilation scope. We kicked this project off with high-level design discussions that we captured in an [RFC](https://github.com/angular/angular/discussions/43784).
-
-### Investigate micro frontend architecture for scalable development processes
-
-Look into independent deployability and development of large-scale applications to improve efficiency and productivity. The Angular community has an established story for micro frontend support. As part of this effort, we’d investigate what would be the correct abstractions to provide better support.
->>>>>>> 7ec03c95
-
-我们有一套每次代码更改时都要运行的基准测试，以确保 Angular 符合我们的性能标准。为确保框架的运行时不会在代码更改后倒退，我们需要改进仪表板所使用的一些现有基础设施。
-
-### Enhanced Angular Material components by integrating [MDC Web](https://material.io/develop/web/)
-
-### 通过集成 [MDC Web](https://material.io/develop/web/) 改进 Angular Material 组件
-
-MDC Web is a library created by Google's Material Design team that provides reusable primitives for building Material Design components. The Angular team is incorporating these primitives into Angular Material. Using MDC Web aligns Angular Material more closely with the Material Design specification, expand accessibility, improve component quality, and improve our team's velocity.
-
-MDC Web 是一个由 Google 的 Material Design 团队创建的库，它为构建 Material Design 组件提供了可复用的原语。 Angular 团队正在将这些原语合并到 Angular Material 中。使用 MDC Web 可以使 Angular Material 与 Material Design 规范更紧密地对齐，扩展无障碍性，提高组件质量，并提高我们团队的速度。
-
-### Angular component accessibility
-
-### Angular 组件无障碍性
-
-We're evaluating components in Angular Material against accessibility standards such as WCAG and working to fix any issues that arise from this process.
-
-<<<<<<< HEAD
-我们正在根据 WCAG 等无障碍性标准评估 Angular Material 中的组件，并努力解决此过程中出现的任何问题。
-
-### Remove legacy [View Engine](guide/ivy)
-=======
-### Remove legacy [View Engine](guide/glossary#ve)
->>>>>>> 7ec03c95
-
-### 删除旧版[视图引擎](guide/ivy)
-
-After the transition of all our internal tooling to Ivy is completed, we will remove the legacy View Engine for reduced Angular conceptual overhead, smaller package size, lower maintenance cost, and lower codebase complexity.
-
-<<<<<<< HEAD
-在我们所有内部工具向 Ivy 的转换完成后，我们将移除旧的 View Engine，以减少 Angular 的概念开销、获得更小的包大小、更低的维护成本和更低的代码库复杂度。
+
+我们有一套针对每一次代码更改都要运行的基准测试，以确保 Angular 符合我们的性能标准。为确保框架的运行时在代码更改后不会退化，我们需要改进仪表板所使用的一些现有基础设施。
+
+### Leverage full framework capabilities with Zone.js opt-out
+
+### 提升无 Zone.js 方案的完整框架能力
+
+We are going to design and implement a plan to make Zone.js optional from Angular applications. This way, we simplify the framework, improve debugging, and reduce application bundle size. Additionally, this lets us take advantage of built-in async/await syntax, which currently Zone.js does not support.
+
+我们将设计并实施一项计划，使 Zone.js 在 Angular 应用程序中成为可选项。这样，我们简化了框架，改进了调试，并减少了应用程序包的大小。此外，这让我们可以利用当前 Zone.js 不支持的内置 async/await 语法。
+
+### Improved build performance with ngc as a tsc plugin distribution
+
+### 将 ngc 作为 tsc 的插件，以提高构建性能
+
+Distributing the Angular compiler as a plugin of the TypeScript compiler will substantially improve developers' build performance and reduce maintenance costs.
+
+将 Angular 编译器作为 TypeScript 编译器的插件进行发布，可以大大提高开发人员的构建性能，降低维护成本。
+
+### Support adding directives to host elements
+
+### 支持向宿主元素添加指令
+
+A long-standing feature request is to add the ability to add directives to host elements. The feature lets developers augment their own components with additional behaviors without using inheritance. The project requires substantial effort in terms of the definition of APIs, semantics, and implementation.
+
+一项由来已久的特性请求是增加为宿主元素添加指令的能力。该特性允许开发人员使用额外的行为来扩展自己的组件，而不必使用继承。该项目在定义 API、语义和实现方面都需要付出巨大的努力。
+
+### Ergonomic component level code-splitting APIs
+
+### 更符合工效学的组件级代码分割 API
+
+A common problem with web applications is their slow initial load time. A way to improve it is to apply more granular code-splitting on a component level. To encourage this practice, we’ll be working on more ergonomic code-splitting APIs.
+
+Web 应用程序的一个常见问题是它们的初始加载时间很慢。改进它的方法之一是在组件级别应用更细粒度的代码拆分。为了鼓励这种做法，我们将致力于开发更符合人体工程学的代码拆分 API。
 
 ### Publish guides on advanced concepts
 
-### 发布高级概念指南
-
 Develop and publish an in-depth guide on change detection. Develop content for performance profiling of Angular applications. Cover how change detection interacts with Zone.js and explain when it gets triggered, how to profile its duration, as well as common practices for performance optimization.
 
-制定并发布有关变更检测的深入指南。开发用于 Angular 应用程序性能分析的内容。涵盖变更检测如何与 Zone.js 交互并解释何时触发、如何分析其持续时间以及性能优化的常用实践。
-
-### Update our e2e testing strategy
-
-### 更新我们的 e2e 测试策略
-
-To ensure we provide a future-proof e2e testing strategy, we want to evaluate the state of Protractor, community innovations, e2e best practices, and explore novel opportunities. As first steps of the effort, we shared an [RFC](https://github.com/angular/protractor/issues/5502) and worked with partners to ensure smooth integration between the Angular CLI and state of the art tooling for e2e testing. As the next step, we need to finalize the recommendations and compile a list of resources for the transition.
-
-为了确保我们能提供面向未来的 e2e 测试策略，我们希望评估 Protractor 的状态、社区的创新、e2e 最佳实践，并探索新的机会。
-
-### Angular libraries use Ivy
-
-### Angular 库使用 Ivy
-
-Earlier in 2020, we shared an [RFC](https://github.com/angular/angular/issues/38366) for Ivy library distribution. After invaluable feedback from the community, we developed a design of the project. We are now investing in the development of Ivy library distribution, including an update of the library package format to use Ivy compilation, unblock the deprecation of the View Engine library format, and [ngcc](guide/glossary#ngcc).
-
-在 2020 年早些时候，我们共享了一个用于 Ivy 库发布方式[的 RFC](https://github.com/angular/angular/issues/38366)。经过社区的宝贵反馈，我们开发出了该项目的设计方案。我们现在正致力于 Ivy 库发布方式开发，包括更新库包的格式，以便使用 Ivy 编译，继续推进弃用 View Engine 库格式以及 [ngcc](https://angular.io/guide/glossary#ngcc)。
-
-### Ensure smooth adoption for future RxJS changes (v7 and beyond)
-
-### 确保顺利采用未来的 RxJS 更改（v7 及更高版本）
-
-We want to ensure Angular developers are taking advantage of the latest capabilities of RxJS and have a smooth transition to the next major releases of the framework. For this purpose, we will explore and document the scope of the changes in v7 and beyond RxJS and plan an update strategy.
-
-我们希望确保 Angular 开发人员能够利用 RxJS 的最新功能，并顺利过渡到该框架的下一个主要版本。为此，我们将探索并记录 v7 及 RxJS 之后的变化范围，并计划更新策略。
-
-### Simplified Angular mental model with optional NgModules
-
-### 带有可选 NgModules 的简版 Angular 心智模型
-
-To simplify the Angular mental model and learning journey, we’ll be working on making NgModules optional. This work lets developers develop standalone components and implement an alternative API for declaring the component’s compilation scope.
-=======
-### Launch advanced compiler diagnostics
-
-Extend the diagnostics of the Angular compiler outside type checking. Introduce other correctness and conformance checks to further guarantee correctness and best practices.
-
-### Improve Angular DevTools' integration with framework
-
-To improve the integration of Angular DevTools with the framework, we are working on moving the codebase to the [angular/angular](https://github.com/angular/angular) monorepository. This includes transitioning Angular DevTools to Bazel and integrating it into the existing processes and CI pipeline.
->>>>>>> 7ec03c95
-
-为了简化 Angular 的心智模型和学习之旅，我们将努力使 NgModules 成为可选的。这项工作使开发人员可以开发独立组件并实现用于声明组件编译范围的替代 API。
-
-## Future
-
-<<<<<<< HEAD
-## 未来
-
-### Investigate micro frontend architecture for scalable development processes
-
-### 研究可扩展开发流程的微前端架构
-
-Look into independent deployability and development of large-scale applications to improve efficiency and productivity. The Angular community has an established story for micro frontend support. As part of this effort, we’d investigate what would be the correct abstractions to provide better support.
-
-研究大规模应用程序的独立部署和开发，以提高效率和生产力。 Angular 社区有一个关于微前端支持的既定故事。作为这项工作的一部分，我们将研究什么是正确的抽象以提供更好的支持。
-
-### Better developer ergonomics with strict typing for `@angular/forms`
-
-### 通过为 `@angular/forms` 实现严格类型化来提升开发效率
-
-We will work on implementing stricter type checking for reactive forms. This way, we let developers catch more issues during development time, enable better text editor and IDE support, and improve the type checking for reactive forms.
-=======
-### Revamp performance dashboards to detect regressions
-
-We have a set of benchmarks that we run against every code change to ensure Angular aligns with our performance standards. To ensure the framework’s runtime does not regress after a code change, we need to refine some of the existing infrastructure the dashboards step on.
->>>>>>> 7ec03c95
-
-我们将努力为响应式表单实现更严格的类型检查。这样，我们就可以让开发人员在开发期间捕获更多的问题，提供更好的文本编辑器和 IDE 支持，并改进对响应式表单的类型检查。
-
-### Leverage full framework capabilities with Zone.js opt-out
-
-### 提升无 Zone.js 方案的完整框架能力
-
-We are going to design and implement a plan to make Zone.js optional from Angular applications. This way, we simplify the framework, improve debugging, and reduce application bundle size. Additionally, this lets us take advantage of built-in async/await syntax, which currently Zone.js does not support.
-
-我们将设计并实施一项计划，使 Zone.js 在 Angular 应用程序中成为可选项。这样，我们简化了框架，改进了调试，并减少了应用程序包的大小。此外，这让我们可以利用当前 Zone.js 不支持的内置 async/await 语法。
-
-### Improved build performance with ngc as a tsc plugin distribution
-
-### 将 ngc 作为 tsc 的插件，以提高构建性能
-
-Distributing the Angular compiler as a plugin of the TypeScript compiler will substantially improve developers' build performance and reduce maintenance costs.
-
-将 Angular 编译器作为 TypeScript 编译器的插件进行发布，可以大大提高开发人员的构建性能，降低维护成本。
-
-### Support adding directives to host elements
-
-### 支持向宿主元素添加指令
-
-A long-standing feature request is to add the ability to add directives to host elements. The feature lets developers augment their own components with additional behaviors without using inheritance. The project requires substantial effort in terms of the definition of APIs, semantics, and implementation.
-
-一项由来已久的特性请求是增加为宿主元素添加指令的能力。该特性允许开发人员使用额外的行为来扩展自己的组件，而不必使用继承。该项目在定义 API、语义和实现方面都需要付出巨大的努力。
-
-### Ergonomic component level code-splitting APIs
-
-### 更符合工效学的组件级代码分割 API
-
-A common problem with web applications is their slow initial load time. A way to improve it is to apply more granular code-splitting on a component level. To encourage this practice, we’ll be working on more ergonomic code-splitting APIs.
-
-<<<<<<< HEAD
-Web 应用程序的一个常见问题是它们的初始加载时间很慢。改进它的方法之一是在组件级别应用更细粒度的代码拆分。为了鼓励这种做法，我们将致力于开发更符合人体工程学的代码拆分 API。
-=======
-### Publish guides on advanced concepts
-
-Develop and publish an in-depth guide on change detection. Develop content for performance profiling of Angular applications. Cover how change detection interacts with Zone.js and explain when it gets triggered, how to profile its duration, as well as common practices for performance optimization.
-
 ### Ensure smooth adoption for future RxJS changes (version 8 and beyond)
 
 We want to ensure Angular developers are taking advantage of the latest capabilities of RxJS and have a smooth transition to the next major releases of the framework. For this purpose, we will explore and document the scope of the changes in v7 and beyond RxJS, and plan an update strategy.
->>>>>>> 7ec03c95
 
 <details class="completed-details" open="true">
 <summary>
