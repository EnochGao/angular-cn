# Angular Roadmap

<<<<<<< HEAD
# Angular 路线图

<p class="roadmap-last-updated">Last updated: 2022-11-05</p>

<p class="roadmap-last-updated">最后更新： 2022-11-05</p>

Angular receives a large number of feature requests, both from inside Google and from the broader open-source community.
=======
<p class="roadmap-last-updated">Last updated: 2023-05-03</p>

Angular receives many feature requests, both from inside Google and the broader open-source community.
>>>>>>> 0b10f426
At the same time, our list of projects contains plenty of maintenance tasks, code refactorings, and potential performance improvements.
We bring together developer relations, product management, and engineering representatives to prioritize this list.
As new projects come into the queue, we regularly position them based on relative priority to other projects.
As work gets done, projects move up in the queue.

Angular 从 Google 内部和更广泛的开源社区都收到了大量的特性请求。与此同时，我们的项目列表包含大量维护任务、代码重构、潜在的性能提升等等。我们汇集了来自来自开发者关系部门、产品管理部门和工程部门的代表，以确定此列表的优先顺序。当新项目进入队列时，我们会根据其它项目的相对优先级定期对它们进行排位。当工作完成后，项目就会在队列中向上移动。

The following projects are not associated with a particular Angular version.
We will release them on completion, and they will be part of a specific version based on our release schedule, following semantic versioning.
For example, we release features in the next minor after completion or the next major if they include breaking changes.

下面这些项目并没有关联到特定的 Angular 版本。我们会在完成时发布它们，它们会根据我们的发布计划，并遵循语义化版本规范，变成特定版本的一部分。比如，当完成各种特性后会在下一个次要版本中发布，如果包含重大变更，则会到下一个主版本中发布。

## In progress

<<<<<<< HEAD
## 进行中

### Explore hydration and server-side rendering usability improvements

### 探索水化（hydration）和服务器端渲染可用性的改进

As the first step of this project we will implement non-destructive hydration. This technique will allow us to reuse the server-side rendered DOM and rather than rerendering it only attach event listeners and create data structures required by the Angular runtime. As the next step, we are going to further explore the dynamically evolving space of partial hydration and resumability. Each of the approaches has their trade-offs and we'd like to make an informed decision what's the most optimal long-term solution for Angular.

作为该项目的第一步，我们将实现无损水化。这项技术将允许我们复用服务器端渲染好的 DOM，而不是重新渲染它，仅会附加事件侦听器并创建 Angular 运行时所需的数据结构。下一步，我们将进一步探索部分水化和可恢复的动态演化空间。每种方法都有它们的权衡，我们希望做出明智的决定，什么是 Angular 的最佳长期解决方案。

### Improve runtime performance and make Zone.js optional

### 提高运行时性能并使 Zone.js 可选

As part of this effort we are revisiting Angular's reactivity model to make Zone.js optional and improve runtime performance. By default Angular runs change detection globally, traversing the entire component tree. We're exploring options to run change detection only in affected components. This way, we simplify the framework, improve debugging, and reduce application bundle size. Additionally, this lets us take advantage of built-in async/await syntax, which currently Zone.js does not support.
=======
### Explore hydration and server-side rendering improvements

In v16, we released a developer preview of non-destructive full hydration, see the [hydration guide](guide/hydration) and the [blog post](https://blog.angular.io/whats-next-for-server-side-rendering-in-angular-2a6f27662b67) for additional information. We're already seeing significant improvements to Core Web Vitals, including [LCP](https://web.dev/lcp) and [CLS](https://web.dev/cls). In lab tests, we consistently observed 45% better LCP of a real-world app.

As the next step, we will iterate on polishing full hydration and further explore the dynamically evolving space of partial hydration and resumability. These more advanced patterns carry their own trade-offs; we'll share updates as we progress.

### Improve runtime performance and developer experience with a new reactivity model

In v16, we shared a developer preview of Angular Signals which fully implemented make Zone.js optional. The feature resulted from hundreds of discussions, conversations with developers, feedback sessions, user experience studies, and a series of [RFCs](https://github.com/angular/angular/discussions/49685), which received over 1,000 comments. As part of the release, we made a signals library and an RxJS interoperability package available. Next, after addressing the feedback we received from developers, we’ll continue implementing the proposals from the RFC.

### Explore ergonomic component-level code-splitting APIs

A common problem with web apps is their slow initial load time.
A way to improve it is to apply more granular code-splitting on a component level.
We will be working on more ergonomic code-splitting APIs to encourage this practice.
>>>>>>> 0b10f426

作为这项工作的一部分，我们正在重新评估 Angular 的响应式模型，以使 Zone.js 可选并提高运行时性能。默认情况下，Angular 会全局运行变更检测，遍历整个组件树。我们正在探索仅在受影响的组件中运行变更检测的选项。通过这种方式，我们简化了框架、改进了调试并减少了应用程序包的大小。此外，这让我们可以利用当前 Zone.js 不支持的内置 async/await 语法。

### Improve documentation and schematics for standalone components

<<<<<<< HEAD
### 改进独立组件的文档和原理图

We are working on developing an `ng new` collection for applications bootstrapped with a standalone component. Additionally, we are filling the documentation gaps of the simplified standalone component APIs.
=======
We released a developer preview of the `ng new --standalone` schematics collection, allowing you to create apps free of NgModules. Next, we'll iterate on the schematics to fill feature gaps and release a new tutorial based on standalone components.
>>>>>>> 0b10f426

我们正在努力为使用独立组件引导的应用程序开发一个 `ng new` 集合。此外，我们正在填补简化的独立组件 API 的文档空白。

### Introduce dependency injection debugging APIs

<<<<<<< HEAD
### 介绍依赖注入调试 API

To improve the debugging utilities of Angular and Angular DevTools, we'll work on APIs that provide access the dependency injection runtime. As part of the project we'll expose debugging methods that allow us to explore the injector hierarchy and the dependencies across their associated providers.
=======
To improve the debugging utilities of Angular and Angular DevTools, we'll work on APIs that provide access to the dependency injection runtime. As part of the project, we'll expose debugging methods that allow us to explore the injector hierarchy and the dependencies across their associated providers. As of v16, we have a design of a feature that enables us to plug into the dependency injection life-cycle. As the next step, we'll implement the functionality and provide integration with Angular DevTools.
>>>>>>> 0b10f426

为了改进 Angular 和 Angular DevTools 的调试工具，我们将使用提供依赖注入运行时访问的 API。作为项目的一部分，我们将公开调试方法，这些方法允许我们探索注入器层次结构以及跨关联提供者的依赖项。

### Streamline standalone imports with Language Service

<<<<<<< HEAD
### 使用 Language Service 简化独立导入

As part of this initiative we are going to implement automatic import of template dependencies for standalone components. Additionally, to enable smaller application bundles the language service will propose automatic removal of unused imports.
=======
As part of this initiative, the language service automatically imports components and pipes in standalone and NgModule-based apps. Additionally, to enable smaller app bundles, we'll work on allowing the language service to propose the automatic removal of unused imports.
>>>>>>> 0b10f426

作为该计划的一部分，我们将实现独立组件的模板依赖项的自动导入。此外，为了启用更小的应用程序包，语言服务将建议自动删除未使用的导入。

### Investigate modern bundles

<<<<<<< HEAD
### 调查现代包

To improve development experience by speeding up build times, we plan to explore options to improve JavaScript bundles created by Angular CLI.
As part of the project experiment with [esbuild](https://esbuild.github.io) and other open source solutions, compare them with the state-of-the-art tooling in Angular CLI, and report the findings. In Angular v15 we have experimental esbuild support in `ng build` and `ng build --watch`. We'll continue iterating on the solution until we're confident to release it as stable.
=======
In Angular v16, we released a developer preview of an esbuild-based builder with support for `ng build` and `ng serve`. The `ng serve` development server uses Vite and a multi-file compilation by esbuild and the Angular compiler. As the next step before we graduate the feature out of developer preview, we'll work on enabling internationalization support and fixing stability issues.
>>>>>>> 0b10f426

为了通过加快构建时间来改善开发体验，我们计划探索一些选项来改进 Angular CLI 创建的 JavaScript 包。作为使用[esbuild](https://esbuild.github.io)和其他开源解决方案的项目试验的一部分，将它们与 Angular CLI 中的最先进工具进行比较，并报告结果。在 Angular v15 中，我们在 `ng build` 和 `ng build --watch` 中提供了实验性 esbuild 支持。我们将继续迭代解决方案，直到我们有信心将其发布为稳定。

### New CDK primitives

<<<<<<< HEAD
### 新的 CDK 原语

We are working on new CDK primitives to facilitate creating custom components based on the WAI-ARIA design patterns for [Combobox](https://www.w3.org/TR/wai-aria-practices-1.1/#combobox). Angular v14 introduced stable [menu and dialog primitives](https://material.angular.io/cdk/categories) as part of this project and in v15 [Listbox](https://www.w3.org/TR/wai-aria-practices-1.1/#Listbox).
=======
We are working on new CDK primitives to facilitate creating custom components based on the WAI-ARIA design patterns for [Combobox](https://www.w3.org/TR/wai-aria-practices-1.1/#combobox). Angular v14 introduced stable [menu and dialog primitives](https://material.angular.io/cdk/categories) as part of this project, and in v15 [Listbox](https://www.w3.org/TR/wai-aria-practices-1.1/#Listbox).
>>>>>>> 0b10f426

我们正在开发新的 CDK 原语，以促进基于[Combobox](https://www.w3.org/TR/wai-aria-practices-1.1/#combobox)的 WAI-ARIA 设计模式创建自定义组件。作为本项目的一部分和 v15 [Listbox](https://www.w3.org/TR/wai-aria-practices-1.1/#Listbox) ，Angular v14 引入了稳定的[菜单和对话框原语](https://material.angular.io/cdk/categories)。

### Angular component accessibility

### Angular 组件无障碍性

We are evaluating components in Angular Material against accessibility standards such as WCAG and working to fix any issues that arise from this process.

<<<<<<< HEAD
我们正在根据 WCAG 等无障碍性标准评估 Angular Material 中的组件，并努力解决此过程中出现的任何问题。

### Documentation refactoring

### 文档重构

Ensure all existing documentation fits into a consistent set of content types. Update excessive use of tutorial-style documentation into independent topics. We want to ensure the content outside the main tutorials is self-sufficient without being tightly coupled to a series of guides. In Q2 2022, we refactored the [template content](https://github.com/angular/angular/pull/45897). The next steps are to introduce better structure for components and dependency injection.

确保所有现有的文档都适合一组一致的内容类型。将过度使用教程风格的文档更新为独立的主题。我们希望确保主教程之外的内容是自给自足的，而不与一系列指南紧密耦合。在 2022 年第二季度，我们重构了[模板内容](https://github.com/angular/angular/pull/45897)。下一步是为组件和依赖注入引入更好的结构。

### Investigate micro frontend architecture for scalable development processes

### 研究可扩展开发流程的微前端架构

For the past couple of quarters we understood and defined the problem space. We are going to follow up with a series of blog posts on best practices when developing applications at scale.
=======
### Investigate micro frontend architecture for scalable development processes

We understood and defined the problem space for the past couple of quarters. We will follow up with a blog post on best practices when developing apps at scale. The project got delayed due to the prioritization of other initiatives.
>>>>>>> 0b10f426

在过去的几个季度中，我们了解并定义了问题空间。我们将继续发布一系列关于大规模开发应用程序时最佳实践的博客文章。

### Update getting started tutorial

<<<<<<< HEAD
### 更新入门教程

We're working on updating the Angular getting started experience with standalone components. As part of this initiative, we'd like to create a new textual and video tutorials.

我们正在努力更新使用独立组件的 Angular 入门体验。作为此计划的一部分，我们想创建一个新的文本和视频教程。

### Improvements in the image directive

### image 指令的改进

We released the Angular [image directive](https://developer.chrome.com/blog/angular-image-directive/) as stable in v15. We introduced a new fill mode feature that enables images to fit within their parent container rather than having explicit dimensions. Currently, this feature is in [developer preview](https://angular.io/guide/releases#developer-preview). Next we'll be working on collecting feedback from developers before we promote fill mode as stable.
=======
Over the past two quarters, we developed a new video and textual tutorial based on standalone components. They are in the final review stages, and we expect to publish them by the end of Q2.

### Token-based theming APIs

To provide better customization of our Angular material components and enable Material 3 capabilities, we'll be collaborating with Google's Material Design team on defining token-based theming APIs. As of Q2 2023, we're refactoring components to use the new API, finalizing the comprehensive set of tokens, and updating the Sass API based on the new tokens.

### Modernize Angular's unit testing tooling

In v12, we revisited the Angular end-to-end testing experience by replacing Protractor with modern alternatives such as Cypress, Nightwatch, and Webdriver.io. Next, we'd like to tackle `ng test` to modernize Angular's unit testing experience. In Q2, we introduced experimental [Jest](https://jestjs.io/) support and [announced](https://blog.angular.io/moving-angular-cli-to-jest-and-web-test-runner-ef85ef69ceca) the transition from Karma to the [Web Test Runner](https://modern-web.dev/docs/test-runner/overview/).
>>>>>>> 0b10f426

我们在 v15 中发布了稳定的 Angular[镜像指令](https://developer.chrome.com/blog/angular-image-directive/)。我们介绍了一个新的填充模式特性，该特性使图像能够适合它们的父容器，而不是具有显式尺寸。目前，此特性处于[开发者预览版](https://angular.io/guide/releases#developer-preview)。接下来，我们将努力在将填充模式提升为稳定之前收集开发人员的反馈。

## Future

<<<<<<< HEAD
## 未来

### Token-based theming APIs

### 基于令牌的主题 API

To provide better customization of our Angular material components and enable Material 3 capabilities, we'll be collaborating with Google's Material Design team on defining token-based theming APIs.

为了更好地自定义我们的 Angular 材质组件并启用 Material 3 特性，我们将与 Google 的 Material Design 团队合作定义基于令牌的主题 API。

### Modernize Angular's unit testing experience

### 使 Angular 的单元测试体验现代化

In v12 we revisited the Angular end-to-end testing experience by replacing Protractor with modern alternatives such as Cypress, Nightwatch, and Webdriver.io. Next we'd like to tackle `ng test` to modernize Angular's unit testing experience.

在 v12 中，我们重新访问了 Angular 端到端测试体验，将 Protractor 替换为现代替代方案，例如 Cypress、Nightwatch 和 Webdriver.io。接下来，我们想解决 `ng test` 以使 Angular 的单元测试体验现代化。

### Revamp performance dashboards to detect regressions

### 改进性能仪表板以支持回归检测

We have a set of benchmarks that we run against every code change to ensure Angular aligns with our performance standards.
To ensure the runtime of the framework does not regress after a code change, we need to refine some of the existing infrastructure the dashboards step on.

我们有一套针对每一次代码更改都要运行的基准测试，以确保 Angular 符合我们的性能标准。为确保框架的运行时在代码更改后不会退化，我们需要改进仪表板所使用的一些现有基础设施。

### Improved build performance with ngc as a tsc plugin distribution

### 将 ngc 作为 tsc 的插件，以提高构建性能

Distributing the Angular compiler as a plugin of the TypeScript compiler will substantially improve build performance for developers and reduce maintenance costs.

将 Angular 编译器作为 TypeScript 编译器的插件分发将大大提高开发人员的构建性能并降低维护成本。

### Ergonomic component level code-splitting APIs

### 更符合工效学的组件级代码分割 API

A common problem with web applications is their slow initial load time.
A way to improve it is to apply more granular code-splitting on a component level.
To encourage this practice, we will be working on more ergonomic code-splitting APIs.

Web 应用程序的一个常见问题是它们的初始加载时间很慢。改进它的一种方法是在组件级别应用更精细的代码拆分。为了鼓励这种实践，我们将致力于开发更符合人体工程学的代码拆分 API。

### Ensure smooth adoption for future RxJS changes \(version 8 and beyond\)

### 确保未来 RxJS 更改（版本 8 及更高版本）的顺利采用
=======
### Investigation for authoring format improvements

Based on our developer surveys' results we saw there are opportunities for improving the ergonomics of the component authoring format. The first step of the process will be to gather requirements and understand the problem space in advanced to an RFC. We'll share updates as we make progress. High priority in the future work will be backward compatibility and interoperability.

### Ensure smooth adoption for future RxJS changes (version 8 and beyond)

We want to ensure Angular developers are taking advantage of the latest capabilities of RxJS and have a smooth transition to the subsequent major releases of the framework.
For this purpose, we will explore and document the scope of the changes in v7 and beyond RxJS and plan an update strategy.

### Support two-dimensional drag-and-drop

As part of this project, we'd like to implement mixed orientation support for the Angular CDK drag and drop. This is one of the repository's most highly [requested features](https://github.com/angular/components/issues/13372).

<details class="completed-details" open="true">
 <summary>
   <h2>Completed</h2>
   <span class="actions">
     <span class="action-expand">Show all</span>
     <span class="action-collapse">Hide all</span>
     <i class="material-icons expand">expand_more</i>
   </span>
 </summary>
 <div class="details-content">

### Non-destructive full app hydration

In v16, we released a developer preview of non-destructive full hydration, which allows Angular to reuse existing DOM nodes on a server-side rendered page, instead of re-creating an app from scratch. See additional information in the [hydration guide](guide/hydration).

*Completed Q2 2023*

### Improvements in the image directive
>>>>>>> 0b10f426

*Completed Q1 2023*

<<<<<<< HEAD
我们希望确保 Angular 开发人员正在利用 RxJS 的最新特性，并平滑过渡到框架的下一个主要版本。为此，我们将探索并记录 v7 及更高版本的 RxJS 中更改的范围，并计划更新策略。

### Support two-dimensional drag-and-drop

### 支持二维拖放

As part of this project we'd like to implement mixed orientation support for the Angular CDK drag and drop. This is one of the most highly [requested features](https://github.com/angular/components/issues/13372) in the repository.

作为本项目的一部分，我们想实现对 Angular CDK 拖放的混合方向支持。这是存储库中[要求最高的特性](https://github.com/angular/components/issues/13372)之一。

<details class="completed-details" open="true">
  <summary>
    <h2>Completed</h2>
    <span class="actions">
      <span class="action-expand">Show all</span>
      <span class="action-collapse">Hide all</span>
      <i class="material-icons expand">expand_more</i>
    </span>
  </summary>
  <div class="details-content">
=======
We released the Angular [image directive](https://developer.chrome.com/blog/angular-image-directive/) as stable in v15. We introduced a new fill mode feature that enables images to fit within their parent container rather than having explicit dimensions. Over the past two months, the Chrome Aurora team backported the directive to v12 and newer.

### Documentation refactoring

*Completed Q1 2023*

Ensure all existing documentation fits into a consistent set of content types. Update excessive use of tutorial-style documentation into independent topics. We want to ensure the content outside the main tutorials is self-sufficient without being tightly coupled to a series of guides. In Q2 2022, we refactored the [template content](https://github.com/angular/angular/pull/45897) and dependency injection. In Q1 2023, we improved the HTTP guides, and with this, we're putting the documentation refactoring project on hold.
>>>>>>> 0b10f426

### Improve image performance

*Completed Q4 2022*

The [Aurora](https://web.dev/introducing-aurora/) and the Angular teams are working on the implementation of an image directive that aims to improve [Core Web Vitals](https://web.dev/vitals). We shipped a stable version of the image directive in v15.

### Modern CSS

*Completed Q4 2022*

The Web ecosystem evolves constantly and we want to reflect the latest modern standards in Angular. In this project we aim to provide guidelines on using modern CSS features in Angular to ensure developers follow best practices for layout, styling, etc. We shared official guidelines for layout and as part of the initiative stopped publishing flex layout. Learn [more on our blog](https://blog.angular.io/modern-css-in-angular-layouts-4a259dca9127).

### Support adding directives to host elements

*Completed Q4 2022*

A [long-standing feature request](https://github.com/angular/angular/issues/8785) is to add the ability to add directives to host elements. The feature lets developers augment their own components with additional behaviors without using inheritance. In v15 we shipped our directive composition API, which enables enhancing host elements with directives.

### Better stack traces

*Completed Q4 2022*

The Angular and the Chrome DevTools are working together to enable more readable stack traces for error messages. In v15 we [released improved](https://twitter.com/angular/status/1578807563017392128) relevant and linked stack traces. As a lower priority initiative, we'll be exploring how to make the stack traces friendlier by providing more accurate call frame names for templates.

### Enhanced Angular Material components by integrating MDC Web

*Completed Q4 2022*

[MDC Web](https://material.io/develop/web) is a library created by the Google Material Design team that provides reusable primitives for building Material Design components.
The Angular team is incorporating these primitives into Angular Material.
Using MDC Web aligns Angular Material more closely with the Material Design specification, expands accessibility, improves component quality, and improves the velocity of our team.

### Implement APIs for optional NgModules

*Completed Q4 2022*

In the process of making Angular simpler, we are working on [introducing APIs](/guide/standalone-components) that allow developers to initialize apps, instantiate components, and use the router without NgModules. Angular v14 introduces developer preview of the APIs for standalone components, directives, and pipes. In the next few quarters we'll collect feedback from developers and finalize the project making the APIs stable. As the next step we will work on improving use cases such as `TestBed`, Angular elements, etc.

### Allow binding to protected fields in templates

*Completed Q2 2022*

To improve the encapsulation of Angular components we enabled binding to protected members of the component instance. This way you'll no longer have to expose a field or a method as public to use it inside your templates.

### Publish guides on advanced concepts

*Completed Q2 2022*

Develop and publish an in-depth guide on change detection.
Develop content for performance profiling of Angular apps.
Cover how change detection interacts with Zone.js and explain when it gets triggered, how to profile its duration, as well as common practices for performance optimization.

### Rollout strict typings for `@angular/forms`

*Completed Q2 2022*

In Q4 2021 we designed a solution for introducing strict typings for forms and in Q1 2022 we concluded the corresponding [request for comments](https://github.com/angular/angular/discussions/44513).
Currently, we are implementing a rollout strategy with an automated migration step that will enable the improvements for existing projects.
We are first testing the solution with more than 2,500 projects at Google to ensure a smooth migration path for the external community.

### Remove legacy [View Engine](guide/glossary#ve)

*Completed Q1 2022*

After the transition of all our internal tooling to Ivy is completed, we will remove the legacy View Engine for reduced Angular conceptual overhead, smaller package size, lower maintenance cost, and lower codebase complexity.

### Simplified Angular mental model with optional NgModules

*Completed Q1 2022*

To simplify the Angular mental model and learning journey, we will be working on making NgModules optional.
This work lets developers develop standalone components and implement an alternative API for declaring the compilation scope of the component.
We kicked this project off with high-level design discussions that we captured in an [RFC](https://github.com/angular/angular/discussions/43784).

### Design strict typing for `@angular/forms`

*Completed Q1 2022*

We will work on finding a way to implement stricter type checking for reactive forms with minimal backward incompatible implications.
This way, we let developers catch more issues during development time, enable better text editor and IDE support, and improve the type checking for reactive forms.

### Improve integration of Angular DevTools with framework

*Completed Q1 2022*

To improve the integration of Angular DevTools with the framework, we are working on moving the codebase to the [angular/angular](https://github.com/angular/angular) monorepository.
This includes transitioning Angular DevTools to Bazel and integrating it into the existing processes and CI pipeline.

### Launch advanced compiler diagnostics

*Completed Q1 2022*

Extend the diagnostics of the Angular compiler outside type checking.
Introduce other correctness and conformance checks to further guarantee correctness and best practices.

### Update our e2e testing strategy

*Completed Q3 2021*

To ensure we provide a future-proof e2e testing strategy, we want to evaluate the state of Protractor, community innovations, e2e best practices, and explore novel opportunities.
As first steps of the effort, we shared an [RFC](https://github.com/angular/protractor/issues/5502) and worked with partners to ensure smooth integration between the Angular CLI and state-of-the-art tooling for e2e testing.
As the next step, we need to finalize the recommendations and compile a list of resources for the transition.

### Angular libraries use Ivy

*Completed Q3 2021*

Earlier in 2020, we shared an [RFC](https://github.com/angular/angular/issues/38366) for Ivy library distribution.
After invaluable feedback from the community, we developed a design of the project.
We are now investing in the development of Ivy library distribution, including an update of the library package format to use Ivy compilation, unblock the deprecation of the View Engine library format, and ngcc.

### Improve test times and debugging with automatic test environment tear down

*Completed Q3 2021*

To improve test time and create better isolation across tests, we want to change [`TestBed`](api/core/testing/TestBed) to automatically clean up and tear down the test environment after each test run.

### Deprecate and remove IE11 support

*Completed Q3 2021*

Internet Explorer 11 \(IE11\) has been preventing Angular from taking advantage of some of the modern features of the Web platform.
As part of this project we are going to deprecate and remove IE11 support to open the path for modern features that evergreen browsers provide.
We ran an [RFC](https://github.com/angular/angular/issues/41840) to collect feedback from the community and decide on next steps to move forward.

### Leverage ES2017+ as the default output language

*Completed Q3 2021*

Supporting modern browsers lets us take advantage of the more compact, expressive, and performant new syntax of JavaScript.
As part of this project we will investigate what the blockers are to moving forward with this effort, and take the steps to enable it.

### Accelerated debugging and performance profiling with Angular DevTools

*Completed Q2 2021*

We are working on development tooling for Angular that provides utilities for debugging and performance profiling.
This project aims to help developers understand the component structure and the change detection in an Angular app.

### Streamline releases with consolidated Angular versioning & branching

*Completed Q2 2021*

We want to consolidate release management tooling between the multiple GitHub repositories for Angular \([angular/angular](https://github.com/angular/angular), [angular/angular-cli](https://github.com/angular/angular-cli), and [angular/components](https://github.com/angular/components)\).
This effort lets us reuse infrastructure, unify and simplify processes, and improve the reliability of our release process.

### Higher developer consistency with commit message standardization

*Completed Q2 2021*

We want to unify commit message requirements and conformance across Angular repositories \([angular/angular](https://github.com/angular/angular), [angular/components](https://github.com/angular/components), and [angular/angular-cli](https://github.com/angular/angular-cli)\) to bring consistency to our development process and reuse infrastructure tooling.

### Transition the Angular language service to Ivy

*Completed Q2 2021*

The goal of this project is to improve the experience and remove legacy dependency by transitioning the language service to Ivy.
Today the language service still uses the View Engine compiler and type checking, even for Ivy apps.
We want to use the Ivy template parser and improved type checking for the Angular Language service to match app behavior.
This migration is also a step towards unblocking the removal of View Engine, which will simplify Angular, reduce the npm package size, and improve the maintainability of the framework.

### Increased security with native Trusted Types in Angular

*Completed Q2 2021*

In collaboration with the Google security team, we are adding support for the new [Trusted Types](https://web.dev/trusted-types) API.
This web platform API helps developers build more secure web apps.

### Optimized build speed and bundle sizes with Angular CLI webpack 5

*Completed Q2 2021*

As part of the v11 release, we introduced an opt-in preview of webpack 5 in the Angular CLI.
To ensure stability, we will continue iterating on the implementation to enable build speed and bundle size improvements.

### Faster apps by inlining critical styles in Universal apps

*Completed Q1 2021*

Loading external stylesheets is a blocking operation, which means that the browser cannot start rendering your app until it loads all the referenced CSS.
Having render-blocking resources in the header of a page can significantly impact its load performance, for example, its [first contentful paint](https://web.dev/first-contentful-paint).
To make apps faster, we have been collaborating with the Google Chrome team on inlining critical CSS and loading the rest of the styles asynchronously.

### Improve debugging with better Angular error messages

*Completed Q1 2021*

Error messages often bring limited actionable information to help developers resolve them.
We have been working on making error messages more discoverable by adding associated codes, developing guides, and other materials to ensure a smoother debugging experience.

### Improved developer onboarding with refreshed introductory documentation

*Completed Q1 2021*

We will redefine the user learning journeys and refresh the introductory documentation.
We will clearly state the benefits of Angular, how to explore its capabilities and provide guidance so developers can become proficient with the framework in as little time as possible.

### Expand component harnesses best practices

*Completed Q1 2021*

Angular CDK introduced the concept of [component test harnesses](https://material.angular.io/cdk/test-harnesses) to Angular in version 9.
Test harnesses let component authors create supported APIs for testing component interactions.
We are continuing to improve this harness infrastructure and clarifying the best practices around using harnesses.
We are also working to drive more harness adoption inside of Google.

### Author a guide for content projection

*Completed Q2 2021*

Content projection is a core Angular concept that does not have the presence it deserves in the documentation.
As part of this project we want to identify the core use cases and concepts for content projection and document them.

### Migrate to ESLint

*Completed Q4 2020*

With the deprecation of TSLint we will be moving to ESLint.
As part of the process, we will work on ensuring backward compatibility with our current recommended TSLint configuration, implement a migration strategy for existing Angular apps and introduce new tooling to the Angular CLI toolchain.

### Operation Bye Bye Backlog (also known as Operation Byelog)

*Completed Q4 2020*

We are actively investing up to 50% of our engineering capacity on triaging issues and PRs until we have a clear understanding of broader community needs.
After that, we will commit up to 20% of our engineering capacity to keep up with new submissions promptly.

 </div>
</details>

<!-- links -->

<!-- external links -->

<!-- end links -->

@reviewed 2023-05-03<|MERGE_RESOLUTION|>--- conflicted
+++ resolved
@@ -1,18 +1,12 @@
 # Angular Roadmap
 
-<<<<<<< HEAD
 # Angular 路线图
 
-<p class="roadmap-last-updated">Last updated: 2022-11-05</p>
+<p class="roadmap-last-updated">Last updated: 2023-05-03</p>
 
 <p class="roadmap-last-updated">最后更新： 2022-11-05</p>
 
-Angular receives a large number of feature requests, both from inside Google and from the broader open-source community.
-=======
-<p class="roadmap-last-updated">Last updated: 2023-05-03</p>
-
 Angular receives many feature requests, both from inside Google and the broader open-source community.
->>>>>>> 0b10f426
 At the same time, our list of projects contains plenty of maintenance tasks, code refactorings, and potential performance improvements.
 We bring together developer relations, product management, and engineering representatives to prioritize this list.
 As new projects come into the queue, we regularly position them based on relative priority to other projects.
@@ -28,30 +22,21 @@
 
 ## In progress
 
-<<<<<<< HEAD
 ## 进行中
 
-### Explore hydration and server-side rendering usability improvements
+### Explore hydration and server-side rendering improvements
+
+In v16, we released a developer preview of non-destructive full hydration, see the [hydration guide](guide/hydration) and the [blog post](https://blog.angular.io/whats-next-for-server-side-rendering-in-angular-2a6f27662b67) for additional information. We're already seeing significant improvements to Core Web Vitals, including [LCP](https://web.dev/lcp) and [CLS](https://web.dev/cls). In lab tests, we consistently observed 45% better LCP of a real-world app.
 
 ### 探索水化（hydration）和服务器端渲染可用性的改进
 
-As the first step of this project we will implement non-destructive hydration. This technique will allow us to reuse the server-side rendered DOM and rather than rerendering it only attach event listeners and create data structures required by the Angular runtime. As the next step, we are going to further explore the dynamically evolving space of partial hydration and resumability. Each of the approaches has their trade-offs and we'd like to make an informed decision what's the most optimal long-term solution for Angular.
+As the next step, we will iterate on polishing full hydration and further explore the dynamically evolving space of partial hydration and resumability. These more advanced patterns carry their own trade-offs; we'll share updates as we progress.
 
 作为该项目的第一步，我们将实现无损水化。这项技术将允许我们复用服务器端渲染好的 DOM，而不是重新渲染它，仅会附加事件侦听器并创建 Angular 运行时所需的数据结构。下一步，我们将进一步探索部分水化和可恢复的动态演化空间。每种方法都有它们的权衡，我们希望做出明智的决定，什么是 Angular 的最佳长期解决方案。
 
-### Improve runtime performance and make Zone.js optional
+### Improve runtime performance and developer experience with a new reactivity model
 
 ### 提高运行时性能并使 Zone.js 可选
-
-As part of this effort we are revisiting Angular's reactivity model to make Zone.js optional and improve runtime performance. By default Angular runs change detection globally, traversing the entire component tree. We're exploring options to run change detection only in affected components. This way, we simplify the framework, improve debugging, and reduce application bundle size. Additionally, this lets us take advantage of built-in async/await syntax, which currently Zone.js does not support.
-=======
-### Explore hydration and server-side rendering improvements
-
-In v16, we released a developer preview of non-destructive full hydration, see the [hydration guide](guide/hydration) and the [blog post](https://blog.angular.io/whats-next-for-server-side-rendering-in-angular-2a6f27662b67) for additional information. We're already seeing significant improvements to Core Web Vitals, including [LCP](https://web.dev/lcp) and [CLS](https://web.dev/cls). In lab tests, we consistently observed 45% better LCP of a real-world app.
-
-As the next step, we will iterate on polishing full hydration and further explore the dynamically evolving space of partial hydration and resumability. These more advanced patterns carry their own trade-offs; we'll share updates as we progress.
-
-### Improve runtime performance and developer experience with a new reactivity model
 
 In v16, we shared a developer preview of Angular Signals which fully implemented make Zone.js optional. The feature resulted from hundreds of discussions, conversations with developers, feedback sessions, user experience studies, and a series of [RFCs](https://github.com/angular/angular/discussions/49685), which received over 1,000 comments. As part of the release, we made a signals library and an RxJS interoperability package available. Next, after addressing the feedback we received from developers, we’ll continue implementing the proposals from the RFC.
 
@@ -60,68 +45,42 @@
 A common problem with web apps is their slow initial load time.
 A way to improve it is to apply more granular code-splitting on a component level.
 We will be working on more ergonomic code-splitting APIs to encourage this practice.
->>>>>>> 0b10f426
-
-作为这项工作的一部分，我们正在重新评估 Angular 的响应式模型，以使 Zone.js 可选并提高运行时性能。默认情况下，Angular 会全局运行变更检测，遍历整个组件树。我们正在探索仅在受影响的组件中运行变更检测的选项。通过这种方式，我们简化了框架、改进了调试并减少了应用程序包的大小。此外，这让我们可以利用当前 Zone.js 不支持的内置 async/await 语法。
 
 ### Improve documentation and schematics for standalone components
 
-<<<<<<< HEAD
 ### 改进独立组件的文档和原理图
 
-We are working on developing an `ng new` collection for applications bootstrapped with a standalone component. Additionally, we are filling the documentation gaps of the simplified standalone component APIs.
-=======
 We released a developer preview of the `ng new --standalone` schematics collection, allowing you to create apps free of NgModules. Next, we'll iterate on the schematics to fill feature gaps and release a new tutorial based on standalone components.
->>>>>>> 0b10f426
 
 我们正在努力为使用独立组件引导的应用程序开发一个 `ng new` 集合。此外，我们正在填补简化的独立组件 API 的文档空白。
 
 ### Introduce dependency injection debugging APIs
 
-<<<<<<< HEAD
 ### 介绍依赖注入调试 API
 
-To improve the debugging utilities of Angular and Angular DevTools, we'll work on APIs that provide access the dependency injection runtime. As part of the project we'll expose debugging methods that allow us to explore the injector hierarchy and the dependencies across their associated providers.
-=======
 To improve the debugging utilities of Angular and Angular DevTools, we'll work on APIs that provide access to the dependency injection runtime. As part of the project, we'll expose debugging methods that allow us to explore the injector hierarchy and the dependencies across their associated providers. As of v16, we have a design of a feature that enables us to plug into the dependency injection life-cycle. As the next step, we'll implement the functionality and provide integration with Angular DevTools.
->>>>>>> 0b10f426
 
 为了改进 Angular 和 Angular DevTools 的调试工具，我们将使用提供依赖注入运行时访问的 API。作为项目的一部分，我们将公开调试方法，这些方法允许我们探索注入器层次结构以及跨关联提供者的依赖项。
 
 ### Streamline standalone imports with Language Service
 
-<<<<<<< HEAD
 ### 使用 Language Service 简化独立导入
 
-As part of this initiative we are going to implement automatic import of template dependencies for standalone components. Additionally, to enable smaller application bundles the language service will propose automatic removal of unused imports.
-=======
 As part of this initiative, the language service automatically imports components and pipes in standalone and NgModule-based apps. Additionally, to enable smaller app bundles, we'll work on allowing the language service to propose the automatic removal of unused imports.
->>>>>>> 0b10f426
 
 作为该计划的一部分，我们将实现独立组件的模板依赖项的自动导入。此外，为了启用更小的应用程序包，语言服务将建议自动删除未使用的导入。
 
 ### Investigate modern bundles
 
-<<<<<<< HEAD
 ### 调查现代包
 
-To improve development experience by speeding up build times, we plan to explore options to improve JavaScript bundles created by Angular CLI.
-As part of the project experiment with [esbuild](https://esbuild.github.io) and other open source solutions, compare them with the state-of-the-art tooling in Angular CLI, and report the findings. In Angular v15 we have experimental esbuild support in `ng build` and `ng build --watch`. We'll continue iterating on the solution until we're confident to release it as stable.
-=======
 In Angular v16, we released a developer preview of an esbuild-based builder with support for `ng build` and `ng serve`. The `ng serve` development server uses Vite and a multi-file compilation by esbuild and the Angular compiler. As the next step before we graduate the feature out of developer preview, we'll work on enabling internationalization support and fixing stability issues.
->>>>>>> 0b10f426
-
-为了通过加快构建时间来改善开发体验，我们计划探索一些选项来改进 Angular CLI 创建的 JavaScript 包。作为使用[esbuild](https://esbuild.github.io)和其他开源解决方案的项目试验的一部分，将它们与 Angular CLI 中的最先进工具进行比较，并报告结果。在 Angular v15 中，我们在 `ng build` 和 `ng build --watch` 中提供了实验性 esbuild 支持。我们将继续迭代解决方案，直到我们有信心将其发布为稳定。
 
 ### New CDK primitives
 
-<<<<<<< HEAD
 ### 新的 CDK 原语
 
-We are working on new CDK primitives to facilitate creating custom components based on the WAI-ARIA design patterns for [Combobox](https://www.w3.org/TR/wai-aria-practices-1.1/#combobox). Angular v14 introduced stable [menu and dialog primitives](https://material.angular.io/cdk/categories) as part of this project and in v15 [Listbox](https://www.w3.org/TR/wai-aria-practices-1.1/#Listbox).
-=======
 We are working on new CDK primitives to facilitate creating custom components based on the WAI-ARIA design patterns for [Combobox](https://www.w3.org/TR/wai-aria-practices-1.1/#combobox). Angular v14 introduced stable [menu and dialog primitives](https://material.angular.io/cdk/categories) as part of this project, and in v15 [Listbox](https://www.w3.org/TR/wai-aria-practices-1.1/#Listbox).
->>>>>>> 0b10f426
 
 我们正在开发新的 CDK 原语，以促进基于[Combobox](https://www.w3.org/TR/wai-aria-practices-1.1/#combobox)的 WAI-ARIA 设计模式创建自定义组件。作为本项目的一部分和 v15 [Listbox](https://www.w3.org/TR/wai-aria-practices-1.1/#Listbox) ，Angular v14 引入了稳定的[菜单和对话框原语](https://material.angular.io/cdk/categories)。
 
@@ -131,47 +90,18 @@
 
 We are evaluating components in Angular Material against accessibility standards such as WCAG and working to fix any issues that arise from this process.
 
-<<<<<<< HEAD
 我们正在根据 WCAG 等无障碍性标准评估 Angular Material 中的组件，并努力解决此过程中出现的任何问题。
 
-### Documentation refactoring
-
-### 文档重构
-
-Ensure all existing documentation fits into a consistent set of content types. Update excessive use of tutorial-style documentation into independent topics. We want to ensure the content outside the main tutorials is self-sufficient without being tightly coupled to a series of guides. In Q2 2022, we refactored the [template content](https://github.com/angular/angular/pull/45897). The next steps are to introduce better structure for components and dependency injection.
-
-确保所有现有的文档都适合一组一致的内容类型。将过度使用教程风格的文档更新为独立的主题。我们希望确保主教程之外的内容是自给自足的，而不与一系列指南紧密耦合。在 2022 年第二季度，我们重构了[模板内容](https://github.com/angular/angular/pull/45897)。下一步是为组件和依赖注入引入更好的结构。
-
 ### Investigate micro frontend architecture for scalable development processes
 
-### 研究可扩展开发流程的微前端架构
-
-For the past couple of quarters we understood and defined the problem space. We are going to follow up with a series of blog posts on best practices when developing applications at scale.
-=======
-### Investigate micro frontend architecture for scalable development processes
-
 We understood and defined the problem space for the past couple of quarters. We will follow up with a blog post on best practices when developing apps at scale. The project got delayed due to the prioritization of other initiatives.
->>>>>>> 0b10f426
-
-在过去的几个季度中，我们了解并定义了问题空间。我们将继续发布一系列关于大规模开发应用程序时最佳实践的博客文章。
 
 ### Update getting started tutorial
 
-<<<<<<< HEAD
-### 更新入门教程
-
-We're working on updating the Angular getting started experience with standalone components. As part of this initiative, we'd like to create a new textual and video tutorials.
-
-我们正在努力更新使用独立组件的 Angular 入门体验。作为此计划的一部分，我们想创建一个新的文本和视频教程。
-
-### Improvements in the image directive
-
-### image 指令的改进
-
-We released the Angular [image directive](https://developer.chrome.com/blog/angular-image-directive/) as stable in v15. We introduced a new fill mode feature that enables images to fit within their parent container rather than having explicit dimensions. Currently, this feature is in [developer preview](https://angular.io/guide/releases#developer-preview). Next we'll be working on collecting feedback from developers before we promote fill mode as stable.
-=======
 Over the past two quarters, we developed a new video and textual tutorial based on standalone components. They are in the final review stages, and we expect to publish them by the end of Q2.
 
+## 未来
+
 ### Token-based theming APIs
 
 To provide better customization of our Angular material components and enable Material 3 capabilities, we'll be collaborating with Google's Material Design team on defining token-based theming APIs. As of Q2 2023, we're refactoring components to use the new API, finalizing the comprehensive set of tokens, and updating the Sass API based on the new tokens.
@@ -179,74 +109,29 @@
 ### Modernize Angular's unit testing tooling
 
 In v12, we revisited the Angular end-to-end testing experience by replacing Protractor with modern alternatives such as Cypress, Nightwatch, and Webdriver.io. Next, we'd like to tackle `ng test` to modernize Angular's unit testing experience. In Q2, we introduced experimental [Jest](https://jestjs.io/) support and [announced](https://blog.angular.io/moving-angular-cli-to-jest-and-web-test-runner-ef85ef69ceca) the transition from Karma to the [Web Test Runner](https://modern-web.dev/docs/test-runner/overview/).
->>>>>>> 0b10f426
-
-我们在 v15 中发布了稳定的 Angular[镜像指令](https://developer.chrome.com/blog/angular-image-directive/)。我们介绍了一个新的填充模式特性，该特性使图像能够适合它们的父容器，而不是具有显式尺寸。目前，此特性处于[开发者预览版](https://angular.io/guide/releases#developer-preview)。接下来，我们将努力在将填充模式提升为稳定之前收集开发人员的反馈。
 
 ## Future
 
-<<<<<<< HEAD
-## 未来
-
-### Token-based theming APIs
-
-### 基于令牌的主题 API
-
-To provide better customization of our Angular material components and enable Material 3 capabilities, we'll be collaborating with Google's Material Design team on defining token-based theming APIs.
-
-为了更好地自定义我们的 Angular 材质组件并启用 Material 3 特性，我们将与 Google 的 Material Design 团队合作定义基于令牌的主题 API。
-
-### Modernize Angular's unit testing experience
-
-### 使 Angular 的单元测试体验现代化
-
-In v12 we revisited the Angular end-to-end testing experience by replacing Protractor with modern alternatives such as Cypress, Nightwatch, and Webdriver.io. Next we'd like to tackle `ng test` to modernize Angular's unit testing experience.
-
-在 v12 中，我们重新访问了 Angular 端到端测试体验，将 Protractor 替换为现代替代方案，例如 Cypress、Nightwatch 和 Webdriver.io。接下来，我们想解决 `ng test` 以使 Angular 的单元测试体验现代化。
-
-### Revamp performance dashboards to detect regressions
-
-### 改进性能仪表板以支持回归检测
-
-We have a set of benchmarks that we run against every code change to ensure Angular aligns with our performance standards.
-To ensure the runtime of the framework does not regress after a code change, we need to refine some of the existing infrastructure the dashboards step on.
-
-我们有一套针对每一次代码更改都要运行的基准测试，以确保 Angular 符合我们的性能标准。为确保框架的运行时在代码更改后不会退化，我们需要改进仪表板所使用的一些现有基础设施。
-
-### Improved build performance with ngc as a tsc plugin distribution
-
-### 将 ngc 作为 tsc 的插件，以提高构建性能
-
-Distributing the Angular compiler as a plugin of the TypeScript compiler will substantially improve build performance for developers and reduce maintenance costs.
-
-将 Angular 编译器作为 TypeScript 编译器的插件分发将大大提高开发人员的构建性能并降低维护成本。
-
-### Ergonomic component level code-splitting APIs
-
-### 更符合工效学的组件级代码分割 API
-
-A common problem with web applications is their slow initial load time.
-A way to improve it is to apply more granular code-splitting on a component level.
-To encourage this practice, we will be working on more ergonomic code-splitting APIs.
-
-Web 应用程序的一个常见问题是它们的初始加载时间很慢。改进它的一种方法是在组件级别应用更精细的代码拆分。为了鼓励这种实践，我们将致力于开发更符合人体工程学的代码拆分 API。
+### Investigation for authoring format improvements
+
+Based on our developer surveys' results we saw there are opportunities for improving the ergonomics of the component authoring format. The first step of the process will be to gather requirements and understand the problem space in advanced to an RFC. We'll share updates as we make progress. High priority in the future work will be backward compatibility and interoperability.
 
 ### Ensure smooth adoption for future RxJS changes \(version 8 and beyond\)
 
 ### 确保未来 RxJS 更改（版本 8 及更高版本）的顺利采用
-=======
-### Investigation for authoring format improvements
-
-Based on our developer surveys' results we saw there are opportunities for improving the ergonomics of the component authoring format. The first step of the process will be to gather requirements and understand the problem space in advanced to an RFC. We'll share updates as we make progress. High priority in the future work will be backward compatibility and interoperability.
-
-### Ensure smooth adoption for future RxJS changes (version 8 and beyond)
 
 We want to ensure Angular developers are taking advantage of the latest capabilities of RxJS and have a smooth transition to the subsequent major releases of the framework.
 For this purpose, we will explore and document the scope of the changes in v7 and beyond RxJS and plan an update strategy.
 
+我们希望确保 Angular 开发人员正在利用 RxJS 的最新特性，并平滑过渡到框架的下一个主要版本。为此，我们将探索并记录 v7 及更高版本的 RxJS 中更改的范围，并计划更新策略。
+
 ### Support two-dimensional drag-and-drop
 
+### 支持二维拖放
+
 As part of this project, we'd like to implement mixed orientation support for the Angular CDK drag and drop. This is one of the repository's most highly [requested features](https://github.com/angular/components/issues/13372).
+
+作为本项目的一部分，我们想实现对 Angular CDK 拖放的混合方向支持。这是存储库中[要求最高的特性](https://github.com/angular/components/issues/13372)之一。
 
 <details class="completed-details" open="true">
  <summary>
@@ -266,32 +151,9 @@
 *Completed Q2 2023*
 
 ### Improvements in the image directive
->>>>>>> 0b10f426
 
 *Completed Q1 2023*
 
-<<<<<<< HEAD
-我们希望确保 Angular 开发人员正在利用 RxJS 的最新特性，并平滑过渡到框架的下一个主要版本。为此，我们将探索并记录 v7 及更高版本的 RxJS 中更改的范围，并计划更新策略。
-
-### Support two-dimensional drag-and-drop
-
-### 支持二维拖放
-
-As part of this project we'd like to implement mixed orientation support for the Angular CDK drag and drop. This is one of the most highly [requested features](https://github.com/angular/components/issues/13372) in the repository.
-
-作为本项目的一部分，我们想实现对 Angular CDK 拖放的混合方向支持。这是存储库中[要求最高的特性](https://github.com/angular/components/issues/13372)之一。
-
-<details class="completed-details" open="true">
-  <summary>
-    <h2>Completed</h2>
-    <span class="actions">
-      <span class="action-expand">Show all</span>
-      <span class="action-collapse">Hide all</span>
-      <i class="material-icons expand">expand_more</i>
-    </span>
-  </summary>
-  <div class="details-content">
-=======
 We released the Angular [image directive](https://developer.chrome.com/blog/angular-image-directive/) as stable in v15. We introduced a new fill mode feature that enables images to fit within their parent container rather than having explicit dimensions. Over the past two months, the Chrome Aurora team backported the directive to v12 and newer.
 
 ### Documentation refactoring
@@ -299,7 +161,6 @@
 *Completed Q1 2023*
 
 Ensure all existing documentation fits into a consistent set of content types. Update excessive use of tutorial-style documentation into independent topics. We want to ensure the content outside the main tutorials is self-sufficient without being tightly coupled to a series of guides. In Q2 2022, we refactored the [template content](https://github.com/angular/angular/pull/45897) and dependency injection. In Q1 2023, we improved the HTTP guides, and with this, we're putting the documentation refactoring project on hold.
->>>>>>> 0b10f426
 
 ### Improve image performance
 
