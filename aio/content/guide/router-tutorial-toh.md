{@a router-tutorial}
# Router tutorial: tour of heroes

# 路由器教程：英雄之旅

This tutorial provides an extensive overview of the Angular router.
In this tutorial, you will build upon a basic router configuration to explore features such as child routes, route parameters, lazy load NgModules, guard routes, and preloading data to improve the user experience.

本教程提供了关于 Angular 路由器的概要性概述。在本教程中，你将基于基本的路由器配置来探索诸如子路由、路由参数、惰性加载 NgModule、路由守卫和预加载数据等功能，以改善用户体验。

For a working example of the final version of the app, see the <live-example name="router"></live-example>.

有关该应用最终版本的有效示例，请参阅<live-example name="router"></live-example>。

{@a router-tutorial-objectives}

## Objectives

## 目标

This guide describes development of a multi-page routed sample application.
Along the way, it highlights key features of the router such as:

本指南描述了一个多页路由示例应用程序的开发过程。在此过程中，它重点介绍了路由器的关键特性，例如：

* Organizing the application features into modules.

  将应用程序功能组织到模块中。

* Navigating to a component (*Heroes* link to "Heroes List").

  导航到组件（从 *Heroes* 链接导航到“英雄列表”）。

* Including a route parameter (passing the Hero `id` while routing to the "Hero Detail").

  包括一个路由参数（在路由到“英雄详细信息”时传入英雄的 `id`）

* Child routes (the *Crisis Center* has its own routes).

  子路由（*危机中心*特性区有自己的路由）。

* The `CanActivate` guard (checking route access).

  `CanActivate` 守卫（检查路由访问）。

* The `CanActivateChild` guard (checking child route access).

  `CanActivateChild` 守卫（检查子路由访问）。

* The `CanDeactivate` guard (ask permission to discard unsaved changes).

  `CanDeactivate` 守卫（在放弃未保存的更改之前请求许可）。

* The `Resolve` guard (pre-fetching route data).

  `Resolve` 守卫（预先获取路由数据）。

* Lazy loading an `NgModule`.

  惰性加载 `NgModule` 。

* The `CanLoad` guard (check before loading feature module assets).

  `CanLoad` 守卫（在加载功能模块的文件之前检查）。

This guide proceeds as a sequence of milestones as if you were building the app step-by-step, but assumes you are familiar with basic [Angular concepts](guide/architecture).
For a general introduction to angular, see the [Getting Started](start). For a more in-depth overview, see the [Tour of Heroes](tutorial) tutorial.

本指南按照里程碑的顺序进行，就像你逐步构建应用程序一样，但这里假定你已经熟悉 [Angular 的](guide/architecture)基本概念。关于 Angular 的一般性介绍，请参见[《入门指南》](start)。关于更深入的概述，请参见[《英雄之旅》](tutorial)教程。

## Prerequisites

## 先决条件

To complete this tutorial, you should have a basic understanding of the following concepts:

要完成本教程，你应该对以下概念有基本的了解：

* JavaScript
* HTML
* CSS
* [Angular CLI](/cli)

You might find the [Tour of Heroes tutorial](/tutorial) helpful, but it is not required.

你可能会发现[《英雄之旅》教程](/tutorial)很有用，但这不是必需的。


## The sample application in action

## 范例应用实战

The sample application for this tutorial helps the Hero Employment Agency find crises for heroes to solve.

本教程的示例应用会帮助“英雄雇佣管理局”找到需要各位英雄去解决的危机。

The application has three main feature areas:

本应用有三个主要的特性区：

1. A *Crisis Center* for maintaining the list of crises for assignment to heroes.

   *危机中心*，用于维护要指派给英雄的危机列表。

1. A *Heroes* area for maintaining the list of heroes employed by the agency.

   *英雄*特性区，用于维护管理局雇佣的英雄列表。

1. An *Admin* area to manage the list of crises and heroes.

   *管理*特性区会管理危机和英雄的列表。

Try it by clicking on this <live-example name="router" title="Hero Employment Agency Live Example">live example link</live-example>.

点击<live-example name="router" title="英雄职介中心的现场演练">到在线例子的链接</live-example>试用一下。

The app renders with a row of navigation buttons and the *Heroes* view with its list of heroes.

该应用会渲染出一排导航按钮和和一个*英雄列表*视图。

<div class="lightbox">
  <img src='generated/images/guide/router/hero-list.png' alt="Hero List">
</div>



Select one hero and the app takes you to a hero editing screen.

选择其中之一，该应用就会把你带到此英雄的编辑页面。

<div class="lightbox">
  <img src='generated/images/guide/router/hero-detail.png' alt="Crisis Center Detail">
</div>



Alter the name.
Click the "Back" button and the app returns to the heroes list which displays the changed hero name.
Notice that the name change took effect immediately.

修改完名字，再点击“后退”按钮，应用又回到了英雄列表页，其中显示的英雄名已经变了。注意，对名字的修改会立即生效。

Had you clicked the browser's back button instead of the app's "Back" button, the app would have returned you to the heroes list as well.
Angular app navigation updates the browser history as normal web navigation does.

另外你也可以点击浏览器本身的后退按钮（而不是应用中的 “Back” 按钮），这也同样会回到英雄列表页。
在 Angular 应用中导航也会和标准的 Web 导航一样更新浏览器中的历史。

Now click the *Crisis Center* link for a list of ongoing crises.

现在，点击*危机中心*链接，前往*危机*列表页。

<div class="lightbox">
  <img src='generated/images/guide/router/crisis-center-list.png' alt="Crisis Center List">
</div>

Select a crisis and the application takes you to a crisis editing screen.
The _Crisis Detail_ appears in a child component on the same page, beneath the list.

选择其中之一，该应用就会把你带到此危机的编辑页面。
*危机详情*是当前页的子组件，就在列表的紧下方。

Alter the name of a crisis.
Notice that the corresponding name in the crisis list does _not_ change.

修改危机的名称。
注意，危机列表中的相应名称**并没有**修改。

<div class="lightbox">
  <img src='generated/images/guide/router/crisis-center-detail.png' alt="Crisis Center Detail">
</div>


Unlike *Hero Detail*, which updates as you type, *Crisis Detail* changes are temporary until you either save or discard them by pressing the "Save" or "Cancel" buttons.
Both buttons navigate back to the *Crisis Center* and its list of crises.

这和*英雄详情*页略有不同。*英雄详情*会立即保存你所做的更改。
而*危机详情*页中，你的更改都是临时的 —— 除非按“保存”按钮保存它们，或者按“取消”按钮放弃它们。
这两个按钮都会导航回*危机中心*，显示危机列表。

Click the browser back button or the "Heroes" link to activate a dialog.

单击浏览器后退按钮或 “Heroes” 链接，可以激活一个对话框。

<div class="lightbox">
  <img src='generated/images/guide/router/confirm-dialog.png' alt="Confirm Dialog">
</div>



You can say "OK" and lose your changes or click "Cancel" and continue editing.

你可以回答“确定”以放弃这些更改，或者回答“取消”来继续编辑。

Behind this behavior is the router's `CanDeactivate` guard.
The guard gives you a chance to clean-up or ask the user's permission before navigating away from the current view.

这种行为的幕后是路由器的 `CanDeactivate` 守卫。
该守卫让你有机会进行清理工作或在离开当前视图之前请求用户的许可。

The `Admin` and `Login` buttons illustrate other router capabilities covered later in the guide.

`Admin` 和 `Login` 按钮用于演示路由器的其它能力，本章稍后的部分会讲解它们。

{@a getting-started}

## Milestone 1: Getting started

## 里程碑 1：起步

Begin with a basic version of the app that navigates between two empty views.

开始本应用的一个简版，它在两个空路由之间导航。

<div class="lightbox">
  <img src='generated/images/guide/router/router-1-anim.gif' alt="App in action">
</div>

{@a import}

Generate a sample application with the Angular CLI.

<<<<<<< HEAD
用 Angular CLI 生成一个范例应用。

<code-example language="none" class="code-shell">
=======
<code-example language="sh">
>>>>>>> 7798a372
  ng new angular-router-sample
</code-example>

### Define Routes

### 定义路由

A router must be configured with a list of route definitions.

路由器必须用“路由定义”的列表进行配置。

Each definition translates to a [Route](api/router/Route) object which has two things: a `path`, the URL path segment for this route; and a `component`, the component associated with this route.

每个定义都被翻译成了一个[Route](api/router/Route)对象。该对象有一个 `path` 字段，表示该路由中的 URL 路径部分，和一个 `component` 字段，表示与该路由相关联的组件。

The router draws upon its registry of definitions when the browser URL changes or when application code tells the router to navigate along a route path.

当浏览器的 URL 变化时或在代码中告诉路由器导航到一个路径时，路由器就会翻出它用来保存这些路由定义的注册表。

The first route does the following:

第一个路由执行以下操作：

* When the browser's location URL changes to match the path segment `/crisis-center`, then the router activates an instance of the `CrisisListComponent` and displays its view.

   当浏览器地址栏的 URL 变化时，如果它匹配上了路径部分 `/crisis-center`，路由器就会激活一个 `CrisisListComponent` 的实例，并显示它的视图。

* When the application requests navigation to the path `/crisis-center`, the router activates an instance of `CrisisListComponent`, displays its view, and updates the browser's address location and history with the URL for that path.

   当应用程序请求导航到路径 `/crisis-center` 时，路由器激活一个 `CrisisListComponent` 的实例，显示它的视图，并将该路径更新到浏览器地址栏和历史。

The first configuration defines an array of two routes with minimal paths leading to the `CrisisListComponent` and `HeroListComponent`.

第一个配置定义了由两个路由构成的数组，它们用最短路径指向了 `CrisisListComponent` 和 `HeroListComponent`。

Generate the `CrisisList` and `HeroList` components so that the router has something to render.

<<<<<<< HEAD
生成 `CrisisList` 和 `HeroList` 组件，以便路由器能够渲染它们。

<code-example language="none" class="code-shell">
=======
<code-example language="sh">
>>>>>>> 7798a372
  ng generate component crisis-list
</code-example>

<code-example language="sh">
  ng generate component hero-list
</code-example>

Replace the contents of each component with the sample HTML below.

把每个组件的内容都替换成下列范例 HTML。

<code-tabs>

  <code-pane header="src/app/crisis-list/crisis-list.component.html" path="router/src/app/crisis-list/crisis-list.component.1.html">

  </code-pane>

  <code-pane header="src/app/hero-list/hero-list.component.html" path="router/src/app/hero-list/hero-list.component.1.html" region="template">

  </code-pane>

</code-tabs>

### Register `Router` and `Routes`

### 注册 `Router` 和 `Routes`

In order to use the `Router`, you must first register the `RouterModule` from the `@angular/router` package.
Define an array of routes, `appRoutes`, and pass them to the `RouterModule.forRoot()` method.
The `RouterModule.forRoot()` method returns a module that contains the configured `Router` service provider, plus other providers that the routing library requires.
Once the application is bootstrapped, the `Router` performs the initial navigation based on the current browser URL.

为了使用 `Router`，你必须注册来自 `@angular/router` 包中的 `RouterModule`。定义一个路由数组 `appRoutes`，并把它传给 `RouterModule.forRoot()` 方法。`RouterModule.forRoot()` 方法会返回一个模块，其中包含配置好的 `Router` 服务提供者，以及路由库所需的其它提供者。一旦启动了应用，`Router` 就会根据当前的浏览器 URL 进行首次导航。

<div class="alert is-important">

  **Note:** The `RouterModule.forRoot()` method is a pattern used to register application-wide providers. Read more about application-wide providers in the [Singleton services](guide/singleton-services#forRoot-router) guide.

  **注意：** `RouterModule.forRoot()` 方法是用于注册全应用级提供者的编码模式。要详细了解全应用级提供者，参见[单例服务](guide/singleton-services#forRoot-router) 一章。

</div>

<code-example path="router/src/app/app.module.1.ts" header="src/app/app.module.ts (first-config)" region="first-config"></code-example>

<div class="alert is-helpful">

Adding the configured `RouterModule` to the `AppModule` is sufficient for minimal route configurations.
However, as the application grows, [refactor the routing configuration](#refactor-the-routing-configuration-into-a-routing-module) into a separate file and create a [Routing Module](#routing-module).
A routing module is a special type of `Service Module` dedicated to routing.

对于最小化的路由配置，把配置好的 `RouterModule` 添加到 `AppModule` 中就足够了。但是，随着应用的成长，你将需要[将路由配置重构](#refactor-the-routing-configuration-into-a-routing-module)到单独的文件中，并创建[路由模块](#routing-module)，路由模块是一种特殊的、专做路由的**服务模块**。

</div>

Registering the `RouterModule.forRoot()` in the `AppModule` `imports` array makes the `Router` service available everywhere in the application.

把 `RouterModule.forRoot()` 注册到 `AppModule` 的 `imports` 数组中，能让该 `Router` 服务在应用的任何地方都能使用。

{@a shell}

### Add the Router Outlet

### 添加路由出口

The root `AppComponent` is the application shell. It has a title, a navigation bar with two links, and a router outlet where the router renders components.

根组件 `AppComponent` 是本应用的壳。它在顶部有一个标题、一个带两个链接的导航条，在底部有一个*路由器出口*，路由器会在它所指定的位置上渲染各个组件。

<div class="lightbox">
  <img src='generated/images/guide/router/shell-and-outlet.png' alt="Shell">
</div>

The router outlet serves as a placeholder where the routed components are rendered.

路由出口扮演一个占位符的角色，表示路由组件将会渲染到哪里。

{@a shell-template}

The corresponding component template looks like this:

该组件所对应的模板是这样的：

<code-example path="router/src/app/app.component.1.html" header="src/app/app.component.html"></code-example>

{@a wildcard}

### Define a Wildcard route

### 定义通配符路由

You've created two routes in the app so far, one to `/crisis-center` and the other to `/heroes`.
Any other URL causes the router to throw an error and crash the app.

你以前在应用中创建过两个路由，一个是 `/crisis-center`，另一个是 `/heroes`。
所有其它 URL 都会导致路由器抛出错误，并让应用崩溃。

Add a wildcard route to intercept invalid URLs and handle them gracefully.
A wildcard route has a path consisting of two asterisks.
It matches every URL.
Thus, the router selects this wildcard route if it can't match a route earlier in the configuration.
A wildcard route can navigate to a custom "404 Not Found" component or [redirect](#redirect) to an existing route.

可以添加一个通配符路由来拦截所有无效的 URL，并优雅的处理它们。
通配符路由的 `path` 是两个星号（`**`），它会匹配任何 URL。
而当路由器匹配不上以前定义的那些路由时，它就会选择这个通配符路由。
通配符路由可以导航到自定义的“404 Not Found”组件，也可以[重定向](#redirect)到一个现有路由。

<div class="alert is-helpful">

The router selects the route with a [_first match wins_](/guide/router#example-config) strategy.
Because a wildcard route is the least specific route, place it last in the route configuration.

路由器会使用[先到先得](/guide/router#example-config)的策略来选择路由。
由于通配符路由是最不具体的那个，因此务必确保它是路由配置中的*最后一个*路由。

</div>

To test this feature, add a button with a `RouterLink` to the `HeroListComponent` template and set the link to a non-existant route called `"/sidekicks"`.

要测试本特性，请往 `HeroListComponent` 的模板中添加一个带 `RouterLink` 的按钮，并且把它的链接设置为一个不存在的路由 `"/sidekicks"`。

<code-example path="router/src/app/hero-list/hero-list.component.1.html" header="src/app/hero-list/hero-list.component.html (excerpt)"></code-example>

The application fails if the user clicks that button because you haven't defined a `"/sidekicks"` route yet.

当用户点击该按钮时，应用就会失败，因为你尚未定义过 `"/sidekicks"` 路由。

Instead of adding the `"/sidekicks"` route, define a `wildcard` route and have it navigate to a `PageNotFoundComponent`.

不要添加 `"/sidekicks"` 路由，而是定义一个“通配符”路由，让它导航到 `PageNotFoundComponent` 组件。

<code-example path="router/src/app/app.module.1.ts" header="src/app/app.module.ts (wildcard)" region="wildcard"></code-example>

Create the `PageNotFoundComponent` to display when users visit invalid URLs.

<<<<<<< HEAD
创建 `PageNotFoundComponent`，以便在用户访问无效网址时显示它。

<code-example language="none" class="code-shell">
=======
<code-example language="sh">
>>>>>>> 7798a372
  ng generate component page-not-found
</code-example>

<code-example path="router/src/app/page-not-found/page-not-found.component.html" header="src/app/page-not-found.component.html (404 component)"></code-example>

Now when the user visits `/sidekicks`, or any other invalid URL, the browser displays "Page not found".
The browser address bar continues to point to the invalid URL.

现在，当用户访问 `/sidekicks` 或任何无效的 URL 时，浏览器就会显示“Page not found”。
浏览器的地址栏仍指向无效的 URL。

{@a redirect}

### Set up redirects

### 设置跳转

When the application launches, the initial URL in the browser bar is by default:

应用启动时，浏览器地址栏中的初始 URL 默认是这样的：

<code-example>
  localhost:4200
</code-example>

That doesn't match any of the hard-coded routes which means the router falls through to the wildcard route and displays the `PageNotFoundComponent`.

它不能匹配上任何硬编码进来的路由，于是就会走到通配符路由中去，并且显示 `PageNotFoundComponent`。

The application needs a default route to a valid page.
The default page for this app is the list of heroes.
The app should navigate there as if the user clicked the "Heroes" link or pasted `localhost:4200/heroes` into the address bar.

这个应用需要一个有效的默认路由，在这里应该用英雄列表作为默认页。当用户点击"Heroes"链接或把 `localhost:4200/heroes` 粘贴到地址栏时，它应该导航到列表页。

Add a `redirect` route that translates the initial relative URL (`''`) to the desired default path (`/heroes`).

添加一个 `redirect` 路由，把最初的相对 URL（`''`）转换成所需的默认路径（`/heroes`）。

Add the default route somewhere _above_ the wildcard route.
It's just above the wildcard route in the following excerpt showing the complete `appRoutes` for this milestone.

在通配符路由*上方*添加一个默认路由。
在下方的代码片段中，它出现在通配符路由的紧上方，展示了这个里程碑的完整 `appRoutes`。

<code-example path="router/src/app/app-routing.module.1.ts" header="src/app/app-routing.module.ts (appRoutes)" region="appRoutes"></code-example>

The browser address bar shows `.../heroes` as if you'd navigated there directly.

浏览器的地址栏会显示 `.../heroes`，好像你直接在那里导航一样。

A redirect route requires a `pathMatch` property to tell the router how to match a URL to the path of a route.
In this app, the router should select the route to the `HeroListComponent` only when the *entire URL* matches `''`, so set the `pathMatch` value to `'full'`.

重定向路由需要一个 `pathMatch` 属性，来告诉路由器如何用 URL 去匹配路由的路径。
在本应用中，路由器应该只有在*完整的 URL_等于 `''` 时才选择 `HeroListComponent` 组件，因此要把 `pathMatch` 设置为 `'full'`。

{@a pathmatch}

<div class="callout is-helpful">

  <header>Spotlight on pathMatch</header>

  <header>聚焦 pathMatch</header>

  Technically, `pathMatch = 'full'` results in a route hit when the *remaining*, unmatched  segments of the URL match `''`.
  In this example, the redirect is in a top level route so the *remaining* URL and the  *entire* URL are the same thing.

  从技术角度看，`pathMatch = 'full'` 会导致 URL 中*剩下的*、未匹配的部分必须等于 `''`。  在这个例子中，跳转路由在一个顶层路由中，因此*剩下的_URL 和*完整的_URL 是一样的。

  The other possible `pathMatch` value is `'prefix'` which tells the router to match the  redirect route when the remaining URL begins with the redirect route's prefix  path.
  This doesn't apply to this sample app because if the `pathMatch` value were `'prefix'`,   every URL would match `''`.

  `pathMatch` 的另一个可能的值是 `'prefix'`，它会告诉路由器：当*剩下的_URL 以这个跳转路由中的 `prefix` 值开头时，就会匹配上这个跳转路由。
  但这不适用于此示例应用，因为如果 `pathMatch` 值是 `'prefix'`，那么每个 URL 都会匹配 `''`。

  Try setting it to `'prefix'` and clicking the `Go to sidekicks` button.
  Since that's a bad URL, you should see the "Page not found" page.
  Instead, you're still on the "Heroes" page.
  Enter a bad URL in the browser address bar.
  You're instantly re-routed to `/heroes`.
  Every URL, good or bad, that falls through to this route definition is a match.

  尝试把它设置为 `'prefix'`，并点击 `Go to sidekicks` 按钮。这是因为它是一个无效 URL，本应显示“Page not found”页。
但是，你仍然在“英雄列表”页中。在地址栏中输入一个无效的 URL，你又被路由到了 `/heroes`。
*每一个* URL，无论有效与否，都会匹配上这个路由定义。

  The default route should redirect to the `HeroListComponent` only when the entire url is    `''`.
  Remember to restore the redirect to `pathMatch = 'full'`.

  默认路由应该只有在整个URL 等于 `''` 时才重定向到 `HeroListComponent`，别忘了把重定向路由设置为 `pathMatch = 'full'`。

  Learn more in Victor Savkin's
  [post on redirects](https://vsavkin.tumblr.com/post/146722301646/angular-router-empty-paths-componentless-routes).

  要了解更多，参见 Victor Savkin 的帖子[关于重定向](https://victorsavkin.com/post/146722301646/angular-router-empty-paths-componentless-routes)。

</div>

### Milestone 1 wrap up

### 里程碑 1 小结

Your sample app can switch between two views when the user clicks a link.

当用户单击某个链接时，该示例应用可以在两个视图之间切换。

Milestone 1 has covered how to do the following:

里程碑 1 涵盖了以下几点的做法：

* Load the router library.

   加载路由库

* Add a nav bar to the shell template with anchor tags, `routerLink`  and `routerLinkActive` directives.

   往壳组件的模板中添加一个导航条，导航条中有一些 A 标签、`routerLink` 指令和 `routerLinkActive` 指令

* Add a `router-outlet` to the shell template where views are displayed.

   往壳组件的模板中添加一个 `router-outlet` 指令，视图将会被显示在那里

* Configure the router module with `RouterModule.forRoot()`.

   用 `RouterModule.forRoot()` 配置路由器模块

* Set the router to compose HTML5 browser URLs.

   设置路由器，使其合成 HTML5 模式的浏览器 URL

* Handle invalid routes with a `wildcard` route.

   使用通配符路由来处理无效路由

* Navigate to the default route when the app launches with an empty path.

   当应用在空路径下启动时，导航到默认路由

The starter app's structure looks like this:

这个初学者应用的结构是这样的：

<div class='filetree'>

  <div class='file'>
    angular-router-sample
  </div>

  <div class='children'>

    <div class='file'>
      src
    </div>

    <div class='children'>

      <div class='file'>
        app
      </div>

      <div class='children'>

        <div class='file'>
          crisis-list
        </div>

        <div class='children'>

          <div class='file'>

            crisis-list.component.css

          </div>

          <div class='file'>

            crisis-list.component.html

          </div>

          <div class='file'>

            crisis-list.component.ts

          </div>

        </div>

        <div class='file'>
          hero-list
        </div>

        <div class='children'>

          <div class='file'>

            hero-list.component.css

          </div>

          <div class='file'>

            hero-list.component.html

          </div>

          <div class='file'>

            hero-list.component.ts

          </div>

        </div>

        <div class='file'>
          page-not-found
        </div>

        <div class='children'>

          <div class='file'>

            page-not-found.component.css

          </div>

          <div class='file'>

            page-not-found.component.html

          </div>

          <div class='file'>

            page-not-found.component.ts

          </div>

        </div>

        <div class='file'>
          app.component.css
        </div>

        <div class='file'>
          app.component.html
        </div>

        <div class='file'>
          app.component.ts
        </div>

        <div class='file'>

          app.module.ts
        </div>

      </div>

      <div class='file'>

        main.ts

      </div>

      <div class='file'>

        index.html

      </div>

      <div class='file'>

        styles.css

      </div>

      <div class='file'>

        tsconfig.json

      </div>

    </div>

    <div class='file'>

      node_modules ...

    </div>

    <div class='file'>

      package.json

    </div>

  </div>

</div>



Here are the files in this milestone.

下面是本里程碑中的文件列表：

<code-tabs>

  <code-pane header="app.component.html" path="router/src/app/app.component.1.html">

  </code-pane>

  <code-pane header="app.module.ts" path="router/src/app/app.module.1.ts">

  </code-pane>

  <code-pane header="hero-list/hero-list.component.html" path="router/src/app/hero-list/hero-list.component.1.html">

  </code-pane>

  <code-pane header="crisis-list/crisis-list.component.html" path="router/src/app/crisis-list/crisis-list.component.1.html">

  </code-pane>

  <code-pane header="page-not-found/page-not-found.component.html" path="router/src/app/page-not-found/page-not-found.component.html">

  </code-pane>

  <code-pane header="index.html" path="router/src/index.html">

  </code-pane>

</code-tabs>


{@a routing-module}

## Milestone 2: *Routing module*

## 里程碑 2：**路由模块**

This milestone shows you how to configure a special-purpose module called a *Routing Module*, which holds your app's routing configuration.

这个里程碑会向你展示如何配置一个名叫*路由模块*的专用*模块*，它会保存你应用的路由配置。

The Routing Module has several characteristics:

路由模块有以下几个特点：

* Separates routing concerns from other application concerns.

   把路由这个关注点从其它应用类关注点中分离出去。

* Provides a module to replace or remove when testing the application.

   测试特性模块时，可以替换或移除路由模块。

* Provides a well-known location for routing service providers such as guards and resolvers.

   为路由服务提供者（如守卫和解析器等）提供一个众所周知的位置。

* Does not declare components.

  不要声明组件。

{@a integrate-routing}

### Integrate routing with your app

### 把路由集成到应用中

The sample routing application does not include routing by default.
When you use the [Angular CLI](cli) to create a project that does use routing, set the `--routing` option for the project or app, and for each NgModule.
When you create or initialize a new project (using the CLI [`ng new`](cli/new) command) or a new app (using the [`ng generate app`](cli/generate) command), specify the `--routing` option.
This tells the CLI to include the `@angular/router` npm package and create a file named `app-routing.module.ts`.
You can then use routing in any NgModule that you add to the project or app.

路由应用范例中默认不包含路由。
要想在使用 [Angular CLI](cli) 创建项目时支持路由，请为项目或应用的每个 NgModule 设置 `--routing` 选项。
当你用 CLI 命令 [`ng new`](cli/new) 创建新项目或用 [`ng generate app`](cli/generate) 命令创建新应用，请指定 `--routing` 选项。这会告诉 CLI 包含上 `@angular/router` 包，并创建一个名叫 `app-routing.module.ts` 的文件。
然后你就可以在添加到项目或应用中的任何 NgModule 中使用路由功能了。

For example, the following command generates an NgModule that can use routing.

比如，可以用下列命令生成带路由的 NgModule。

```sh
ng generate module my-module --routing
```

This creates a separate file named `my-module-routing.module.ts` to store the NgModule's routes.
The file includes an empty `Routes` object that you can fill with routes to different components and NgModules.

这将创建一个名叫 `my-module-routing.module.ts` 的独立文件，来保存这个 NgModule 的路由信息。
该文件包含一个空的 `Routes` 对象，你可以使用一些指向各个组件和 NgModule 的路由来填充该对象。

{@a routing-refactor}


### Refactor the routing configuration into a routing module

### 将路由配置重构为路由模块

Create an `AppRouting` module in the `/app` folder to contain the routing configuration.

<<<<<<< HEAD
在 `/app` 目录下创建一个 `AppRouting` 模块，以包含路由配置。

<code-example language="none" class="code-shell">
=======
<code-example language="sh">
>>>>>>> 7798a372
  ng generate module app-routing --module app --flat
</code-example>

Import the `CrisisListComponent`, `HeroListComponent`, and `PageNotFoundComponent` symbols
just like you did in the `app.module.ts`.
Then move the `Router` imports and routing configuration, including `RouterModule.forRoot()`, into this routing module.

导入 `CrisisListComponent`、`HeroListComponent` 和 `PageNotFoundCompponent` 组件，就像 `app.module.ts` 中那样。然后把 `Router` 的导入语句和路由配置以及 `RouterModule.forRoot()` 移入这个路由模块中。

Re-export the Angular `RouterModule` by adding it to the module `exports` array.
By re-exporting the `RouterModule` here, the components declared in `AppModule` have access to router directives such as `RouterLink` and `RouterOutlet`.

把 Angular 的 `RouterModule` 添加到该模块的 `exports` 数组中，以便再次导出它。
通过再次导出 `RouterModule`，当在 `AppModule` 中导入了 `AppRoutingModule` 之后，那些声明在 `AppModule` 中的组件就可以访问路由指令了，比如 `RouterLink` 和 `RouterOutlet`。

After these steps, the file should look like this.

做完这些之后，该文件变成了这样：

<code-example path="router/src/app/app-routing.module.1.ts" header="src/app/app-routing.module.ts"></code-example>

Next, update the `app.module.ts` file by removing `RouterModule.forRoot` in the `imports` array.

接下来，修改 `app.module.ts` 文件，从 `imports` 数组中移除 `RouterModule.forRoot`。

<code-example path="router/src/app/app.module.2.ts" header="src/app/app.module.ts"></code-example>

<div class="alert is-helpful">

Later, this guide shows you how to create [multiple routing modules](#heroes-functionality) and import those routing modules [in the correct order](#routing-module-order).

稍后，本指南将向你展示如何创建[多个路由模块](#heroes-functionality)，并[以正确的顺序](#routing-module-order)导入这些路由模块。

</div>

The application continues to work just the same, and you can use `AppRoutingModule` as the central place to maintain future routing configuration.

应用继续照常运行，你可以把路由模块作为将来每个模块维护路由配置的中心位置。

{@a why-routing-module}

### Benefits of a routing module

### 路由模块的优点

The routing module, often called the `AppRoutingModule`, replaces the routing configuration in the root or feature module.

路由模块（通常称为 `AppRoutingModule` ）代替了根模板或特性模块中的路由模块。

The routing module is helpful as your app grows and when the configuration includes specialized guard and resolver services.

这种路由模块在你的应用不断增长，以及配置中包括了专门的守卫和解析器服务时会非常有用。

Some developers skip the routing module when the configuration is minimal and merge the routing configuration directly into the companion module (for example, `AppModule`).

在配置很简单时，一些开发者会跳过路由模块，并将路由配置直接混合在关联模块中（比如 `AppModule` ）。

Most apps should implement a routing module for consistency.
It keeps the code clean when configuration becomes complex.
It makes testing the feature module easier.
Its existence calls attention to the fact that a module is routed.
It is where developers expect to find and expand routing configuration.

大多数应用都应该采用路由模块，以保持一致性。
它在配置复杂时，能确保代码干净。
它让测试特性模块更加容易。
它的存在让人一眼就能看出这个模块是带路由的。
开发者可以很自然的从路由模块中查找和扩展路由配置。

{@a heroes-feature}

## Milestone 3: Heroes feature

## 里程碑 3: 英雄特征区

This milestone covers the following:

本里程碑涵盖了以下内容：

* Organizing the app and routes into feature areas using modules.

   用模块把应用和路由组织为一些特性区。

* Navigating imperatively from one component to another.

   命令式的从一个组件导航到另一个

* Passing required and optional information in route parameters.

   通过路由传递必要信息和可选信息

This sample app recreates the heroes feature in the "Services" section of the [Tour of Heroes tutorial](tutorial/toh-pt4 "Tour of Heroes: Services"), and reuses much of the code from the <live-example name="toh-pt4" title="Tour of Heroes: Services example code"></live-example>.

这个示例应用在[“英雄指南”教程](tutorial/toh-pt4 "英雄指南：服务")的“服务”部分重新创建了英雄特性区，并复用了<live-example name="toh-pt4" title="Tour of Heroes: Services example code"></live-example>中的大部分代码。

<!-- KW - this gif isn't ideal for accessibility. Would like to remove it.-->

<!-- Here's how the user will experience this version of the app:


<div class="lightbox">
  <img src='generated/images/guide/router/router-2-anim.gif' alt="App in action">
</div> -->

A typical application has multiple feature areas, each dedicated to a particular business purpose with its own folder.

典型的应用具有多个*特性区*，每个特性区都专注于特定的业务用途并拥有自己的文件夹。

This section shows you how refactor the app into different feature modules, import them into the main module and navigate among them.

该部分将向你展示如何将应用重构为不同的特性模块、将它们导入到主模块中，并在它们之间导航。

{@a heroes-functionality}

### Add heroes functionality

### 添加英雄管理功能

Follow these steps:

遵循下列步骤：

* To manage the heroes, create a `HeroesModule` with routing in the heroes folder and register it with the root `AppModule`.

<<<<<<< HEAD
  为了管理这些英雄，在 `heroes` 目录下创建一个带路由的 `HeroesModule`，并把它注册到根模块 `AppModule` 中。

<code-example language="none" class="code-shell">
=======
<code-example language="sh">
>>>>>>> 7798a372
  ng generate module heroes/heroes --module app --flat --routing
</code-example>

* Move the placeholder `hero-list` folder that's in the `app` folder into the `heroes` folder.

  把 `app` 下占位用的 `hero-list` 目录移到 `heroes` 目录中。

* Copy the contents of the `heroes/heroes.component.html` from
  the <live-example name="toh-pt4" title="Tour of Heroes: Services example code">"Services" tutorial</live-example> into the `hero-list.component.html` template.

  从 <live-example name="toh-pt4" title="Tour of Heroes: Services example code">教程的 "服务" 部分</live-example>把 `heroes/heroes.component.html` 的内容复制到 `hero-list.component.html` 模板中。

  * Re-label the `<h2>` to `<h2>HEROES</h2>`.

    给 `<h2>` 加文字，改成 `<h2>HEROES</h2>`。

  * Delete the `<app-hero-detail>` component at the bottom of the template.

     删除模板底部的 `<app-hero-detail>` 组件。

* Copy the contents of the `heroes/heroes.component.css` from the live example into the `hero-list.component.css` file.

  把现场演练中 `heroes/heroes.component.css` 文件的内容复制到 `hero-list.component.css` 文件中。

* Copy the contents of the `heroes/heroes.component.ts` from the live example into the `hero-list.component.ts` file.

  把现场演练中 `heroes/heroes.component.ts` 文件的内容复制到 `hero-list.component.ts` 文件中。

  * Change the component class name to `HeroListComponent`.

    把组件类名改为 `HeroListComponent`。

  * Change the `selector` to `app-hero-list`.

    把 `selector` 改为 `app-hero-list`。

<div class="alert is-helpful">

   Selectors are not required for routed components because components are dynamically inserted when the page is rendered. However, they are useful for identifying and targeting them in your HTML element tree.

   对于路由组件来说，这些选择器不是必须的，因为这些组件是在渲染页面时动态插入的，不过选择器对于在 HTML 元素树中标记和选中它们是很有用的。

</div>

* Copy the `hero-detail` folder, the `hero.ts`, `hero.service.ts`,  and `mock-heroes.ts` files into the `heroes` subfolder.

  把 `hero-detail` 目录中的 `hero.ts`、`hero.service.ts` 和 `mock-heroes.ts` 文件复制到 `heroes` 子目录下。

* Copy the `message.service.ts` into the `src/app` folder.

  把 `message.service.ts` 文件复制到 `src/app` 目录下。

* Update the relative path import to the `message.service` in the `hero.service.ts` file.

  在 `hero.service.ts` 文件中修改导入 `message.service` 的相对路径。

Next, update the `HeroesModule` metadata.

接下来，更新 `HeroesModule` 的元数据。

  * Import and add the `HeroDetailComponent` and `HeroListComponent` to the `declarations` array in the `HeroesModule`.

  导入 `HeroDetailComponent` 和 `HeroListComponent`，并添加到 `HeroesModule` 模块的 `declarations` 数组中。

<code-example path="router/src/app/heroes/heroes.module.ts" header="src/app/heroes/heroes.module.ts"></code-example>

The hero management file structure is as follows:

英雄管理部分的文件结构如下：

<div class='filetree'>

  <div class='file'>

    src/app/heroes

  </div>

  <div class='children'>

    <div class='file'>
      hero-detail
    </div>

      <div class='children'>

        <div class='file'>
          hero-detail.component.css
        </div>

        <div class='file'>
          hero-detail.component.html
        </div>

        <div class='file'>
          hero-detail.component.ts
        </div>

      </div>

    <div class='file'>
      hero-list
    </div>

      <div class='children'>

        <div class='file'>
          hero-list.component.css
        </div>

        <div class='file'>
          hero-list.component.html
        </div>

        <div class='file'>
          hero-list.component.ts
        </div>

      </div>

    <div class='file'>

      hero.service.ts

    </div>

    <div class='file'>
      hero.ts
    </div>

    <div class='file'>
      heroes-routing.module.ts
    </div>

    <div class='file'>

      heroes.module.ts

    </div>

    <div class='file'>
      mock-heroes.ts
    </div>

    </div>

  </div>

</div>

{@a hero-routing-requirements}

#### Hero feature routing requirements

#### 英雄特性区的路由需求

The heroes feature has two interacting components, the hero list and the hero detail.
When you navigate to list view, it gets a list of heroes and displays them.
When you click on a hero, the detail view has to display that particular hero.

英雄特性区中有两个相互协作的组件：英雄列表和英雄详情。当你导航到列表视图时，它会获取英雄列表并显示出来。当你点击一个英雄时，详细视图就会显示那个特定的英雄。

You tell the detail view which hero to display by including the selected hero's id in the route URL.

  通过把所选英雄的 id 编码进路由的 URL 中，就能告诉详情视图该显示哪个英雄。

Import the hero components from their new locations in the `src/app/heroes/` folder and define the two hero routes.

从新位置 `src/app/heroes/` 目录中导入英雄相关的组件，并定义两个“英雄管理”路由。

Now that you have routes for the `Heroes` module, register them with the `Router` via the `RouterModule` as you did in the `AppRoutingModule`, with an important difference.

现在，你有了 `Heroes` 模块的路由，还得在 `RouterModule` 中把它们注册给*路由器*，和 `AppRoutingModule` 中的做法几乎完全一样，只有一项重要的差别。

In the `AppRoutingModule`, you used the static `RouterModule.forRoot()` method to register the routes and application level service providers.
In a feature module you use the static `forChild()` method.

在 `AppRoutingModule` 中，你使用了静态的 `RouterModule.forRoot()` 方法来注册路由和全应用级服务提供者。在特性模块中你要改用 `forChild()` 静态方法。

<div class="alert is-helpful">

Only call `RouterModule.forRoot()` in the root `AppRoutingModule`
(or the `AppModule` if that's where you register top level application routes).
In any other module, you must call the `RouterModule.forChild()` method to register additional routes.

只在根模块 `AppRoutingModule` 中调用 `RouterModule.forRoot()`（如果在 `AppModule` 中注册应用的顶层路由，那就在 `AppModule` 中调用）。
在其它模块中，你就必须调用 `RouterModule.forChild` 方法来注册附属路由。

</div>

The updated `HeroesRoutingModule` looks like this:

修改后的 `HeroesRoutingModule` 是这样的：

<code-example path="router/src/app/heroes/heroes-routing.module.1.ts" header="src/app/heroes/heroes-routing.module.ts"></code-example>

<div class="alert is-helpful">

Consider giving each feature module its own route configuration file.
Though the feature routes are currently minimal, routes have a tendency to grow more complex even in small apps.

考虑为每个特性模块提供自己的路由配置文件。虽然特性路由目前还很少，但即使在小型应用中，路由也会变得越来越复杂。

</div>

{@a remove-duplicate-hero-routes}

#### Remove duplicate hero routes

#### 移除重复的“英雄管理”路由

The hero routes are currently defined in two places: in the `HeroesRoutingModule`,
by way of the `HeroesModule`, and in the `AppRoutingModule`.

英雄类的路由目前定义在两个地方：`HeroesRoutingModule` 中（并最终给 `HeroesModule`）和 `AppRoutingModule` 中。

Routes provided by feature modules are combined together into their imported module's routes by the router.
This allows you to continue defining the feature module routes without modifying the main route configuration.

由特性模块提供的路由会被路由器再组合上它们所导入的模块的路由。
这让你可以继续定义特性路由模块中的路由，而不用修改主路由配置。

Remove the `HeroListComponent` import and the `/heroes` route from the `app-routing.module.ts`.

移除 `HeroListComponent` 的导入和来自 `app-routing.module.ts` 中的 `/heroes` 路由。

Leave the default and the wildcard routes as these are still in use at the top level of the application.

保留默认路由和通配符路由，因为这些路由仍然要在应用的顶层使用。

<code-example path="router/src/app/app-routing.module.2.ts" header="src/app/app-routing.module.ts (v2)"></code-example>

{@a merge-hero-routes}

#### Remove heroes declarations

#### 移除英雄列表的声明

Because the `HeroesModule` now provides the `HeroListComponent`, remove it from the `AppModule`'s `declarations` array.
Now that you have a separate `HeroesModule`, you can evolve the hero feature with more components and different routes.

因为 `HeroesModule` 现在提供了 `HeroListComponent`，所以把它从 `AppModule` 的 `declarations` 数组中移除。现在你已经有了一个单独的 `HeroesModule`，你可以用更多的组件和不同的路由来演进英雄特性区。

After these steps, the `AppModule` should look like this:

经过这些步骤，`AppModule` 变成了这样：

<code-example path="router/src/app/app.module.3.ts" header="src/app/app.module.ts" region="remove-heroes"></code-example>

{@a routing-module-order}

### Module import order

### 模块导入顺序

Notice that in the module `imports` array, the `AppRoutingModule` is last and comes _after_ the `HeroesModule`.

请注意该模块的 `imports` 数组，`AppRoutingModule` 是最后一个，并且位于 `HeroesModule` 之后。

<code-example path="router/src/app/app.module.3.ts" region="module-imports" header="src/app/app.module.ts (module-imports)"></code-example>

The order of route configuration is important because the router accepts the first route that matches a navigation request path.

路由配置的顺序很重要，因为路由器会接受第一个匹配上导航所要求的路径的那个路由。

When all routes were in one `AppRoutingModule`, you put the default and [wildcard](#wildcard) routes last, after the `/heroes` route, so that the router had a chance to match a URL to the `/heroes` route _before_ hitting the wildcard route and navigating to "Page not found".

当所有路由都在同一个 `AppRoutingModule` 时，你要把默认路由和[通配符路由](#wildcard)放在最后（这里是在 `/heroes` 路由后面），
这样路由器才有机会匹配到 `/heroes` 路由，否则它就会先遇到并匹配上该通配符路由，并导航到“页面未找到”路由。

Each routing module augments the route configuration in the order of import.
If you listed `AppRoutingModule` first, the wildcard route would be registered _before_ the hero routes.
The wildcard route&mdash;which matches _every_ URL&mdash;would intercept the attempt to navigate to a hero route.

每个路由模块都会根据导入的顺序把自己的路由配置追加进去。
如果你先列出了 `AppRoutingModule`，那么通配符路由就会被注册在“英雄管理”路由*之前*。
通配符路由（它匹配*任意*URL）将会拦截住每一个到“英雄管理”路由的导航，因此事实上屏蔽了所有“英雄管理”路由。

<div class="alert is-helpful">

Reverse the routing modules to see a click of the heroes link resulting in "Page not found".
Learn about inspecting the runtime router configuration [below](#inspect-config "Inspect the router config").

反转路由模块的导入顺序，就会看到当点击英雄相关的链接时被导向了“页面未找到”路由。
要学习如何在运行时查看路由器配置，参见[稍后的内容](#inspect-config "Inspect the router config")。

</div>

### Route Parameters

### 路由参数

{@a route-def-with-parameter}

#### Route definition with a parameter

#### 带参数的路由定义

Return to the `HeroesRoutingModule` and look at the route definitions again.
The route to `HeroDetailComponent` has an `:id` token in the path.

回到 `HeroesRoutingModule` 并再次检查这些路由定义。
`HeroDetailComponent` 路由的路径中带有 `:id` 令牌。

<code-example path="router/src/app/heroes/heroes-routing.module.1.ts" header="src/app/heroes/heroes-routing.module.ts (excerpt)" region="hero-detail-route"></code-example>

The `:id` token creates a slot in the path for a Route Parameter.
In this case,  this configuration causes the router to insert the `id` of a hero into that slot.

`:id` 令牌会为路由参数在路径中创建一个“空位”。在这里，这种配置会让路由器把英雄的 `id` 插入到那个“空位”中。

If you tell the router to navigate to the detail component and display "Magneta", you expect a hero id to appear in the browser URL like this:

如果要告诉路由器导航到详情组件，并让它显示“Magneta”，你会期望这个英雄的 `id` 像这样显示在浏览器的 URL 中：

<code-example format="nocode">
  localhost:4200/hero/15

</code-example>

If a user enters that URL into the browser address bar, the router should recognize the pattern and go to the same "Magneta" detail view.

如果用户把此 URL 输入到浏览器的地址栏中，路由器就会识别出这种模式，同样进入“Magneta”的详情视图。

<div class="callout is-helpful">

<header>
  Route parameter: Required or optional?
</header>

<header>路由参数：必须的还是可选的？</header>

Embedding the route parameter token, `:id`, in the route definition path is a good choice for this scenario because the `id` is *required* by the `HeroDetailComponent` and because the value `15` in the path clearly distinguishes the route to "Magneta" from a route for some other hero.

在这个场景下，把路由参数的令牌 `:id` 嵌入到路由定义的 `path` 中是一个好主意，因为对于 `HeroDetailComponent` 来说 `id` 是*必须的*，
而且路径中的值 `15` 已经足够把到“Magneta”的路由和到其它英雄的路由明确区分开。

</div>


{@a route-parameters}

#### Setting the route parameters in the list view

#### 在列表视图中设置路由参数

After navigating to the `HeroDetailComponent`, you expect to see the details of the selected hero.
You need two pieces of information: the routing path to the component and the hero's `id`.

然后导航到 `HeroDetailComponent` 组件。在那里，你期望看到所选英雄的详情，这需要两部分信息：导航目标和该英雄的 `id`。

Accordingly, the _link parameters array_ has two items: the routing _path_ and a _route parameter_ that specifies the
`id` of the selected hero.

因此，这个*链接参数数组*中有两个条目：路由的*路径*和一个用来指定所选英雄 `id` 的*路由参数*。

<code-example path="router/src/app/heroes/hero-list/hero-list.component.1.html" header="src/app/heroes/hero-list/hero-list.component.html (link-parameters-array)" region="link-parameters-array"></code-example>

The router composes the destination URL from the array like this: `localhost:4200/hero/15`.

路由器从该数组中组合出了目标 URL：
`localhost:3000/hero/15`。

The router extracts the route parameter (`id:15`) from the URL and supplies it to
the `HeroDetailComponent` via the `ActivatedRoute` service.

路由器从 URL 中解析出路由参数（`id:15`），并通过 **ActivatedRoute** 服务来把它提供给 `HeroDetailComponent` 组件。

{@a activated-route-in-action}

### `Activated Route` in action

### `ActivatedRoute` 实战

Import the `Router`, `ActivatedRoute`, and `ParamMap` tokens from the router package.

从路由器（`router`）包中导入 `Router`、`ActivatedRoute` 和 `Params` 类。

<code-example path="router/src/app/heroes/hero-detail/hero-detail.component.1.ts" header="src/app/heroes/hero-detail/hero-detail.component.ts (activated route)" region="imports"></code-example>

Import the `switchMap` operator because you need it later to process the `Observable` route parameters.

这里导入 `switchMap` 操作符是因为你稍后将会处理路由参数的可观察对象 `Observable`。

<code-example path="router/src/app/heroes/hero-detail/hero-detail.component.3.ts" header="src/app/heroes/hero-detail/hero-detail.component.ts (switchMap operator import)" region="rxjs-operator-import"></code-example>

{@a hero-detail-ctor}

Add the services as private variables to the constructor so that Angular injects them (makes them visible to the component).

把这些服务作为私有变量添加到构造函数中，以便 Angular 注入它们（让它们对组件可见）。

<code-example path="router/src/app/heroes/hero-detail/hero-detail.component.3.ts" header="src/app/heroes/hero-detail/hero-detail.component.ts (constructor)" region="ctor"></code-example>

In the `ngOnInit()` method, use the `ActivatedRoute` service to retrieve the parameters for the route, pull the hero `id` from the parameters, and retrieve the hero to display.

在 `ngOnInit()` 方法中，使用 `ActivatedRoute` 服务来检索路由的参数，从参数中提取出英雄的 `id`，并检索要显示的英雄。

<code-example path="router/src/app/heroes/hero-detail/hero-detail.component.3.ts" header="src/app/heroes/hero-detail/hero-detail.component.ts (ngOnInit)" region="ngOnInit"></code-example>

When the map changes, `paramMap` gets the `id` parameter from the changed parameters.

当这个 map 发生变化时，`paramMap` 会从更改后的参数中获取 `id` 参数。

Then you tell the `HeroService` to fetch the hero with that `id` and return the result of the `HeroService` request.

然后，让 `HeroService` 去获取具有该 `id` 的英雄，并返回 `HeroService` 请求的结果。

The `switchMap` operator does two things. It flattens the `Observable<Hero>` that `HeroService` returns and cancels previous pending requests.
If the user re-navigates to this route with a new `id` while the `HeroService` is still retrieving the old `id`, `switchMap` discards that old request and returns the hero for the new `id`.

`switchMap` 操作符做了两件事。它把 `HeroService` 返回的 `Observable<Hero>` 拍平，并取消以前的未完成请求。当 `HeroService` 仍在检索旧的 `id` 时，如果用户使用新的 `id` 重新导航到这个路由，`switchMap` 会放弃那个旧请求，并返回新 `id` 的英雄。

`AsyncPipe` handles the observable subscription and the component's `hero` property will be (re)set with the retrieved hero.

`AsyncPipe` 处理这个可观察的订阅，而且该组件的 `hero` 属性也会用检索到的英雄（重新）进行设置。

#### _ParamMap_ API

The `ParamMap` API is inspired by the [URLSearchParams interface](https://developer.mozilla.org/en-US/docs/Web/API/URLSearchParams).
It provides methods to handle parameter access for both route parameters (`paramMap`) and query parameters (`queryParamMap`).

`ParamMap` API 的灵感来自于 [URLSearchParams 接口](https://developer.mozilla.org/en-US/docs/Web/API/URLSearchParams)。它提供了处理路由参数（ `paramMap` ）和查询参数（ `queryParamMap` ）访问的方法。

<table>
  <tr>

    <th>

      Member

      成员

    </th>

    <th>

      Description

      说明

    </th>

  </tr>

  <tr>

    <td>

      <code>has(name)</code>

    </td>

    <td>

    Returns `true` if the parameter name is in the map of parameters.

    如果参数名位于参数列表中，就返回 `true`。

    </td>

  </tr>

  <tr>

    <td>

      <code>get(name)</code>

    </td>

    <td>

    Returns the parameter name value (a `string`) if present, or `null` if the parameter name is not in the map. Returns the _first_ element if the parameter value is actually an array of values.

    如果这个 map 中有参数名对应的参数值（字符串），就返回它，否则返回 `null`。如果参数值实际上是一个数组，就返回它的*第一个*元素。

    </td>

  </tr>

  <tr>

    <td>

      <code>getAll(name)</code>

    </td>

    <td>

    Returns a `string array` of the parameter name value if found, or an empty `array` if the parameter name value is not in the map. Use `getAll` when a single parameter could have multiple values.

    如果这个 map 中有参数名对应的值，就返回一个字符串数组，否则返回空数组。当一个参数名可能对应多个值的时候，请使用 `getAll`。

    </td>

  </tr>

  <tr>

    <td>

      <code>keys</code>

    </td>

    <td>

    Returns a `string array` of all parameter names in the map.

    返回这个 map 中的所有参数名组成的字符串数组。

    </td>

  </tr>
</table>

{@a reuse}

#### Observable <i>paramMap</i> and component reuse

#### <i>参数</i>的可观察对象（Observable）与组件复用

In this example, you retrieve the route parameter map from an `Observable`.
That implies that the route parameter map can change during the lifetime of this component.

在这个例子中，你接收了路由参数的 `Observable` 对象。
这种写法暗示着这些路由参数在该组件的生存期内可能会变化。

By default, the router re-uses a component instance when it re-navigates to the same component type
without visiting a different component first. The route parameters could change each time.

默认情况下，如果它没有访问过其它组件就导航到了同一个组件实例，那么路由器倾向于复用组件实例。如果复用，这些参数可以变化。

Suppose a parent component navigation bar had "forward" and "back" buttons
that scrolled through the list of heroes.
Each click navigated imperatively to the `HeroDetailComponent` with the next or previous `id`.

假设父组件的导航栏有“前进”和“后退”按钮，用来轮流显示英雄列表中中英雄的详情。
  每次点击都会强制导航到带前一个或后一个 `id` 的 `HeroDetailComponent` 组件。

You wouldn't want the router to remove the current `HeroDetailComponent` instance from the DOM only to re-create it for the next `id` as this would re-render the view.
For better UX, the router re-uses the same component instance and updates the parameter.

你肯定不希望路由器先从 DOM 中移除当前的 `HeroDetailComponent` 实例，只是为了用下一个 `id` 重新创建它，因为它将重新渲染视图。为了更好的用户体验，路由器会复用同一个组件实例，而只是更新参数。

Since `ngOnInit()` is only called once per component instantiation, you can detect when the route parameters change from _within the same instance_ using the observable `paramMap` property.

由于 `ngOnInit()` 在每个组件实例化时只会被调用一次，所以你可以使用 `paramMap` 可观察对象来检测路由参数*在同一个实例中*何时发生了变化。

<div class="alert is-helpful">

When subscribing to an observable in a component, you almost always unsubscribe when the component is destroyed.

当在组件中订阅一个可观察对象时，你通常总是要在组件销毁时取消这个订阅。

However, `ActivatedRoute` observables are among the exceptions because `ActivatedRoute` and its observables are insulated from the `Router` itself.
The `Router` destroys a routed component when it is no longer needed along with the injected `ActivatedRoute`.

不过，`ActivatedRoute` 中的可观察对象是一个例外，因为 `ActivatedRoute` 及其可观察对象与 `Router` 本身是隔离的。
`Router` 会在不再需要时销毁这个路由组件，而注入进去的 `ActivateRoute` 也随之销毁了。

</div>

{@a snapshot}

#### `snapshot`: the no-observable alternative

#### `snapshot`：当不需要 Observable 时的替代品

This application won't re-use the `HeroDetailComponent`.
The user always returns to the hero list to select another hero to view.
There's no way to navigate from one hero detail to another hero detail without visiting the list component in between.
Therefore, the router creates a new `HeroDetailComponent` instance every time.

本应用不需要复用 `HeroDetailComponent`。
  用户总是会先返回英雄列表，再选择另一位英雄。
  所以，不存在从一个英雄详情导航到另一个而不用经过英雄列表的情况。
  这意味着路由器每次都会创建一个全新的 `HeroDetailComponent` 实例。

When you know for certain that a `HeroDetailComponent` instance will never be re-used, you can use `snapshot`.

假如你很确定这个 `HeroDetailComponent` 实例永远不会被重用，你可以使用 `snapshot`。

`route.snapshot` provides the initial value of the route parameter map.
You can access the parameters directly without subscribing or adding observable operators as in the following:

`route.snapshot` 提供了路由参数的初始值。
你可以通过它来直接访问参数，而不用订阅或者添加 Observable 的操作符，代码如下：

<code-example path="router/src/app/heroes/hero-detail/hero-detail.component.2.ts" header="src/app/heroes/hero-detail/hero-detail.component.ts (ngOnInit snapshot)" region="snapshot"></code-example>

<div class="alert is-helpful">

`snapshot` only gets the initial value of the parameter map with this technique.
Use the observable `paramMap` approach if there's a possibility that the router could re-use the component.
This tutorial sample app uses with the observable `paramMap`.

用这种技术，`snapshot` 只会得到这些参数的初始值。如果路由器可能复用该组件，那么就该用 `paramMap` 可观察对象的方式。本教程的示例应用中就用了 `paramMap` 可观察对象。

</div>

{@a nav-to-list}

### Navigating back to the list component

### 导航回列表组件

The `HeroDetailComponent` "Back" button uses the `gotoHeroes()` method that navigates imperatively back to the `HeroListComponent`.

`HeroDetailComponent` 的 “Back” 按钮使用了 `gotoHeroes()` 方法，该方法会强制导航回 `HeroListComponent`。

The router `navigate()` method takes the same one-item _link parameters array_ that you can bind to a `[routerLink]` directive.
It holds the path to the `HeroListComponent`:

路由的 `navigate()` 方法同样接受一个单条目的*链接参数数组*，你也可以把它绑定到 `[routerLink]` 指令上。
它保存着到 `HeroListComponent` 组件的路径：

<code-example path="router/src/app/heroes/hero-detail/hero-detail.component.1.ts" header="src/app/heroes/hero-detail/hero-detail.component.ts (excerpt)" region="gotoHeroes"></code-example>

{@a optional-route-parameters}

#### Route Parameters: Required or optional?

#### 路由参数：必须还是可选？

Use [route parameters](#route-parameters) to specify a required parameter value within the route URL
as you do when navigating to the `HeroDetailComponent` in order to view the hero with `id` 15:

如果想导航到 `HeroDetailComponent` 以对 id 为 `15` 的英雄进行查看并编辑，就要在路由的 URL 中使用[路由参数](#route-parameters)来指定必要参数值。

<code-example format="nocode">
  localhost:4200/hero/15

</code-example>



You can also add optional information to a route request.
For example, when returning to the `hero-detail.component.ts` list from the hero detail view, it would be nice if the viewed hero were preselected in the list.

你也能在路由请求中添加*可选*信息。
比如，当从 `hero-detail.component.ts` 返回到列表时，如果能自动选中刚刚查看过的英雄就好了。

<div class="lightbox">
  <img src='generated/images/guide/router/selected-hero.png' alt="Selected hero">
</div>

You implement this feature by including the viewed hero's `id` in the URL as an optional parameter when returning from the `HeroDetailComponent`.

当从 `HeroDetailComponent` 返回时，你可以会通过把正在查看的英雄的 `id` 作为可选参数包含在 URL 中来实现这个特性。

Optional information can also include other forms such as:

可选信息还可以包含其它形式，例如：

* Loosely structured search criteria; for example, `name='wind*'`.

  结构松散的搜索条件。比如 `name='wind_'`。

* Multiple values;  for example, `after='12/31/2015' & before='1/1/2017'`&mdash;in no
particular order&mdash;`before='1/1/2017' & after='12/31/2015'`&mdash; in a
variety of formats&mdash;`during='currentYear'`.

  多个值。比如 `after='12/31/2015' & before='1/1/2017'` - 没有特定的顺序 - `before='1/1/2017' & after='12/31/2015'` - 具有各种格式 - `during='currentYear'`。

As these kinds of parameters don't fit easily in a URL path, you can use optional parameters for conveying arbitrarily complex information during navigation.
Optional parameters aren't involved in pattern matching and afford flexibility of expression.

由于这些参数不适合用作 URL 路径，因此可以使用可选参数在导航过程中传递任意复杂的信息。可选参数不参与模式匹配，因此在表达上提供了巨大的灵活性。

The router supports navigation with optional parameters as well as required route parameters.
Define optional parameters in a separate object _after_ you define the required route parameters.

和必要参数一样，路由器也支持通过可选参数导航。
在你定义完必要参数之后，再通过一个*独立的对象*来定义可选参数。

In general, use a required route parameter when the value is mandatory (for example, if necessary to distinguish one route path from another); and an optional parameter when the value is optional, complex, and/or multivariate.

通常，对于必传的值（比如用于区分两个路由路径的）使用*必备参数*；当这个值是可选的、复杂的或多值的时，使用可选参数。

{@a optionally-selecting}

{@a optional-selecting}

#### Heroes list: optionally selecting a hero

#### 英雄列表：选定一个英雄（也可不选）

When navigating to the `HeroDetailComponent` you specified the required `id` of the hero-to-edit in the
route parameter and made it the second item of the [_link parameters array_](#link-parameters-array).

当导航到 `HeroDetailComponent` 时，你可以在*路由参数*中指定一个所要编辑的英雄 `id`，只要把它作为[链接参数数组](#link-parameters-array)中的第二个条目就可以了。

<code-example path="router/src/app/heroes/hero-list/hero-list.component.1.html" header="src/app/heroes/hero-list/hero-list.component.html (link-parameters-array)" region="link-parameters-array"></code-example>

The router embedded the `id` value in the navigation URL because you had defined it as a route parameter with an `:id` placeholder token in the route `path`:

路由器在导航 URL 中内嵌了 `id` 的值，这是因为你把它用一个 `:id` 占位符当做路由参数定义在了路由的 `path` 中：

<code-example path="router/src/app/heroes/heroes-routing.module.1.ts" header="src/app/heroes/heroes-routing.module.ts (hero-detail-route)" region="hero-detail-route"></code-example>

When the user clicks the back button, the `HeroDetailComponent` constructs another _link parameters array_
which it uses to navigate back to the `HeroListComponent`.

当用户点击后退按钮时，`HeroDetailComponent` 构造了另一个*链接参数数组*，可以用它导航回 `HeroListComponent`。

<code-example path="router/src/app/heroes/hero-detail/hero-detail.component.1.ts" header="src/app/heroes/hero-detail/hero-detail.component.ts (gotoHeroes)" region="gotoHeroes"></code-example>

This array lacks a route parameter because previously you didn't need to send information to the `HeroListComponent`.

该数组缺少一个路由参数，这是因为以前你不需要往 `HeroListComponent` 发送信息。

Now, send the `id` of the current hero with the navigation request so that the
`HeroListComponent` can highlight that hero in its list.

现在，使用导航请求发送当前英雄的 `id`，以便 `HeroListComponent` 在其列表中突出显示该英雄。

Send the `id` with an object that contains an optional `id` parameter.
For demonstration purposes, there's an extra junk parameter (`foo`) in the object that the `HeroListComponent` should ignore.
Here's the revised navigation statement:

传送一个包含可选 `id` 参数的对象。
为了演示，这里还在对象中定义了一个没用的额外参数（`foo`），`HeroListComponent` 应该忽略它。
下面是修改过的导航语句：

<code-example path="router/src/app/heroes/hero-detail/hero-detail.component.3.ts" header="src/app/heroes/hero-detail/hero-detail.component.ts (go to heroes)" region="gotoHeroes"></code-example>

The application still works. Clicking "back" returns to the hero list view.

该应用仍然能工作。点击“back”按钮返回英雄列表视图。

Look at the browser address bar.

注意浏览器的地址栏。

It should look something like this, depending on where you run it:

它应该是这样的，不过也取决于你在哪里运行它：

<code-example language="bash">
  localhost:4200/heroes;id=15;foo=foo

</code-example>

The `id` value appears in the URL as (`;id=15;foo=foo`), not in the URL path.
The path for the "Heroes" route doesn't have an `:id` token.

`id` 的值像这样出现在 URL 中（`;id=15;foo=foo`），但不在 URL 的路径部分。
“Heroes”路由的路径部分并没有定义 `:id`。

The optional route parameters are not separated by "?" and "&" as they would be in the URL query string.
They are separated by semicolons ";".
This is matrix URL notation.

可选的路由参数没有使用“？”和“&”符号分隔，因为它们将用在 URL 查询字符串中。
它们是用“;”分隔的。
这是*矩阵 URL*标记法。

<div class="alert is-helpful">

Matrix URL notation is an idea first introduced in a [1996 proposal](https://www.w3.org/DesignIssues/MatrixURIs.html) by the founder of the web, Tim Berners-Lee.

Matrix URL 写法首次提出是在[1996 提案](https://www.w3.org/DesignIssues/MatrixURIs.html)中，提出者是 Web 的奠基人：Tim Berners-Lee。

Although matrix notation never made it into the HTML standard, it is legal and it became popular among browser routing systems as a way to isolate parameters belonging to parent and child routes.
As such, the Router provides support for the matrix notation across browsers.

虽然 Matrix 写法未曾进入过 HTML 标准，但它是合法的。而且在浏览器的路由系统中，它作为从父路由和子路由中单独隔离出参数的方式而广受欢迎。Angular 的路由器正是这样一个路由系统，并支持跨浏览器的 Matrix 写法。

</div>

{@a route-parameters-activated-route}

### Route parameters in the `ActivatedRoute` service

### `ActivatedRoute` 服务中的路由参数

In its current state of development, the list of heroes is unchanged.
No hero row is highlighted.

开发到现在，英雄列表还没有变化。没有突出显示的英雄行。

The `HeroListComponent` needs code that expects parameters.

`HeroListComponent` 需要添加使用这些参数的代码。

Previously, when navigating from the `HeroListComponent` to the `HeroDetailComponent`,
you subscribed to the route parameter map `Observable` and made it available to the `HeroDetailComponent`
in the `ActivatedRoute` service.
You injected that service in the constructor of the `HeroDetailComponent`.

以前，当从 `HeroListComponent` 导航到 `HeroDetailComponent` 时，你通过 `ActivatedRoute` 服务订阅了路由参数这个 `Observable`，并让它能用在 `HeroDetailComponent` 中。
你把该服务注入到了 `HeroDetailComponent` 的构造函数中。

This time you'll be navigating in the opposite direction, from the `HeroDetailComponent` to the `HeroListComponent`.

这次，你要进行反向导航，从 `HeroDetailComponent` 到 `HeroListComponent`。

First, extend the router import statement to include the `ActivatedRoute` service symbol:

首先，扩展该路由的导入语句，以包含进 `ActivatedRoute` 服务的类；

<code-example path="router/src/app/heroes/hero-list/hero-list.component.ts" header="src/app/heroes/hero-list/hero-list.component.ts (import)" region="import-router"></code-example>

Import the `switchMap` operator to perform an operation on the `Observable` of route parameter map.

导入 `switchMap` 操作符，在路由参数的 `Observable` 对象上执行操作。

<code-example path="router/src/app/heroes/hero-list/hero-list.component.ts" header="src/app/heroes/hero-list/hero-list.component.ts (rxjs imports)" region="rxjs-imports"></code-example>

Inject the `ActivatedRoute` in the `HeroListComponent` constructor.

在 `HeroListComponent` 构造函数中注入 `ActivatedRoute`。

<code-example path="router/src/app/heroes/hero-list/hero-list.component.ts" header="src/app/heroes/hero-list/hero-list.component.ts (constructor and ngOnInit)" region="ctor"></code-example>

The `ActivatedRoute.paramMap` property is an `Observable` map of route parameters.
The `paramMap` emits a new map of values that includes `id` when the user navigates to the component.
In `ngOnInit()` you subscribe to those values, set the `selectedId`, and get the heroes.

`ActivatedRoute.paramMap` 属性是一个路由参数的 `Observable`。当用户导航到这个组件时，paramMap 会发射一个新值，其中包含 `id`。
在 `ngOnInit()` 中，你订阅了这些值，设置到 `selectedId`，并获取英雄数据。

Update the template with a [class binding](guide/attribute-binding#class-binding).
The binding adds the `selected` CSS class when the comparison returns `true` and removes it when `false`.
Look for it within the repeated `<li>` tag as shown here:

用 [CSS 类绑定](guide/attribute-binding#class-binding)更新模板，把它绑定到 `isSelected` 方法上。
如果该方法返回 `true`，此绑定就会添加 CSS 类 `selected`，否则就移除它。
在 `<li>` 标记中找到它，就像这样：

<code-example path="router/src/app/heroes/hero-list/hero-list.component.html" header="src/app/heroes/hero-list/hero-list.component.html"></code-example>

Add some styles to apply when the list item is selected.

当选中列表条目时，要添加一些样式。

<code-example path="router/src/app/heroes/hero-list/hero-list.component.css" region="selected" header="src/app/heroes/hero-list/hero-list.component.css"></code-example>

When the user navigates from the heroes list to the "Magneta" hero and back, "Magneta" appears selected:

当用户从英雄列表导航到英雄“Magneta”并返回时，“Magneta”看起来是选中的：

<div class="lightbox">
  <img src='generated/images/guide/router/selected-hero.png' alt="Selected List">
</div>

The optional `foo` route parameter is harmless and the router continues to ignore it.

这个可选的 `foo` 路由参数人畜无害，路由器会继续忽略它。

{@a route-animation}

### Adding routable animations

### 添加路由动画

This section shows you how to add some [animations](guide/animations) to the `HeroDetailComponent`.

在这一节，你将为*英雄详情*组件添加一些[动画](guide/animations)。

First, import the `BrowserAnimationsModule` and add it to the `imports` array:

首先导入 `BrowserAnimationsModule`，并添加到 `imports` 数组中：

<code-example path="router/src/app/app.module.ts" header="src/app/app.module.ts (animations-module)" region="animations-module"></code-example>

Next, add a `data` object to the routes for `HeroListComponent` and `HeroDetailComponent`.
Transitions are based on `states` and you use the `animation` data from the route to provide a named animation `state` for the transitions.

接下来，为指向 `HeroListComponent` 和 `HeroDetailComponent` 的路由定义添加一个 `data` 对象。
转场是基于 `states` 的，你将使用来自路由的 `animation` 数据为转场提供一个有名字的动画 `state`。

<code-example path="router/src/app/heroes/heroes-routing.module.2.ts" header="src/app/heroes/heroes-routing.module.ts (animation data)"></code-example>

Create an `animations.ts` file in the root `src/app/` folder. The contents look like this:

在根目录 `src/app/` 下创建一个 `animations.ts`。内容如下：

<code-example path="router/src/app/animations.ts" header="src/app/animations.ts (excerpt)"></code-example>

This file does the following:

该文件做了如下工作：

* Imports the animation symbols that build the animation triggers, control state, and manage transitions between states.

   导入动画符号以构建动画触发器、控制状态并管理状态之间的过渡。

* Exports a constant named `slideInAnimation` set to an animation trigger named `routeAnimation`.

   导出了一个名叫 `slideInAnimation` 的常量，并把它设置为一个名叫 `routeAnimation` 的动画触发器。

* Defines one transition when switching back and forth from the `heroes` and `hero` routes to ease the component in from the left of the screen as it enters the application view (`:enter`), the other to animate the component to the right as it leaves the application view (`:leave`).

  定义一个转场动画，当在 `heroes` 和 `hero` 路由之间来回切换时，如果进入（`:enter`）应用视图则让组件从屏幕的左侧滑入，如果离开（`:leave`）应用视图则让组件从右侧划出。

Back in the `AppComponent`, import the `RouterOutlet` token from the `@angular/router` package and the `slideInAnimation` from `'./animations.ts`.

回到 `AppComponent`，从 `@angular/router` 包导入 `RouterOutlet`，并从 `'./animations.ts` 导入 `slideInAnimation`。

Add an `animations` array to the `@Component` metadata that contains the `slideInAnimation`.

为包含 `slideInAnimation` 的 `@Component` 元数据添加一个 `animations` 数组。

<code-example path="router/src/app/app.component.2.ts" header="src/app/app.component.ts (animations)" region="animation-imports"></code-example>

In order to use the routable animations, wrap the `RouterOutlet` inside an element, use the `@routeAnimation` trigger, and bind it to the element.

要想使用路由动画，就要把 `RouterOutlet` 包装到一个元素中。再把 `@routeAnimation` 触发器绑定到该元素上。

For the `@routeAnimation` transitions to key off states, provide it with the `data` from the `ActivatedRoute`.
The `RouterOutlet` is exposed as an `outlet` template variable, so you bind a reference to the router outlet.
This example uses a variable of `routerOutlet`.

为了把 `@routeAnimation` 转场转场到指定的状态，你需要从 `ActivatedRoute` 的 `data` 中提供它。
`RouterOutlet` 导出成了一个模板变量 `outlet`，这样你就可以绑定一个到路由出口的引用了。这个例子中使用了一个 `routerOutlet` 变量。

<code-example path="router/src/app/app.component.2.html" header="src/app/app.component.html (router outlet)"></code-example>

The `@routeAnimation` property is bound to the `getAnimationData()` with the provided `routerOutlet` reference, so the next step is to define that function in the `AppComponent`.
The `getAnimationData()` function returns the animation property from the `data` provided through the `ActivatedRoute`. The `animation` property matches the `transition` names you used in the `slideInAnimation` defined in `animations.ts`.

`@routeAnimation` 属性使用所提供的 `routerOutlet` 引用来绑定到 `getAnimationData()`，因此下一步就要在 `AppComponent` 中定义那个函数。`getAnimationData` 函数会根据 `ActivatedRoute` 所提供的 `data` 对象返回动画的属性。`animation` 属性会根据你在 `animations.ts` 中定义 `slideInAnimation()` 时使用的 `transition` 名称进行匹配。

<code-example path="router/src/app/app.component.2.ts" header="src/app/app.component.ts (router outlet)" region="function-binding"></code-example>

When switching between the two routes, the `HeroDetailComponent` and `HeroListComponent` now ease in from the left when routed to and will slide to the right when navigating away.

如果在两个路由之间切换，导航进来时，`HeroDetailComponent` 和 `HeroListComponent` 会从左侧滑入；导航离开时将会从右侧划出。

{@a milestone-3-wrap-up}

### Milestone 3 wrap up

### 里程碑 3 的小结

This section has covered the following:

本节包括以下内容：

* Organizing the app into feature areas.

   把应用组织成特性区

* Navigating imperatively from one component to another.

   命令式的从一个组件导航到另一个

* Passing information along in route parameters and subscribe to them in the component.

   通过路由参数传递信息，并在组件中订阅它们

* Importing the feature area NgModule into the `AppModule`.

   把这个特性分区模块导入根模块 `AppModule`

* Applying routable animations based on the page.

   把动画应用到路由组件上

After these changes, the folder structure is as follows:

做完这些修改之后，目录结构如下：

<div class='filetree'>

  <div class='file'>

    angular-router-sample
  </div>

  <div class='children'>

    <div class='file'>
      src
    </div>

    <div class='children'>

      <div class='file'>
        app
      </div>

      <div class='children'>

        <div class='file'>
          crisis-list
        </div>

          <div class='children'>

            <div class='file'>
              crisis-list.component.css
            </div>

            <div class='file'>
              crisis-list.component.html
            </div>

            <div class='file'>
              crisis-list.component.ts
            </div>

          </div>

        <div class='file'>

          heroes

        </div>

        <div class='children'>

          <div class='file'>
            hero-detail
          </div>

            <div class='children'>

              <div class='file'>
                hero-detail.component.css
              </div>

              <div class='file'>
                hero-detail.component.html
              </div>

              <div class='file'>
                hero-detail.component.ts
              </div>

            </div>

          <div class='file'>
            hero-list
          </div>

            <div class='children'>

              <div class='file'>
                hero-list.component.css
              </div>

              <div class='file'>
                hero-list.component.html
              </div>

              <div class='file'>
                hero-list.component.ts
              </div>

            </div>

          <div class='file'>
            hero.service.ts
          </div>

          <div class='file'>
            hero.ts
          </div>

          <div class='file'>
            heroes-routing.module.ts
          </div>

          <div class='file'>
            heroes.module.ts
          </div>

          <div class='file'>
            mock-heroes.ts
          </div>

        </div>

        <div class='file'>
          page-not-found
        </div>

        <div class='children'>

          <div class='file'>

            page-not-found.component.css

          </div>

          <div class='file'>

            page-not-found.component.html

          </div>

          <div class='file'>

            page-not-found.component.ts

          </div>

        </div>

      </div>

      <div class='file'>
        animations.ts
      </div>

      <div class='file'>
        app.component.css
      </div>

      <div class='file'>
        app.component.html
      </div>

      <div class='file'>
        app.component.ts
      </div>

      <div class='file'>
        app.module.ts
      </div>

      <div class='file'>
        app-routing.module.ts
      </div>

      <div class='file'>
        main.ts
      </div>

      <div class='file'>

        message.service.ts

      </div>

      <div class='file'>

        index.html

      </div>

      <div class='file'>

        styles.css

      </div>

      <div class='file'>

        tsconfig.json

      </div>

    </div>

    <div class='file'>

      node_modules ...

    </div>

    <div class='file'>

      package.json

    </div>

  </div>

</div>

Here are the relevant files for this version of the sample application.

这里是当前版本的范例程序相关文件。

<code-tabs>

  <code-pane header="animations.ts" path="router/src/app/animations.ts">

  </code-pane>

  <code-pane header="app.component.html" path="router/src/app/app.component.2.html">

  </code-pane>

  <code-pane header="app.component.ts" path="router/src/app/app.component.2.ts">

  </code-pane>

  <code-pane header="app.module.ts" path="router/src/app/app.module.3.ts">

  </code-pane>

  <code-pane header="app-routing.module.ts" path="router/src/app/app-routing.module.2.ts" region="milestone3">

  </code-pane>

  <code-pane header="hero-list.component.css" path="router/src/app/heroes/hero-list/hero-list.component.css">

  </code-pane>

  <code-pane header="hero-list.component.html" path="router/src/app/heroes/hero-list/hero-list.component.html">

  </code-pane>

  <code-pane header="hero-list.component.ts" path="router/src/app/heroes/hero-list/hero-list.component.ts">

  </code-pane>

  <code-pane header="hero-detail.component.html" path="router/src/app/heroes/hero-detail/hero-detail.component.html">

  </code-pane>

  <code-pane header="hero-detail.component.ts" path="router/src/app/heroes/hero-detail/hero-detail.component.3.ts">

  </code-pane>

  <code-pane header="hero.service.ts" path="router/src/app/heroes/hero.service.ts">

  </code-pane>

  <code-pane header="heroes.module.ts" path="router/src/app/heroes/heroes.module.ts">

  </code-pane>

  <code-pane header="heroes-routing.module.ts" path="router/src/app/heroes/heroes-routing.module.2.ts">

  </code-pane>

  <code-pane header="message.service.ts" path="router/src/app/message.service.ts">

  </code-pane>

</code-tabs>



{@a milestone-4}



## Milestone 4: Crisis center feature

## 里程碑 4：危机中心

This section shows you how to add child routes and use relative routing in your app.

本节将向你展示如何在应用中添加子路由并使用相对路由。

To add more features to the app's current crisis center, take similar steps as for the heroes feature:

要为应用当前的危机中心添加更多特性，请执行类似于 heroes 特性的步骤：

* Create a `crisis-center` subfolder in the `src/app` folder.

  在 `src/app` 目录下创建一个 `crisis-center` 子目录。

* Copy the files and folders from `app/heroes` into the new `crisis-center` folder.

   把 `app/heroes` 中的文件和目录复制到新的 `crisis-center` 文件夹中。

* In the new files, change every mention of "hero" to "crisis", and "heroes" to "crises".

  在这些新建的文件中，把每个 "hero" 都改成 "crisis"，每个 "heroes" 都改成 "crises"。

* Rename the NgModule files to `crisis-center.module.ts` and `crisis-center-routing.module.ts`.

  把这些 NgModule 文件改名为 `crisis-center.module.ts` 和 `crisis-center-routing.module.ts`。

Use mock crises instead of mock heroes:

使用 mock 的 crises 来代替 mock 的 heroes：

<code-example path="router/src/app/crisis-center/mock-crises.ts" header="src/app/crisis-center/mock-crises.ts"></code-example>

The resulting crisis center is a foundation for introducing a new concept&mdash;child routing.
You can leave Heroes in its current state as a contrast with the Crisis Center.

最终的危机中心可以作为引入子路由这个新概念的基础。
你可以把英雄管理保持在当前状态，以便和*危机中心*进行对比。

<div class="alert is-helpful">

In keeping with the <a href="https://blog.8thlight.com/uncle-bob/2014/05/08/SingleReponsibilityPrinciple.html" title="Separation of Concerns">Separation of Concerns principle</a>, changes to the Crisis Center don't affect the `AppModule` or any other feature's component.

遵循<a href="https://blog.8thlight.com/uncle-bob/2014/05/08/SingleReponsibilityPrinciple.html" target="_blank" title="Separation of Concerns">*关注点分离（Separation of Concerns）*原则</a>，
对*危机中心*的修改不会影响 `AppModule` 或其它特性模块中的组件。

</div>

{@a crisis-child-routes}

### A crisis center with child routes

### 带有子路由的危机中心

This section shows you how to organize the crisis center to conform to the following recommended pattern for Angular applications:

本节会展示如何组织危机中心，来满足 Angular 应用所推荐的模式：

* Each feature area resides in its own folder.

   把每个特性放在自己的目录中。

* Each feature has its own Angular feature module.

   每个特性都有自己的 Angular 特性模块。

* Each area has its own area root component.

   每个特性区都有自己的根组件。

* Each area root component has its own router outlet and child routes.

   每个特性区的根组件中都有自己的路由出口及其子路由。

* Feature area routes rarely (if ever) cross with routes of other features.

   特性区的路由很少（或完全不）与其它特性区的路由交叉。

If your app had many feature areas, the app component trees might look like this:

如果你还有更多特性区，它们的组件树是这样的：

<div class="lightbox">
  <img src='generated/images/guide/router/component-tree.png' alt="Component Tree">
</div>

{@a child-routing-component}

### Child routing component

### 子路由组件

Generate a `CrisisCenter` component in the `crisis-center` folder:

<<<<<<< HEAD
在 `crisis-center` 目录下生成一个 `CrisisCenter` 组件：

<code-example language="none" class="code-shell">
=======
<code-example language="sh">
>>>>>>> 7798a372
  ng generate component crisis-center/crisis-center
</code-example>

Update the component template with the following markup:

使用如下代码更新组件模板：

<code-example path="router/src/app/crisis-center/crisis-center/crisis-center.component.html" header="src/app/crisis-center/crisis-center/crisis-center.component.html"></code-example>

The `CrisisCenterComponent` has the following in common with the `AppComponent`:

`CrisisCenterComponent` 和 `AppComponent` 有下列共同点：

* It is the root of the crisis center area, just as `AppComponent` is the root of the entire application.

   它是危机中心特性区的*根*，正如 `AppComponent` 是整个应用的根。

* It is a shell for the crisis management feature area, just as the `AppComponent` is a shell to manage the high-level workflow.

   它是危机管理特性区的壳，正如 `AppComponent` 是管理高层工作流的壳。

Like most shells, the `CrisisCenterComponent` class is minimal because it has no business logic, and its template has no links, just a title and `<router-outlet>` for the crisis center child component.

就像大多数的壳一样，`CrisisCenterComponent` 类是最小化的，因为它没有业务逻辑，它的模板中没有链接，只有一个标题和用于放置危机中心的子组件的 `<router-outlet>`。

{@a child-route-config}

### Child route configuration

### 子路由配置

As a host page for the "Crisis Center" feature, generate a `CrisisCenterHome` component in the `crisis-center` folder.

<<<<<<< HEAD
在 `crisis-center` 目录下生成一个 `CrisisCenterHome` 组件，作为 "危机中心" 特性的宿主页面。

<code-example language="none" class="code-shell">
=======
<code-example language="sh">
>>>>>>> 7798a372
  ng generate component crisis-center/crisis-center-home
</code-example>

Update the template with a welcome message to the `Crisis Center`.

用一条欢迎信息修改 `Crisis Center` 中的模板。

<code-example path="router/src/app/crisis-center/crisis-center-home/crisis-center-home.component.html" header="src/app/crisis-center/crisis-center-home/crisis-center-home.component.html"></code-example>

Update the `crisis-center-routing.module.ts` you renamed after copying it from `heroes-routing.module.ts` file.
This time, you define child routes within the parent `crisis-center` route.

把 `heroes-routing.module.ts` 文件复制过来，改名为 `crisis-center-routing.module.ts`，并修改它。
这次你要把子路由定义在父路由 `crisis-center` 中。

<code-example path="router/src/app/crisis-center/crisis-center-routing.module.1.ts" header="src/app/crisis-center/crisis-center-routing.module.ts (Routes)" region="routes"></code-example>

Notice that the parent `crisis-center` route has a `children` property with a single route containing the `CrisisListComponent`.
The `CrisisListComponent` route also has a `children` array with two routes.

注意，父路由 `crisis-center` 有一个 `children` 属性，它有一个包含 `CrisisListComponent` 的路由。
`CrisisListModule` 路由还有一个带两个路由的 `children` 数组。

These two routes navigate to the crisis center child components,
`CrisisCenterHomeComponent` and `CrisisDetailComponent`, respectively.

这两个路由分别导航到了*危机中心*的两个子组件：`CrisisCenterHomeComponent` 和 `CrisisDetailComponent`。

There are important differences in the way the router treats child routes.

对这些子路由的处理中有一些重要的差异。

The router displays the components of these routes in the `RouterOutlet` of the `CrisisCenterComponent`, not in the `RouterOutlet` of the `AppComponent` shell.

路由器会把这些路由对应的组件放在 `CrisisCenterComponent` 的 `RouterOutlet` 中，而不是 `AppComponent` 壳组件中的。

The `CrisisListComponent` contains the crisis list and a `RouterOutlet` to display the `Crisis Center Home` and `Crisis Detail` route components.

`CrisisListComponent` 包含危机列表和一个 `RouterOutlet`，用以显示 `Crisis Center Home` 和 `Crisis Detail` 这两个路由组件。

The `Crisis Detail` route is a child of the `Crisis List`.
The router [reuses components](#reuse) by default, so the `Crisis Detail` component will be re-used as you select different crises.
In contrast, back in the `Hero Detail` route, [the component was recreated](#snapshot-the-no-observable-alternative) each time you selected a different hero from the list of heroes.

`Crisis Detail` 路由是 `Crisis List` 的子路由。由于路由器默认会[复用组件](#reuse)，因此当你选择了另一个危机时，`CrisisDetailComponent` 会被复用。 
作为对比，回头看看 `Hero Detail` 路由，每当你从列表中选择了不同的英雄时，[都会重新创建该组件](#snapshot-the-no-observable-alternative)。

At the top level, paths that begin with `/` refer to the root of the application.
But child routes extend the path of the parent route.
With each step down the route tree,
you add a slash followed by the route path, unless the path is empty.

在顶层，以 `/` 开头的路径指向的总是应用的根。
但这里是子路由。
它们是在父路由路径的基础上做出的扩展。
在路由树中每深入一步，你就会在该路由的路径上添加一个斜线 `/`（除非该路由的路径是空的）。

Apply that logic to navigation within the crisis center for which the parent path is `/crisis-center`.

如果把该逻辑应用到危机中心中的导航，那么父路径就是 `/crisis-center`。

* To navigate to the `CrisisCenterHomeComponent`, the full URL is `/crisis-center` (`/crisis-center` + `''` + `''`).

   要导航到 `CrisisCenterHomeComponent`，完整的 URL 是 `/crisis-center` (`/crisis-center` + `''` + `''`)。

* To navigate to the `CrisisDetailComponent` for a crisis with `id=2`, the full URL is
`/crisis-center/2` (`/crisis-center` + `''` +  `'/2'`).

   要导航到 `CrisisDetailComponent` 以展示 `id=2` 的危机，完整的 URL 是 `/crisis-center/2` (`/crisis-center` + `''` + `'/2'`)。

The absolute URL for the latter example, including the `localhost` origin, is as follows:

本例子中包含站点部分的绝对 URL，就是：

<code-example>
  localhost:4200/crisis-center/2

</code-example>

Here's the complete `crisis-center-routing.module.ts` file with its imports.

这里是完整的 `crisis-center.routing.ts` 及其导入语句。

<code-example path="router/src/app/crisis-center/crisis-center-routing.module.1.ts" header="src/app/crisis-center/crisis-center-routing.module.ts (excerpt)"></code-example>

{@a import-crisis-module}

### Import crisis center module into the `AppModule` routes

### 把危机中心模块导入到 `AppModule` 的路由中

As with the `HeroesModule`, you must add the `CrisisCenterModule` to the `imports` array of the `AppModule`
_before_ the `AppRoutingModule`:

就像 `HeroesModule` 模块中一样，你必须把 `CrisisCenterModule` 添加到 `AppModule` 的 `imports` 数组中，就在 `AppRoutingModule` *前面*：

<code-tabs>

  <code-pane path="router/src/app/crisis-center/crisis-center.module.ts"header="src/app/crisis-center/crisis-center.module.ts">

  </code-pane>

  <code-pane path="router/src/app/app.module.4.ts" header="src/app/app.module.ts (import CrisisCenterModule)" region="crisis-center-module">

  </code-pane>

</code-tabs>

Remove the initial crisis center route from the `app-routing.module.ts` because now the `HeroesModule` and the `CrisisCenter` modules provide the feature routes.

从 `app.routing.ts` 中移除危机中心的初始路由。
因为现在是 `HeroesModule` 和 `CrisisCenter` 模块提供了这些特性路由。

The `app-routing.module.ts` file retains the top-level application routes such as the default and wildcard routes.

`app-routing.module.ts` 文件中只有应用的顶层路由，比如默认路由和通配符路由。

<code-example path="router/src/app/app-routing.module.3.ts" header="src/app/app-routing.module.ts (v3)" region="v3"></code-example>

{@a relative-navigation}

### Relative navigation

### 相对导航

While building out the crisis center feature, you navigated to the
crisis detail route using an absolute path that begins with a slash.

虽然构建出了危机中心特性区，你却仍在使用以斜杠开头的**绝对路径**来导航到危机详情的路由。

The router matches such absolute paths to routes starting from the top of the route configuration.

路由器会从路由配置的顶层来匹配像这样的绝对路径。

You could continue to use absolute paths like this to navigate inside the Crisis Center feature, but that pins the links to the parent routing structure.
If you changed the parent `/crisis-center` path, you would have to change the link parameters array.

你固然可以继续像危机中心特性区一样使用绝对路径，但是那样会把链接钉死在特定的父路由结构上。
如果你修改了父路径 `/crisis-center`，那就不得不修改每一个链接参数数组。

You can free the links from this dependency by defining paths that are relative to the current URL segment.
Navigation within the feature area remains intact even if you change the parent route path to the feature.

通过改成定义*相对于*当前 URL 的路径，你可以把链接从这种依赖中解放出来。
当你修改了该特性区的父路由路径时，该特性区内部的导航仍然完好无损。

<div class="alert is-helpful">

The router supports directory-like syntax in a _link parameters list_ to help guide route name lookup:

路由器支持在*链接参数数组*中使用“目录式”语法来为查询路由名提供帮助：

`./` or `no leading slash` is relative to the current level.

`./` 或 ` 无前导斜线 ` 形式是相对于当前级别的。

`../` to go up one level in the route path.

`../` 会回到当前路由路径的上一级。

You can combine relative navigation syntax with an ancestor path.
If you must navigate to a sibling route, you could use the `../<sibling>` convention to go up
one level, then over and down the sibling route path.

你可以把相对导航语法和一个祖先路径组合起来用。
如果不得不导航到一个兄弟路由，你可以用 `../<sibling>` 来回到上一级，然后进入兄弟路由路径中。

</div>

To navigate a relative path with the `Router.navigate` method, you must supply the `ActivatedRoute`
to give the router knowledge of where you are in the current route tree.

用 `Router.navigate` 方法导航到相对路径时，你必须提供当前的 `ActivatedRoute`，来让路由器知道你现在位于路由树中的什么位置。

After the _link parameters array_, add an object with a `relativeTo` property set to the `ActivatedRoute`.
The router then calculates the target URL based on the active route's location.

在*链接参数数组*后面，添加一个带有 `relativeTo` 属性的对象，并把它设置为当前的 `ActivatedRoute`。
这样路由器就会基于当前激活路由的位置来计算出目标 URL。

<div class="alert is-helpful">

Always specify the complete absolute path when calling router's `navigateByUrl()` method.

当调用路由器的 `navigateByUrl()` 时，**总是**要指定完整的绝对路径。

</div>

{@a nav-to-crisis}

### Navigate to crisis list with a relative URL

### 使用相对 URL 导航到危机列表

You've already injected the `ActivatedRoute` that you need to compose the relative navigation path.

你已经注入了组成相对导航路径所需的 `ActivatedRoute`。

When using a `RouterLink` to navigate instead of the `Router` service, you'd use the same link parameters array, but you wouldn't provide the object with the `relativeTo` property.
The `ActivatedRoute` is implicit in a `RouterLink` directive.

如果用 `RouterLink` 来代替 `Router` 服务进行导航，就要使用相同的链接参数数组，不过不再需要提供 `relativeTo` 属性。
`ActivatedRoute` 已经隐含在了 `RouterLink` 指令中。

Update the `gotoCrises()` method of the `CrisisDetailComponent` to navigate back to the Crisis Center list using relative path navigation.

修改 `CrisisDetailComponent` 的 `gotoCrises()` 方法，来使用相对路径返回*危机中心*列表。

<code-example path="router/src/app/crisis-center/crisis-detail/crisis-detail.component.ts" header="src/app/crisis-center/crisis-detail/crisis-detail.component.ts (relative navigation)" region="gotoCrises-navigate"></code-example>

Notice that the path goes up a level using the `../` syntax.
If the current crisis `id` is `3`, the resulting path back to the crisis list is  `/crisis-center/;id=3;foo=foo`.

注意这个路径使用了 `../` 语法返回上一级。
如果当前危机的 `id` 是 `3`，那么最终返回到的路径就是 `/crisis-center/;id=3;foo=foo`。

{@a named-outlets}

### Displaying multiple routes in named outlets

### 用命名出口（outlet）显示多重路由

You decide to give users a way to contact the crisis center.
When a user clicks a "Contact" button, you want to display a message in a popup view.

你决定给用户提供一种方式来联系危机中心。
当用户点击“Contact”按钮时，你要在一个弹出框中显示一条消息。

The popup should stay open, even when switching between pages in the application, until the user closes it
by sending the message or canceling.
Clearly you can't put the popup in the same outlet as the other pages.

即使在应用中的不同页面之间切换，这个弹出框也应该始终保持打开状态，直到用户发送了消息或者手动取消。
显然，你不能把这个弹出框跟其它放到页面放到同一个路由出口中。

Until now, you've defined a single outlet and you've nested child routes under that outlet to group routes together.
The router only supports one primary unnamed outlet per template.

迄今为止，你只定义过单路由出口，并且在其中嵌套了子路由以便对路由分组。
在每个模板中，路由器只能支持一个无名主路由出口。

A template can also have any number of named outlets.
Each named outlet has its own set of routes with their own components.
Multiple outlets can display different content, determined by different routes, all at the same time.

模板还可以有多个命名的路由出口。
每个命名出口都自己有一组带组件的路由。
多重出口可以在同一时间根据不同的路由来显示不同的内容。

Add an outlet named "popup" in the `AppComponent`, directly below the unnamed outlet.

在 `AppComponent` 中添加一个名叫“popup”的出口，就在无名出口的下方。

<code-example path="router/src/app/app.component.4.html" header="src/app/app.component.html (outlets)" region="outlets"></code-example>

That's where a popup will go, once you learn how to route a popup component to it.

一旦你学会了如何把一个弹出框组件路由到该出口，那里就是将会出现弹出框的地方。

{@a secondary-routes}

#### Secondary routes

#### 第二路由

Named outlets are the targets of  _secondary routes_.

命名出口是*第二路由*的目标。

Secondary routes look like primary routes and you configure them the same way.
They differ in a few key respects.

第二路由很像主路由，配置方式也一样。它们只有一些关键的不同点：

* They are independent of each other.

   它们彼此互不依赖。

* They work in combination with other routes.

   它们与其它路由组合使用。

* They are displayed in named outlets.

   它们显示在命名出口中。

Generate a new component to compose the message.

<<<<<<< HEAD
生成一个新的组件来组合这个消息。

<code-example language="none" class="code-shell">
=======
<code-example language="sh">
>>>>>>> 7798a372
  ng generate component compose-message
</code-example>

It displays a short form with a header, an input box for the message,
and two buttons, "Send" and "Cancel".

它显示一个简单的表单，包括一个头、一个消息输入框和两个按钮：“Send”和“Cancel”。

<div class="lightbox">
  <img src='generated/images/guide/router/contact-popup.png' alt="Contact popup">
</div>

Here's the component, its template and styles:

下面是该组件及其模板和样式：

<code-tabs>

  <code-pane header="src/app/compose-message/compose-message.component.css" path="router/src/app/compose-message/compose-message.component.css">

  </code-pane>

  <code-pane header="src/app/compose-message/compose-message.component.html" path="router/src/app/compose-message/compose-message.component.html">

  </code-pane>

  <code-pane header="src/app/compose-message/compose-message.component.ts" path="router/src/app/compose-message/compose-message.component.ts">

  </code-pane>

</code-tabs>

It looks similar to any other component in this guide, but there are two key differences.

它看起来几乎和你以前见过其它组件一样，但有两个值得注意的区别。

Note that the `send()` method simulates latency by waiting a second before "sending" the message and closing the popup.

注意，`send()` 方法在发送消息和关闭弹出框之前通过等待模拟了一秒钟的延迟。

The `closePopup()` method closes the popup view by navigating to the popup outlet with a `null` which the section on [clearing secondary routes](#clear-secondary-routes) covers.

`closePopup()` 方法用把 `popup` 出口导航到 `null` 的方式关闭了弹出框，它在[稍后的部分](#clear-secondary-routes)有讲解。

{@a add-secondary-route}

#### Add a secondary route

#### 添加第二路由

Open the `AppRoutingModule` and add a new `compose` route to the `appRoutes`.

打开 `AppRoutingModule`，并把一个新的 `compose` 路由添加到 `appRoutes` 中。

<code-example path="router/src/app/app-routing.module.3.ts" header="src/app/app-routing.module.ts (compose route)" region="compose"></code-example>

In addition to the `path` and `component` properties, there's a new property called `outlet`, which is set to `'popup'`.
This route now targets the popup outlet and the `ComposeMessageComponent` will display there.

除了 `path` 和 `component` 属性之外还有一个新的属性 `outlet`，它被设置成了 `'popup'`。
这个路由现在指向了 `popup` 出口，而 `ComposeMessageComponent` 也将显示在那里。

To give users a way to open the popup, add a "Contact" link to the `AppComponent` template.

为了给用户某种途径来打开这个弹出框，还要往 `AppComponent` 模板中添加一个“Contact”链接。

<code-example path="router/src/app/app.component.4.html" header="src/app/app.component.html (contact-link)" region="contact-link"></code-example>

Although the `compose` route is configured to the "popup" outlet, that's not sufficient for connecting the route to a `RouterLink` directive.
You have to specify the named outlet in a _link parameters array_ and bind it to the `RouterLink` with a property binding.

虽然 `compose` 路由被配置到了 `popup` 出口上，但这仍然不足以把该路由和 `RouterLink` 指令联系起来。
你还要在*链接参数数组*中指定这个命名出口，并通过属性绑定的形式把它绑定到 `RouterLink` 上。

The _link parameters array_ contains an object with a single `outlets` property whose value is another object keyed by one (or more) outlet names.
In this case there is only the "popup" outlet property and its value is another _link parameters array_ that specifies the `compose` route.

*链接参数数组*包含一个只有一个 `outlets` 属性的对象，它的值是另一个对象，这个对象以一个或多个路由的出口名作为属性名。
在这里，它只有一个出口名“popup”，它的值则是另一个*链接参数数组*，用于指定 `compose` 路由。

In other words, when the user clicks this link, the router displays the component associated with the `compose` route in the `popup` outlet.

换句话说，当用户点击此链接时，路由器会在路由出口 `popup` 中显示与 `compose` 路由相关联的组件。

<div class="alert is-helpful">

This `outlets` object within an outer object was unnecessary when there was only one route and one unnamed outlet.

当只需要考虑一个路由和一个无名出口时，外部对象中的这个 `outlets` 对象是完全不必要的。

The router assumed that your route specification targeted the unnamed primary outlet and created these objects for you.

路由器假设这个路由指向了无名的主出口，并为你创建这些对象。

Routing to a named outlet has revealed a router feature:
you can target multiple outlets with multiple routes in the same `RouterLink` directive.

路由到一个命名出口会揭示一个路由特性：
你可以在同一个 `RouterLink` 指令中为多个路由出口指定多个路由。

</div>

{@a secondary-route-navigation}

#### Secondary route navigation: merging routes during navigation

#### 第二路由导航：在导航期间合并路由

Navigate to the _Crisis Center_ and click "Contact".
you should see something like the following URL in the browser address bar.

导航到*危机中心*并点击“Contact”，你将会在浏览器的地址栏看到如下 URL：

<code-example>
  http://.../crisis-center(popup:compose)

</code-example>

The relevant part of the URL follows the `...`:

这个 URL 中有意义的部分是 `...` 后面的这些：

* The `crisis-center` is the primary navigation.

   `crisis-center` 是主导航。

* Parentheses surround the secondary route.

   圆括号包裹的部分是第二路由。

* The secondary route consists of an outlet name (`popup`), a `colon` separator, and the secondary route path (`compose`).

   第二路由包括一个出口名称（`popup`）、一个冒号分隔符和第二路由的路径（`compose`）。

Click the _Heroes_ link and look at the URL again.

点击 _Heroes_ 链接，并再次查看 URL：

<code-example>
  http://.../heroes(popup:compose)
</code-example>

The primary navigation part has changed; the secondary route is the same.

主导航的部分变化了，而第二路由没有变。

The router is keeping track of two separate branches in a navigation tree and generating a representation of that tree in the URL.

路由器在导航树中对两个独立的分支保持追踪，并在 URL 中对这棵树进行表达。

You can add many more outlets and routes, at the top level and in nested levels, creating a navigation tree with many branches and the router will generate the URLs to go with it.

你还可以添加更多出口和更多路由（无论是在顶层还是在嵌套的子层）来创建一个带有多个分支的导航树。
路由器将会生成相应的 URL。

You can tell the router to navigate an entire tree at once by filling out the `outlets` object and then pass that object inside a _link parameters array_  to the `router.navigate` method.

通过像前面那样填充 `outlets` 对象，你可以告诉路由器立即导航到一棵完整的树。
然后把这个对象通过一个*链接参数数组*传给 `router.navigate` 方法。

{@a clear-secondary-routes}

#### Clearing secondary routes

#### 清除第二路由

Like regular outlets, secondary outlets persists until you navigate away to a new component.

像常规出口一样，二级出口会一直存在，直到你导航到新组件。

Each secondary outlet has its own navigation, independent of the navigation driving the primary outlet.
Changing a current route that displays in the primary outlet has no effect on the popup outlet.
That's why the popup stays visible as you navigate among the crises and heroes.

每个第二出口都有自己独立的导航，跟主出口的导航彼此独立。
修改主出口中的当前路由并不会影响到 `popup` 出口中的。
这就是为什么在危机中心和英雄管理之间导航时，弹出框始终都是可见的。

The `closePopup()` method again:

再看 `closePopup()` 方法：

<code-example path="router/src/app/compose-message/compose-message.component.ts" header="src/app/compose-message/compose-message.component.ts (closePopup)" region="closePopup"></code-example>

Clicking the "send" or "cancel" buttons clears the popup view.
The `closePopup()` function navigates imperatively with the `Router.navigate()` method, passing in a [link parameters array](#link-parameters-array).

单击 “send” 或 “cancel” 按钮可以清除弹出视图。`closePopup()` 函数会使用 `Router.navigate()` 方法强制导航，并传入一个[链接参数数组](#link-parameters-array)。

Like the array bound to the _Contact_ `RouterLink` in the `AppComponent`, this one includes an object with an `outlets` property.
The `outlets` property value is another object with outlet names for keys.
The only named outlet is `'popup'`.

就像在 `AppComponent` 中绑定到的 _Contact_ `RouterLink` 一样，它也包含了一个带 `outlets` 属性的对象。
`outlets` 属性的值是另一个对象，该对象用一些出口名称作为属性名。
唯一的命名出口是 `'popup'`。

This time, the value of `'popup'` is `null`.
That's not a route, but it is a legitimate value.
Setting the popup `RouterOutlet` to `null` clears the outlet and removes the secondary popup route from the current URL.

但这次，`'popup'` 的值是 `null`。`null` 不是一个路由，但却是一个合法的值。
把 `popup` 这个 `RouterOutlet` 设置为 `null` 会清除该出口，并且从当前 URL 中移除第二路由 `popup`。

{@a guards}

{@a milestone-5-route-guards}

## Milestone 5: Route guards

## 里程碑 5：路由守卫

At the moment, any user can navigate anywhere in the application anytime, but sometimes you need to control access to different parts of your app for various reasons. Some of which may include the following:

现在，*任何用户*都能在*任何时候*导航到*任何地方*。但有时候出于种种原因需要控制对该应用的不同部分的访问。可能包括如下场景：

* Perhaps the user is not authorized to navigate to the target component.

   该用户可能无权导航到目标组件。

* Maybe the user must login (authenticate) first.

   可能用户得先登录（认证）。

* Maybe you should fetch some data before you display the target component.

   在显示目标组件前，你可能得先获取某些数据。

* You might want to save pending changes before leaving a component.

   在离开组件前，你可能要先保存修改。

* You might ask the user if it's OK to discard pending changes rather than save them.

   你可能要询问用户：你是否要放弃本次更改，而不用保存它们？

You add guards to the route configuration to handle these scenarios.

你可以往路由配置中添加守卫，来处理这些场景。

A guard's return value controls the router's behavior:

守卫返回一个值，以控制路由器的行为：

* If it returns `true`, the navigation process continues.

   如果它返回 `true`，导航过程会继续

* If it returns `false`, the navigation process stops and the user stays put.

   如果它返回 `false`，导航过程就会终止，且用户留在原地。

* If it returns a `UrlTree`, the current navigation cancels and a new navigation is initiated to the `UrlTree` returned.

  如果它返回 `UrlTree`，则取消当前的导航，并且开始导航到返回的这个 `UrlTree`.

<div class="alert is-helpful">

**Note:** The guard can also tell the router to navigate elsewhere, effectively canceling the current navigation.
When doing so inside a guard, the guard should return `false`;

**注意**：守卫还可以告诉路由器导航到别处，这样也会取消当前的导航。要想在守卫中这么做，就要返回 `false`；

</div>

The guard might return its boolean answer synchronously.
But in many cases, the guard can't produce an answer synchronously.
The guard could ask the user a question, save changes to the server, or fetch fresh data.
These are all asynchronous operations.

守卫可以用同步的方式返回一个布尔值。但在很多情况下，守卫无法用同步的方式给出答案。
守卫可能会向用户问一个问题、把更改保存到服务器，或者获取新数据，而这些都是异步操作。

Accordingly, a routing guard can return an `Observable<boolean>` or a `Promise<boolean>` and the
router will wait for the observable to resolve to `true` or `false`.

因此，路由的守卫可以返回一个 `Observable<boolean>` 或 `Promise<boolean>`，并且路由器会等待这个可观察对象被解析为 `true` 或 `false`。

<div class="alert is-critical">

**Note:** The observable provided to the `Router` must also complete. If the observable does not complete, the navigation does not continue.

**注意：** 提供给 `Router` 的可观察对象还*必须*能结束（complete）。否则，导航就不会继续。

</div>

The router supports multiple guard interfaces:

路由器可以支持多种守卫接口：

* [`CanActivate`](api/router/CanActivate) to mediate navigation *to* a route.

   用[`CanActivate`](api/router/CanActivate)来处理导航*到*某路由的情况。

* [`CanActivateChild`](api/router/CanActivateChild) to mediate navigation *to* a child route.

   用[`CanActivateChild`](api/router/CanActivateChild)来处理导航*到*某子路由的情况。

* [`CanDeactivate`](api/router/CanDeactivate) to mediate navigation *away* from the current route.

   用[`CanDeactivate`](api/router/CanDeactivate)来处理从当前路由*离开*的情况.

* [`Resolve`](api/router/Resolve) to perform route data retrieval *before* route activation.

   用[`Resolve`](api/router/Resolve)在路由激活*之前*获取路由数据。

* [`CanLoad`](api/router/CanLoad) to mediate navigation *to* a feature module loaded _asynchronously_.

   用[`CanLoad`](api/router/CanLoad)来处理*异步*导航到某特性模块的情况。

You can have multiple guards at every level of a routing hierarchy.
The router checks the `CanDeactivate` and `CanActivateChild` guards first, from the deepest child route to the top.
Then it checks the `CanActivate` guards from the top down to the deepest child route.
If the feature module is loaded asynchronously, the `CanLoad` guard is checked before the module is loaded.
If _any_ guard returns false, pending guards that have not completed will be canceled, and the entire navigation is canceled.

在分层路由的每个级别上，你都可以设置多个守卫。
路由器会先按照从最深的子路由由下往上检查的顺序来检查 `CanDeactivate()` 和 `CanActivateChild()` 守卫。
然后它会按照从上到下的顺序检查 `CanActivate()` 守卫。
如果特性模块是异步加载的，在加载它之前还会检查 `CanLoad()` 守卫。
如果*任何*一个守卫返回 `false`，其它尚未完成的守卫会被取消，这样整个导航就被取消了。

There are several examples over the next few sections.

接下来的小节中有一些例子。

{@a can-activate-guard}

### `CanActivate`: requiring authentication

### `CanActivate` ：需要身份验证

Applications often restrict access to a feature area based on who the user is.
You could permit access only to authenticated users or to users with a specific role.
You might block or limit access until the user's account is activated.

应用程序通常会根据访问者来决定是否授予某个特性区的访问权。
你可以只对已认证过的用户或具有特定角色的用户授予访问权，还可以阻止或限制用户访问权，直到用户账户激活为止。

The `CanActivate` guard is the tool to manage these navigation business rules.

`CanActivate` 守卫是一个管理这些导航类业务规则的工具。

#### Add an admin feature module

#### 添加一个“管理”特性模块

This section guides you through extending the crisis center with some new administrative features.
Start by adding a new feature module named `AdminModule`.

本节将指导你使用一些新的管理功能来扩展危机中心。首先添加一个名为 `AdminModule` 的新特性模块。

Generate an `admin` folder with a feature module file and a routing configuration file.

<<<<<<< HEAD
生成一个带有特性模块文件和路由配置文件的 `admin` 目录。

<code-example language="none" class="code-shell">
=======
<code-example language="sh">
>>>>>>> 7798a372
  ng generate module admin --routing
</code-example>

Next, generate the supporting components.

<<<<<<< HEAD
接下来，生成一些支持性组件。

<code-example language="none" class="code-shell">
=======
<code-example language="sh">
>>>>>>> 7798a372
  ng generate component admin/admin-dashboard
</code-example>

<code-example language="sh">
  ng generate component admin/admin
</code-example>

<code-example language="sh">
  ng generate component admin/manage-crises
</code-example>

<code-example language="sh">
  ng generate component admin/manage-heroes
</code-example>

The admin feature file structure looks like this:

管理特性区的文件是这样的：

<div class='filetree'>

  <div class='file'>

    src/app/admin

  </div>

  <div class='children'>

    <div class='file'>
      admin
    </div>

      <div class='children'>

        <div class='file'>
          admin.component.css
        </div>

        <div class='file'>
          admin.component.html
        </div>

        <div class='file'>
          admin.component.ts
        </div>

      </div>

    <div class='file'>
      admin-dashboard
    </div>

      <div class='children'>

        <div class='file'>
          admin-dashboard.component.css
        </div>

        <div class='file'>
          admin-dashboard.component.html
        </div>

        <div class='file'>
          admin-dashboard.component.ts
        </div>

      </div>

    <div class='file'>
      manage-crises
    </div>

      <div class='children'>

        <div class='file'>
          manage-crises.component.css
        </div>

        <div class='file'>
          manage-crises.component.html
        </div>

        <div class='file'>
          manage-crises.component.ts
        </div>

      </div>

    <div class='file'>
      manage-heroes
    </div>

      <div class='children'>

        <div class='file'>
          manage-heroes.component.css
        </div>

        <div class='file'>
          manage-heroes.component.html
        </div>

        <div class='file'>
          manage-heroes.component.ts
        </div>

      </div>

    <div class='file'>
      admin.module.ts
    </div>

    <div class='file'>
      admin-routing.module.ts
    </div>

  </div>

</div>

The admin feature module contains the `AdminComponent` used for routing within the
feature module, a dashboard route and two unfinished components to manage crises and heroes.

管理特性模块包含 `AdminComponent`，它用于在特性模块内的仪表盘路由以及两个尚未完成的用于管理危机和英雄的组件之间进行路由。

<code-tabs>

  <code-pane header="src/app/admin/admin/admin.component.html"  path="router/src/app/admin/admin/admin.component.html">

  </code-pane>

  <code-pane header="src/app/admin/admin-dashboard/admin-dashboard.component.html" path="router/src/app/admin/admin-dashboard/admin-dashboard.component.1.html">

  </code-pane>

  <code-pane header="src/app/admin/admin.module.ts" path="router/src/app/admin/admin.module.ts">

  </code-pane>

  <code-pane header="src/app/admin/manage-crises/manage-crises.component.html" path="router/src/app/admin/manage-crises/manage-crises.component.html">

  </code-pane>

  <code-pane header="src/app/admin/manage-heroes/manage-heroes.component.html"  path="router/src/app/admin/manage-heroes/manage-heroes.component.html">

  </code-pane>

</code-tabs>

<div class="alert is-helpful">

Although the admin dashboard `RouterLink` only contains a relative slash without an additional URL segment, it is a match to any route within the admin feature area.
You only want the `Dashboard` link to be active when the user visits that route.
Adding an additional binding to the `Dashboard` routerLink,`[routerLinkActiveOptions]="{ exact: true }"`, marks the `./` link as active when the user navigates to the `/admin` URL and not when navigating to any of the child routes.

虽然管理仪表盘中的 `RouterLink` 只包含一个没有其它 URL 段的斜杠 `/`，但它能匹配管理特性区下的任何路由。
但你只希望在访问 `Dashboard` 路由时才激活该链接。
往 `Dashboard` 这个 routerLink 上添加另一个绑定 `[routerLinkActiveOptions]="{ exact: true }"`，
这样就只有当用户导航到 `/admin` 这个 URL 时才会激活它，而不会在导航到它的某个子路由时。

</div>

{@a component-less-route}

##### Component-less route: grouping routes without a component

##### 无组件路由：分组路由，而不需要组件

The initial admin routing configuration:

最初的管理路由配置如下：

<code-example path="router/src/app/admin/admin-routing.module.1.ts" header="src/app/admin/admin-routing.module.ts (admin routing)" region="admin-routes"></code-example>

The child route under the `AdminComponent` has a `path` and a `children` property but it's not using a `component`.
This defines a _component-less_ route.

`AdminComponent` 下的子路由有一个 `path` 和一个 `children` 属性，但是它没有使用 `component`。这就定义了一个无*组件*路由。

To group the `Crisis Center` management routes under the `admin` path a component is unnecessary.
Additionally, a _component-less_ route makes it easier to [guard child routes](#can-activate-child-guard).

要把 `Crisis Center` 管理下的路由分组到 `admin` 路径下，组件是不必要的。此外，无*组件*路由可以更容易地[保护子路由](#can-activate-child-guard)。

Next, import the `AdminModule` into `app.module.ts` and add it to the `imports` array
to register the admin routes.

接下来，把 `AdminModule` 导入到 `app.module.ts` 中，并把它加入 `imports` 数组中来注册这些管理类路由。

<code-example path="router/src/app/app.module.4.ts" header="src/app/app.module.ts (admin module)" region="admin-module"></code-example>

Add an "Admin" link to the `AppComponent` shell so that users can get to this feature.

然后往壳组件 `AppComponent` 中添加一个链接，让用户能点击它，以访问该特性。

<code-example path="router/src/app/app.component.5.html" header="src/app/app.component.html (template)"></code-example>

{@a guard-admin-feature}

#### Guard the admin feature

#### 守护“管理特性”区

Currently, every route within the Crisis Center is open to everyone.
The new admin feature should be accessible only to authenticated users.

现在危机中心的每个路由都是对所有人开放的。这些新的管理特性应该只能被已登录用户访问。

Write a `canActivate()` guard method to redirect anonymous users to the
login page when they try to enter the admin area.

编写一个 `CanActivate()` 守卫，将正在尝试访问管理组件匿名用户重定向到登录页。

Generate an `AuthGuard` in the `auth` folder.

<<<<<<< HEAD
在 `auth` 文件夹中生成一个 `AuthGuard`。

<code-example language="none" class="code-shell">
=======
<code-example language="sh">
>>>>>>> 7798a372
  ng generate guard auth/auth
</code-example>

To demonstrate the fundamentals, this example only logs to the console, `returns` true immediately, and allows navigation to proceed:

为了演示这些基础知识，这个例子只把日志写到控制台中，立即 `return` true，并允许继续导航：

<code-example path="router/src/app/auth/auth.guard.1.ts" header="src/app/auth/auth.guard.ts (excerpt)"></code-example>

Next, open `admin-routing.module.ts `, import the `AuthGuard` class, and
update the admin route with a `canActivate` guard property that references it:

接下来，打开 `admin-routing.module.ts`，导入 `AuthGuard` 类，修改管理路由并通过 `CanActivate()` 守卫来引用 `AuthGuard`：

<code-example path="router/src/app/admin/admin-routing.module.2.ts" header="src/app/admin/admin-routing.module.ts (guarded admin route)" region="admin-route"></code-example>

The admin feature is now protected by the guard, but the guard requires more customization to work fully.

管理特性区现在受此守卫保护了，不过该守卫还需要做进一步定制。

{@a teach-auth}

#### Authenticate with `AuthGuard`

#### 通过 `AuthGuard` 验证

Make the `AuthGuard` mimic authentication.

让 `AuthGuard` 模拟身份验证。

The `AuthGuard` should call an application service that can login a user and retain information about the current user. Generate a new `AuthService` in the `auth` folder:

<<<<<<< HEAD
`AuthGuard` 可以调用应用中的一项服务，该服务能让用户登录，并且保存当前用户的信息。在 `admin` 目录下生成一个新的 `AuthService`：

<code-example language="none" class="code-shell">
=======
<code-example language="sh">
>>>>>>> 7798a372
  ng generate service auth/auth
</code-example>

Update the `AuthService` to log in the user:

修改 `AuthService` 以登入此用户：

<code-example path="router/src/app/auth/auth.service.ts" header="src/app/auth/auth.service.ts (excerpt)"></code-example>

Although it doesn't actually log in, it has an `isLoggedIn` flag to tell you whether the user is authenticated.
Its `login()` method simulates an API call to an external service by returning an observable that resolves successfully after a short pause.
The `redirectUrl` property stores the URL that the user wanted to access so you can navigate to it after authentication.

虽然不会真的进行登录，但它有一个 `isLoggedIn` 标志，用来标识是否用户已经登录过了。
它的 `login()` 方法会仿真一个对外部服务的 API 调用，返回一个可观察对象（observable）。在短暂的停顿之后，这个可观察对象就会解析成功。
`redirectUrl` 属性将会保存在用户要访问的 URL 中，以便认证完之后导航到它。

<div class="alert is-helpful">

To keep things minimal, this example redirects unauthenticated users to `/admin`.

为了保持最小化，这个例子会将未经身份验证的用户重定向到 `/admin`。

</div>

Revise the `AuthGuard` to call the `AuthService`.

修改 `AuthGuard` 以调用 `AuthService`。

<code-example path="router/src/app/auth/auth.guard.2.ts" header="src/app/auth/auth.guard.ts (v2)"></code-example>

Notice that you inject the `AuthService` and the `Router` in the constructor.
You haven't provided the `AuthService` yet but it's good to know that you can inject helpful services into routing guards.

注意，你把 `AuthService` 和 `Router` 服务注入到了构造函数中。
你还没有提供 `AuthService`，这里要说明的是：可以往路由守卫中注入有用的服务。

This guard returns a synchronous boolean result.
If the user is logged in, it returns true and the navigation continues.

该守卫返回一个同步的布尔值。如果用户已经登录，它就返回 `true`，导航会继续。

The `ActivatedRouteSnapshot` contains the _future_ route that will be activated and the `RouterStateSnapshot` contains the _future_ `RouterState` of the application, should you pass through the guard check.

这个 `ActivatedRouteSnapshot` 包含了*即将*被激活的路由，而 `RouterStateSnapshot` 包含了该应用*即将*到达的状态。
你应该通过守卫进行检查。

If the user is not logged in, you store the attempted URL the user came from using the `RouterStateSnapshot.url` and tell the router to redirect to a login page&mdash;a page you haven't created yet.
Returning a `UrlTree` tells the `Router` to cancel the current navigation and schedule a new one to redirect the user.

如果用户还没有登录，你就会用 `RouterStateSnapshot.url` 保存用户来自的 URL 并让路由器跳转到登录页（你尚未创建该页）。
这间接导致路由器自动中止了这次导航，`checkLogin()` 返回 `false` 并不是必须的，但这样可以更清楚的表达意图。

{@a add-login-component}

#### Add the `LoginComponent`

#### 添加 `LoginComponent`

You need a `LoginComponent` for the user to log in to the app. After logging in, you'll redirect to the stored URL if available, or use the default URL.
There is nothing new about this component or the way you use it in the router configuration.

<<<<<<< HEAD
你需要一个 `LoginComponent` 来让用户登录进这个应用。在登录之后，你就会跳转到前面保存的 URL，如果没有，就跳转到默认 URL。
  该组件没有什么新内容，你在路由配置中使用它的方式也没什么新意。

<code-example language="none" class="code-shell">
=======
<code-example language="sh">
>>>>>>> 7798a372
  ng generate component auth/login
</code-example>

Register a `/login` route in the `auth/auth-routing.module.ts`.
In `app.module.ts`, import and add the `AuthModule` to the `AppModule` imports.

在 `auth/auth-routing.module.ts` 文件中注册一个 `/login` 路由。在 `app.module.ts` 中，导入 `AuthModule` 并且添加到 `AppModule` 的 `imports` 中。

<code-tabs>

  <code-pane header="src/app/app.module.ts" path="router/src/app/app.module.ts" region="auth">

  </code-pane>

  <code-pane header="src/app/auth/login/login.component.html" path="router/src/app/auth/login/login.component.html">

  </code-pane>

  <code-pane header="src/app/auth/login/login.component.ts" path="router/src/app/auth/login/login.component.1.ts">

  </code-pane>

  <code-pane header="src/app/auth/auth.module.ts" path="router/src/app/auth/auth.module.ts">

  </code-pane>

</code-tabs>

{@a can-activate-child-guard}

### `CanActivateChild`: guarding child routes

### `CanActivateChild`：保护子路由

You can also protect child routes with the `CanActivateChild` guard.
The `CanActivateChild` guard is similar to the `CanActivate` guard.
The key difference is that it runs before any child route is activated.

你还可以使用 `CanActivateChild` 守卫来保护子路由。
`CanActivateChild` 守卫和 `CanActivate` 守卫很像。
它们的区别在于，`CanActivateChild` 会在*任何子路由*被激活之前运行。

You protected the admin feature module from unauthorized access.
You should also protect child routes _within_ the feature module.

你要保护管理特性模块，防止它被非授权访问，还要保护这个特性模块*内部*的那些子路由。

Extend the `AuthGuard` to protect when navigating between the `admin` routes.
Open `auth.guard.ts` and add the `CanActivateChild` interface to the imported tokens from the router package.

扩展 `AuthGuard` 以便在 `admin` 路由之间导航时提供保护。
打开 `auth.guard.ts` 并从路由库中导入 `CanActivateChild` 接口。

Next, implement the `canActivateChild()` method which takes the same arguments as the `canActivate()` method: an `ActivatedRouteSnapshot` and `RouterStateSnapshot`.
The `canActivateChild()` method can return an `Observable<boolean|UrlTree>` or `Promise<boolean|UrlTree>` for async checks and a `boolean` or `UrlTree` for sync checks.
This one returns either `true` to allow the user to access the admin feature module or `UrlTree` to redirect the user to the login page instead:

接下来，实现 `CanActivateChild` 方法，它所接收的参数与 `CanActivate` 方法一样：一个 `ActivatedRouteSnapshot` 和一个 `RouterStateSnapshot`。
`CanActivateChild` 方法可以返回 `Observable<boolean|UrlTree>` 或 `Promise<boolean|UrlTree>` 来支持异步检查，或 `boolean` 或 `UrlTree` 来支持同步检查。
这里返回的或者是 `true` 以便允许用户访问管理特性模块，或者是 `UrlTree` 以便把用户重定向到登录页：

<code-example path="router/src/app/auth/auth.guard.3.ts" header="src/app/auth/auth.guard.ts (excerpt)" region="can-activate-child"></code-example>

Add the same `AuthGuard` to the `component-less` admin route to protect all other child routes at one time
instead of adding the `AuthGuard` to each route individually.

同样把这个 `AuthGuard` 添加到“无组件的”管理路由，来同时保护它的所有子路由，而不是为每个路由单独添加这个 `AuthGuard`。

<code-example path="router/src/app/admin/admin-routing.module.3.ts" header="src/app/admin/admin-routing.module.ts (excerpt)" region="can-activate-child"></code-example>

{@a can-deactivate-guard}

### `CanDeactivate`: handling unsaved changes

### `CanDeactivate`：处理未保存的更改

Back in the "Heroes" workflow, the app accepts every change to a hero immediately without validation.

回到 “Heroes” 工作流，该应用会立即接受对英雄的每次更改，而不进行验证。

In the real world, you might have to accumulate the users changes, validate across fields, validate on the server, or hold changes in a pending state until the user confirms them as a group or cancels and reverts all changes.

在现实世界，你可能不得不积累来自用户的更改，跨字段验证，在服务器上验证，或者把变更保持在待定状态，直到用户确认这一组字段或取消并还原所有变更为止。

When the user navigates away, you can let the user decide what to do with unsaved changes.
If the user cancels, you'll stay put and allow more changes.
If the user approves, the app can save.

当用户要导航离开时，你可以让用户自己决定该怎么处理这些未保存的更改。
如果用户选择了取消，你就留下来，并允许更多改动。
如果用户选择了确认，那就进行保存。

You still might delay navigation until the save succeeds.
If you let the user move to the next screen immediately and saving were to fail (perhaps the data is ruled invalid), you would lose the context of the error.

在保存成功之前，你还可以继续推迟导航。如果你让用户立即移到下一个界面，而保存却失败了（可能因为数据不符合有效性规则），你就会丢失该错误的上下文环境。

You need to stop the navigation while you wait, asynchronously, for the server to return with its answer.

你需要用异步的方式等待，在服务器返回答复之前先停止导航。

The `CanDeactivate` guard helps you decide what to do with unsaved changes and how to proceed.

`CanDeactivate` 守卫能帮助你决定如何处理未保存的更改，以及如何处理。

{@a cancel-save}

#### Cancel and save

#### 取消与保存

Users update crisis information in the `CrisisDetailComponent`.
Unlike the `HeroDetailComponent`, the user changes do not update the crisis entity immediately.
Instead, the app updates the entity when the user presses the Save button and discards the changes when the user presses the Cancel button.

用户在 `CrisisDetailComponent` 中更新危机信息。
与 `HeroDetailComponent` 不同，用户的改动不会立即更新危机的实体对象。当用户按下了 Save 按钮时，应用就更新这个实体对象；如果按了 Cancel 按钮，那就放弃这些更改。

Both buttons navigate back to the crisis list after save or cancel.

这两个按钮都会在保存或取消之后导航回危机列表。

<code-example path="router/src/app/crisis-center/crisis-detail/crisis-detail.component.ts" header="src/app/crisis-center/crisis-detail/crisis-detail.component.ts (cancel and save methods)" region="cancel-save"></code-example>

In this scenario, the user could click the heroes link, cancel, push the browser back button, or navigate away without saving.

在这种情况下，用户可以点击 heroes 链接，取消，按下浏览器后退按钮，或者不保存就离开。

This example app asks the user to be explicit with a confirmation dialog box that waits asynchronously for the user's
response.

这个示例应用会弹出一个确认对话框，它会异步等待用户的响应，等用户给出一个明确的答复。

<div class="alert is-helpful">

You could wait for the user's answer with synchronous, blocking code, however, the app is more responsive&mdash;and can do other work&mdash;by waiting for the user's answer asynchronously.

你也可以用同步的方式等用户的答复，阻塞代码。但如果能用异步的方式等待用户的答复，应用就会响应性更好，还能同时做别的事。

</div>

Generate a `Dialog` service to handle user confirmation.

<<<<<<< HEAD
生成一个 `Dialog` 服务，以处理用户的确认操作。

<code-example language="none" class="code-shell">
=======
<code-example language="sh">
>>>>>>> 7798a372
  ng generate service dialog
</code-example>

Add a `confirm()` method to the `DialogService` to prompt the user to confirm their intent.
The `window.confirm` is a blocking action that displays a modal dialog and waits for user interaction.

为 `DialogService` 添加一个 `confirm()` 方法，以提醒用户确认。`window.confirm` 是一个阻塞型操作，它会显示一个模态对话框，并等待用户的交互。

<code-example path="router/src/app/dialog.service.ts" header="src/app/dialog.service.ts"></code-example>

It returns an `Observable` that resolves when the user eventually decides what to do: either to discard changes and navigate away (`true`) or to preserve the pending changes and stay in the crisis editor (`false`).

它返回*observable*，当用户最终决定了如何去做时，它就会被*解析* —— 或者决定放弃更改直接导航离开（`true`），或者保留未完成的修改，留在危机编辑器中（`false`）。

{@a CanDeactivate}

Generate a guard that checks for the presence of a `canDeactivate()` method in a component&mdash;any component.

<<<<<<< HEAD
生成一个守卫（guard），以检查组件（任意组件均可）中是否存在 `canDeactivate()` 方法。

<code-example language="none" class="code-shell">
=======
<code-example language="sh">
>>>>>>> 7798a372
  ng generate guard can-deactivate
</code-example>

Paste the following code into your guard.

把下面的代码粘贴到守卫中。

<code-example path="router/src/app/can-deactivate.guard.ts" header="src/app/can-deactivate.guard.ts"></code-example>

While the guard doesn't have to know which component has a deactivate method, it can detect that the `CrisisDetailComponent` component has the `canDeactivate()` method and call it.
The guard not knowing the details of any component's deactivation method makes the guard reusable.

守卫不需要知道哪个组件有 `deactivate` 方法，它可以检测 `CrisisDetailComponent` 组件有没有 `canDeactivate()` 方法并调用它。守卫在不知道任何组件 `deactivate` 方法细节的情况下，就能让这个守卫重复使用。

Alternatively, you could make a component-specific `CanDeactivate` guard for the `CrisisDetailComponent`.
The `canDeactivate()` method provides you with the current instance of the `component`, the current `ActivatedRoute`, and `RouterStateSnapshot` in case you needed to access some external information.
This would be useful if you only wanted to use this guard for this component and needed to get the component's properties or confirm whether the router should allow navigation away from it.

另外，你也可以为 `CrisisDetailComponent` 创建一个特定的 `CanDeactivate` 守卫。
在需要访问外部信息时，`canDeactivate()` 方法为你提供了组件、`ActivatedRoute` 和 `RouterStateSnapshot` 的当前实例。
如果只想为这个组件使用该守卫，并且需要获取该组件属性或确认路由器是否允许从该组件导航出去时，这会非常有用。

<code-example path="router/src/app/can-deactivate.guard.1.ts" header="src/app/can-deactivate.guard.ts (component-specific)"></code-example>

Looking back at the `CrisisDetailComponent`, it implements the confirmation workflow for unsaved changes.

看看 `CrisisDetailComponent` 组件，它已经实现了对未保存的更改进行确认的工作流。

<code-example path="router/src/app/crisis-center/crisis-detail/crisis-detail.component.ts" header="src/app/crisis-center/crisis-detail/crisis-detail.component.ts (excerpt)" region="canDeactivate"></code-example>

Notice that the `canDeactivate()` method can return synchronously; it returns `true` immediately if there is no crisis or there are no pending changes.
But it can also return a `Promise` or an `Observable` and the router will wait for that to resolve to truthy (navigate) or falsy (stay on the current route).

注意，`canDeactivate()` 方法可以同步返回;如果没有危机，或者没有待处理的更改，它会立即返回 `true`。但它也能返回一个 `Promise` 或一个 `Observable`，路由器也会等待它解析为真值（导航）或伪造（停留在当前路由上）。

Add the `Guard` to the crisis detail route in `crisis-center-routing.module.ts` using the `canDeactivate` array property.

往 `crisis-center.routing.module.ts` 的危机详情路由中用 `canDeactivate` 数组添加一个 `Guard`（守卫）。

<code-example path="router/src/app/crisis-center/crisis-center-routing.module.3.ts" header="src/app/crisis-center/crisis-center-routing.module.ts (can deactivate guard)"></code-example>

Now you have given the user a safeguard against unsaved changes.

现在，你已经给了用户一个能保护未保存更改的安全守卫。

{@a Resolve}

{@a resolve-guard}

### _Resolve_: pre-fetching component data

### _Resolve_: 预先获取组件数据

In the `Hero Detail` and `Crisis Detail`, the app waited until the route was activated to fetch the respective hero or crisis.

在 `Hero Detail` 和 `Crisis Detail` 中，它们等待路由读取完对应的英雄和危机。

If you were using a real world API, there might be some delay before the data to display is returned from the server.
You don't want to display a blank component while waiting for the data.

如果你在使用真实 api，很有可能数据返回有延迟，导致无法即时显示。
在这种情况下，直到数据到达前，显示一个空的组件不是最好的用户体验。

To improve this behavior, you can pre-fetch data from the server using a resolver so it's ready the
moment the route is activated.
This also allows you to handle errors before routing to the component.
There's no point in navigating to a crisis detail for an `id` that doesn't have a record.
It'd be better to send the user back to the `Crisis List` that shows only valid crisis centers.

最好使用解析器预先从服务器上获取完数据，这样在路由激活的那一刻数据就准备好了。
还要在路由到此组件之前处理好错误。
但当某个 `id` 无法对应到一个危机详情时，就没办法处理它。
这时最好把用户带回到“危机列表”中，那里显示了所有有效的“危机”。

In summary, you want to delay rendering the routed component until all necessary data has been fetched.

总之，你希望的是只有当所有必要数据都已经拿到之后，才渲染这个路由组件。

{@a fetch-before-navigating}

#### Fetch data before navigating

#### 导航前预先加载路由信息

At the moment, the `CrisisDetailComponent` retrieves the selected crisis.
If the crisis is not found, the router navigates back to the crisis list view.

目前，`CrisisDetailComponent` 会接收选中的危机。
如果该危机没有找到，路由器就会导航回危机列表视图。

The experience might be better if all of this were handled first, before the route is activated.
A `CrisisDetailResolver` service could retrieve a `Crisis` or navigate away, if the `Crisis` did not exist, _before_ activating the route and creating the `CrisisDetailComponent`.

如果能在该路由将要激活时提前处理了这个问题，那么用户体验会更好。
`CrisisDetailResolver` 服务可以接收一个 `Crisis`，而如果这个 `Crisis` 不存在，就会在激活该路由并创建 `CrisisDetailComponent` 之前先行离开。

Generate a `CrisisDetailResolver` service file within the `Crisis Center` feature area.

<<<<<<< HEAD
在 `Crisis Center` 特性区生成一个 `CrisisDetailResolver` 服务文件。

<code-example language="none" class="code-shell">
=======
<code-example language="sh">
>>>>>>> 7798a372
  ng generate service crisis-center/crisis-detail-resolver
</code-example>

<code-example path="router/src/app/crisis-center/crisis-detail-resolver.service.1.ts" header="src/app/crisis-center/crisis-detail-resolver.service.ts (generated)"></code-example>

Move the relevant parts of the crisis retrieval logic in `CrisisDetailComponent.ngOnInit()` into the `CrisisDetailResolverService`.
Import the `Crisis` model, `CrisisService`, and the `Router` so you can navigate elsewhere if you can't fetch the crisis.

把 `CrisisDetailComponent.ngOnInit()` 中与危机检索有关的逻辑移到 `CrisisDetailResolverService` 中。
导入 `Crisis` 模型、`CrisisService` 和 `Router` 以便让你可以在找不到指定的危机时导航到别处。

Be explicit and implement the `Resolve` interface with a type of `Crisis`.

为了更明确一点，可以实现一个带有 `Crisis` 类型的 `Resolve` 接口。

Inject the `CrisisService` and `Router` and implement the `resolve()` method.
That method could return a `Promise`, an `Observable`, or a synchronous return value.

注入 `CrisisService` 和 `Router`，并实现 `resolve()` 方法。
该方法可以返回一个 `Promise`、一个 `Observable` 来支持异步方式，或者直接返回一个值来支持同步方式。

The `CrisisService.getCrisis()` method returns an observable in order to prevent the route from loading until the data is fetched.
The `Router` guards require an observable to `complete`, which means it has emitted all
of its values.
You use the `take` operator with an argument of `1` to ensure that the `Observable` completes after retrieving the first value from the Observable returned by the `getCrisis()` method.

`CrisisService.getCrisis()` 方法返回一个可观察对象，以防止在数据获取完之前加载本路由。
`Router` 守卫要求这个可观察对象必须可结束（`complete`），也就是说它已经发出了所有值。
你可以为 `take` 操作符传入一个参数 `1`，以确保这个可观察对象会在从 `getCrisis` 方法所返回的可观察对象中取到第一个值之后就会结束。

If it doesn't return a valid `Crisis`, then return an empty `Observable`, cancel the previous in-progress navigation to the `CrisisDetailComponent`, and navigate the user back to the `CrisisListComponent`.
The updated resolver service looks like this:

如果它没有返回有效的 `Crisis`，就会返回一个 `Observable`，以取消以前到 `CrisisDetailComponent` 的在途导航，并把用户导航回 `CrisisListComponent`。修改后的 `resolver` 服务是这样的：

<code-example path="router/src/app/crisis-center/crisis-detail-resolver.service.ts" header="src/app/crisis-center/crisis-detail-resolver.service.ts"></code-example>

Import this resolver in the `crisis-center-routing.module.ts` and add a `resolve` object to the `CrisisDetailComponent` route configuration.

把这个解析器（resolver）导入到 `crisis-center-routing.module.ts` 中，并往 `CrisisDetailComponent` 的路由配置中添加一个 `resolve` 对象。

<code-example path="router/src/app/crisis-center/crisis-center-routing.module.4.ts" header="src/app/crisis-center/crisis-center-routing.module.ts (resolver)"></code-example>

The `CrisisDetailComponent` should no longer fetch the crisis.
When you re-configured the route, you changed where the crisis is.
Update the `CrisisDetailComponent` to get the crisis from the  `ActivatedRoute.data.crisis` property instead;

`CrisisDetailComponent` 不应该再去获取这个危机的详情。
你只要重新配置路由，就可以修改从哪里获取危机的详情。
把 `CrisisDetailComponent` 改成从 `ActivatedRoute.data.crisis` 属性中获取危机详情，这正是你重新配置路由的恰当时机。

<code-example path="router/src/app/crisis-center/crisis-detail/crisis-detail.component.ts" header="src/app/crisis-center/crisis-detail/crisis-detail.component.ts (ngOnInit v2)" region="ngOnInit"></code-example>

Note the following three important points:

注意以下三个要点：

1. The router's `Resolve` interface is optional.
The `CrisisDetailResolverService` doesn't inherit from a base class.
The router looks for that method and calls it if found.

   路由器的这个 `Resolve` 接口是可选的。`CrisisDetailResolverService` 没有继承自某个基类。路由器只要找到了这个方法，就会调用它。

1. The router calls the resolver in any case where the user could navigate away so you don't have to code for each use case.

   路由器会在用户可以导航的任何情况下调用该解析器，这样你就不用针对每个用例都编写代码了。

1. Returning an empty `Observable` in at least one resolver will cancel navigation.

   在任何一个解析器中返回空的 `Observable` 就会取消导航。

The relevant Crisis Center code for this milestone follows.

与里程碑相关的危机中心代码如下。

<code-tabs>

  <code-pane header="app.component.html" path="router/src/app/app.component.html">

  </code-pane>

  <code-pane header="crisis-center-home.component.html" path="router/src/app/crisis-center/crisis-center-home/crisis-center-home.component.html">

  </code-pane>

  <code-pane header="crisis-center.component.html" path="router/src/app/crisis-center/crisis-center/crisis-center.component.html">

  </code-pane>

  <code-pane header="crisis-center-routing.module.ts" path="router/src/app/crisis-center/crisis-center-routing.module.4.ts">

  </code-pane>

  <code-pane header="crisis-list.component.html" path="router/src/app/crisis-center/crisis-list/crisis-list.component.html">

  </code-pane>

  <code-pane header="crisis-list.component.ts" path="router/src/app/crisis-center/crisis-list/crisis-list.component.ts">

  </code-pane>

  <code-pane header="crisis-detail.component.html" path="router/src/app/crisis-center/crisis-detail/crisis-detail.component.html">

  </code-pane>

  <code-pane header="crisis-detail.component.ts" path="router/src/app/crisis-center/crisis-detail/crisis-detail.component.ts">

  </code-pane>

  <code-pane header="crisis-detail-resolver.service.ts" path="router/src/app/crisis-center/crisis-detail-resolver.service.ts">

  </code-pane>

  <code-pane header="crisis.service.ts" path="router/src/app/crisis-center/crisis.service.ts">

  </code-pane>

  <code-pane header="dialog.service.ts" path="router/src/app/dialog.service.ts">

  </code-pane>

</code-tabs>

Guards

路由守卫

<code-tabs>

  <code-pane header="auth.guard.ts" path="router/src/app/auth/auth.guard.3.ts">

  </code-pane>

  <code-pane header="can-deactivate.guard.ts" path="router/src/app/can-deactivate.guard.ts">

  </code-pane>

</code-tabs>

{@a query-parameters}

{@a fragment}

### Query parameters and fragments

### 查询参数及片段

In the [route parameters](#optional-route-parameters) section, you only dealt with parameters specific to the route.
However, you can use query parameters to get optional parameters available to all routes.

在[路由参数](#optional-route-parameters)部分，你只需要处理该路由的专属参数。但是，你也可以用查询参数来获取对所有路由都可用的可选参数。

[Fragments](https://en.wikipedia.org/wiki/Fragment_identifier) refer to certain elements on the page
identified with an `id` attribute.

[片段](https://en.wikipedia.org/wiki/Fragment_identifier)可以引用页面中带有特定 `id` 属性的元素.

Update the `AuthGuard` to provide a `session_id` query that will remain after navigating to another route.

修改 `AuthGuard` 以提供 `session_id` 查询参数，在导航到其它路由后，它还会存在。

Add an `anchor` element so you can jump to a certain point on the page.

再添加一个锚点（`A`）元素，来让你能跳转到页面中的正确位置。

Add the `NavigationExtras` object to the `router.navigate()` method that navigates you to the `/login` route.

为 `router.navigate()` 方法添加一个 `NavigationExtras` 对象，用来导航到 `/login` 路由。

<code-example path="router/src/app/auth/auth.guard.4.ts" header="src/app/auth/auth.guard.ts (v3)"></code-example>

You can also preserve query parameters and fragments across navigations without having to provide them again when navigating.
In the `LoginComponent`, you'll add an *object* as the second argument in the `router.navigateUrl()` function and provide the `queryParamsHandling` and `preserveFragment` to pass along the current query parameters and fragment to the next route.

还可以在导航之间**保留**查询参数和片段，而无需再次在导航中提供。在 `LoginComponent` 中的 `router.navigateUrl()` 方法中，添加一个对象作为第二个参数，该**对象**提供了 `queryParamsHandling` 和 `preserveFragment`，用于传递当前的查询参数和片段到下一个路由。

<code-example path="router/src/app/auth/login/login.component.ts" header="src/app/auth/login/login.component.ts (preserve)" region="preserve"></code-example>

<div class="alert is-helpful">

The `queryParamsHandling` feature also provides a `merge` option, which preserves and combines the current query parameters with any provided query parameters when navigating.

`queryParamsHandling` 特性还提供了 `merge` 选项，它将会在导航时保留当前的查询参数，并与其它查询参数合并。

</div>

To navigate to the Admin Dashboard route after logging in, update `admin-dashboard.component.ts` to handle the
query parameters and fragment.

要在登录后导航到 Admin Dashboard 路由，请更新 `admin-dashboard.component.ts` 以处理这些查询参数和片段。

<code-example path="router/src/app/admin/admin-dashboard/admin-dashboard.component.1.ts" header="src/app/admin/admin-dashboard/admin-dashboard.component.ts (v2)"></code-example>

Query parameters and fragments are also available through the `ActivatedRoute` service.
Just like route parameters, the query parameters and fragments are provided as an `Observable`.
The updated Crisis Admin component feeds the `Observable` directly into the template using the `AsyncPipe`.

查询参数和片段可通过 `Router` 服务的 `routerState` 属性使用。和路由参数类似，全局查询参数和片段也是 `Observable` 对象。
  在修改过的英雄管理组件中，你将借助 `AsyncPipe` 直接把 `Observable` 传给模板。

Now, you can click on the Admin button, which takes you to the Login page with the provided `queryParamMap` and `fragment`.
After you click the login button, notice that you have been redirected to the `Admin Dashboard` page with the query parameters and fragment still intact in the address bar.

按照下列步骤试验下：点击 Admin 按钮，它会带着你提供的 `queryParamMap` 和 `fragment` 跳转到登录页。
点击 Login 按钮，你就会被重定向到 `Admin Dashboard` 页。
注意，它仍然带着上一步提供的 `queryParamMap` 和 `fragment`。

You can use these persistent bits of information for things that need to be provided across pages like authentication tokens or session ids.

你可以用这些持久化信息来携带需要为每个页面都提供的信息，如认证令牌或会话的 ID 等。

<div class="alert is-helpful">

The `query params` and `fragment` can also be preserved using a `RouterLink` with
the `queryParamsHandling` and `preserveFragment` bindings respectively.

“查询参数”和“片段”也可以分别用 `RouterLink` 中的 **queryParamsHandling** 和 **preserveFragment** 保存。

</div>

{@a asynchronous-routing}

## Milestone 6: Asynchronous routing

## 里程碑 6：异步路由

As you've worked through the milestones, the application has naturally gotten larger.
At some point you'll reach a point where the application takes a long time to load.

完成上面的里程碑后，应用程序很自然地长大了。在某一个时间点，你将达到一个顶点，应用将会需要过多的时间来加载。

To remedy this issue, use asynchronous routing, which loads feature modules lazily, on request.
Lazy loading has multiple benefits.

为了解决这个问题，请使用异步路由，它会根据请求来惰性加载某些特性模块。惰性加载有很多好处。

* You can load feature areas only when requested by the user.

   你可以只在用户请求时才加载某些特性区。

* You can speed up load time for users that only visit certain areas of the application.

   对于那些只访问应用程序某些区域的用户，这样能加快加载速度。

* You can continue expanding lazy loaded feature areas without increasing the size of the initial load bundle.

   你可以持续扩充惰性加载特性区的功能，而不用增加初始加载的包体积。

You're already part of the way there.
By organizing the application into modules&mdash;`AppModule`,
`HeroesModule`, `AdminModule` and `CrisisCenterModule`&mdash;you
have natural candidates for lazy loading.

你已经完成了一部分。通过把应用组织成一些模块：`AppModule`、`HeroesModule`、`AdminModule` 和 `CrisisCenterModule`，
你已经有了可用于实现惰性加载的候选者。

Some modules, like `AppModule`, must be loaded from the start.
But others can and should be lazy loaded.
The `AdminModule`, for example, is needed by a few authorized users, so
you should only load it when requested by the right people.

有些模块（比如 `AppModule`）必须在启动时加载，但其它的都可以而且应该惰性加载。
比如 `AdminModule` 就只有少数已认证的用户才需要它，所以你应该只有在正确的人请求它时才加载。

{@a lazy-loading-route-config}

### Lazy Loading route configuration

### 惰性加载路由配置

Change the `admin` path in the `admin-routing.module.ts` from `'admin'` to an empty string, `''`, the empty path.

把 `admin-routing.module.ts` 中的 `admin` 路径从 `'admin'` 改为空路径 `''`。

Use empty path routes to group routes together without adding any additional path segments to the URL.
Users will still visit `/admin` and the `AdminComponent` still serves as the Routing Component containing child routes.

可以用*空路径*路由来对路由进行分组，而不用往 URL 中添加额外的路径片段。
用户仍旧访问 `/admin`，并且 `AdminComponent` 仍然作为用来包含子路由的路由组件。

Open the `AppRoutingModule` and add a new `admin` route to its `appRoutes` array.

打开 `AppRoutingModule`，并把一个新的 `admin` 路由添加到它的 `appRoutes` 数组中。

Give it a `loadChildren` property instead of a `children` property.
The `loadChildren` property takes a function that returns a promise using the browser's built-in syntax for lazy loading code using dynamic imports `import('...')`.
The path is the location of the `AdminModule` (relative to the app root).
After the code is requested and loaded, the `Promise` resolves an object that contains the `NgModule`, in this case the `AdminModule`.

给它一个 `loadChildren` 属性（替换掉 `children` 属性）。
`loadChildren` 属性接收一个函数，该函数使用浏览器内置的动态导入语法 `import('...')` 来惰性加载代码，并返回一个承诺（Promise）。
其路径是 `AdminModule` 的位置（相对于应用的根目录）。
当代码请求并加载完毕后，这个 `Promise` 就会解析成一个包含 `NgModule` 的对象，也就是 `AdminModule`。

<code-example path="router/src/app/app-routing.module.5.ts" region="admin-1" header="app-routing.module.ts (load children)"></code-example>

<div class="alert is-important">

*Note*: When using absolute paths, the `NgModule` file location must begin with `src/app` in order to resolve correctly. For custom [path mapping with absolute paths](https://www.typescriptlang.org/docs/handbook/module-resolution.html#path-mapping), you must configure the `baseUrl` and `paths` properties in the project `tsconfig.json`.

**注意**： 当使用绝对路径时，`NgModule` 的文件位置必须以 `src/app` 开头，以便正确解析。对于自定义的 [使用绝对路径的路径映射表](https://www.typescriptlang.org/docs/handbook/module-resolution.html#path-mapping)，你必须在项目的 `tsconfig.json` 中必须配置好 `baseUrl` 和 `paths` 属性。

</div>

When the router navigates to this route, it uses the `loadChildren` string to dynamically load the `AdminModule`.
Then it adds the `AdminModule` routes to its current route configuration.
Finally, it loads the requested route to the destination admin component.

当路由器导航到这个路由时，它会用 `loadChildren` 字符串来动态加载 `AdminModule`，然后把 `AdminModule` 添加到当前的路由配置中，
最后，它把所请求的路由加载到目标 `admin` 组件中。

The lazy loading and re-configuration happen just once, when the route is first requested; the module and routes are available immediately for subsequent requests.

惰性加载和重新配置工作只会发生一次，也就是在该路由首次被请求时。在后续的请求中，该模块和路由都是立即可用的。

<div class="alert is-helpful">

Angular provides a built-in module loader that supports SystemJS to load modules asynchronously. If you were
using another bundling tool, such as Webpack, you would use the Webpack mechanism for asynchronously loading modules.

Angular 提供一个内置模块加载器，支持**`SystemJS`**来异步加载模块。如果你使用其它捆绑工具比如 **Webpack**，则使用 Webpack 的机制来异步加载模块。

</div>

Take the final step and detach the admin feature set from the main application.
The root `AppModule` must neither load nor reference the `AdminModule` or its files.

最后一步是把管理特性区从主应用中完全分离开。
根模块 `AppModule` 既不能加载也不能引用 `AdminModule` 及其文件。

In `app.module.ts`, remove the `AdminModule` import statement from the top of the file
and remove the `AdminModule` from the NgModule's `imports` array.

在 `app.module.ts` 中，从顶部移除 `AdminModule` 的导入语句，并且从 NgModule 的 `imports` 数组中移除 `AdminModule`。

{@a can-load-guard}

### `CanLoad`: guarding unauthorized loading of feature modules

### `CanLoad`：保护对特性模块的未授权加载

You're already protecting the `AdminModule` with a `CanActivate` guard that prevents unauthorized users from accessing the admin feature area.
It redirects to the login page if the user is not authorized.

你已经使用 `CanActivate` 保护 `AdminModule` 了，它会阻止未授权用户访问管理特性区。如果用户未登录，它就会跳转到登录页。

But the router is still loading the `AdminModule` even if the user can't visit any of its components.
Ideally, you'd only load the `AdminModule` if the user is logged in.

但是路由器仍然会加载 `AdminModule` —— 即使用户无法访问它的任何一个组件。
理想的方式是，只有在用户已登录的情况下你才加载 `AdminModule`。

Add a `CanLoad` guard that only loads the `AdminModule` once the user is logged in _and_ attempts to access the admin feature area.

添加一个 `CanLoad` 守卫，它只在用户已登录*并且*尝试访问管理特性区的时候，才加载 `AdminModule` 一次。

The existing `AuthGuard` already has the essential logic in its `checkLogin()` method to support the `CanLoad` guard.

现有的 `AuthGuard` 的 `checkLogin()` 方法中已经有了支持 `CanLoad` 守卫的基础逻辑。

Open `auth.guard.ts`.
Import the `CanLoad` interface from `@angular/router`.
Add it to the `AuthGuard` class's `implements` list.
Then implement `canLoad()` as follows:

打开 `auth.guard.ts`，从 `@angular/router` 中导入 `CanLoad` 接口。
把它添加到 `AuthGuard` 类的 `implements` 列表中。
然后实现 `canLoad`，代码如下：

<code-example path="router/src/app/auth/auth.guard.ts" header="src/app/auth/auth.guard.ts (CanLoad guard)" region="canLoad"></code-example>

The router sets the `canLoad()` method's `route` parameter to the intended destination URL.
The `checkLogin()` method redirects to that URL once the user has logged in.

路由器会把 `canLoad()` 方法的 `route` 参数设置为准备访问的目标 URL。
如果用户已经登录了，`checkLogin()` 方法就会重定向到那个 URL。

Now import the `AuthGuard` into the `AppRoutingModule` and add the `AuthGuard` to the `canLoad`
array property for the `admin` route.
The completed admin route looks like this:

现在，把 `AuthGuard` 导入到 `AppRoutingModule` 中，并把 `AuthGuard` 添加到 `admin` 路由的 `canLoad` 数组中。
完整的 `admin` 路由是这样的：

<code-example path="router/src/app/app-routing.module.5.ts" region="admin" header="app-routing.module.ts (lazy admin route)"></code-example>

{@a preloading}

### Preloading: background loading of feature areas

### 预加载：特性区的后台加载

In addition to loading modules on-demand, you can load modules asynchronously with preloading.

除了按需加载模块外，还可以通过预加载方式异步加载模块。

The `AppModule` is eagerly loaded when the application starts, meaning that it loads right away.
Now the `AdminModule` loads only when the user clicks on a link, which is called lazy loading.

当应用启动时，`AppModule` 被急性加载，这意味着它会立即加载。而 `AdminModule` 只在用户点击链接时加载，这叫做惰性加载。

Preloading allows you to load modules in the background so that the data is ready to render when the user activates a particular route.
Consider the Crisis Center.
It isn't the first view that a user sees.
By default, the Heroes are the first view.
For the smallest initial payload and fastest launch time, you should eagerly load the `AppModule` and the `HeroesModule`.

预加载允许你在后台加载模块，以便当用户激活某个特定的路由时，就可以渲染这些数据了。
考虑一下危机中心。
它不是用户看到的第一个视图。
默认情况下，英雄列表才是第一个视图。为了获得最小的初始有效负载和最快的启动时间，你应该急性加载 `AppModule` 和 `HeroesModule`。

You could lazy load the Crisis Center.
But you're almost certain that the user will visit the Crisis Center within minutes of launching the app.
Ideally, the app would launch with just the `AppModule` and the `HeroesModule` loaded and then, almost immediately, load the `CrisisCenterModule` in the background.
By the time the user navigates to the Crisis Center, its module will have been loaded and ready.

你可以惰性加载危机中心。
但是，你几乎可以肯定用户会在启动应用之后的几分钟内访问危机中心。
理想情况下，应用启动时应该只加载 `AppModule` 和 `HeroesModule`，然后几乎立即开始后台加载 `CrisisCenterModule`。
在用户浏览到危机中心之前，该模块应该已经加载完毕，可供访问了。

{@a how-preloading}

#### How preloading works

#### 预加载的工作原理

After each successful navigation, the router looks in its configuration for an unloaded module that it can preload.
Whether it preloads a module, and which modules it preloads, depends upon the preload strategy.

在每次成功的导航后，路由器会在自己的配置中查找尚未加载并且可以预加载的模块。
是否加载某个模块，以及要加载哪些模块，取决于*预加载策略*。

The `Router` offers two preloading strategies:

`Router` 提供了两种预加载策略：

* No preloading, which is the default. Lazy loaded feature areas are still loaded on-demand.

   完全不预加载，这是默认值。惰性加载的特性区仍然会按需加载。

* Preloading of all lazy loaded feature areas.

   预加载所有惰性加载的特性区。

The router either never preloads, or preloads every lazy loaded module.
The `Router` also supports [custom preloading strategies](#custom-preloading) for fine control over which modules to preload and when.

路由器或者完全不预加载或者预加载每个惰性加载模块。
路由器还支持[自定义预加载策略](#custom-preloading)，以便完全控制要预加载哪些模块以及何时加载。

This section guides you through updating the `CrisisCenterModule` to load lazily by default and use the `PreloadAllModules` strategy to load all lazy loaded modules.

本节将指导你把 `CrisisCenterModule` 改成惰性加载的，并使用 `PreloadAllModules` 策略来预加载所有惰性加载模块。

{@a lazy-load-crisis-center}

#### Lazy load the crisis center

#### 惰性加载危机中心

Update the route configuration to lazy load the `CrisisCenterModule`.
Take the same steps you used to configure `AdminModule` for lazy loading.

修改路由配置，来惰性加载 `CrisisCenterModule`。修改的步骤和配置惰性加载 `AdminModule` 时一样。

1. Change the `crisis-center` path in the `CrisisCenterRoutingModule` to an empty string.

   把 `CrisisCenterRoutingModule` 中的路径从 `crisis-center` 改为空字符串。

1. Add a `crisis-center` route to the `AppRoutingModule`.

   往 `AppRoutingModule` 中添加一个 `crisis-center` 路由。

1. Set the `loadChildren` string to load the `CrisisCenterModule`.

   设置 `loadChildren` 字符串来加载 `CrisisCenterModule`。

1. Remove all mention of the `CrisisCenterModule` from `app.module.ts`.

   从 `app.module.ts` 中移除所有对 `CrisisCenterModule` 的引用。

Here are the updated modules _before enabling preload_:

下面是打开预加载之前的模块修改版：

<code-tabs>

  <code-pane header="app.module.ts" path="router/src/app/app.module.ts" region="preload">

  </code-pane>

  <code-pane header="app-routing.module.ts" path="router/src/app/app-routing.module.6.ts" region="preload-v1">

  </code-pane>

  <code-pane header="crisis-center-routing.module.ts" path="router/src/app/crisis-center/crisis-center-routing.module.ts">

  </code-pane>

</code-tabs>

You could try this now and confirm that the  `CrisisCenterModule` loads after you click the "Crisis Center" button.

你可以现在尝试它，并确认在点击了“Crisis Center”按钮之后加载了 `CrisisCenterModule`。

To enable preloading of all lazy loaded modules, import the `PreloadAllModules` token from the Angular router package.

要为所有惰性加载模块启用预加载功能，请从 Angular 的路由模块中导入 `PreloadAllModules`。

The second argument in the `RouterModule.forRoot()` method takes an object for additional configuration options.
The `preloadingStrategy` is one of those options.
Add the `PreloadAllModules` token to the `forRoot()` call:

`RouterModule.forRoot()` 方法的第二个参数接受一个附加配置选项对象。
`preloadingStrategy` 就是其中之一。
把 `PreloadAllModules` 添加到 `forRoot()` 调用中：

<code-example path="router/src/app/app-routing.module.6.ts" header="src/app/app-routing.module.ts (preload all)" region="forRoot"></code-example>

This configures the `Router` preloader to immediately load all lazy loaded routes (routes with a `loadChildren` property).

这项配置会让 `Router` 预加载器立即加载*所有*惰性加载路由（带 `loadChildren` 属性的路由）。

When you visit `http://localhost:4200`, the `/heroes` route loads immediately upon launch and the router starts loading the `CrisisCenterModule` right after the `HeroesModule` loads.

当访问 `http://localhost:4200` 时，`/heroes` 路由立即随之启动，并且路由器在加载了 `HeroesModule` 之后立即开始加载 `CrisisCenterModule`。

Currently, the `AdminModule` does not preload because `CanLoad` is blocking it.

目前，`AdminModule` 并没有预加载，因为 `CanLoad` 阻塞了它。

{@a preload-canload}

#### `CanLoad` blocks preload

#### `CanLoad` 会阻塞预加载

The `PreloadAllModules` strategy does not load feature areas protected by a [CanLoad](#can-load-guard) guard.

`PreloadAllModules` 策略不会加载被[CanLoad](#can-load-guard)守卫所保护的特性区。

You added a `CanLoad` guard to the route in the `AdminModule` a few steps back to block loading of that module until the user is authorized.
That `CanLoad` guard takes precedence over the preload strategy.

几步之前，你刚刚给 `AdminModule` 中的路由添加了 `CanLoad` 守卫，以阻塞加载那个模块，直到用户认证结束。
`CanLoad` 守卫的优先级高于预加载策略。

If you want to preload a module as well as guard against unauthorized access, remove the `canLoad()` guard method and rely on the [canActivate()](#can-activate-guard) guard alone.

如果你要加载一个模块并且保护它防止未授权访问，请移除 `canLoad` 守卫，只单独依赖[CanActivate](#can-activate-guard)守卫。

{@a custom-preloading}

### Custom Preloading Strategy

### 自定义预加载策略

Preloading every lazy loaded module works well in many situations.
However, in consideration of things such as low bandwidth and user metrics, you can use a custom preloading strategy for specific feature modules.

在很多场景下，预加载的每个惰性加载模块都能正常工作。但是，考虑到低带宽和用户指标等因素，可以为特定的特性模块使用自定义预加载策略。

This section guides you through adding a custom strategy that only preloads routes whose `data.preload` flag is set to `true`.
Recall that you can add anything to the `data` property of a route.

本节将指导你添加一个自定义策略，它只预加载 `data.preload` 标志为 `true` 路由。回想一下，你可以在路由的 `data` 属性中添加任何东西。

Set the `data.preload` flag in the `crisis-center` route in the `AppRoutingModule`.

在 `AppRoutingModule` 的 `crisis-center` 路由中设置 `data.preload` 标志。

<code-example path="router/src/app/app-routing.module.ts" header="src/app/app-routing.module.ts (route data preload)" region="preload-v2"></code-example>

Generate a new `SelectivePreloadingStrategy` service.

<<<<<<< HEAD
生成一个新的 `SelectivePreloadingStrategy` 服务。

<code-example language="none" class="code-shell">
=======
<code-example language="sh">
>>>>>>> 7798a372
  ng generate service selective-preloading-strategy
</code-example>

Replace the contents of `selective-preloading-strategy.service.ts` with the following:

使用下列内容替换 `selective-preloading-strategy.service.ts`：

<code-example path="router/src/app/selective-preloading-strategy.service.ts" header="src/app/selective-preloading-strategy.service.ts"></code-example>

`SelectivePreloadingStrategyService` implements the `PreloadingStrategy`, which has one method, `preload()`.

`SelectivePreloadingStrategyService` 实现了 `PreloadingStrategy`，它有一个方法 `preload()`。

The router calls the `preload()` method with two arguments:

路由器会用两个参数来调用 `preload()` 方法：

1. The route to consider.

   要加载的路由。

1. A loader function that can load the routed module asynchronously.

   一个加载器（loader）函数，它能异步加载带路由的模块。

An implementation of `preload` must return an `Observable`.
If the route does preload, it returns the observable returned by calling the loader function.
If the route does not preload, it returns an `Observable` of `null`.

`preload` 的实现要返回一个 `Observable`。
如果该路由应该预加载，它就会返回调用加载器函数所返回的 `Observable`。
如果该路由*不*应该预加载，它就返回一个 `null` 值的 `Observable` 对象。

In this sample, the  `preload()` method loads the route if the route's `data.preload` flag is truthy.

在这个例子中，如果路由的 `data.preload` 标志是真值，则 `preload()` 方法会加载该路由。

As a side-effect, `SelectivePreloadingStrategyService` logs the `path` of a selected route in its public `preloadedModules` array.

它的副作用是 `SelectivePreloadingStrategyService` 会把所选路由的 `path` 记录在它的公共数组 `preloadedModules` 中。

Shortly, you'll extend the `AdminDashboardComponent` to inject this service and display its `preloadedModules` array.

很快，你就会扩展 `AdminDashboardComponent` 来注入该服务，并且显示它的 `preloadedModules` 数组。

But first, make a few changes to the `AppRoutingModule`.

但是首先，要对 `AppRoutingModule` 做少量修改。

1. Import `SelectivePreloadingStrategyService` into `AppRoutingModule`.

   把 `SelectivePreloadingStrategyService` 导入到 `AppRoutingModule` 中。

1. Replace the `PreloadAllModules` strategy in the call to `forRoot()` with this `SelectivePreloadingStrategyService`.

   把 `PreloadAllModules` 策略替换成对 `forRoot()` 的调用，并且传入这个 `SelectivePreloadingStrategyService`。

Now edit the `AdminDashboardComponent` to display the log of preloaded routes.

现在，编辑 `AdminDashboardComponent` 以显示这些预加载路由的日志。

1. Import the `SelectivePreloadingStrategyService`.

   导入 `SelectivePreloadingStrategyService`（它是一个服务）。

1. Inject it into the dashboard's constructor.

   把它注入到仪表盘的构造函数中。

1. Update the template to display the strategy service's `preloadedModules` array.

   修改模板来显示这个策略服务的 `preloadedModules` 数组。

Now the file is as follows:

现在文件如下：

<code-example path="router/src/app/admin/admin-dashboard/admin-dashboard.component.ts" header="src/app/admin/admin-dashboard/admin-dashboard.component.ts (preloaded modules)"></code-example>

Once the application loads the initial route, the `CrisisCenterModule` is preloaded.
Verify this by logging in to the `Admin` feature area and noting that the `crisis-center` is listed in the `Preloaded Modules`.
It also logs to the browser's console.

一旦应用加载完了初始路由，`CrisisCenterModule` 也被预加载了。
通过 `Admin` 特性区中的记录就可以验证它，“Preloaded Modules”中列出了 `crisis-center`。
它也被记录到了浏览器的控制台。

{@a redirect-advanced}

### Migrating URLs with redirects

### 使用重定向迁移 URL

You've setup the routes for navigating around your application and used navigation imperatively and declaratively.
But like any application, requirements change over time.
You've setup links and navigation to `/heroes` and `/hero/:id` from the `HeroListComponent` and `HeroDetailComponent` components.
If there were a requirement that links to `heroes` become `superheroes`, you would still want the previous URLs to navigate correctly.
You also don't want to update every link in your application, so redirects makes refactoring routes trivial.

你已经设置好了路由，并且用命令式和声明式的方式导航到了很多不同的路由。但是，任何应用的需求都会随着时间而改变。
你把链接 `/heroes` 和 `hero/:id` 指向了 `HeroListComponent` 和 `HeroDetailComponent` 组件。
如果有这样一个需求，要把链接 `heroes` 变成 `superheroes`，你可能仍然希望以前的 URL 能正常导航。
但你也不想在应用中找到并修改每一个链接，这时候，重定向就可以省去这些琐碎的重构工作。

{@a url-refactor}

#### Changing `/heroes` to `/superheroes`

#### 把 `/heroes` 改为 `/superheroes`

This section guides you through migrating the `Hero` routes to new URLs.
The `Router` checks for redirects in your configuration before navigating, so each redirect is triggered when needed. To support this change, add redirects from the old routes to the new routes in the `heroes-routing.module`.

本节将指导你将 `Hero` 路由迁移到新的 URL。在导航之前，`Router` 会检查路由配置中的重定向语句，以便将来按需触发重定向。要支持这种修改，你就要在 `heroes-routing.module` 文件中把老的路由重定向到新的路由。

<code-example path="router/src/app/heroes/heroes-routing.module.ts" header="src/app/heroes/heroes-routing.module.ts (heroes redirects)"></code-example>

Notice two different types of redirects.
The first change is from  `/heroes` to `/superheroes` without any parameters.
The second change is from `/hero/:id` to `/superhero/:id`, which includes the `:id` route parameter.
Router redirects also use powerful pattern-matching, so the `Router` inspects the URL and replaces route parameters in the `path` with their appropriate destination.
Previously, you navigated to a URL such as `/hero/15` with a route parameter `id` of `15`.

注意，这里有两种类型的重定向。第一种是不带参数的从 `/heroes` 重定向到 `/superheroes`。这是一种非常直观的重定向。第二种是从 `/hero/:id` 重定向到 `/superhero/:id`，它还要包含一个 `:id` 路由参数。
路由器重定向时使用强大的模式匹配功能，这样，路由器就会检查 URL，并且把 `path` 中带的路由参数替换成相应的目标形式。以前，你导航到形如 `/hero/15` 的 URL 时，带了一个路由参数 `id`，它的值是 `15`。

<div class="alert is-helpful">

The `Router` also supports [query parameters](#query-parameters) and the [fragment](#fragment) when using redirects.

在重定向的时候，路由器还支持[查询参数](#query-parameters)和[片段(fragment)](#fragment)。

* When using absolute redirects, the `Router` will use the query parameters and the fragment from the `redirectTo` in the route config.

   当使用绝对地址重定向时，路由器将会使用路由配置的 `redirectTo` 属性中规定的查询参数和片段。

* When using relative redirects, the `Router` use the query params and the fragment from the source URL.

   当使用相对地址重定向时，路由器将会使用源地址（跳转前的地址）中的查询参数和片段。

</div>

Currently, the empty path route redirects to `/heroes`, which redirects to `/superheroes`.
This won't work because the `Router` handles redirects once at each level of routing configuration.
This prevents chaining of redirects, which can lead to endless redirect loops.

目前，空路径被重定向到了 `/heroes`，它又被重定向到了 `/superheroes`。这样不行，因为 `Router` 在每一层的路由配置中只会处理一次重定向。这样可以防止出现无限循环的重定向。

Instead, update the empty path route in `app-routing.module.ts` to redirect to `/superheroes`.

所以，你要在 `app-routing.module.ts` 中修改空路径路由，让它重定向到 `/superheroes`。

<code-example path="router/src/app/app-routing.module.ts" header="src/app/app-routing.module.ts (superheroes redirect)"></code-example>

A `routerLink` isn't tied to route configuration, so update the associated router links to remain active when the new route is active.
Update the `app.component.ts` template for the `/heroes` `routerLink`.

由于 `routerLink` 与路由配置无关，所以你要修改相关的路由链接，以便在新的路由激活时，它们也能保持激活状态。还要修改 `app.component.ts` 模板中的 `/heroes` 这个 `routerLink`。

<code-example path="router/src/app/app.component.html" header="src/app/app.component.html (superheroes active routerLink)"></code-example>

Update the `goToHeroes()` method in the `hero-detail.component.ts` to navigate back to `/superheroes` with the optional route parameters.

修改 `hero-detail.component.ts` 中的 `goToHeroes()` 方法，使用可选的路由参数导航回 `/superheroes`。

<code-example path="router/src/app/heroes/hero-detail/hero-detail.component.ts" region="redirect" header="src/app/heroes/hero-detail/hero-detail.component.ts (goToHeroes)"></code-example>

With the redirects setup, all previous routes now point to their new destinations and both URLs still function as intended.

当这些重定向设置好之后，所有以前的路由都指向了它们的新目标，并且每个 URL 也仍然能正常工作。

{@a inspect-config}

### Inspect the router's configuration

### 审查路由器配置

To determine if your routes are actually evaluated [in the proper order](#routing-module-order), you can inspect the router's configuration.

要确定你的路由是否真的[按照正确的顺序](#routing-module-order)执行的，你可以审查路由器的配置。

Do this by injecting the router and logging to the console its `config` property.
For example, update the `AppModule` as follows and look in the browser console window
to see the finished route configuration.

可以通过注入路由器并在控制台中记录其 `config` 属性来实现。
例如，把 `AppModule` 修改为这样，并在浏览器的控制台窗口中查看最终的路由配置。

<code-example path="router/src/app/app.module.7.ts" header="src/app/app.module.ts (inspect the router config)" region="inspect-config"></code-example>

{@a final-app}

## Final app

## 最终的应用

For the completed router app, see the <live-example name="router"></live-example> for the final source code.

对这个已完成的路由器应用，参见 <live-example name="router"></live-example>的最终代码。

{@a link-parameters-array}<|MERGE_RESOLUTION|>--- conflicted
+++ resolved
@@ -220,13 +220,9 @@
 
 Generate a sample application with the Angular CLI.
 
-<<<<<<< HEAD
 用 Angular CLI 生成一个范例应用。
 
-<code-example language="none" class="code-shell">
-=======
 <code-example language="sh">
->>>>>>> 7798a372
   ng new angular-router-sample
 </code-example>
 
@@ -264,13 +260,9 @@
 
 Generate the `CrisisList` and `HeroList` components so that the router has something to render.
 
-<<<<<<< HEAD
 生成 `CrisisList` 和 `HeroList` 组件，以便路由器能够渲染它们。
 
-<code-example language="none" class="code-shell">
-=======
 <code-example language="sh">
->>>>>>> 7798a372
   ng generate component crisis-list
 </code-example>
 
@@ -406,13 +398,9 @@
 
 Create the `PageNotFoundComponent` to display when users visit invalid URLs.
 
-<<<<<<< HEAD
 创建 `PageNotFoundComponent`，以便在用户访问无效网址时显示它。
 
-<code-example language="none" class="code-shell">
-=======
 <code-example language="sh">
->>>>>>> 7798a372
   ng generate component page-not-found
 </code-example>
 
@@ -820,13 +808,9 @@
 
 Create an `AppRouting` module in the `/app` folder to contain the routing configuration.
 
-<<<<<<< HEAD
 在 `/app` 目录下创建一个 `AppRouting` 模块，以包含路由配置。
 
-<code-example language="none" class="code-shell">
-=======
 <code-example language="sh">
->>>>>>> 7798a372
   ng generate module app-routing --module app --flat
 </code-example>
 
@@ -951,13 +935,9 @@
 
 * To manage the heroes, create a `HeroesModule` with routing in the heroes folder and register it with the root `AppModule`.
 
-<<<<<<< HEAD
   为了管理这些英雄，在 `heroes` 目录下创建一个带路由的 `HeroesModule`，并把它注册到根模块 `AppModule` 中。
 
-<code-example language="none" class="code-shell">
-=======
 <code-example language="sh">
->>>>>>> 7798a372
   ng generate module heroes/heroes --module app --flat --routing
 </code-example>
 
@@ -2299,13 +2279,9 @@
 
 Generate a `CrisisCenter` component in the `crisis-center` folder:
 
-<<<<<<< HEAD
 在 `crisis-center` 目录下生成一个 `CrisisCenter` 组件：
 
-<code-example language="none" class="code-shell">
-=======
 <code-example language="sh">
->>>>>>> 7798a372
   ng generate component crisis-center/crisis-center
 </code-example>
 
@@ -2339,13 +2315,9 @@
 
 As a host page for the "Crisis Center" feature, generate a `CrisisCenterHome` component in the `crisis-center` folder.
 
-<<<<<<< HEAD
 在 `crisis-center` 目录下生成一个 `CrisisCenterHome` 组件，作为 "危机中心" 特性的宿主页面。
 
-<code-example language="none" class="code-shell">
-=======
 <code-example language="sh">
->>>>>>> 7798a372
   ng generate component crisis-center/crisis-center-home
 </code-example>
 
@@ -2634,13 +2606,9 @@
 
 Generate a new component to compose the message.
 
-<<<<<<< HEAD
 生成一个新的组件来组合这个消息。
 
-<code-example language="none" class="code-shell">
-=======
 <code-example language="sh">
->>>>>>> 7798a372
   ng generate component compose-message
 </code-example>
 
@@ -2995,25 +2963,17 @@
 
 Generate an `admin` folder with a feature module file and a routing configuration file.
 
-<<<<<<< HEAD
 生成一个带有特性模块文件和路由配置文件的 `admin` 目录。
 
-<code-example language="none" class="code-shell">
-=======
 <code-example language="sh">
->>>>>>> 7798a372
   ng generate module admin --routing
 </code-example>
 
 Next, generate the supporting components.
 
-<<<<<<< HEAD
 接下来，生成一些支持性组件。
 
-<code-example language="none" class="code-shell">
-=======
 <code-example language="sh">
->>>>>>> 7798a372
   ng generate component admin/admin-dashboard
 </code-example>
 
@@ -3230,13 +3190,9 @@
 
 Generate an `AuthGuard` in the `auth` folder.
 
-<<<<<<< HEAD
 在 `auth` 文件夹中生成一个 `AuthGuard`。
 
-<code-example language="none" class="code-shell">
-=======
 <code-example language="sh">
->>>>>>> 7798a372
   ng generate guard auth/auth
 </code-example>
 
@@ -3269,13 +3225,9 @@
 
 The `AuthGuard` should call an application service that can login a user and retain information about the current user. Generate a new `AuthService` in the `auth` folder:
 
-<<<<<<< HEAD
 `AuthGuard` 可以调用应用中的一项服务，该服务能让用户登录，并且保存当前用户的信息。在 `admin` 目录下生成一个新的 `AuthService`：
 
-<code-example language="none" class="code-shell">
-=======
 <code-example language="sh">
->>>>>>> 7798a372
   ng generate service auth/auth
 </code-example>
 
@@ -3338,14 +3290,10 @@
 You need a `LoginComponent` for the user to log in to the app. After logging in, you'll redirect to the stored URL if available, or use the default URL.
 There is nothing new about this component or the way you use it in the router configuration.
 
-<<<<<<< HEAD
 你需要一个 `LoginComponent` 来让用户登录进这个应用。在登录之后，你就会跳转到前面保存的 URL，如果没有，就跳转到默认 URL。
   该组件没有什么新内容，你在路由配置中使用它的方式也没什么新意。
 
-<code-example language="none" class="code-shell">
-=======
 <code-example language="sh">
->>>>>>> 7798a372
   ng generate component auth/login
 </code-example>
 
@@ -3489,13 +3437,9 @@
 
 Generate a `Dialog` service to handle user confirmation.
 
-<<<<<<< HEAD
 生成一个 `Dialog` 服务，以处理用户的确认操作。
 
-<code-example language="none" class="code-shell">
-=======
 <code-example language="sh">
->>>>>>> 7798a372
   ng generate service dialog
 </code-example>
 
@@ -3514,13 +3458,9 @@
 
 Generate a guard that checks for the presence of a `canDeactivate()` method in a component&mdash;any component.
 
-<<<<<<< HEAD
 生成一个守卫（guard），以检查组件（任意组件均可）中是否存在 `canDeactivate()` 方法。
 
-<code-example language="none" class="code-shell">
-=======
 <code-example language="sh">
->>>>>>> 7798a372
   ng generate guard can-deactivate
 </code-example>
 
@@ -3619,13 +3559,9 @@
 
 Generate a `CrisisDetailResolver` service file within the `Crisis Center` feature area.
 
-<<<<<<< HEAD
 在 `Crisis Center` 特性区生成一个 `CrisisDetailResolver` 服务文件。
 
-<code-example language="none" class="code-shell">
-=======
 <code-example language="sh">
->>>>>>> 7798a372
   ng generate service crisis-center/crisis-detail-resolver
 </code-example>
 
@@ -4203,13 +4139,9 @@
 
 Generate a new `SelectivePreloadingStrategy` service.
 
-<<<<<<< HEAD
 生成一个新的 `SelectivePreloadingStrategy` 服务。
 
-<code-example language="none" class="code-shell">
-=======
 <code-example language="sh">
->>>>>>> 7798a372
   ng generate service selective-preloading-strategy
 </code-example>
 
