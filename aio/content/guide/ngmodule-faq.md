--- conflicted
+++ resolved
@@ -653,13 +653,9 @@
 An injector can add providers *until it's first used*.
 Once an injector starts creating and delivering services, its provider list is frozen; no new providers are allowed.
 
-<<<<<<< HEAD
 归根结底，这来自于 Angular 依赖注入系统的一个基本特征：在注入器还没有被第一次使用之前，可以不断为其添加提供者。一旦注入器已经创建和开始交付服务，它的提供者列表就被冻结了，不再接受新的提供者。
 
-When an applications starts, Angular first configures the root injector with the providers of all eagerly loaded NgModules *before* creating its first component and injecting any of the provided services.
-=======
 When an application starts, Angular first configures the root injector with the providers of all eagerly loaded NgModules *before* creating its first component and injecting any of the provided services.
->>>>>>> 5c9a5662
 Once the application begins, the application root injector is closed to new providers.
 
 当应用启动时，Angular 会首先使用所有主动加载模块中的提供者来配置根注入器，这发生在它创建第一个组件以及注入任何服务之前。一旦应用开始工作，应用的根注入器就不再接受新的提供者了。
