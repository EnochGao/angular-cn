--- conflicted
+++ resolved
@@ -300,13 +300,9 @@
 The parent component cannot data bind to the child's
 `start` and `stop` methods nor to its `seconds` property.
 
-<<<<<<< HEAD
 父组件不能通过数据绑定使用子组件的 `start` 和 `stop` 方法，也不能访问子组件的 `seconds` 属性。
 
-You can place a local variable, `#timer`, on the tag `<countdown-timer>` representing the child component.
-=======
 Place a local variable, `#timer`, on the tag `<countdown-timer>` representing the child component.
->>>>>>> f7af5d41
 That gives you a reference to the child component and the ability to access
 *any of its properties or methods* from within the parent template.
 
@@ -315,13 +311,9 @@
 This example wires parent buttons to the child's `start` and `stop` and
 uses interpolation to display the child's `seconds` property.
 
-<<<<<<< HEAD
 这个例子把父组件的按钮绑定到子组件的 `start` 和 `stop` 方法，并用插值来显示子组件的 `seconds` 属性。
 
-Here we see the parent and child working together.
-=======
 Here, the parent and child are working together.
->>>>>>> f7af5d41
 
 下面是父组件和子组件一起工作时的效果。
 
@@ -353,30 +345,22 @@
 
 ## Parent calls an _@ViewChild()_
 
-<<<<<<< HEAD
 ## 父组件调用*@ViewChild()*
 
-The *local variable* approach is simple and easy. But it is limited because
-the parent-child wiring must be done entirely within the parent template.
-The parent component *itself* has no access to the child.
-
-这个*本地变量*方法是个简单便利的方法。但是它也有局限性，因为父组件-子组件的连接必须全部在父组件的模板中进行。父组件本身的代码对子组件没有访问权。
-
-You can't use the *local variable* technique if an instance of the parent component *class*
-must read or write child component values or must call child component methods.
-=======
 The *local variable* approach is straightforward. But it is limited because
 the parent-child wiring must be done entirely within the parent template.
 The parent component *itself* has no access to the child.
+
+这个*本地变量*方法是个简单明了的方法。但是它也有局限性，因为父组件-子组件的连接必须全部在父组件的模板中进行。父组件本身的代码对子组件没有访问权。
 
 You can't use the *local variable* technique if the parent component's *class* relies on the
 child component's *class*. The parent-child relationship of the components is not established
 within each components respective *class* with the *local variable* technique. Because the *class*
 instances are not connected to one another, the parent *class* cannot access the child *class*
 properties and methods.
->>>>>>> f7af5d41
-
-如果父组件的*类*需要读取子组件的属性值或调用子组件的方法，就不能使用*本地变量*方法。
+
+如果父组件的*类*需要依赖于子组件类，就不能使用*本地变量*方法。组件之间的父子关系
+组件的父子关系不能通过在每个组件的*类*中各自定义*本地变量*来建立。这是因为这两个*类*的实例互相不知道，因此父*类*也就不能访问子*类*中的属性和方法。
 
 When the parent component *class* requires that kind of access,
 ***inject*** the child component into the parent as a *ViewChild*.
