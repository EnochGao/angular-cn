--- conflicted
+++ resolved
@@ -33,15 +33,9 @@
 
 The following example shows an event binding that implements a click handler:
 
-<<<<<<< HEAD
 下例展示了一个事件绑定，它实现了一个点击事件处理器：
 
-<code-example path="user-input/src/app/click-me.component.ts" region="click-me-button" header="src/app/click-me.component.ts" linenums="false">
-
-</code-example>
-=======
 <code-example path="user-input/src/app/click-me.component.ts" region="click-me-button" header="src/app/click-me.component.ts"></code-example>
->>>>>>> bc5390ec
 
 {@a click}
 
@@ -81,29 +75,17 @@
 
 The following code listens to the `keyup` event and passes the entire event payload (`$event`) to the component event handler.
 
-<<<<<<< HEAD
-下面的代码监听 `keyup` 事件，并将整个事件载荷 (`$event`) 传递给组件的事件处理器。
-
-<code-example path="user-input/src/app/keyup.components.ts" region="key-up-component-1-template" header="src/app/keyup.components.ts (template v.1)" linenums="false">
-
-</code-example>
-=======
+下面的代码监听 `keyup` 事件，并将整个事件载荷 (`$event`) 传给组件的事件处理器。
+
 <code-example path="user-input/src/app/keyup.components.ts" region="key-up-component-1-template" header="src/app/keyup.components.ts (template v.1)"></code-example>
->>>>>>> bc5390ec
 
 When a user presses and releases a key, the `keyup` event occurs, and Angular provides a corresponding
 DOM event object in the `$event` variable which this code passes as a parameter to the component's `onKey()` method.
 
-<<<<<<< HEAD
 当用户按下并释放一个按键时，触发 `keyup` 事件，Angular 在 `$event` 变量提供一个相应的 DOM
-事件对象，上面的代码将它作为参数传递给 `onKey()` 方法。
-
-<code-example path="user-input/src/app/keyup.components.ts" region="key-up-component-1-class-no-type" header="src/app/keyup.components.ts (class v.1)" linenums="false">
-
-</code-example>
-=======
+事件对象，上面的代码将它作为参数传给 `onKey()` 方法。
+
 <code-example path="user-input/src/app/keyup.components.ts" region="key-up-component-1-class-no-type" header="src/app/keyup.components.ts (class v.1)"></code-example>
->>>>>>> bc5390ec
 
 The properties of an `$event` object vary depending on the type of DOM event. For example,
 a mouse event includes different information than an input box editing event.
@@ -138,13 +120,7 @@
   a | ab | abc | ab | a | |
 </code-example>
 
-<<<<<<< HEAD
-<figure>
-=======
-
-
 <div class="lightbox">
->>>>>>> bc5390ec
   <img src='generated/images/guide/user-input/keyup1-anim.gif' alt="key up 1">
 </div>
 
@@ -179,15 +155,9 @@
 
 The following example rewrites the method with types:
 
-<<<<<<< HEAD
 下面的例子，使用了带类型方法：
 
-<code-example path="user-input/src/app/keyup.components.ts" region="key-up-component-1-class" header="src/app/keyup.components.ts (class v.1 - typed )" linenums="false">
-
-</code-example>
-=======
 <code-example path="user-input/src/app/keyup.components.ts" region="key-up-component-1-class" header="src/app/keyup.components.ts (class v.1 - typed )"></code-example>
->>>>>>> bc5390ec
 
 The `$event` is now a specific `KeyboardEvent`.
 Not all elements have a `value` property so it casts `target` to an input element.
@@ -231,15 +201,9 @@
 The following example uses a template reference variable
 to implement a keystroke loopback in a simple template.
 
-<<<<<<< HEAD
 下面的例子使用了局部模板变量，在一个超简单的模板中实现按键反馈功能。
 
-<code-example path="user-input/src/app/loop-back.component.ts" region="loop-back-component" header="src/app/loop-back.component.ts" linenums="false">
-
-</code-example>
-=======
 <code-example path="user-input/src/app/loop-back.component.ts" region="loop-back-component" header="src/app/loop-back.component.ts"></code-example>
->>>>>>> bc5390ec
 
 The template reference variable named `box`, declared on the `<input>` element,
 refers to the `<input>` element itself.
@@ -285,16 +249,10 @@
 variable than to go through the `$event` object. Here's a rewrite of the previous
 `keyup` example that uses a template reference variable to get the user's input.
 
-<<<<<<< HEAD
 从模板变量获得输入框比通过 `$event` 对象更加简单。
 下面的代码重写了之前 `keyup` 示例，它使用变量来获得用户输入。
 
-<code-example path="user-input/src/app/keyup.components.ts" region="key-up-component-2" header="src/app/keyup.components.ts (v2)" linenums="false">
-
-</code-example>
-=======
 <code-example path="user-input/src/app/keyup.components.ts" region="key-up-component-2" header="src/app/keyup.components.ts (v2)"></code-example>
->>>>>>> bc5390ec
 
 A nice aspect of this approach is that the component gets clean data values from the view.
 It no longer requires knowledge of the `$event` and its structure.
@@ -318,26 +276,16 @@
 There's an easier way: bind to Angular's `keyup.enter` pseudo-event.
 Then Angular calls the event handler only when the user presses _Enter_.
 
-<<<<<<< HEAD
 更简单的方法是：绑定到 Angular 的 `keyup.enter` 模拟事件。
 然后，只有当用户敲*回车*键时，Angular 才会调用事件处理器。
 
-<code-example path="user-input/src/app/keyup.components.ts" region="key-up-component-3" header="src/app/keyup.components.ts (v3)" linenums="false">
-
-</code-example>
-=======
 <code-example path="user-input/src/app/keyup.components.ts" region="key-up-component-3" header="src/app/keyup.components.ts (v3)"></code-example>
->>>>>>> bc5390ec
 
 Here's how it works.
 
-<<<<<<< HEAD
-下面展示了它是如何工作的。
-
-<figure>
-=======
+下面展示了它的工作原理。
+
 <div class="lightbox">
->>>>>>> bc5390ec
   <img src='generated/images/guide/user-input/keyup3-anim.gif' alt="key up 3">
 </div>
 
@@ -403,7 +351,7 @@
 get the input box value and pass *that* to `addHero`.
 
    **传递数值，而非元素** &mdash;
-获取输入框的值并将*它*传递给组件的 `addHero`，而不要传递 `newHero`。
+获取输入框的值并将*它*传给组件的 `addHero`，而不要传递 `newHero`。
 
 * **Keep template statements simple** &mdash;
 The `(blur)` event is bound to two JavaScript statements.
