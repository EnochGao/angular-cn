--- conflicted
+++ resolved
@@ -7,13 +7,9 @@
 The lifecycle ends when Angular destroys the component instance and removes its rendered template from the DOM.
 Directives have a similar lifecycle, as Angular creates, updates, and destroys instances in the course of execution.
 
-<<<<<<< HEAD
 当 Angular 实例化组件类并渲染组件视图及其子视图时，组件实例的生命周期就开始了。生命周期一直伴随着变更检测，Angular 会检查数据绑定属性何时发生变化，并按需更新视图和组件实例。当 Angular 销毁组件实例并从 DOM 中移除它渲染的模板时，生命周期就结束了。当 Angular 在执行过程中创建、更新和销毁实例时，指令就有了类似的生命周期。
 
-Your application can use [lifecycle hook methods](guide/glossary#lifecycle-hook "Definition of lifecycle hook") to tap into key events in the lifecycle of a component or directive in order to initialize new instances, initiate change detection when needed, respond to updates during change detection, and clean up before deletion of instances.
-=======
 Your application can use [lifecycle hook methods](guide/glossary#lifecycle-hook "Definition of lifecycle hook") to tap into key events in the lifecycle of a component or directive to initialize new instances, initiate change detection when needed, respond to updates during change detection, and clean up before deletion of instances.
->>>>>>> f7af5d41
 
 你的应用可以使用[生命周期钩子方法](guide/glossary#lifecycle-hook "生命周期钩子的定义")来触发组件或指令生命周期中的关键事件，以初始化新实例，需要时启动变更检测，在变更检测过程中响应更新，并在删除实例之前进行清理。
 
@@ -37,16 +33,12 @@
 
 ## Responding to lifecycle events
 
-<<<<<<< HEAD
 ## 响应生命周期事件
 
-You can respond to events in the lifecycle of a component or directive by implementing one or more of the *lifecycle hook* interfaces in the Angular `core` library.
-=======
 Respond to events in the lifecycle of a component or directive by implementing one or more of the *lifecycle hook* interfaces in the Angular `core` library.
->>>>>>> f7af5d41
 The hooks give you the opportunity to act on a component or directive instance at the appropriate moment, as Angular creates, updates, or destroys that instance.
 
-你可以通过实现一个或多个 Angular `core` 库中定义的*生命周期钩子*接口来响应组件或指令生命周期中的事件。这些钩子让你有机会在适当的时候对组件或指令实例进行操作，比如 Angular 创建、更新或销毁这个实例时。
+可以通过实现一个或多个 Angular `core` 库中定义的*生命周期钩子*接口来响应组件或指令生命周期中的事件。这些钩子让你有机会在适当的时候对组件或指令实例进行操作，比如 Angular 创建、更新或销毁这个实例时。
 
 Each interface defines the prototype for a single hook method, whose name is the interface name prefixed with `ng`.
 For example, the `OnInit` interface has a hook method named `ngOnInit()`. If you implement this method in your component or directive class, Angular calls it shortly after checking the input properties for that component or directive for the first time.
@@ -67,15 +59,11 @@
 
 After your application instantiates a component or directive by calling its constructor, Angular calls the hook methods you have implemented at the appropriate point in the lifecycle of that instance.
 
-<<<<<<< HEAD
 当你的应用通过调用构造函数来实例化一个组件或指令时，Angular 就会调用那个在该实例生命周期的适当位置实现了的那些钩子方法。
 
-Angular executes hook methods in the following sequence. You can use them to perform the following kinds of operations.
-=======
 Angular executes hook methods in the following sequence. Use them to perform the following kinds of operations.
->>>>>>> f7af5d41
-
-Angular 会按以下顺序执行钩子方法。你可以用它来执行以下类型的操作。
+
+Angular 会按以下顺序执行钩子方法。可以用它来执行以下类型的操作。
 
 <table width="100%">
   <col width="20%"></col>
@@ -118,11 +106,11 @@
 
       Called before `ngOnInit()` (if the component has bound inputs) and whenever one or more data-bound input properties change.
 
-      在 `ngOnInit()` 之前以及所绑定的一个或多个输入属性的值发生变化时都会调用。
+      如果组件绑定过输入属性，那么在 `ngOnInit()` 之前以及所绑定的一个或多个输入属性的值发生变化时都会调用。
 
       Note that if your component has no inputs or you use it without providing any inputs, the framework will not call `ngOnChanges()`.
 
-      注意，如果你的组件没有输入，或者你使用它时没有提供任何输入，那么框架就不会调用 `ngOnChanges()`。
+      注意，如果你的组件没有输入属性，或者你使用它时没有提供任何输入属性，那么框架就不会调用 `ngOnChanges()`。
 
     </td>
 
@@ -149,7 +137,7 @@
 
       Called once, after the first `ngOnChanges()`. `ngOnInit()` is still called even when `ngOnChanges()` is not (which is the case when there are no template-bound inputs).
 
-      在第一轮 `ngOnChanges()` 完成之后调用，只调用**一次**。
+      在第一轮 `ngOnChanges()` 完成之后调用，只调用**一次**。而且即使没有调用过 `ngOnChanges()`，也仍然会调用 `ngOnInit()`（比如当模板中没有绑定任何输入属性时）。
 
     </td>
 
@@ -386,7 +374,7 @@
       The `SpyDirective` implements the `ngOnInit()` and `ngOnDestroy()` hooks,
       and uses them to watch and report when an element goes in or out of the current view.
 
-      展示了你如何在自定义指令中使用生命周期钩子。
+      展示了如何在自定义指令中使用生命周期钩子。
       `SpyDirective` 实现了 `ngOnInit()` 和 `ngOnDestroy()` 钩子，并且使用它们来观察和汇报一个元素何时进入或离开当前视图。
 
     </td>
@@ -626,15 +614,10 @@
 
 ### Use directives to watch the DOM
 
-<<<<<<< HEAD
 ### 使用指令来监视 DOM
 
-The `Spy` example demonstrates how you can use hook method for directives as well as components.
-The `SpyDirective` implements two hooks, `ngOnInit()` and `ngOnDestroy()`, in order to discover when a watched element is in the current view.
-=======
 The `Spy` example demonstrates how to use the hook method for directives as well as components.
 The `SpyDirective` implements two hooks, `ngOnInit()` and `ngOnDestroy()`, to discover when a watched element is in the current view.
->>>>>>> f7af5d41
 
 这个 `Spy` 例子演示了如何在指令和组件中使用钩子方法。`SpyDirective` 实现了两个钩子 `ngOnInit()` 和 `ngOnDestroy()`，以便发现被监视的元素什么时候位于当前视图中。
 
@@ -651,7 +634,7 @@
 You can't touch the implementation of a built-in `<div>`, or modify a third party component.
 You can, however watch these elements with a directive.
 
-像这样的间谍指令可以深入了解你无法直接修改的 DOM 对象。你无法触及原生 `<div>` 的实现，也无法修改第三方组件，但是可以用指令来监视这些元素。
+像这样的间谍指令可以深入了解你无法直接修改的 DOM 对象。你无法触及内置 `<div>` 的实现，也无法修改第三方组件，但是可以用指令来监视这些元素。
 
 The directive defines `ngOnInit()` and `ngOnDestroy()` hooks
 that log messages to the parent using an injected `LoggerService`.
@@ -664,26 +647,14 @@
 at the same time as that element.
 Here it is attached to the repeated hero `<div>`:
 
-你可以把这个侦探指令写到任何原生元素或组件元素上，以观察它何时被初始化和销毁。
+你可以把这个侦探指令写到任何内置元素或组件元素上，以观察它何时被初始化和销毁。
 下面是把它附加到用来重复显示英雄数据的这个 `<div>` 上。
 
 <code-example path="lifecycle-hooks/src/app/spy.component.html" region="template" header="src/app/spy.component.html"></code-example>
 
-<<<<<<< HEAD
-Each spy's creation and destruction marks the appearance and disappearance of the attached hero `<div>`
-with an entry in the *Hook Log* as seen here:
-
-每个“侦探”的创建和销毁都可以标出英雄所在的那个 `<div>` 的出现和消失。*钩子记录*中的结构是这样的：
-
-<div class="lightbox">
-  <img src='generated/images/guide/lifecycle-hooks/spy-directive.gif' alt="Spy Directive">
-</div>
-
-Adding a hero results in a new hero `<div>`. The spy's `ngOnInit()` logs that event.
-=======
 Each spy's creation and destruction marks the appearance and disappearance of the attached hero `<div>` with an entry in the *Hook Log*. Adding a hero results in a new hero `<div>`. The spy's `ngOnInit()` logs that event.
->>>>>>> f7af5d41
-
+
+每个“侦探”的创建和销毁都可以标出英雄所在的那个 `<div>` 的出现和消失。
 添加一个英雄就会产生一个新的英雄 `<div>`。侦探的 `ngOnInit()` 记录下了这个事件。
 
 The *Reset* button clears the `heroes` list.
@@ -702,13 +673,9 @@
 
 In this example, a `CounterComponent` uses the `ngOnChanges()` method to log a change every time the parent component increments its input `counter` property.
 
-<<<<<<< HEAD
 在这个例子中，`CounterComponent` 使用了 `ngOnChanges()` 方法，以便在每次父组件递增其输入属性 `counter` 时记录一次变更。
 
-This example applies the `SpyDirective` from the previous example to the `CounterComponent` log, in order to watch the creation and destruction of log entries.
-=======
 This example applies the `SpyDirective` from the previous example to the `CounterComponent` log, to watch the creation and destruction of log entries.
->>>>>>> f7af5d41
 
 这个例子将前例中的 `SpyDirective` 用于 `CounterComponent` 的日志，以便监视这些日志条目的创建和销毁。
 
@@ -856,7 +823,7 @@
 Identify content projection in a template by looking for the following constructs.
 
 *内容投影*是从组件外部导入 HTML 内容，并把它插入在组件模板中指定位置上的一种途径。
-你可以在目标中通过查找下列结构来认出内容投影。
+可以在目标中通过查找下列结构来认出内容投影。
 
   * HTML between component element tags.
 
@@ -967,15 +934,10 @@
 
 ## Defining custom change detection
 
-<<<<<<< HEAD
 ## 自定义变更检测逻辑
 
-To monitor changes that occur where `ngOnChanges()` won't catch them, you can implement your own change check, as shown in the *DoCheck* example.
-This example shows how you can use the `ngDoCheck()` hook to detect and act upon changes that Angular doesn't catch on its own.
-=======
 To monitor changes that occur where `ngOnChanges()` won't catch them, implement your own change check, as shown in the *DoCheck* example.
 This example shows how to use the `ngDoCheck()` hook to detect and act upon changes that Angular doesn't catch on its own.
->>>>>>> f7af5d41
 
 要监控 `ngOnChanges()` 无法捕获的变更，你可以实现自己的变更检查逻辑，比如 *DoCheck* 的例子。这个例子展示了你如何使用 `ngDoCheck()` 钩子来检测和处理 Angular 自己没有捕捉到的变化。
 
@@ -1010,8 +972,6 @@
 Relatively few calls reveal actual changes to pertinent data.
 If you use this hook, your implementation must be extremely lightweight or the user experience suffers.
 
-<<<<<<< HEAD
 这些初始化检查大部分都是由 Angular 首次*在页面的其它地方*渲染*不相关的数据*触发的。只要把光标移动到另一个 `<input>` 就会触发一次调用。其中的少数调用揭示了相关数据的实际变化情况。如果使用这个钩子，那么你的实现必须非常轻量级，否则会损害用户体验。
-=======
-@reviewed 2021-09-16
->>>>>>> f7af5d41
+
+@reviewed 2021-09-16