--- conflicted
+++ resolved
@@ -351,15 +351,11 @@
 
 #### Environment injectors
 
-<<<<<<< HEAD
 #### 环境注入器
 
-Making `NgModule`s optional will require new ways of configuring "module" injectors with application-wide providers \(for example, [HttpClient](https://angular.io/api/common/http/HttpClient)\). In the standalone application \(one created with `bootstrapApplication`\), “module” providers can be configured during the bootstrap process, in the `providers` option: 
+Making `NgModule`s optional will require new ways of configuring "module" injectors with application-wide providers \(for example, [HttpClient](/api/common/http/HttpClient)\). In the standalone application \(one created with `bootstrapApplication`\), “module” providers can be configured during the bootstrap process, in the `providers` option: 
 
 使 `NgModule` 变成可选的将需要一种新方法来用应用程序范围的提供者（例如[HttpClient](https://angular.io/api/common/http/HttpClient)）配置“模块”注入器。在独立应用程序（使用 `bootstrapApplication` 创建的）中，可以在引导过程中在 `providers` 选项中配置“模块”提供者：
-=======
-Making `NgModule`s optional will require new ways of configuring "module" injectors with application-wide providers (for example, [HttpClient](/api/common/http/HttpClient)). In the standalone application (one created with `bootstrapApplication`), “module” providers can be configured during the bootstrap process, in the `providers` option: 
->>>>>>> 0b10f426
 
 ```ts
 bootstrapApplication(PhotoAppComponent, {
@@ -468,10 +464,7 @@
 
 A separate standalone injector is created to ensure that providers imported by a standalone component are “isolated” from the rest of the application. This lets us think of standalone components as truly self-contained pieces that can’t “leak” their implementation details to the rest of the application.
 
-<<<<<<< HEAD
 创建了一个单独的独立注入器，以确保独立组件导入的提供者与应用程序的其余部分“隔离”。这让我们将独立组件视为真正独立的部分，不能将它们的实现细节“泄漏”给应用程序的其余部分。
-=======
-A separate standalone injector is created to ensure that providers imported by a standalone component are “isolated” from the rest of the application. This lets us think of standalone components as truly self-contained pieces that can’t “leak” their implementation details to the rest of the application.
 
 #### Resolve circular dependencies with a forward class reference
 
@@ -510,5 +503,4 @@
 
 This kind of imports may result in an infinite recursion during component instantiation. Make sure that this recursion has an exit condition that stops it at some point.
 
-</div>
->>>>>>> 0b10f426
+</div>