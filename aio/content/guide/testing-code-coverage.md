--- conflicted
+++ resolved
@@ -11,17 +11,14 @@
 
 <div class="alert is-helpful">
 
-  For a hands-on experience, <live-example name="testing" stackblitz="specs" noDownload>run tests and explore the test code</live-example> in your browser as your read this guide.
+For a hands-on experience, <live-example name="testing" stackblitz="specs" noDownload>run tests and explore the test code</live-example> in your browser as your read this guide.
 
-<<<<<<< HEAD
-对于本测试指南中描述的范例应用，参阅<live-example name="testing" embedded-style noDownload>范例应用</live-example>。
-=======
-  If you'd like to experiment with the application that this guide describes, <live-example name="testing" noDownload>run it in your browser</live-example> or <live-example name="testing" downloadOnly>download and run it locally</live-example>.
->>>>>>> f7af5d41
+要上手练习，请按照本指南中所讲的，在浏览器中<live-example name="testing" stackblitz="specs" noDownload>运行测试，并浏览测试代码</live-example>。
 
-  For the tests features in the testing guides, see <live-example name="testing" stackblitz="specs" noDownload>tests</live-example>.
 
-  要了解本测试指南中涉及的测试特性，请参阅<live-example name="testing" stackblitz="specs" noDownload>tests</live-example>。
+If you'd like to experiment with the application that this guide describes, <live-example name="testing" noDownload>run it in your browser</live-example> or <live-example name="testing" downloadOnly>download and run it locally</live-example>.
+
+如果你要试验本指南中所讲的应用，请<live-example name="testing" noDownload>在浏览器中运行它</live-example>或<live-example name="testing" downloadOnly>下载并在本地运行它</live-example>。
 
 </div>
 
@@ -35,13 +32,9 @@
 
 When the tests are complete, the command creates a new `/coverage` folder in the project. Open the `index.html` file to see a report with your source code and code coverage values.
 
-<<<<<<< HEAD
 测试完成后，该命令会在项目中创建一个 `/coverage` 目录。打开 `index.html` 文件，可以查看带有源代码和代码覆盖率值的报表。
 
-If you want to create code-coverage reports every time you test, you can set the following option in the CLI configuration file, `angular.json`:
-=======
 If you want to create code-coverage reports every time you test, set the following option in the CLI configuration file, `angular.json`:
->>>>>>> f7af5d41
 
 如果要在每次测试时都创建代码覆盖率报告，可以在 CLI 配置文件 `angular.json` 中设置以下选项：
 
@@ -88,12 +81,8 @@
 
 The `check` property causes the tool to enforce a minimum of 80% code coverage when the unit tests are run in the project.
 
-<<<<<<< HEAD
 `check` 属性会让该工具在项目中运行单元测试时强制要求至少 80％的代码覆盖率。
 
-You can find more info about the different coverage configuration options [here](https://github.com/karma-runner/karma-coverage/blob/master/docs/configuration.md).
+Find more information about the different coverage configuration options [here](https://github.com/karma-runner/karma-coverage/blob/master/docs/configuration.md).
 
-你可以在[此处](https://github.com/karma-runner/karma-coverage/blob/master/docs/configuration.md)找到关于其它覆盖率配置项的更多信息。
-=======
-Find more information about the different coverage configuration options [here](https://github.com/karma-runner/karma-coverage/blob/master/docs/configuration.md).
->>>>>>> f7af5d41
+可以在[此处](https://github.com/karma-runner/karma-coverage/blob/master/docs/configuration.md)找到关于其它覆盖率配置项的更多信息。