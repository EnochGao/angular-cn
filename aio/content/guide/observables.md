--- conflicted
+++ resolved
@@ -1,24 +1,21 @@
 # Using observables to pass values
+
+# 使用可观察对象（Observable）来传递值
 
 Observables provide support for passing messages between parts of your application.
 They are used frequently in Angular and are the recommended technique for event handling, asynchronous programming, and handling multiple values.
 
-<<<<<<< HEAD
-# 可观察对象（Observable）
-
-Observables provide support for passing messages between publishers and subscribers in your application. Observables offer significant benefits over other techniques for event handling, asynchronous programming, and handling multiple values.
-
-可观察对象支持在应用中的发布者和订阅者之间传递消息。
-在需要进行事件处理、异步编程和处理多个值的时候，可观察对象相对其它技术有着显著的优点。
-
-Observables are declarative&mdash;that is, you define a function for publishing values, but it is not executed until a consumer subscribes to it. The subscribed consumer then receives notifications until the function completes, or until they unsubscribe.
-=======
+可观察对象对在应用的各个部分之间传递消息提供了支持。
+它们在 Angular 中频繁使用，并且推荐把它们用于事件处理、异步编程以及处理多个值等场景。
+
 The observer pattern is a software design pattern in which an object, called the *subject*, maintains a list of its dependents, called *observers*, and notifies them automatically of state changes.
 This pattern is similar (but not identical) to the [publish/subscribe](https://en.wikipedia.org/wiki/Publish%E2%80%93subscribe_pattern) design pattern.
 
+观察者（Observer）模式是一个软件设计模式，它有一个对象，称之为*主体 Subject*，负责维护一个依赖项（称之为观察者 Observer）的列表，并且在状态变化时自动通知它们。
+该模式和[发布/订阅](https://en.wikipedia.org/wiki/Publish%E2%80%93subscribe_pattern)模式非常相似（但不完全一样）。
+
 Observables are declarative&mdash;that is, you define a function for publishing values, but it is not executed until a consumer subscribes to it.
 The subscribed consumer then receives notifications until the function completes, or until they unsubscribe.
->>>>>>> 6fe1b4d9
 
 可观察对象是声明式的 —— 也就是说，虽然你定义了一个用于发布值的函数，但是在有消费者订阅它之前，这个函数并不会实际执行。
 订阅之后，当这个函数执行完或取消订阅时，订阅者就会收到通知。
@@ -67,11 +64,11 @@
 |:---------|:-------------------------------------------|
 | 通知类型 | 说明 |
 | `next` | Required. A handler for each delivered value. Called zero or more times after execution starts. |
-| `next` | 必要。用来处理每个送达值。在开始执行后可能执行零次或多次。 |
+| `next` | 必要。用来处理每个送达值。在开始执行后可能执行零次或多次。|
 | `error` | Optional. A handler for an error notification. An error halts execution of the observable instance. |
-| `error` |  可选。用来处理错误通知。错误会中断这个可观察对象实例的执行过程。  |
+| `error` |  可选。用来处理错误通知。错误会中断这个可观察对象实例的执行过程。 |
 | `complete` | Optional. A handler for the execution-complete notification. Delayed values can continue to be delivered to the next handler after execution is complete. |
-| `complete` |  可选。用来处理执行完毕（complete）通知。当执行完毕后，这些值就会继续传给下一个处理器。  |
+| `complete` |  可选。用来处理执行完毕（complete）通知。当执行完毕后，这些值就会继续传给下一个处理器。 |
 
 An observer object can define any combination of these handlers. If you don't supply a handler for a notification type, the observer ignores notifications of that type.
 
