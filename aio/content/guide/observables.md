# Using observables to pass values

# 使用可观察对象（Observable）来传递值

Observables provide support for passing messages between parts of your application.
They are used frequently in Angular and are a technique for event handling, asynchronous programming, and handling multiple values.

可观察对象对在应用的各个部分之间传递消息提供了支持。
它们在 Angular 中频繁使用，并且推荐把它们用于事件处理、异步编程以及处理多个值等场景。

The observer pattern is a software design pattern in which an object, called the *subject*, maintains a list of its dependents, called *observers*, and notifies them automatically of state changes.
This pattern is similar (but not identical) to the [publish/subscribe](https://en.wikipedia.org/wiki/Publish%E2%80%93subscribe_pattern) design pattern.

观察者（Observer）模式是一个软件设计模式，它有一个对象，称之为*主体 Subject*，负责维护一个依赖项（称之为观察者 Observer）的列表，并且在状态变化时自动通知它们。
该模式和[发布/订阅](https://en.wikipedia.org/wiki/Publish%E2%80%93subscribe_pattern)模式非常相似（但不完全一样）。

Observables are declarative&mdash;that is, you define a function for publishing values, but it is not executed until a consumer subscribes to it.
The subscribed consumer then receives notifications until the function completes, or until they unsubscribe.

可观察对象是声明式的 —— 也就是说，虽然你定义了一个用于发布值的函数，但是在有消费者订阅它之前，这个函数并不会实际执行。
订阅之后，当这个函数执行完或取消订阅时，订阅者就会收到通知。

An observable can deliver multiple values of any type&mdash;literals, messages, or events, depending on the context. The API for receiving values is the same whether the values are delivered synchronously or asynchronously. Because setup and teardown logic are both handled by the observable, your application code only needs to worry about subscribing to consume values, and when done, unsubscribing. Whether the stream was keystrokes, an HTTP response, or an interval timer, the interface for listening to values and stopping listening is the same.

<<<<<<< HEAD
可观察对象可以发送多个任意类型的值 —— 字面量、消息、事件。无论这些值是同步发送的还是异步发送的，接收这些值的 API 都是一样的。
由于准备（setup）和清场（teardown）的逻辑都是由可观察对象自己处理的，因此你的应用代码只管订阅并消费这些值就可以了，做完之后，取消订阅。无论这个流是击键流、HTTP 响应流还是定时器，对这些值进行监听和停止监听的接口都是一样的。

Because of these advantages, observables are used extensively within Angular, and are recommended for app development as well.
=======
Because of these advantages, observables are used extensively within Angular, and for app development as well.
>>>>>>> 8dc32060

由于这些优点，可观察对象在 Angular 中得到广泛使用，也同样建议应用开发者好好使用它。

## Basic usage and terms

## 基本用法和词汇

As a publisher, you create an `Observable` instance that defines a *subscriber* function. This is the function that is executed when a consumer calls the `subscribe()` method. The subscriber function defines how to obtain or generate values or messages to be published.

作为发布者，你创建一个 `Observable` 的实例，其中定义了一个*订阅者（subscriber）*函数。
当有消费者调用 `subscribe()` 方法时，这个函数就会执行。
订阅者函数用于定义“如何获取或生成那些要发布的值或消息”。

To execute the observable you have created and begin receiving notifications, you call its `subscribe()` method, passing an *observer*. This is a JavaScript object that defines the handlers for the notifications you receive. The `subscribe()` call returns a `Subscription` object that has an `unsubscribe()` method, which you call to stop receiving notifications.

要执行所创建的可观察对象，并开始从中接收通知，你就要调用它的 `subscribe()` 方法，并传入一个*观察者（observer）*。
这是一个 JavaScript 对象，它定义了你收到的这些消息的处理器（handler）。
`subscribe()` 调用会返回一个 `Subscription` 对象，该对象具有一个 `unsubscribe()` 方法。
当调用该方法时，你就会停止接收通知。

Here's an example that demonstrates the basic usage model by showing how an observable could be used to provide geolocation updates.

下面这个例子中示范了这种基本用法，它展示了如何使用可观察对象来对当前地理位置进行更新。

<code-example class="no-auto-link" path="observables/src/geolocation.ts" header="Observe geolocation updates"></code-example>

## Defining observers

## 定义观察者

A handler for receiving observable notifications implements the `Observer` interface. It is an object that defines callback methods to handle the three types of notifications that an observable can send:

用于接收可观察对象通知的处理器要实现 `Observer` 接口。这个对象定义了一些回调函数来处理可观察对象可能会发来的三种通知：

| Notification type | Description |
|:---------|:-------------------------------------------|
| 通知类型 | 说明 |
| `next` | Required. A handler for each delivered value. Called zero or more times after execution starts. |
| `next` | 必要。用来处理每个送达值。在开始执行后可能执行零次或多次。|
| `error` | Optional. A handler for an error notification. An error halts execution of the observable instance. |
| `error` |  可选。用来处理错误通知。错误会中断这个可观察对象实例的执行过程。 |
| `complete` | Optional. A handler for the execution-complete notification. Delayed values can continue to be delivered to the next handler after execution is complete. |
| `complete` |  可选。用来处理执行完毕（complete）通知。当执行完毕后，这些值就会继续传给下一个处理器。 |

An observer object can define any combination of these handlers. If you don't supply a handler for a notification type, the observer ignores notifications of that type.

观察者对象可以定义这三种处理器的任意组合。如果你不为某种通知类型提供处理器，这个观察者就会忽略相应类型的通知。

## Subscribing

## 订阅

An `Observable` instance begins publishing values only when someone subscribes to it. You subscribe by calling the `subscribe()` method of the instance, passing an observer object to receive the notifications.

只有当有人订阅 `Observable` 的实例时，它才会开始发布值。
订阅时要先调用该实例的 `subscribe()` 方法，并把一个观察者对象传给它，用来接收通知。

<div class="alert is-helpful">

In order to show how subscribing works, we need to create a new observable. There is a constructor that you use to create new instances, but for illustration, we can use some methods from the RxJS library that create simple observables of frequently used types:

   为了展示订阅的原理，我们需要创建新的可观察对象。它有一个构造函数可以用来创建新实例，但是为了更简明，也可以使用 `Observable` 上定义的一些静态方法来创建一些常用的简单可观察对象：

  * `of(...items)`&mdash;Returns an `Observable` instance that synchronously delivers the values provided as arguments.

     `of(...items)` —— 返回一个 `Observable` 实例，它用同步的方式把参数中提供的这些值发送出来。

  * `from(iterable)`&mdash;Converts its argument to an `Observable` instance. This method is commonly used to convert an array to an observable.

     `from(iterable)` —— 把它的参数转换成一个 `Observable` 实例。
    该方法通常用于把一个数组转换成一个（发送多个值的）可观察对象。

</div>

Here's an example of creating and subscribing to a simple observable, with an observer that logs the received message to the console:

下面的例子会创建并订阅一个简单的可观察对象，它的观察者会把接收到的消息记录到控制台中：

<code-example
  path="observables/src/subscribing.ts"
  region="observer"
  header="Subscribe using observer"></code-example>

Alternatively, the `subscribe()` method can accept callback function definitions in line, for `next`, `error`, and `complete` handlers. For example, the following `subscribe()` call is the same as the one that specifies the predefined observer:

另外，`subscribe()` 方法还可以接收定义在同一行中的回调函数，无论 `next`、`error` 还是 `complete` 处理器。比如，下面的 `subscribe()` 调用和前面指定预定义观察者的例子是等价的。

<code-example path="observables/src/subscribing.ts" region="sub_fn" header="Subscribe with positional arguments"></code-example>

In either case, a `next` handler is required. The `error` and `complete` handlers are optional.

无论哪种情况，`next` 处理器都是必要的，而 `error` 和 `complete` 处理器是可选的。

Note that a `next()` function could receive, for instance, message strings, or event objects, numeric values, or structures, depending on context. As a general term, we refer to data published by an observable as a *stream*. Any type of value can be represented with an observable, and the values are published as a stream.

注意，`next()` 函数可以接受消息字符串、事件对象、数字值或各种结构，具体类型取决于上下文。
为了更通用一点，我们把由可观察对象发布出来的数据统称为*流*。任何类型的值都可以表示为可观察对象，而这些值会被发布为一个流。

## Creating observables

## 创建可观察对象

Use the `Observable` constructor to create an observable stream of any type. The constructor takes as its argument the subscriber function to run when the observable’s `subscribe()` method executes. A subscriber function receives an `Observer` object, and can publish values to the observer's `next()` method.

使用 `Observable` 构造函数可以创建任何类型的可观察流。
当执行可观察对象的 `subscribe()` 方法时，这个构造函数就会把它接收到的参数作为订阅函数来运行。
订阅函数会接收一个 `Observer` 对象，并把值发布给观察者的 `next()` 方法。

For example, to create an observable equivalent to the `of(1, 2, 3)` above, you could do something like this:

比如，要创建一个与前面的 `of(1, 2, 3)` 等价的可观察对象，你可以这样做：

<code-example path="observables/src/creating.ts" region="subscriber" header="Create observable with constructor"></code-example>

To take this example a little further, we can create an observable that publishes events. In this example, the subscriber function is defined inline.

如果要略微加强这个例子，我们可以创建一个用来发布事件的可观察对象。在这个例子中，订阅函数是用内联方式定义的。

<code-example path="observables/src/creating.ts" region="fromevent" header="Create with custom fromEvent function"></code-example>

Now you can use this function to create an observable that publishes keydown events:

现在，你就可以使用这个函数来创建可发布 `keydown` 事件的可观察对象了：

<code-example path="observables/src/creating.ts" region="fromevent_use" header="Use custom fromEvent function"></code-example>

## Multicasting

## 多播

A typical observable creates a new, independent execution for each subscribed observer. When an observer subscribes, the observable wires up an event handler and delivers values to that observer. When a second observer subscribes, the observable then wires up a new event handler and delivers values to that second observer in a separate execution.

典型的可观察对象会为每一个观察者创建一次新的、独立的执行。
当观察者进行订阅时，该可观察对象会连上一个事件处理器，并且向那个观察者发送一些值。当第二个观察者订阅时，这个可观察对象就会连上一个新的事件处理器，并独立执行一次，把这些值发送给第二个可观察对象。

Sometimes, instead of starting an independent execution for each subscriber, you want each subscription to get the same values&mdash;even if values have already started emitting. This might be the case with something like an observable of clicks on the document object.

有时候，不应该对每一个订阅者都独立执行一次，你可能会希望每次订阅都得到同一批值 —— 即使是那些你已经发送过的。这在某些情况下有用，比如用来发送 `document` 上的点击事件的可观察对象。

*Multicasting* is the practice of broadcasting to a list of multiple subscribers in a single execution. With a multicasting observable, you don't register multiple listeners on the document, but instead re-use the first listener and send values out to each subscriber.

*多播*用来让可观察对象在一次执行中同时广播给多个订阅者。借助支持多播的可观察对象，你不必注册多个监听器，而是复用第一个（`next`）监听器，并且把值发送给各个订阅者。

When creating an observable you should determine how you want that observable to be used and whether or not you want to multicast its values.

当创建可观察对象时，你要决定你希望别人怎么用这个对象以及是否对它的值进行多播。

Let’s look at an example that counts from 1 to 3, with a one-second delay after each number emitted.

来看一个从 1 到 3 进行计数的例子，它每发出一个数字就会等待 1 秒。

<code-example path="observables/src/multicasting.ts" region="delay_sequence" header="Create a delayed sequence"></code-example>

Notice that if you subscribe twice, there will be two separate streams, each emitting values every second. It looks something like this:

注意，如果你订阅了两次，就会有两个独立的流，每个流都会每秒发出一个数字。代码如下：

<code-example path="observables/src/multicasting.ts" region="subscribe_twice" header="Two subscriptions"></code-example>

 Changing the observable to be multicasting could look something like this:

 修改这个可观察对象以支持多播，代码如下：

<code-example path="observables/src/multicasting.ts" region="multicast_sequence" header="Create a multicast subscriber"></code-example>

<div class="alert is-helpful">

   Multicasting observables take a bit more setup, but they can be useful for certain applications. Later we will look at tools that simplify the process of multicasting, allowing you to take any observable and make it multicasting.

   虽然支持多播的可观察对象需要做更多的准备工作，但对某些应用来说，这非常有用。稍后我们会介绍一些简化多播的工具，它们让你能接收任何可观察对象，并把它变成支持多播的。

</div>

## Error handling

## 错误处理

Because observables produce values asynchronously, try/catch will not effectively catch errors. Instead, you handle errors by specifying an `error` callback on the observer. Producing an error also causes the observable to clean up subscriptions and stop producing values. An observable can either produce values (calling the `next` callback), or it can complete, calling either the `complete` or `error` callback.

由于可观察对象会异步生成值，所以用 `try/catch` 是无法捕获错误的。你应该在观察者中指定一个 `error` 回调来处理错误。发生错误时还会导致可观察对象清理现有的订阅，并且停止生成值。可观察对象可以生成值（调用 `next` 回调），也可以调用 `complete` 或 `error` 回调来主动结束。

<code-example>
myObservable.subscribe({
  next(num) { console.log('Next num: ' + num)},
  error(err) { console.log('Received an error: ' + err)}
});
</code-example>

Error handling (and specifically recovering from an error) is covered in more detail in a later section.

在稍后的小节中会对错误处理（特别是从错误中的恢复）做更详细的讲解。<|MERGE_RESOLUTION|>--- conflicted
+++ resolved
@@ -22,16 +22,12 @@
 
 An observable can deliver multiple values of any type&mdash;literals, messages, or events, depending on the context. The API for receiving values is the same whether the values are delivered synchronously or asynchronously. Because setup and teardown logic are both handled by the observable, your application code only needs to worry about subscribing to consume values, and when done, unsubscribing. Whether the stream was keystrokes, an HTTP response, or an interval timer, the interface for listening to values and stopping listening is the same.
 
-<<<<<<< HEAD
 可观察对象可以发送多个任意类型的值 —— 字面量、消息、事件。无论这些值是同步发送的还是异步发送的，接收这些值的 API 都是一样的。
 由于准备（setup）和清场（teardown）的逻辑都是由可观察对象自己处理的，因此你的应用代码只管订阅并消费这些值就可以了，做完之后，取消订阅。无论这个流是击键流、HTTP 响应流还是定时器，对这些值进行监听和停止监听的接口都是一样的。
 
-Because of these advantages, observables are used extensively within Angular, and are recommended for app development as well.
-=======
 Because of these advantages, observables are used extensively within Angular, and for app development as well.
->>>>>>> 8dc32060
-
-由于这些优点，可观察对象在 Angular 中得到广泛使用，也同样建议应用开发者好好使用它。
+
+由于这些优点，可观察对象在 Angular 中得到广泛使用，应用开发者也同样如此。
 
 ## Basic usage and terms
 
