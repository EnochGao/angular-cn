--- conflicted
+++ resolved
@@ -184,9 +184,10 @@
 
 ### Release schedule
 
-| Version | Date               |
-| :---    | :---               |
-| v15.0   | Week of 2022-11-18 |
+| Version | Date |
+| :------ | :--- |
+| 版本 | 日期 |
+| v15.0 | 2022-11-18 |
 
 ### Support window
 
@@ -206,24 +207,17 @@
 
 The following table provides the status for Angular versions under support.
 
-<<<<<<< HEAD
 下表中提供了目前受支持的 Angular 版本的状态。
 
 | Version | Status | Released | Active ends | LTS ends |
 | :------ | :----- | :------- | :---------- | :------- |
 | 版本 | 状态 | 发布 | 停止活跃 | LTS 结束 |
-| ^14.0.0 | Active | 2022-06-02 | 2022-12-02 | 2023-12-02 |
+| ^15.0.0 | Active | 2022-11-18 | 2023-05-18 | 2024-05-18 |
+| ^15.0.0 | 活跃 | 2022-11-18 | 2023-05-18 | 2024-05-18 |
+| ^14.0.0 | LTS | 2022-06-02 | 2022-11-18 | 2023-11-18 |
 | ^14.0.0 | 活跃 | 2022-06-02 | 2022-12-02 | 2023-12-02 |
-| ^13.0.0 | Active | 2021-11-04 | 2022-06-02 | 2023-05-04 |
+| ^13.0.0 | LTS | 2021-11-04 | 2022-06-02 | 2023-05-04 |
 | ^13.0.0 | 活跃 | 2021-11-04 | 2022-06-02 | 2023-05-04 |
-| ^12.0.0 | LTS | 2021-05-12 | 2021-11-12 | 2022-11-12 |
-=======
-| Version | Status | Released   | Active ends | LTS ends   |
-|:---     |:---    |:---        |:---         |:---        |
-| ^15.0.0 | Active | 2022-11-18 | 2023-05-18  | 2024-05-18 |
-| ^14.0.0 | LTS    | 2022-06-02 | 2022-11-18  | 2023-11-18 |
-| ^13.0.0 | LTS    | 2021-11-04 | 2022-06-02  | 2023-05-04 |
->>>>>>> 5c9a5662
 
 Angular versions v2 to v12 are no longer under support.
 
@@ -285,15 +279,10 @@
 
 ## Public API surface
 
-<<<<<<< HEAD
 ## 公共 API
 
-Angular is a collection of many packages, sub-projects, and tools.
+Angular is a collection of many packages, subprojects, and tools.
 To prevent accidental use of private APIs and so that you can clearly understand what is covered by the practices described here — we document what is and is not considered our public API surface.
-=======
-Angular is a collection of many packages, subprojects, and tools.
-To prevent accidental use of private APIs and so that you can clearly understand what is covered by the practices described here &mdash; we document what is and is not considered our public API surface.
->>>>>>> 5c9a5662
 For details, see [Supported Public API Surface of Angular](https://github.com/angular/angular/blob/main/docs/PUBLIC_API.md "Supported Public API Surface of Angular").
 
 Angular 是很多包、子项目和工具的集合。为了防止你意外使用私有 API（这样你才能更清楚的理解哪些 API 会被这里所说的实践所覆盖），我们对公开 API 包含以及不包含哪些 API 进行了文档化。要了解详情，参阅 [Angular 的公共 API](https://github.com/angular/angular/blob/main/docs/PUBLIC_API.md "Supported Public API Surface of Angular")。
