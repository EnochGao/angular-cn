--- conflicted
+++ resolved
@@ -64,27 +64,22 @@
 
 ### Checking for updates
 
-<<<<<<< HEAD
 ### 检查更新
 
-It's possible to ask the service worker to check if any updates have been deployed to the server. You might choose to do this if you have a site that changes frequently or want updates to happen on a schedule.
-=======
 It's possible to ask the service worker to check if any updates have been deployed to the server.
 The service worker checks for updates during initialization and on each navigation request&mdash;that is, when the user navigates from a different address to your app.
 However, you might choose to manually check for updates if you have a site that changes frequently or want updates to happen on a schedule.
->>>>>>> d336f88c
 
-可以要求 Service Worker 检查是否有任何更新已经发布到了服务器上。如果你的站点更新非常频繁，或者希望它按照计划进行定时更新，你就可以用它来实现。
+可以要求 Service Worker 检查是否有任何更新已经发布到了服务器上。
+Service Worker 会在初始化和每次导航请求（也就是用户导航到应用中的另一个地址）时检查更新。
+不过，如果你的站点更新非常频繁，或者需要按计划进行更新，你可能会选择手动检查更新。
 
 Do this with the `checkForUpdate()` method:
 
 通过调用 `checkForUpdate()` 方法来实现：
 
-<<<<<<< HEAD
 <code-example path="service-worker-getting-started/src/app/check-for-update.service.ts" header="check-for-update.service.ts"></code-example>
 
-=======
->>>>>>> d336f88c
 This method returns a `Promise` which indicates that the update check has completed successfully, though it does not indicate whether an update was discovered as a result of the check. Even if one is found, the service worker must still successfully download the changed files, which can fail. If successful, the `available` event will indicate availability of a new version of the app.
 
 该方法返回一个用来表示检查更新已经成功完成的 `Promise`，不过它不会指出是否确实发现了一个更新。
@@ -92,32 +87,21 @@
 
 <div class="alert is-important">
 
-<<<<<<< HEAD
-In order to avoid negatively affecting the initial rendering, `ServiceWorkerModule` will by default
-wait for the app to stabilize, before registering the ServiceWorker script. Constantly polling for
-updates, e.g. with `interval()`, will prevent the app from stabilizing and the ServiceWorker
-script will never be registered with the browser.
-
-为了避免影响页面的首次渲染，在注册 ServiceWorker 脚本之前，`ServiceWorkerModule` 默认会等待应用程序达到稳定态。如果不断轮询更新（比如调用 `interval()`）将阻止应用程序达到稳定态，也就永远不会往浏览器中注册 ServiceWorker 脚本。
-
-You can avoid that by waiting for the app to stabilize first, before starting to poll for updates
-(as shown in the example above).
-=======
 In order to avoid negatively affecting the initial rendering of the page, `ServiceWorkerModule` waits for up to 30 seconds by default for the app to stabilize, before registering the ServiceWorker script.
 Constantly polling for updates, for example, with [setInterval()](https://developer.mozilla.org/en-US/docs/Web/API/WindowOrWorkerGlobalScope/setInterval) or RxJS' [interval()](https://rxjs.dev/api/index/function/interval), will prevent the app from stabilizing and the ServiceWorker script will not be registered with the browser until the 30 seconds upper limit is reached.
->>>>>>> d336f88c
 
-在开始轮询更新之前，你可以先等待应用程序达到稳定态，以避免这种情况（如上例所示）。
+为了避免影响页面的首次渲染，在注册 ServiceWorker 脚本之前，`ServiceWorkerModule` 默认会在应用程序达到稳定态之前等待最多 30 秒。如果不断轮询更新（比如调用 [setInterval()](https://developer.mozilla.org/en-US/docs/Web/API/WindowOrWorkerGlobalScope/setInterval) 或 RxJS 的 [interval()](https://rxjs.dev/api/index/function/interval)）就会阻止应用程序达到稳定态，则直到 30 秒结束之前都不会往浏览器中注册 ServiceWorker 脚本。
 
 Note that this is true for any kind of polling done by your application.
 Check the {@link ApplicationRef#isStable isStable} documentation for more information.
 
-<<<<<<< HEAD
 请注意，应用中所执行的各种轮询都会阻止它达到稳定态。欲知详情，参见 {@link ApplicationRef#isStable isStable} 文档。
-=======
+
 You can avoid that delay by waiting for the app to stabilize first, before starting to poll for updates, as shown in the example above.
 Alternatively, you might want to define a different {@link SwRegistrationOptions#registrationStrategy registration strategy} for the ServiceWorker.
->>>>>>> d336f88c
+
+你可以通过在开始轮询更新之前先等应用达到稳定态来消除这种延迟，如下面的例子所示。
+另外，你还可以为 ServiceWorker 定义不一样的 {@link SwRegistrationOptions#registrationStrategy 注册策略}。
 
 </div>
 
@@ -136,9 +120,10 @@
 Calling `activateUpdate()` without reloading the page could break lazy-loading in a currently running app, especially if the lazy-loaded chunks use filenames with hashes, which change every version.
 Therefore, it is recommended to reload the page once the promise returned by `activateUpdate()` is resolved.
 
+如果调用 `activateUpdate()` 而不刷新页面，可能会破坏正在运行的应用中的惰性加载模块，特别是如果惰性加载的模块文件名中使用了哈希时，就会改变每一个版本。
+所以，建议每当 `activateUpdate()` 返回的 Promise 被解析时，都刷新一次页面。
+
 </div>
-
-这可能会让惰性加载的模块进入当前正在运行的应用中，特别是如果惰性加载的模块文件名中使用了哈希时，这将会改变每一个版本。
 
 ## More on Angular service workers
 
