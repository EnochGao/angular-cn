--- conflicted
+++ resolved
@@ -5,7 +5,7 @@
 In Angular, a *template* is a chunk of HTML.
 Use special syntax within a template to build on many of Angular's features.
 
-在 Angular 中，*模板*就是一块 HTML。在模板中，你可以通过一种特殊语法来使用 Angular 的许多功能。
+在 Angular 中，*模板*就是一块 HTML。你可以在模板中通过一种特殊的语法来使用 Angular 的诸多特性。
 
 ## Prerequisites
 
@@ -33,19 +33,13 @@
 Each Angular template in your application is a section of HTML to include as a part of the page that the browser displays.
 An Angular HTML template renders a view, or user interface, in the browser, just like regular HTML, but with a lot more functionality.
 
-<<<<<<< HEAD
 应用程序中的每个 Angular 模板都是一块 HTML，你可以将其包含在浏览器显示的页面中。 Angular 中的 HTML 模板与常规 HTML 一样，可以在浏览器中渲染视图或用户界面，但功能要多得多。
 
-When you generate an Angular app with the Angular CLI, the `app.component.html` file is the default template containing placeholder HTML.
+When you generate an Angular application with the Angular CLI, the `app.component.html` file is the default template containing placeholder HTML.
 
 使用 Angular CLI 生成 Angular 应用时， `app.component.html` 文件是一个包含占位符 HTML 的默认模板。
 
-The template syntax guides show you how you can control the UX/UI by coordinating data between the class and the template.
-=======
-When you generate an Angular application with the Angular CLI, the `app.component.html` file is the default template containing placeholder HTML.
-
 The template syntax guides show you how to control the UX/UI by coordinating data between the class and the template.
->>>>>>> f7af5d41
 
 本模板语法指南向你展示了如何通过协调类和模板之间的数据来控制 UX/UI。
 
@@ -60,16 +54,12 @@
 
 ## Empower your HTML
 
-<<<<<<< HEAD
-## 增强你的 HTML
+## 为你的 HTML 赋能
 
-With special Angular syntax in your templates, you can extend the HTML vocabulary of your apps.
-=======
 Extend the HTML vocabulary of your applications With special Angular syntax in your templates.
->>>>>>> f7af5d41
 For example, Angular helps you get and set DOM (Document Object Model) values dynamically with features such as built-in template functions, variables, event listening, and data binding.
 
-通过在模板中使用 Angular 的特有语法，你可以扩展应用程序的 HTML 词汇表。例如，Angular 可以通过内置的模板函数、变量、事件监听和数据绑定等功能来帮助你动态获取和设置 DOM（文档对象模型）中的值。
+在模板中使用 Angular 的特有语法来扩展应用程序的 HTML 词汇表。例如，Angular 可以通过内置的模板函数、变量、事件监听和数据绑定等功能来帮助你动态获取和设置 DOM（文档对象模型）中的值。
 
 Almost all HTML syntax is valid template syntax.
 However, because an Angular template is part of an overall webpage, and not the entire page, you don't need to include elements such as `<html>`, `<body>`, or `<base>`, and can focus exclusively on the part of the page you are developing.
@@ -89,13 +79,9 @@
 
 ## More on template syntax
 
-<<<<<<< HEAD
 ## 关于模板语法的更多信息
 
-You may also be interested in the following:
-=======
 You might also be interested in the following:
->>>>>>> f7af5d41
 
 你可能也对以下内容感兴趣：
 
@@ -104,17 +90,12 @@
   [插值](guide/interpolation) - 学习如何在 HTML 中使用插值和表达式。
 
 * [Template statements](guide/template-statements)&mdash;respond to events in your templates.
-<<<<<<< HEAD
 
   [模板语句](guide/template-statements) - 响应模板中的事件。
 
-* [Binding syntax](guide/binding-syntax)&mdash;use binding to coordinate values in your app.
+* [Binding syntax](guide/binding-syntax)&mdash;use binding to coordinate values in your application.
 
   [绑定语法](guide/binding-syntax) - 使用绑定来协调应用程序中的值。
-
-=======
-* [Binding syntax](guide/binding-syntax)&mdash;use binding to coordinate values in your application.
->>>>>>> f7af5d41
 * [Property binding](guide/property-binding)&mdash;set properties of target elements or directive `@Input()` decorators.
 
   [属性绑定](guide/property-binding) - 设置目标元素的属性或指令中带 `@Input()` 装饰器的属性。
