--- conflicted
+++ resolved
@@ -2955,89 +2955,47 @@
 
 ## Input and Output properties
 
-<<<<<<< HEAD
-## 输入输出属性 ( <span class="syntax">@Input</span> 和 <span class="syntax">@Output</span> )
-
-So far, you've focused mainly on binding to component members within template expressions and statements
-that appear on the *right side of the binding declaration*.
-A member in that position is a data binding **source**.
-
-迄今为止，我们主要聚焦在*绑定声明的右侧*，学习如何在模板表达式和模板语句中绑定到组件成员。
-当成员出现在这个位置上，则称之为数据绑定的**源**。
-
-This section concentrates on binding to **targets**, which are directive
-properties on the *left side of the binding declaration*.
-These directive properties must be declared as **inputs** or **outputs**.
-=======
+## 输入和输出属性
+
 An _Input_ property is a _settable_ property annotated with an `@Input` decorator.
 Values flow _into_ the property when it is data bound with a [property binding](#property-binding)
+
+**输入**属性是一个带有 `@Input` 装饰器的**可设置**属性。当它通过[属性绑定](#property-binding)的形式被绑定时，值会“流入”这个属性。
 
 An _Output_ property is an _observable_ property annotated with an `@Output` decorator.
 The property almost always returns an Angular [`EventEmitter`](api/core/EventEmitter).
 Values flow _out_ of the component as events bound with an [event binding](#event-binding).
 
+**输出**属性是一个带有 `@Output` 装饰器的**可观察对象**型的属性。
+这个属性几乎总是返回 Angular 的[`EventEmitter`](api/core/EventEmitter)。
+当它通过[事件绑定](#event-binding)的形式被绑定时，值会“流出”这个属性。
+
 You can only bind to _another_ component or directive through its _Input_ and _Output_ properties.
->>>>>>> a118767b
-
-本节则专注于绑定到的**目标**，它位于*绑定声明中的左侧*。
-这些指令的属性必须被声明成**输入**或**输出**。
+
+我们只能通过它的**输入**和**输出**属性将其绑定到**其它**组件。
 
 
 <div class="alert is-important">
 
 Remember that all **components** are **directives**.
 
-<<<<<<< HEAD
-记住：所有**组件**皆为**指令**。
-
-</div>
-
-
-
-
-
-<div class="l-sub-section">
-=======
+记住，所有的**组件**都是**指令**。
+
 The following discussion refers to _components_ for brevity and 
 because this topic is mostly a concern for component authors. 
+
+为简洁起见，以下讨论会涉及到**组件**，因为这个主题主要是组件作者所关心的问题。
+
 </div>
 
 <h3 class="no-toc">Discussion</h3>
->>>>>>> a118767b
 
 You are usually binding a template to its _own component class_.
 In such binding expressions, the component's property or method is to the _right_ of the (`=`).
 
-<<<<<<< HEAD
-我们要重点突出下绑定**目标**和绑定**源**的区别。
-
-The *target* of a binding is to the *left* of the `=`.
-The *source* is on the *right* of the `=`.
-
-绑定的*目标*是在`=`*左侧*的部分，
-*源*则是在`=`*右侧*的部分。
-
-The *target* of a binding is the property or event inside the binding punctuation: `[]`, `()` or `[()]`.
-The *source* is either inside quotes (`" "`) or within an interpolation (`{{}}`).
-
-绑定的*目标*是绑定符：`[]`、`()`或`[()]`中的属性或事件名，
-*源*则是引号 (`" "`) 中的部分或插值符号 (`{{}}`) 中的部分。
-
-Every member of a **source** directive is automatically available for binding.
-You don't have to do anything special to access a directive member in a template expression or statement.
-
-**源**指令中的每个成员都会自动在绑定中可用。
-    不需要特别做什么，就能在模板表达式或语句中访问指令的成员。
-
-You have *limited* access to members of a **target** directive.
-You can only bind to properties that are explicitly identified as *inputs* and *outputs*.
-
-访问**目标**指令中的成员则*受到限制*。
-    只能绑定到那些显式标记为*输入*或*输出*的属性。
-
-
-</div>
-=======
+在下面的例子中，`iconUrl`和`onSave`是组件的成员，它们在`=`右侧引号语法中被引用了。
+
+
 <code-example path="template-syntax/src/app/app.component.html" region="io-1" title="src/app/app.component.html" linenums="false">
 </code-example>
 
@@ -3054,41 +3012,20 @@
 Exchanges between a component class and its template are internal implementation details.
 
 ### Binding to a different component
->>>>>>> a118767b
 
 You can also bind to a property of a _different_ component.
 In such bindings, the _other_ component's property is to the _left_ of the (`=`).
 
-<<<<<<< HEAD
-在下面的例子中，`iconUrl`和`onSave`是组件的成员，它们在`=`右侧引号语法中被引用了。
-
-
-<code-example path="template-syntax/src/app/app.component.html" region="io-1" title="src/app/app.component.html" linenums="false">
-</code-example>
-=======
 In the following example, the `AppComponent` template binds `AppComponent` class members to properties of the `HeroDetailComponent` whose selector is `'app-hero-detail'`.
->>>>>>> a118767b
 
 <code-example path="template-syntax/src/app/app.component.html" region="io-2" title="src/app/app.component.html" linenums="false">
 </code-example>
 
-<<<<<<< HEAD
-它们既不是组件的*输入*也不是*输出*。它们是绑定的数据源。
-
-Now look at a another snippet in which the `HeroDetailComponent`
-is the **target** of a binding on the _left_ of the equals&nbsp;(`=`).
-
-现在，看看`HeroDetailComponent`中的另一个片段，等号（`=`）*左侧*的是绑定的**目标**。
-
-
-<code-example path="template-syntax/src/app/app.component.html" region="io-2" title="src/app/app.component.html" linenums="false">
-=======
 The Angular compiler _may_ reject these bindings with errors like this one:
 
 <code-example language="sh" class="code-shell">
 Uncaught Error: Template parse errors:
 Can't bind to 'hero' since it isn't a known property of 'app-hero-detail'
->>>>>>> a118767b
 </code-example>
 
 You know that `HeroDetailComponent` has `hero` and `deleteRequest` properties.
@@ -3099,21 +3036,6 @@
 
 There's a good reason for this rule.
 
-<<<<<<< HEAD
-`HeroDetailComponent.hero`和`HeroDetailComponent.deleteRequest`都在绑定声明的**左侧**。
-`HeroDetailComponent.hero`在方括号中，它是属性绑定的目标。
-`HeroDetailComponent.deleteRequest`在圆括号中，它是事件绑定的目标。
-
-### Declaring input and output properties
-
-### 声明输入和输出属性
-
-Target properties must be explicitly marked as inputs or outputs.
-
-目标属性必须被显式的标记为输入或输出。
-
-In the `HeroDetailComponent`, such properties are marked as input or output properties using decorators.
-=======
 It's OK for a component to bind to its _own_ properties.
 The component author is in complete control of those bindings.
 
@@ -3144,10 +3066,6 @@
 
 In the sample for this guide, the bindings to `HeroDetailComponent` do not fail
 because the data bound properties are annotated with `@Input()` and `@Output()` decorators.
->>>>>>> a118767b
-
-在`HeroDetailComponent`内部，这些属性被装饰器标记成了输入和输出属性。
-
 
 <code-example path="template-syntax/src/app/hero-detail.component.ts" region="input-output-1" title="src/app/hero-detail.component.ts" linenums="false">
 </code-example>
@@ -3163,15 +3081,6 @@
 <code-example path="template-syntax/src/app/hero-detail.component.ts" region="input-output-2" title="src/app/hero-detail.component.ts" linenums="false">
 </code-example>
 
-<<<<<<< HEAD
-You can specify an input/output property either with a decorator or in a metadata array.
-Don't do both!
-
-既可以通过装饰器，也可以通过元数据数组来指定输入/输出属性。但别同时用！
-
-
-=======
->>>>>>> a118767b
 </div>
 
 ### Input or output?
@@ -3512,13 +3421,9 @@
 When the Angular compiler turns your template into TypeScript code,
 it prevents TypeScript from reporting that `hero.name` might be null or undefined.
 
-<<<<<<< HEAD
 在 Angular 编译器把你的模板转换成 TypeScript 代码时，这个操作符会防止 TypeScript 报告 "`hero.name`可能为null或undefined"的错误。
 
-Unlike the [_safe navigation operator_](guide/template-syntax#safe-navigation-operator "Safe naviation operator (?.)"),
-=======
 Unlike the [_safe navigation operator_](guide/template-syntax#safe-navigation-operator "Safe navigation operator (?.)"),
->>>>>>> a118767b
 the **non-null assertion operator** does not guard against null or undefined.
 Rather it tells the TypeScript type checker to suspend strict null checks for a specific property expression.
 
