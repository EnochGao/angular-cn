--- conflicted
+++ resolved
@@ -1,12 +1,8 @@
 # Property binding best practices
 
-<<<<<<< HEAD
 # 属性绑定的最佳实践
 
-By following a few guidelines, you can use property binding in a way that helps you minimize bugs and keep your code readable.
-=======
 By following a few guidelines, you can use property binding in a way that helps you reduce bugs and keep your code readable.
->>>>>>> 5c9a5662
 
 通过遵循一些指导原则，你可以使用属性绑定来帮助你最大限度地减少错误并让代码保持可读性。
 
@@ -45,19 +41,14 @@
 
 ## Return the proper type
 
-<<<<<<< HEAD
 ## 返回合适的类型
 
-A template expression should evaluate to the type of value that the target property expects.
-For example, return a string if the target property expects a string, a number if it expects a number, or an object if it expects an object.
-=======
 A template expression should result in the type of value that the target property expects.
 For example, return:
 
 *   a `string`, if the target property expects a string
 *   a `number`, if it expects a number
 *   an `object`, if it expects an object.
->>>>>>> 5c9a5662
 
 模板表达式应该求值为目标属性所期望的值类型。比如，如果目标属性需要一个字符串，就返回一个字符串；如果需要一个数字，就返回一个数字；如果需要一个对象，就返回一个对象。
 
