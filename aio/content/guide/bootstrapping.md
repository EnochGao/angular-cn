--- conflicted
+++ resolved
@@ -86,13 +86,9 @@
 You must declare every component in exactly one `NgModule` class.
 If you use a component without declaring it, Angular returns an error message.
 
-<<<<<<< HEAD
 每个组件都应该（且只能）声明（declare）在一个 `NgModule` 类中。如果你使用了未声明过的组件，Angular 就会报错。
 
-The `declarations` array only takes declarables. Declarables are components, [directives](guide/attribute-directives) and [pipes](guide/pipes).
-=======
 The `declarations` array only takes declarables. Declarables are components, [directives](guide/attribute-directives), and [pipes](guide/pipes).
->>>>>>> 5c9a5662
 All of a module's declarables must be in the `declarations` array.
 Declarables must belong to exactly one module. The compiler emits an error if you try to declare the same class in more than one module.
 
