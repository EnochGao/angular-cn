# Launching your app with a root module

# 启动过程

#### Prerequisites

#### 前提条件

A basic understanding of the following:

对下列知识有基本的了解：

* [JavaScript Modules vs. NgModules](guide/ngmodule-vs-jsmodule).

   [JavaScript 模块与 NgModules](guide/ngmodule-vs-jsmodule)。

<hr />

An NgModule describes how the application parts fit together.
Every application has at least one Angular module, the _root_ module,
which must be present for bootstrapping the application on launch.
By convention and by default, this NgModule is named `AppModule`.

`NgModule` 用于描述应用的各个部分如何组织在一起。
每个应用有至少一个 Angular 模块，*根*模块就是你用来启动此应用的模块。
按照惯例，它通常命名为 `AppModule`。

When you use the [Angular CLI](cli) command `ng new` to generate an app, the default `AppModule` looks like the following:

当你使用 [Angular CLI](cli) 命令 `ng new` 生成一个应用时，其默认的 `AppModule` 是这样的：

```typescript

/* JavaScript imports */
import { BrowserModule } from '@angular/platform-browser';
import { NgModule } from '@angular/core';

import { AppComponent } from './app.component';

/* the AppModule class with the @NgModule decorator */
@NgModule({
  declarations: [
    AppComponent
  ],
  imports: [
    BrowserModule
  ],
  providers: [],
  bootstrap: [AppComponent]
})
export class AppModule { }

```

After the import statements is a class with the
**`@NgModule`** [decorator](guide/glossary#decorator '"Decorator" explained').

在 `import` 语句之后，是一个带有 **`@NgModule`** [装饰器](guide/glossary#decorator '"Decorator" explained')的类。

The `@NgModule` decorator identifies `AppModule` as an `NgModule` class.
`@NgModule` takes a metadata object that tells Angular how to compile and launch the application.

`@NgModule` 装饰器表明 `AppModule` 是一个 `NgModule` 类。
`@NgModule` 获取一个元数据对象，它会告诉 Angular 如何编译和启动本应用。

* **_declarations_**&mdash;this application's lone component.

   **_declarations_** —— 该应用所拥有的组件。

* **_imports_**&mdash;import `BrowserModule` to have browser specific services such as DOM rendering, sanitization, and location.

   **_imports_** —— 导入 `BrowserModule` 以获取浏览器特有的服务，比如 DOM 渲染、无害化处理和位置（location）。

* **_providers_**&mdash;the service providers.

   **_providers_** —— 各种服务提供者。

* **_bootstrap_**&mdash;the _root_ component that Angular creates and inserts
into the `index.html` host web page.

   **_bootstrap_** —— *根*组件，Angular 创建它并插入 `index.html` 宿主页面。

The default application created by the Angular CLI only has one component, `AppComponent`, so it
is in both the `declarations` and the `bootstrap` arrays.

Angular CLI 创建的默认应用只有一个组件 `AppComponent`，所以它会同时出现在 `declarations` 和 `bootstrap` 数组中。

{@a declarations}

## The `declarations` array

## `declarations` 数组

The module's `declarations` array tells Angular which components belong to that module.
As you create more components, add them to `declarations`.

该模块的 `declarations` 数组告诉 Angular 哪些组件属于该模块。
当你创建更多组件时，也要把它们添加到 `declarations` 中。

You must declare every component in exactly one `NgModule` class.
If you use a component without declaring it, Angular returns an
error message.

每个组件都应该（且只能）声明（declare）在一个 `NgModule` 类中。如果你使用了未声明过的组件，Angular 就会报错。

The `declarations` array only takes declarables. Declarables
are components, [directives](guide/attribute-directives) and [pipes](guide/pipes).
All of a module's declarables must be in the `declarations` array.
Declarables must belong to exactly one module. The compiler emits
an error if you try to declare the same class in more than one module.

`declarations` 数组只能接受可声明对象。可声明对象包括组件、[指令](guide/attribute-directives)和[管道](guide/pipes)。
一个模块的所有可声明对象都必须放在 `declarations` 数组中。
可声明对象必须只能属于一个模块，如果同一个类被声明在了多个模块中，编译器就会报错。

These declared classes are visible within the module but invisible
to components in a different module unless they are exported from
this module and the other module imports this one.

这些可声明的类在当前模块中是可见的，但是对其它模块中的组件是不可见的 —— 除非把它们从当前模块导出，
并让对方模块导入本模块。

An example of what goes into a declarations array follows:

下面是哪些类可以添加到 `declarations` 数组中的例子：

```typescript

  declarations: [
    YourComponent,
    YourPipe,
    YourDirective
  ],

```

A declarable can only belong to one module, so only declare it in
one `@NgModule`. When you need it elsewhere,
import the module that has the declarable you need in it.

每个可声明对象都只能属于一个模块，所以只能把它声明在一个 `@NgModule` 中。当你需要在其它模块中使用它时，就要在那里导入包含这个可声明对象的模块。

### Using directives with `@NgModule`

### 通过 `@NgModule` 使用指令

Use the `declarations` array for directives.
To use a directive, component, or pipe in a module, you must do a few things:

使用 `declarations` 数组声明指令。在模块中使用指令、组件或管道的步骤如下：

1. Export it from the file where you wrote it.

   从你编写它的文件中导出它。

2. Import it into the appropriate module.

   把它导入到适当的模块中。

3. Declare it in the `@NgModule` `declarations` array.

   在 `@NgModule` 的 `declarations` 数组中声明它。

Those three steps look like the following. In the file where you create your directive, export it.
The following example, named `ItemDirective` is the default directive structure that the CLI generates in its own file, `item.directive.ts`:

这三步的结果如下所示。在你创建指令的文件中导出它。
下面的例子中，`item.directive.ts` 中的 `ItemDirective` 是 CLI 自动生成的默认指令结构。

<code-example path="bootstrapping/src/app/item.directive.ts" region="directive" header="src/app/item.directive.ts"></code-example>

The key point here is that you have to export it so you can import it elsewhere. Next, import it
into the `NgModule`, in this example `app.module.ts`, with a JavaScript import statement:

重点在于你要先在这里导出它才能在别处导入它。接下来，使用 JavaScript 的 `import` 语句把它导入到 `NgModule` 中（这里是 `app.module.ts`）。

<code-example path="bootstrapping/src/app/app.module.ts" region="directive-import" header="src/app/app.module.ts"></code-example>

And in the same file, add it to the `@NgModule` `declarations` array:

同样在这个文件中，把它添加到 `@NgModule` 的 `declarations` 数组中：

<code-example path="bootstrapping/src/app/app.module.ts" region="declarations" header="src/app/app.module.ts"></code-example>

Now you could use your `ItemDirective` in a component. This example uses `AppModule`, but you'd do it the same way for a feature module. For more about directives, see [Attribute Directives](guide/attribute-directives) and [Structural Directives](guide/structural-directives). You'd also use the same technique for [pipes](guide/pipes) and components.

<<<<<<< HEAD
现在，你就可以在组件中使用 `ItemDirective` 了。这个例子中使用的是 `AppModule`，但是在特性模块中你也可以这么做。
要进一步了解指令，参阅[属性型指令](guide/attribute-directives)和[结构型指令](guide/structural-directives)。
这些也同样适用于[管道](guide/pipes)和组件。

Remember, components, directives, and pipes belong to one module only. You only need to declare them once in your app because you share them by importing the necessary modules. This saves you time and helps keep your app lean.
=======
Remember, components, directives, and pipes belong to one module only. You only need to declare them once in your application because you share them by importing the necessary modules. This saves you time and helps keep your application lean.
>>>>>>> f7af5d41

记住：组件、指令和管道都只能属于一个模块。你在应用中也只需要声明它们一次，因为你还可以通过导入必要的模块来使用它们。这能节省你的时间，并且帮助你的应用保持精简。

{@a imports}

## The `imports` array

## `imports` 数组

The module's `imports` array appears exclusively in the `@NgModule` metadata object.
It tells Angular about other NgModules that this particular module needs to function properly.

模块的 `imports` 数组只会出现在 `@NgModule` 元数据对象中。
它告诉 Angular 该模块想要正常工作，还需要哪些模块。

<code-example
    path="bootstrapping/src/app/app.module.ts"
    region="imports"
    header="src/app/app.module.ts (excerpt)">
</code-example>

This list of modules are those that export components, directives, or pipes
that component templates in this module reference. In this case, the component is
`AppComponent`, which references components, directives, or pipes in `BrowserModule`,
`FormsModule`, or  `HttpClientModule`.
A component template can reference another component, directive,
or pipe when the referenced class is declared in this module or
the class was imported from another module.

列表中的模块导出了本模块中的各个组件模板中所引用的各个组件、指令或管道。在这个例子中，当前组件是 `AppComponent`，它引用了导出自 `BrowserModule`、`FormsModule` 或 `HttpClientModule` 的组件、指令或管道。
总之，组件的模板中可以引用在当前模块中声明的或从其它模块中导入的组件、指令、管道。

{@a bootstrap-array}

## The `providers` array

<<<<<<< HEAD
## `providers` 数组

The providers array is where you list the services the app needs. When
=======
The providers array is where you list the services the application needs. When
>>>>>>> f7af5d41
you list services here, they are available app-wide. You can scope
them when using feature modules and lazy loading. For more information, see
[Providers](guide/providers).

`providers` 数组中列出了该应用所需的服务。当直接把服务列在这里时，它们是全应用范围的。
当你使用特性模块和惰性加载时，它们是范围化的。要了解更多，参阅[服务提供者](guide/providers)。

## The `bootstrap` array

## `bootstrap` 数组

The application launches by bootstrapping the root `AppModule`, which is
also referred to as an `entryComponent`.
Among other things, the bootstrapping process creates the component(s) listed in the `bootstrap` array
and inserts each one into the browser DOM.

应用是通过引导根模块 `AppModule` 来启动的，根模块还引用了 `entryComponent`。
此外，引导过程还会创建 `bootstrap` 数组中列出的组件，并把它们逐个插入到浏览器的 DOM 中。

Each bootstrapped component is the base of its own tree of components.
Inserting a bootstrapped component usually triggers a cascade of
component creations that fill out that tree.

每个被引导的组件都是它自己的组件树的根。
插入一个被引导的组件通常触发一系列组件的创建并形成组件树。

While you can put more than one component tree on a host web page,
most applications have only one component tree and bootstrap a single root component.

虽然也可以在宿主页面中放多个组件，但是大多数应用只有一个组件树，并且只从一个根组件开始引导。

This one root component is usually called `AppComponent` and is in the
root module's `bootstrap` array.

<<<<<<< HEAD
这个根组件通常叫做 `AppComponent`，并且位于根模块的 `bootstrap` 数组中。

## More about Angular Modules

## 关于 Angular 模块的更多知识

For more on NgModules you're likely to see frequently in apps,
see [Frequently Used Modules](guide/frequent-ngmodules).

要进一步了解常见的 NgModules 知识，参阅 [关于模块的常见问题](guide/frequent-ngmodules)。
=======
In a situation where you want to bootstrap a component based on an API response,
or you want to mount the `AppComponent` in a different DOM node that doesn't match
the component selector, please refer to `ApplicationRef.bootstrap()`
documentation.

## More about Angular Modules

For more on NgModules you're likely to see frequently in applications,
see [Frequently Used Modules](guide/frequent-ngmodules).
>>>>>>> f7af5d41
<|MERGE_RESOLUTION|>--- conflicted
+++ resolved
@@ -184,15 +184,11 @@
 
 Now you could use your `ItemDirective` in a component. This example uses `AppModule`, but you'd do it the same way for a feature module. For more about directives, see [Attribute Directives](guide/attribute-directives) and [Structural Directives](guide/structural-directives). You'd also use the same technique for [pipes](guide/pipes) and components.
 
-<<<<<<< HEAD
 现在，你就可以在组件中使用 `ItemDirective` 了。这个例子中使用的是 `AppModule`，但是在特性模块中你也可以这么做。
 要进一步了解指令，参阅[属性型指令](guide/attribute-directives)和[结构型指令](guide/structural-directives)。
 这些也同样适用于[管道](guide/pipes)和组件。
 
-Remember, components, directives, and pipes belong to one module only. You only need to declare them once in your app because you share them by importing the necessary modules. This saves you time and helps keep your app lean.
-=======
 Remember, components, directives, and pipes belong to one module only. You only need to declare them once in your application because you share them by importing the necessary modules. This saves you time and helps keep your application lean.
->>>>>>> f7af5d41
 
 记住：组件、指令和管道都只能属于一个模块。你在应用中也只需要声明它们一次，因为你还可以通过导入必要的模块来使用它们。这能节省你的时间，并且帮助你的应用保持精简。
 
@@ -229,13 +225,9 @@
 
 ## The `providers` array
 
-<<<<<<< HEAD
 ## `providers` 数组
 
-The providers array is where you list the services the app needs. When
-=======
 The providers array is where you list the services the application needs. When
->>>>>>> f7af5d41
 you list services here, they are available app-wide. You can scope
 them when using feature modules and lazy loading. For more information, see
 [Providers](guide/providers).
@@ -270,25 +262,20 @@
 This one root component is usually called `AppComponent` and is in the
 root module's `bootstrap` array.
 
-<<<<<<< HEAD
 这个根组件通常叫做 `AppComponent`，并且位于根模块的 `bootstrap` 数组中。
 
-## More about Angular Modules
-
-## 关于 Angular 模块的更多知识
-
-For more on NgModules you're likely to see frequently in apps,
-see [Frequently Used Modules](guide/frequent-ngmodules).
-
-要进一步了解常见的 NgModules 知识，参阅 [关于模块的常见问题](guide/frequent-ngmodules)。
-=======
 In a situation where you want to bootstrap a component based on an API response,
 or you want to mount the `AppComponent` in a different DOM node that doesn't match
 the component selector, please refer to `ApplicationRef.bootstrap()`
 documentation.
 
+如果你要基于某个 API 的响应来启动此组件，或者要在一个不与其组件选择器相匹配的 DOM 节点上装载 `AppComponent`，请参见 `ApplicationRef.bootstrap()` 的文档。
+
 ## More about Angular Modules
+
+## 关于 Angular 模块的更多知识
 
 For more on NgModules you're likely to see frequently in applications,
 see [Frequently Used Modules](guide/frequent-ngmodules).
->>>>>>> f7af5d41
+
+要进一步了解常见的 NgModules 知识，参阅 [关于模块的常见问题](guide/frequent-ngmodules)。