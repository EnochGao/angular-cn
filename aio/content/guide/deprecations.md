--- conflicted
+++ resolved
@@ -10,8 +10,6 @@
 To make these transitions as easy as possible, APIs and features are deprecated for a period of time before they are removed.
 This gives you time to update your applications to the latest APIs and best practices.
 
-为了使这些转换尽可能容易，我们在删除这些 API 和特性之前会弃用它们一段时间。这让你有时间将应用程序更新为最新的 API 和最佳实践。
-
 This guide contains a summary of all Angular APIs and features that are currently deprecated.
 
 本指南包含了当前已弃用的所有 Angular API 和特性的汇总表。
@@ -21,11 +19,7 @@
 Features and APIs that were deprecated in v6 or earlier are candidates for removal in version 9 or any later major version.
 For information about Angular's deprecation and removal practices, see [Angular Release Practices](guide/releases#deprecation-practices "Angular Release Practices: Deprecation practices").
 
-在 v6 或更早版本中已弃用的特性和 API 将在版本 9 或任何更高的主版本中移除。有关 Angular 弃用和移除实践的信息，参阅[Angular 发布实践](guide/releases#deprecation-practices "Angular 发布实践：弃用实践")。
-
 For step-by-step instructions on how to update to the latest Angular release, use the interactive update guide at [update.angular.io](https://update.angular.io).
-
-关于如何更新到最新 Angular 版本的分步说明，参阅 [update.angular.io](https://update.angular.io) 上的交互式更新指南。
 
 </div>
 
@@ -54,200 +48,129 @@
 v15 - v18
 -->
 
-<<<<<<< HEAD
-| Area | API or Feature | May be removed in |
-| :--- | :------------- | :---------------- |
-| 特性区 | API 或特性 | 可能移除于 |
-| `@angular/common` | [`ReflectiveInjector`](#reflectiveinjector) | <!--  v8 --> v11 |
-| `@angular/common` | [`CurrencyPipe` - `DEFAULT_CURRENCY_CODE`](api/common/CurrencyPipe#currency-code-deprecation) | <!--  v9 --> v11 |
-| `@angular/common` | [`NgComponentOutlet.ngComponentOutletNgModuleFactory`](#common) | <!-- v14 --> v17 |
-| `@angular/common/http` | [`XhrFactory`](api/common/http/XhrFactory) | <!-- v12 --> v15 |
-| `@angular/common/http/testing` | [`TestRequest` accepting `ErrorEvent` for error simulation](#testrequest-errorevent) | <!-- v13 --> v16 |
-| `@angular/common/http/testing` | [`TestRequest` 接受 `ErrorEvent` 参数以进行错误模拟](#testrequest-errorevent) | <!-- v13 --> v16 |
-| `@angular/core` | [`DefaultIterableDiffer`](#core) | <!--  v7 --> v11 |
-| `@angular/core` | [`ReflectiveKey`](#core) | <!--  v8 --> v11 |
-| `@angular/core` | [`RenderComponentType`](#core) | <!--  v7 --> v11 |
-| `@angular/core` | [Factory-based signature of `ApplicationRef.bootstrap`](#core) | <!-- v13 --> v15 |
-| `@angular/core` | [`ApplicationRef.bootstrap` 的基于工厂的签名](#core) | <!-- v13 --> v15 |
-| `@angular/core` | [`PlatformRef.bootstrapModuleFactory`](#core) | <!-- v13 --> v15 |
-| `@angular/core` | [`getModuleFactory`](#core) | <!-- v13 --> v16 |
-| `@angular/core` | [`ModuleWithComponentFactories`](#core) | <!-- v13 --> v16 |
-| `@angular/core` | [`Compiler`](#core) | <!-- v13 --> v16 |
-| `@angular/core` | [`CompilerFactory`](#core) | <!-- v13 --> v16 |
-| `@angular/core` | [`NgModuleFactory`](#core) | <!-- v13 --> v16 |
-| `@angular/core` | [`ComponentFactory`](#core) | <!-- v13 --> v16 |
-| `@angular/core` | [`ComponentFactoryResolver`](#core) | <!-- v13 --> v16 |
-| `@angular/core` | [`CompilerOptions.useJit and CompilerOptions.missingTranslation config options`](#core) | <!-- v13 --> v16 |
-| `@angular/platform-browser-dynamic` | [`JitCompilerFactory`](#platform-browser-dynamic) | <!-- v13 --> v16 |
-| `@angular/platform-browser-dynamic` | [`RESOURCE_CACHE_PROVIDER`](#platform-browser-dynamic) | <!-- v13 --> v16 |
-| `@angular/forms` | [`ngModel` with reactive forms](#ngmodel-reactive) | <!--  v6 --> v11 |
-| `@angular/forms` | [和响应式表单一起使用 `ngModel`](#ngmodel-reactive) | <!--v6--> v11 |
-| `@angular/upgrade` | [`@angular/upgrade`](#upgrade) | <!--  v8 --> v11 |
-| `@angular/upgrade` | [`getAngularLib`](#upgrade-static) | <!--  v8 --> v11 |
-| `@angular/upgrade` | [`setAngularLib`](#upgrade-static) | <!--  v8 --> v11 |
-| `@angular/upgrade` | [Factory-based signature of `downgradeModule`](#upgrade-static) | <!-- v13 --> v15 |
-| `@angular/upgrade` | [`downgradeModule` 基于工厂的签名](#upgrade-static) | <!--v13--> v15 |
-| template syntax | [`<template>`](#template-tag) | <!--  v7 --> v11 |
-| 模板语法 | [`<template>`](#template-tag) | <!--  v7 --> v11 |
-| polyfills | [reflect-metadata](#reflect-metadata) | <!--  v8 --> v11 |
-| 腻子脚本 | [reflect-metadata](#reflect-metadata) | <!--v8--> v11 |
-| `@angular/compiler-cli` | [Input setter coercion](#input-setter-coercion) | <!-- v13 --> v15 |
-| `@angular/compiler-cli` | [输入设置器强制类型转换](#input-setter-coercion) | <!-- v13 --> v15 |
-| `@angular/compiler-cli` | [`fullTemplateTypeCheck`](#full-template-type-check) | <!-- v13 --> v15 |
-| `@angular/core` | [`defineInjectable`](#core) | <!--  v8 --> v11 |
-| `@angular/core` | [`entryComponents`](api/core/NgModule#entryComponents) | <!--  v9 --> v11 |
-| `@angular/core` | [`ANALYZE_FOR_ENTRY_COMPONENTS`](api/core/ANALYZE_FOR_ENTRY_COMPONENTS) | <!--  v9 --> v11 |
-| `@angular/core` | [Factory-based signature of `ViewContainerRef.createComponent`](api/core/ViewContainerRef#createComponent) | <!-- v13 --> v15 |
-| `@angular/core` | [`ViewContainerRef.createComponent` 的基于工厂的签名](api/core/ViewContainerRef#createComponent) | <!-- v13 --> v15 |
-| `@angular/core/testing` | [`TestBed.get`](#testing) | <!--  v9 --> v12 |
-| `@angular/core/testing` | [`async`](#testing) | <!--  v9 --> v12 |
-| `@angular/forms` | [`FormBuilder.group` legacy options parameter](api/forms/FormBuilder#group) | <!-- v11 --> v14 |
-| `@angular/forms` | [`FormBuilder.group` 老式选项参数](api/forms/FormBuilder#group) | <!--v11--> v14 |
-| `@angular/platform-server` | [`renderModuleFactory`](#platform-server) | <!-- v13 --> v15 |
-| `@angular/router` | [`relativeLinkResolution`](#relativeLinkResolution) | <!-- v14 --> v16 |
-| `@angular/router` | [`resolver` argument in `RouterOutletContract.activateWith`](#router) | <!-- v14 --> v16 |
-| `@angular/router` | [`RouterOutletContract.activateWith` 中的 `resolver` 参数](#router) | <!-- v14 --> v16 |
-| `@angular/router` | [`resolver` field of the `OutletContext` class](#router) | <!-- v14 --> v16 |
-| `@angular/router` | [`OutletContext` 类的 `resolver` 字段](#router) | <!-- v14 --> v16 |
-| `@angular/service-worker` | [`SwUpdate#activated`](api/service-worker/SwUpdate#activated) | <!-- v13 --> v16 |
-| `@angular/service-worker` | [`SwUpdate#available`](api/service-worker/SwUpdate#available) | <!-- v13 --> v16 |
-| template syntax | [`/deep/`, `>>>`, and `::ng-deep`](#deep-component-style-selector) | <!--  v7 --> unspecified |
-| 模板语法 | [`/deep/`, `>>>` 和 `::ng-deep`](#deep-component-style-selector) | <!--v7--> 未指定 |
-| template syntax | [`bind-`, `on-`, `bindon-`, and `ref-`](#bind-syntax) | <!-- v13 --> v15 |
-| 模板语法 | [`bind-`, `on-`, `bindon-` 和 `ref-`](#bind-syntax) | <!--v13--> v15 |
-
-For information about Angular CDK and Angular Material deprecations, see the [changelog](https://github.com/angular/components/blob/main/CHANGELOG.md).
-=======
 ### Deprecated features that can be removed in v11 or later
 
-| Area                                | API or Feature                                                                                             | Deprecated in | May be removed in |
-|:---                                 |:---                                                                                                        |:---           |:---               |
-| `@angular/common`                   | [`ReflectiveInjector`](#reflectiveinjector)                                                                |  v8           | v11               |
-| `@angular/common`                   | [`CurrencyPipe` - `DEFAULT_CURRENCY_CODE`](api/common/CurrencyPipe#currency-code-deprecation)              |  v9           | v11               |
-| `@angular/core`                     | [`DefaultIterableDiffer`](#core)                                                                           |  v7           | v11         |
-| `@angular/core`                     | [`ReflectiveKey`](#core)                                                                                   |  v8           | v11         |
-| `@angular/core`                     | [`RenderComponentType`](#core)                                                                             |  v7           | v11         |
-| `@angular/core`                     | [`defineInjectable`](#core)                                                                                |  v8           | v11         |
-| `@angular/core`                     | [`entryComponents`](api/core/NgModule#entryComponents)                                                     |  v9           | v11         |
-| `@angular/core`                     | [`ANALYZE_FOR_ENTRY_COMPONENTS`](api/core/ANALYZE_FOR_ENTRY_COMPONENTS)                                    |  v9           | v11         |
-| `@angular/forms`                    | [`ngModel` with reactive forms](#ngmodel-reactive)                                                         |  v6           | v11         |
-| `@angular/upgrade`                  | [`@angular/upgrade`](#upgrade)                                                                             |  v8           | v11         |
-| `@angular/upgrade`                  | [`getAngularLib`](#upgrade-static)                                                                         |  v8           | v11         |
-| `@angular/upgrade`                  | [`setAngularLib`](#upgrade-static)                                                                         |  v8           | v11         |
-| polyfills                           | [reflect-metadata](#reflect-metadata)                                                                      |  v8           | v11         |
-| template syntax                     | [`<template>`](#template-tag)                                                                              |  v7           | v11         |
+| Area | API or Feature | Deprecated in | May be removed in |
+| :--- | :------------- | :------------ | :---------------- |
+| 特性区 | API 或特性 | 已弃用于 | 可能会移除于 |
+| `@angular/common` | [`ReflectiveInjector`](#reflectiveinjector) | v8 | v11 |
+| `@angular/common` | [`CurrencyPipe` - `DEFAULT_CURRENCY_CODE`](api/common/CurrencyPipe#currency-code-deprecation) | v9 | v11 |
+| `@angular/core` | [`DefaultIterableDiffer`](#core) | v7 | v11 |
+| `@angular/core` | [`ReflectiveKey`](#core) | v8 | v11 |
+| `@angular/core` | [`RenderComponentType`](#core) | v7 | v11 |
+| `@angular/core` | [`defineInjectable`](#core) | v8 | v11 |
+| `@angular/core` | [`entryComponents`](api/core/NgModule#entryComponents) | v9 | v11 |
+| `@angular/core` | [`ANALYZE_FOR_ENTRY_COMPONENTS`](api/core/ANALYZE_FOR_ENTRY_COMPONENTS) | v9 | v11 |
+| `@angular/forms` | [`ngModel` with reactive forms](#ngmodel-reactive) | v6 | v11 |
+| `@angular/upgrade` | [`@angular/upgrade`](#upgrade) | v8 | v11 |
+| `@angular/upgrade` | [`getAngularLib`](#upgrade-static) | v8 | v11 |
+| `@angular/upgrade` | [`setAngularLib`](#upgrade-static) | v8 | v11 |
+| polyfills | [reflect-metadata](#reflect-metadata) | v8 | v11 |
+| 腻子脚本 | [reflect-metadata](#reflect-metadata) | v8 | v11 |
+| template syntax | [`<template>`](#template-tag) | v7 | v11 |
+| 模板语法 | [`<template>`](#template-tag) | v7 | v11 |
 
 ### Deprecated features that can be removed in v12 or later
 
-| Area                                | API or Feature                                                                                             | Deprecated in | May be removed in |
-|:---                                 |:---                                                                                                        |:---           |:---               |
-| `@angular/core/testing`             | [`TestBed.get`](#testing)                                                                                  |  v9           | v12         |
-| `@angular/core/testing`             | [`async`](#testing)                                                                                        |  v9           | v12         |
+| Area | API or Feature | Deprecated in | May be removed in |
+| :--- | :------------- | :------------ | :---------------- |
+| 特性区 | API 或特性 | 已弃用于 | 可能会移除于 |
+| `@angular/core/testing` | [`TestBed.get`](#testing) | v9 | v12 |
+| `@angular/core/testing` | [`async`](#testing) | v9 | v12 |
 
 ### Deprecated features that can be removed in v14 or later
 
-| Area                                | API or Feature                                                                                             | Deprecated in | May be removed in |
-|:---                                 |:---                                                                                                        |:---           |:---               |
-| `@angular/forms`                    | [`FormBuilder.group` legacy options parameter](api/forms/FormBuilder#group)                                | v11           | v14         |
+| Area | API or Feature | Deprecated in | May be removed in |
+| :--- | :------------- | :------------ | :---------------- |
+| 特性区 | API 或特性 | 已弃用于 | 可能会移除于 |
+| `@angular/forms` | [`FormBuilder.group` legacy options parameter](api/forms/FormBuilder#group) | v11 | v14 |
+| `@angular/forms` | [`FormBuilder.group` 旧版 options 参数](api/forms/FormBuilder#group) | v11 | v14 |
 
 ### Deprecated features that can be removed in v15 or later
 
-| Area                                | API or Feature                                                                                             | Deprecated in | May be removed in |
-|:---                                 |:---                                                                                                        |:---           |:---               |
-| `@angular/common/http`              | [`XhrFactory`](api/common/http/XhrFactory)                                                                 | v12           | v15         |
-| `@angular/compiler-cli`             | [Input setter coercion](#input-setter-coercion)                                                            | v13           | v15         |
-| `@angular/compiler-cli`             | [`fullTemplateTypeCheck`](#full-template-type-check)                                                       | v13           | v15         |
-| `@angular/core`                     | [Factory-based signature of `ApplicationRef.bootstrap`](#core)                                             | v13           | v15         |
-| `@angular/core`                     | [`PlatformRef.bootstrapModuleFactory`](#core)                                                              | v13           | v15         |
-| `@angular/core`                     | [Factory-based signature of `ViewContainerRef.createComponent`](api/core/ViewContainerRef#createComponent) | v13           | v15         |
-| `@angular/platform-server`          | [`renderModuleFactory`](#platform-server)                                                                  | v13           | v15         |
-| `@angular/upgrade`                  | [Factory-based signature of `downgradeModule`](#upgrade-static)                                            | v13           | v15         |
-| template syntax                     | [`bind-`, `on-`, `bindon-`, and `ref-`](#bind-syntax)                                                      | v13           | v15         |
+| Area | API or Feature | Deprecated in | May be removed in |
+| :--- | :------------- | :------------ | :---------------- |
+| 特性区 | API 或特性 | 已弃用于 | 可能会移除于 |
+| `@angular/common/http` | [`XhrFactory`](api/common/http/XhrFactory) | v12 | v15 |
+| `@angular/compiler-cli` | [Input setter coercion](#input-setter-coercion) | v13 | v15 |
+| `@angular/compiler-cli` | [`fullTemplateTypeCheck`](#full-template-type-check) | v13 | v15 |
+| `@angular/core` | [Factory-based signature of `ApplicationRef.bootstrap`](#core) | v13 | v15 |
+| `@angular/core` | [`PlatformRef.bootstrapModuleFactory`](#core) | v13 | v15 |
+| `@angular/core` | [Factory-based signature of `ViewContainerRef.createComponent`](api/core/ViewContainerRef#createComponent) | v13 | v15 |
+| `@angular/core` | [`ViewContainerRef.createComponent` 的基于工厂的签名](api/core/ViewContainerRef#createComponent) | v13 | v15 |
+| `@angular/platform-server` | [`renderModuleFactory`](#platform-server) | v13 | v15 |
+| `@angular/upgrade` | [Factory-based signature of `downgradeModule`](#upgrade-static) | v13 | v15 |
+| template syntax | [`bind-`, `on-`, `bindon-`, and `ref-`](#bind-syntax) | v13 | v15 |
+| 模板语法 | [`bind-`, `on-`, `bindon-`, and `ref-`](#bind-syntax) | v13 | v15 |
 
 ### Deprecated features that can be removed in v16 or later
 
-| Area                                | API or Feature                                                                                             | Deprecated in | May be removed in |
-|:---                                 |:---                                                                                                        |:---           |:---               |
-| `@angular/common/http/testing`      | [`TestRequest` accepting `ErrorEvent` for error simulation](#testrequest-errorevent)                       | v13           | v16         |
-| `@angular/core`                     | [`getModuleFactory`](#core)                                                                                | v13           | v16         |
-| `@angular/core`                     | [`ModuleWithComponentFactories`](#core)                                                                    | v13           | v16         |
-| `@angular/core`                     | [`Compiler`](#core)                                                                                        | v13           | v16         |
-| `@angular/core`                     | [`CompilerFactory`](#core)                                                                                 | v13           | v16         |
-| `@angular/core`                     | [`NgModuleFactory`](#core)                                                                                 | v13           | v16         |
-| `@angular/core`                     | [`ComponentFactory`](#core)                                                                                | v13           | v16         |
-| `@angular/core`                     | [`ComponentFactoryResolver`](#core)                                                                        | v13           | v16         |
-| `@angular/core`                     | [`CompilerOptions.useJit and CompilerOptions.missingTranslation config options`](#core)                    | v13           | v16         |
-| `@angular/platform-browser`         | [`BrowserTransferStateModule`](#platform-browser)                                                          | v14           | v16         |
-| `@angular/platform-browser-dynamic` | [`JitCompilerFactory`](#platform-browser-dynamic)                                                          | v13           | v16         |
-| `@angular/platform-browser-dynamic` | [`RESOURCE_CACHE_PROVIDER`](#platform-browser-dynamic)                                                     | v13           | v16         |
-| `@angular/platform-server`          | [`ServerTransferStateModule`](#platform-server)                                                            | v14           | v16         |
-| `@angular/router`                   | [`relativeLinkResolution`](#relativeLinkResolution)                                                        | v14           | v16         |
-| `@angular/router`                   | [`resolver` argument in `RouterOutletContract.activateWith`](#router)                                      | v14           | v16         |
-| `@angular/router`                   | [`resolver` field of the `OutletContext` class](#router)                                                   | v14           | v16         |
-| `@angular/service-worker`           | [`SwUpdate#activated`](api/service-worker/SwUpdate#activated)                                              | v13           | v16         |
-| `@angular/service-worker`           | [`SwUpdate#available`](api/service-worker/SwUpdate#available)                                              | v13           | v16         |
+| Area | API or Feature | Deprecated in | May be removed in |
+| :--- | :------------- | :------------ | :---------------- |
+| 特性区 | API 或特性 | 已弃用于 | 可能会移除于 |
+| `@angular/common/http/testing` | [`TestRequest` accepting `ErrorEvent` for error simulation](#testrequest-errorevent) | v13 | v16 |
+| `@angular/core` | [`getModuleFactory`](#core) | v13 | v16 |
+| `@angular/core` | [`ModuleWithComponentFactories`](#core) | v13 | v16 |
+| `@angular/core` | [`Compiler`](#core) | v13 | v16 |
+| `@angular/core` | [`CompilerFactory`](#core) | v13 | v16 |
+| `@angular/core` | [`NgModuleFactory`](#core) | v13 | v16 |
+| `@angular/core` | [`ComponentFactory`](#core) | v13 | v16 |
+| `@angular/core` | [`ComponentFactoryResolver`](#core) | v13 | v16 |
+| `@angular/core` | [`CompilerOptions.useJit and CompilerOptions.missingTranslation config options`](#core) | v13 | v16 |
+| `@angular/platform-browser` | [`BrowserTransferStateModule`](#platform-browser) | v14 | v16 |
+| `@angular/platform-browser-dynamic` | [`JitCompilerFactory`](#platform-browser-dynamic) | v13 | v16 |
+| `@angular/platform-browser-dynamic` | [`RESOURCE_CACHE_PROVIDER`](#platform-browser-dynamic) | v13 | v16 |
+| `@angular/platform-server` | [`ServerTransferStateModule`](#platform-server) | v14 | v16 |
+| `@angular/router` | [`relativeLinkResolution`](#relativeLinkResolution) | v14 | v16 |
+| `@angular/router` | [`resolver` argument in `RouterOutletContract.activateWith`](#router) | v14 | v16 |
+| `@angular/router` | [`resolver` field of the `OutletContext` class](#router) | v14 | v16 |
+| `@angular/service-worker` | [`SwUpdate#activated`](api/service-worker/SwUpdate#activated) | v13 | v16 |
+| `@angular/service-worker` | [`SwUpdate#available`](api/service-worker/SwUpdate#available) | v13 | v16 |
 
 ### Deprecated features that can be removed in v17 or later
 
-| Area                                | API or Feature                                                                                             | Deprecated in | May be removed in |
-|:---                                 |:---                                                                                                        |:---           |:---               |
-| `@angular/common`                   | [`NgComponentOutlet.ngComponentOutletNgModuleFactory`](#common)                                            | v14           | v17         |
-| `@angular/common`                   | [`DatePipe` - `DATE_PIPE_DEFAULT_TIMEZONE`](api/common/DATE_PIPE_DEFAULT_TIMEZONE)                         | v15           | v17         |
-| `@angular/core`                     | NgModule and `'any'` options for [`providedIn`](#core)                                                     | v15           | v17         |
-| `@angular/router`                   | [`RouterLinkWithHref` directive](#router)                                                                  | v15           | v17         |
+| Area | API or Feature | Deprecated in | May be removed in |
+| :--- | :------------- | :------------ | :---------------- |
+| 特性区 | API 或特性 | 已弃用于 | 可能会移除于 |
+| `@angular/common` | [`NgComponentOutlet.ngComponentOutletNgModuleFactory`](#common) | v14 | v17 |
+| `@angular/common` | [`DatePipe` - `DATE_PIPE_DEFAULT_TIMEZONE`](api/common/DATE_PIPE_DEFAULT_TIMEZONE) | v15 | v17 |
+| `@angular/core` | NgModule and `'any'` options for [`providedIn`](#core) | v15 | v17 |
+| `@angular/router` | [`RouterLinkWithHref` directive](#router) | v15 | v17 |
 
 ### Deprecated features with no planned removal version
 
-| Area                                | API or Feature                                                                                             | Deprecated in | May be removed in |
-|:---                                 |:---                                                                                                        |:---           |:---               |
-| template syntax                     | [`/deep/`, `>>>`, and `::ng-deep`](#deep-component-style-selector)                                         |  v7           | unspecified |
+| Area | API or Feature | Deprecated in | May be removed in |
+| :--- | :------------- | :------------ | :---------------- |
+| 特性区 | API 或特性 | 已弃用于 | 可能会移除于 |
+| template syntax | [`/deep/`, `>>>`, and `::ng-deep`](#deep-component-style-selector) | v7 | unspecified |
+| 模板语法 | [`/deep/`, `>>>`, and `::ng-deep`](#deep-component-style-selector) | v7 | unspecified |
 
 For information about Angular Component Development Kit (CDK) and Angular Material deprecations, see the [changelog](https://github.com/angular/components/blob/main/CHANGELOG.md).
->>>>>>> 5c9a5662
-
-要了解 Angular CDK 和 Angular Material 的弃用情况，参阅[变更记录](https://github.com/angular/components/blob/main/CHANGELOG.md)。
 
 ## Deprecated APIs
 
-<<<<<<< HEAD
 ## 已弃用的 API
 
-This section contains a complete list all of the currently-deprecated APIs, with details to help you plan your migration to a replacement.
-=======
 This section contains a complete list all deprecated APIs, with details to help you plan your migration to a replacement.
->>>>>>> 5c9a5662
-
-本节包含所有当前已弃用的 API 的完整列表，其中包含一些可帮助你规划如何迁移到其替代品的详细信息。
 
 <div class="alert is-helpful">
 
 **TIP**: <br />
 In the [API reference section](api) of this site, deprecated APIs are indicated by ~~strikethrough.~~ You can filter the API list by [Status: deprecated](api?status=deprecated).
 
-**提示**：<br />
-在本网站的[API 参考部分](api)，已弃用的 API 由~~删除线~~标出。你可以按[状态: 已弃用](api?status=deprecated)过滤 API 列表。
-
 </div>
 
 <a id="common"></a>
 
 ### @angular/common
 
-<<<<<<< HEAD
-| API | Replacement | Deprecation announced | Details |
-| :-- | :---------- | :-------------------- | :------ |
-| API | 更换 | 已宣布弃用 | 详细信息 |
-| [`CurrencyPipe` - `DEFAULT_CURRENCY_CODE`](api/common/CurrencyPipe#currency-code-deprecation) | `{provide: DEFAULT_CURRENCY_CODE, useValue: 'USD'}` | v9 | From v11 the default code will be extracted from the locale data given by `LOCALE_ID`, rather than `USD`. |
-| [`CurrencyPipe` - `DEFAULT_CURRENCY_CODE`](api/common/CurrencyPipe#currency-code-deprecation) | `{provide: DEFAULT_CURRENCY_CODE, useValue: 'USD'}` | v9 | 从 v11 开始，默认代码将从 `LOCALE_ID` 给出的语言环境数据中提取，而不是 `USD`。 |
+| API | Replacement | Deprecation announced | Details |
+| :-- | :---------- | :-------------------- | :------ |
+| API | 替代品 | 已宣布弃用 | 详情 |
+| [`CurrencyPipe` - `DEFAULT_CURRENCY_CODE`](api/common/CurrencyPipe#currency-code-deprecation) | `{provide: DEFAULT_CURRENCY_CODE, useValue: 'USD'}` | v9 | From v11 the default code is extracted from the locale data given by `LOCALE_ID`, rather than `USD`. |
 | [`NgComponentOutlet.ngComponentOutletNgModuleFactory`](api/common/NgComponentOutlet) | `NgComponentOutlet.ngComponentOutletNgModule` | v14 | Use the `ngComponentOutletNgModule` input instead. This input doesn't require resolving NgModule factory. |
 | [`NgComponentOutlet.ngComponentOutletNgModuleFactory`](api/common/NgComponentOutlet) | `NgComponentOutlet.ngComponentOutletNgModule` | v14 | 改用 `ngComponentOutletNgModule` 输入。此输入不需要解析 NgModule 工厂。 |
-=======
-| API                                                                                           | Replacement                                         | Deprecation announced | Details |
-|:---                                                                                           |:---                                                 |:---                   |:---     |
-| [`CurrencyPipe` - `DEFAULT_CURRENCY_CODE`](api/common/CurrencyPipe#currency-code-deprecation) | `{provide: DEFAULT_CURRENCY_CODE, useValue: 'USD'}` | v9                    | From v11 the default code is extracted from the locale data given by `LOCALE_ID`, rather than `USD`. |
-| [`NgComponentOutlet.ngComponentOutletNgModuleFactory`](api/common/NgComponentOutlet)          | `NgComponentOutlet.ngComponentOutletNgModule`       | v14                   | Use the `ngComponentOutletNgModule` input instead. This input doesn't require resolving NgModule factory. |
-| [`DatePipe` - `DATE_PIPE_DEFAULT_TIMEZONE`](api/common/DATE_PIPE_DEFAULT_TIMEZONE) |`{ provide: DATE_PIPE_DEFAULT_OPTIONS, useValue: { timezone: '-1200' }` | v15                    | Use the `DATE_PIPE_DEFAULT_OPTIONS` injection token, which can configure multiple settings at once instead. |
->>>>>>> 5c9a5662
+| [`DatePipe` - `DATE_PIPE_DEFAULT_TIMEZONE`](api/common/DATE_PIPE_DEFAULT_TIMEZONE) | `{ provide: DATE_PIPE_DEFAULT_OPTIONS, useValue: { timezone: '-1200' }` | v15 | Use the `DATE_PIPE_DEFAULT_OPTIONS` injection token, which can configure multiple settings at once instead. |
 
 <a id="common-http"></a>
 
@@ -255,48 +178,44 @@
 
 | API | Replacement | Deprecation announced | Details |
 | :-- | :---------- | :-------------------- | :------ |
-| API | 更换 | 已宣布弃用 | 详细信息 |
+| API | 替代品 | 已宣布弃用 | 详情 |
 | [`XhrFactory`](api/common/http/XhrFactory) | `XhrFactory` in `@angular/common` | v12 | The `XhrFactory` has moved from `@angular/common/http` to `@angular/common`. |
 | [`XhrFactory`](api/common/http/XhrFactory) | `@angular/common` 中的 `XhrFactory` | v12 | `XhrFactory` 已从 `@angular/common/http` 移到了 `@angular/common`。 |
 
 <a id="core"></a>
 
-<<<<<<< HEAD
 ### @angular/core
 
 | API | Replacement | Deprecation announced | Details |
 | :-- | :---------- | :-------------------- | :------ |
-| API | 更换 | 已宣布弃用 | 详细信息 |
+| API | 替代品 | 已宣布弃用 | 详情 |
 | [`DefaultIterableDiffer`](api/core/DefaultIterableDiffer) | n/a | v4 | Not part of public API. |
 | [`DefaultIterableDiffer`](api/core/DefaultIterableDiffer) | 不适用 | v4 | 不再是公共 API。 |
 | [`ReflectiveInjector`](api/core/ReflectiveInjector) | [`Injector.create()`](api/core/Injector#create) | v5 | See [`ReflectiveInjector`](#reflectiveinjector) |
-| [`ReflectiveInjector`](api/core/ReflectiveInjector) | [`Injector.create()`](api/core/Injector#create) | v5 | 参阅[`ReflectiveInjector`](#reflectiveinjector) |
 | [`ReflectiveKey`](api/core/ReflectiveKey) | none | v5 | none |
 | [`ReflectiveKey`](api/core/ReflectiveKey) | 没了 | v5 | 没了 |
 | [`defineInjectable`](api/core/defineInjectable) | `ɵɵdefineInjectable` | v8 | Used only in generated code. No source code should depend on this API. |
 | [`defineInjectable`](api/core/defineInjectable) | `ɵɵdefineInjectable` | v8 | 仅在生成的代码中使用。任何源代码都不应依赖此 API。 |
 | [`entryComponents`](api/core/NgModule#entryComponents) | none | v9 | See [`entryComponents`](#entryComponents) |
-| [`entryComponents`](api/core/NgModule#entryComponents) | 没了 | v9 | 参见 [`entryComponents`](#entryComponents) |
+| [`entryComponents`](api/core/NgModule#entryComponents) | 没了 | v9 | See [`entryComponents`](#entryComponents) |
 | [`ANALYZE_FOR_ENTRY_COMPONENTS`](api/core/ANALYZE_FOR_ENTRY_COMPONENTS) | none | v9 | See [`ANALYZE_FOR_ENTRY_COMPONENTS`](#entryComponents) |
-| [`ANALYZE_FOR_ENTRY_COMPONENTS`](api/core/ANALYZE_FOR_ENTRY_COMPONENTS) | 没了 | v9 | 参见 [`ANALYZE_FOR_ENTRY_COMPONENTS`](#entryComponents) |
-| [`async`](api/core/testing/async) | [`waitForAsync`](api/core/testing/waitForAsync) | v11 | The [`async`](api/core/testing/async) function from `@angular/core/testing` has been renamed to `waitForAsync` in order to avoid confusion with the native JavaScript `async` syntax. The existing function is deprecated and will be removed in a future version. |
-| [`async`](api/core/testing/async) | [`waitForAsync`](api/core/testing/waitForAsync) | v11 | 来自 `@angular/core/testing` 的[`async`](api/core/testing/async)函数已重命名为 `waitForAsync` 以避免与原生 JavaScript `async` 语法混淆。现有特性已弃用，将在未来版本中删除。 |
+| [`ANALYZE_FOR_ENTRY_COMPONENTS`](api/core/ANALYZE_FOR_ENTRY_COMPONENTS) | 没了 | v9 | See [`ANALYZE_FOR_ENTRY_COMPONENTS`](#entryComponents) |
+| [`async`](api/core/testing/async) | [`waitForAsync`](api/core/testing/waitForAsync) | v11 | The [`async`](api/core/testing/async) function from `@angular/core/testing` has been renamed to `waitForAsync` in order to avoid confusion with the native JavaScript `async` syntax. The existing function is deprecated and can be removed in a future version. |
 | [`getModuleFactory`](api/core/getModuleFactory) | [`getNgModuleById`](api/core/getNgModuleById) | v13 | Ivy allows working with NgModule classes directly, without retrieving corresponding factories. |
 | [`getModuleFactory`](api/core/getModuleFactory) | [`getNgModuleById`](api/core/getNgModuleById) | v13 | Ivy 允许直接使用 NgModule 类，而无需检索相应的工厂。 |
-| `ViewChildren.emitDistinctChangesOnly` / `ContentChildren.emitDistinctChangesOnly` | none (was part of [issue #40091](https://github.com/angular/angular/issues/40091)) |  | This is a temporary flag introduced as part of bugfix of [issue #40091](https://github.com/angular/angular/issues/40091) and will be removed. |
+| `ViewChildren.emitDistinctChangesOnly` / `ContentChildren.emitDistinctChangesOnly` | none (was part of [issue #40091](https://github.com/angular/angular/issues/40091)) |  | This is a temporary flag introduced as part of bug fix of [issue #40091](https://github.com/angular/angular/issues/40091) and will be removed. |
 | `ViewChildren.emitDistinctChangesOnly` / `ContentChildren.emitDistinctChangesOnly` | 无（是[问题 #40091](https://github.com/angular/angular/issues/40091)的一部分） |  | 这是作为[问题 #40091](https://github.com/angular/angular/issues/40091)的错误修复的一部分引入的临时标志，将被删除。 |
 | Factory-based signature of [`ApplicationRef.bootstrap`](api/core/ApplicationRef#bootstrap) | Type-based signature of [`ApplicationRef.bootstrap`](api/core/ApplicationRef#bootstrap) | v13 | With Ivy, there is no need to resolve Component factory and Component Type can be provided directly. |
 | [`ApplicationRef.bootstrap`](api/core/ApplicationRef#bootstrap)的基于工厂的签名 | [`ApplicationRef.bootstrap`](api/core/ApplicationRef#bootstrap)的基于类型的签名 | v13 | 有了 ivy，不需要解析 Component factory，直接提供 Component Type 即可。 |
 | [`PlatformRef.bootstrapModuleFactory`](api/core/PlatformRef#bootstrapModuleFactory) | [`PlatformRef.bootstrapModule`](api/core/PlatformRef#bootstrapModule) | v13 | With Ivy, there is no need to resolve NgModule factory and NgModule Type can be provided directly. |
 | [`PlatformRef.bootstrapModuleFactory`](api/core/PlatformRef#bootstrapModuleFactory) | [`PlatformRef.bootstrapModule`](api/core/PlatformRef#bootstrapModule) | v13 | 有了 ivy，就不需要解析 NgModule factory，直接提供 NgModule Type 即可。 |
 | [`ModuleWithComponentFactories`](api/core/ModuleWithComponentFactories) | none | v13 | Ivy JIT mode doesn't require accessing this symbol. See [JIT API changes due to ViewEngine deprecation](#jit-api-changes) for additional context. |
-| [`ModuleWithComponentFactories`](api/core/ModuleWithComponentFactories) | 没了 | v13 | Ivy JIT 模式不需要访问此符号。有关其他上下文，参阅[由于 ViewEngine 弃用导致的 JIT API 更改](#jit-api-changes)。 |
+| [`ModuleWithComponentFactories`](api/core/ModuleWithComponentFactories) | 没了 | v13 | Ivy JIT mode doesn't require accessing this symbol. See [JIT API changes due to ViewEngine deprecation](#jit-api-changes) for additional context. |
 | [`Compiler`](api/core/Compiler) | none | v13 | Ivy JIT mode doesn't require accessing this symbol. See [JIT API changes due to ViewEngine deprecation](#jit-api-changes) for additional context. |
-| [`Compiler`](api/core/Compiler) | 没了 | v13 | Ivy JIT 模式不需要访问此符号。有关其他上下文，参阅[由于 ViewEngine 弃用导致的 JIT API 更改](#jit-api-changes)。 |
+| [`Compiler`](api/core/Compiler) | 没了 | v13 | Ivy JIT mode doesn't require accessing this symbol. See [JIT API changes due to ViewEngine deprecation](#jit-api-changes) for additional context. |
 | [`CompilerFactory`](api/core/CompilerFactory) | none | v13 | Ivy JIT mode doesn't require accessing this symbol. See [JIT API changes due to ViewEngine deprecation](#jit-api-changes) for additional context. |
-| [`CompilerFactory`](api/core/CompilerFactory) | 没了 | v13 | Ivy JIT 模式不需要访问此符号。有关其他上下文，参阅[由于 ViewEngine 弃用导致的 JIT API 更改](#jit-api-changes)。 |
-| [`NgModuleFactory`](api/core/NgModuleFactory) | Use non-factory based framework APIs like [PlatformRef.bootstrapModule](api/core/PlatformRef#bootstrapModule) and [createNgModuleRef](api/core/createNgModuleRef) | v13 | Ivy JIT mode doesn't require accessing this symbol. See [JIT API changes due to ViewEngine deprecation](#jit-api-changes) for additional context. |
-| [`NgModuleFactory`](api/core/NgModuleFactory) | 使用基于非工厂的框架 API，比如[PlatformRef.bootstrapModule](api/core/PlatformRef#bootstrapModule)和[createNgModuleRef](api/core/createNgModuleRef) | v13 | Ivy JIT 模式不需要访问此符号。有关其他上下文，参阅[由于 ViewEngine 弃用导致的 JIT API 更改](#jit-api-changes)。 |
+| [`CompilerFactory`](api/core/CompilerFactory) | 没了 | v13 | Ivy JIT mode doesn't require accessing this symbol. See [JIT API changes due to ViewEngine deprecation](#jit-api-changes) for additional context. |
+| [`NgModuleFactory`](api/core/NgModuleFactory) | Use non-factory based framework APIs like [PlatformRef.bootstrapModule](api/core/PlatformRef#bootstrapModule) and [createNgModule](api/core/createNgModule) | v13 | Ivy JIT mode doesn't require accessing this symbol. See [JIT API changes due to ViewEngine deprecation](#jit-api-changes) for additional context. |
 | [Factory-based signature of `ViewContainerRef.createComponent`](api/core/ViewContainerRef#createComponent) | [Type-based signature of `ViewContainerRef.createComponent`](api/core/ViewContainerRef#createComponent) | v13 | Angular no longer requires component factories to dynamically create components. Use different signature of the `createComponent` method, which allows passing Component class directly. |
 | [`ViewContainerRef.createComponent` 的基于工厂的签名](api/core/ViewContainerRef#createComponent) | [`ViewContainerRef.createComponent` 的基于类型的签名](api/core/ViewContainerRef#createComponent) | v13 | Angular 不再需要组件工厂动态创建组件。使用 `createComponent` 方法的不同签名，该方法允许直接传递 Component 类。 |
 | [`ComponentFactory`](api/core/ComponentFactory) | Use non-factory based framework APIs. | v13 | Since Ivy, Component factories are not required. Angular provides other APIs where Component classes can be used directly. |
@@ -305,33 +224,10 @@
 | [`ComponentFactoryResolver`](api/core/ComponentFactoryResolver) | 使用不基于工厂的框架 API。 | v13 | 由于 Ivy，不需要组件工厂，因此无需解析它们。 |
 | [`CompilerOptions.useJit and CompilerOptions.missingTranslation config options`](api/core/CompilerOptions) | none | v13 | Since Ivy, those config options are unused, passing them has no effect. |
 | [`CompilerOptions.useJit and CompilerOptions.missingTranslation config options`](api/core/CompilerOptions) | 没了 | v13 | 由于 Ivy，这些配置选项未使用，传递它们是没有效果的。 |
-=======
-### &commat;angular/core
-
-| API                                                                                                        | Replacement                                                                                                                                                       | Deprecation announced | Details |
-|:---                                                                                                        |:---                                                                                                                                                               |:---                   |:---     |
-| [`DefaultIterableDiffer`](api/core/DefaultIterableDiffer)                                                  | n/a                                                                                                                                                               | v4                    | Not part of public API.                                                                                                                                                                                                                                            |
-| [`ReflectiveInjector`](api/core/ReflectiveInjector)                                                        | [`Injector.create()`](api/core/Injector#create)                                                                                                                   | v5                    | See [`ReflectiveInjector`](#reflectiveinjector)                                                                                                                                                                                                                    |
-| [`ReflectiveKey`](api/core/ReflectiveKey)                                                                  | none                                                                                                                                                              | v5                    | none                                                                                                                                                                                                                                                               |
-| [`defineInjectable`](api/core/defineInjectable)                                                            | `ɵɵdefineInjectable`                                                                                                                                              | v8                    | Used only in generated code. No source code should depend on this API.                                                                                                                                                                                             |
-| [`entryComponents`](api/core/NgModule#entryComponents)                                                     | none                                                                                                                                                              | v9                    | See [`entryComponents`](#entryComponents)                                                                                                                                                                                                                          |
-| [`ANALYZE_FOR_ENTRY_COMPONENTS`](api/core/ANALYZE_FOR_ENTRY_COMPONENTS)                                    | none                                                                                                                                                              | v9                    | See [`ANALYZE_FOR_ENTRY_COMPONENTS`](#entryComponents)                                                                                                                                                                                                             |
-| [`async`](api/core/testing/async)                                                                          | [`waitForAsync`](api/core/testing/waitForAsync)                                                                                                                   | v11                   | The [`async`](api/core/testing/async) function from `@angular/core/testing` has been renamed to `waitForAsync` in order to avoid confusion with the native JavaScript `async` syntax. The existing function is deprecated and can be removed in a future version. |
-| [`getModuleFactory`](api/core/getModuleFactory)                                                            | [`getNgModuleById`](api/core/getNgModuleById)                                                                                                                     | v13                   | Ivy allows working with NgModule classes directly, without retrieving corresponding factories.                                                                                                                                                                     |
-| `ViewChildren.emitDistinctChangesOnly` / `ContentChildren.emitDistinctChangesOnly`                         | none \(was part of [issue #40091](https://github.com/angular/angular/issues/40091)\)                                                                              |                       | This is a temporary flag introduced as part of bug fix of [issue #40091](https://github.com/angular/angular/issues/40091) and will be removed.                                                                                                                      |
-| Factory-based signature of [`ApplicationRef.bootstrap`](api/core/ApplicationRef#bootstrap)                 | Type-based signature of [`ApplicationRef.bootstrap`](api/core/ApplicationRef#bootstrap)                                                                           | v13                   | With Ivy, there is no need to resolve Component factory and Component Type can be provided directly.                                                                                                                                                               |
-| [`PlatformRef.bootstrapModuleFactory`](api/core/PlatformRef#bootstrapModuleFactory)                        | [`PlatformRef.bootstrapModule`](api/core/PlatformRef#bootstrapModule)                                                                                             | v13                   | With Ivy, there is no need to resolve NgModule factory and NgModule Type can be provided directly.                                                                                                                                                                 |
-| [`ModuleWithComponentFactories`](api/core/ModuleWithComponentFactories)                                    | none                                                                                                                                                              | v13                   | Ivy JIT mode doesn't require accessing this symbol. See [JIT API changes due to ViewEngine deprecation](#jit-api-changes) for additional context.                                                                                                                  |
-| [`Compiler`](api/core/Compiler)                                                                            | none                                                                                                                                                              | v13                   | Ivy JIT mode doesn't require accessing this symbol. See [JIT API changes due to ViewEngine deprecation](#jit-api-changes) for additional context.                                                                                                                  |
-| [`CompilerFactory`](api/core/CompilerFactory)                                                              | none                                                                                                                                                              | v13                   | Ivy JIT mode doesn't require accessing this symbol. See [JIT API changes due to ViewEngine deprecation](#jit-api-changes) for additional context.                                                                                                                  |
-| [`NgModuleFactory`](api/core/NgModuleFactory)                                                              | Use non-factory based framework APIs like [PlatformRef.bootstrapModule](api/core/PlatformRef#bootstrapModule) and [createNgModule](api/core/createNgModule) | v13                   | Ivy JIT mode doesn't require accessing this symbol. See [JIT API changes due to ViewEngine deprecation](#jit-api-changes) for additional context.                                                                                                                  |
-| [Factory-based signature of `ViewContainerRef.createComponent`](api/core/ViewContainerRef#createComponent) | [Type-based signature of `ViewContainerRef.createComponent`](api/core/ViewContainerRef#createComponent)                                                           | v13                   | Angular no longer requires component factories to dynamically create components. Use different signature of the `createComponent` method, which allows passing Component class directly.                                                                           |
-| [`ComponentFactory`](api/core/ComponentFactory)                                                            | Use non-factory based framework APIs.                                                                                                                             | v13                   | Since Ivy, Component factories are not required. Angular provides other APIs where Component classes can be used directly.                                                                                                                                         |
-| [`ComponentFactoryResolver`](api/core/ComponentFactoryResolver)                                            | Use non-factory based framework APIs.                                                                                                                             | v13                   | Since Ivy, Component factories are not required, thus there is no need to resolve them.                                                                                                                                                                            |
-| [`CompilerOptions.useJit and CompilerOptions.missingTranslation config options`](api/core/CompilerOptions) | none                                                                                                                                                              | v13                   | Since Ivy, those config options are unused, passing them has no effect.                                                                                                                                                                                            |
 | [`providedIn`](api/core/Injectable#providedIn) with NgModule | Prefer `'root'` providers, or use NgModule `providers` if scoping to an NgModule is necessary | v15 | none |
+| [`providedIn`](api/core/Injectable#providedIn) with NgModule | Prefer `'root'` providers, or use NgModule `providers` if scoping to an NgModule is necessary | v15 | 没了 |
 | [`providedIn: 'any'`](api/core/Injectable#providedIn) | none | v15 | This option has confusing semantics and nearly zero usage. |
->>>>>>> 5c9a5662
+| [`providedIn: 'any'`](api/core/Injectable#providedIn) | 没了 | v15 | This option has confusing semantics and nearly zero usage. |
 
 <a id="testing"></a>
 
@@ -339,7 +235,7 @@
 
 | API | Replacement | Deprecation announced | Details |
 | :-- | :---------- | :-------------------- | :------ |
-| API | 更换 | 已宣布弃用 | 详细信息 |
+| API | 替代品 | 已宣布弃用 | 详情 |
 | [`TestBed.get`](api/core/testing/TestBed#get) | [`TestBed.inject`](api/core/testing/TestBed#inject) | v9 | Same behavior, but type safe. |
 | [`TestBed.get`](api/core/testing/TestBed#get) | [`TestBed.inject`](api/core/testing/TestBed#inject) | v9 | 行为没变，但类型安全。 |
 | [`async`](api/core/testing/async) | [`waitForAsync`](api/core/testing/waitForAsync) | v10 | Same behavior, but rename to avoid confusion. |
@@ -347,34 +243,29 @@
 
 <a id="router"></a>
 
-<<<<<<< HEAD
 ### @angular/router
 
-| API | Replacement | Deprecation announced | Details |
-| :-- | :---------- | :-------------------- | :------ |
-| API | 更换 | 已宣布弃用 | 详细信息 |
+### Angular 路由器【模糊翻译】
+
+| API | Replacement | Deprecation announced | Details |
+| :-- | :---------- | :-------------------- | :------ |
+| API | 替代品 | 已宣布弃用 | 详情 |
 | [`resolver` argument in `RouterOutletContract.activateWith`](api/router/RouterOutletContract#activatewith) | No replacement needed | v14 | Component factories are not required to create an instance of a component dynamically. Passing a factory resolver via `resolver` argument is no longer needed. |
 | [`RouterOutletContract.activateWith` 中的 `resolver` 参数](api/router/RouterOutletContract#activatewith) | 无需更换 | v14 | 组件工厂不需要动态创建组件的实例。不再需要通过 `resolver` 参数传递工厂解析器。 |
 | [`resolver` field of the `OutletContext` class](api/router/OutletContext#resolver) | No replacement needed | v14 | Component factories are not required to create an instance of a component dynamically. Passing a factory resolver via `resolver` class field is no longer needed. |
 | [`OutletContext` 类的 `resolver` 字段](api/router/OutletContext#resolver) | 无需更换 | v14 | 组件工厂不需要动态创建组件的实例。不再需要通过 `resolver` 类字段传递工厂解析器。 |
-=======
-### &commat;angular/router
-
-| API                                        | Replacement                       | Deprecation announced | Details |
-|:---                                        |:---                               |:---                   |:---     |
-| [`resolver` argument in `RouterOutletContract.activateWith`](api/router/RouterOutletContract#activatewith) | No replacement needed | v14                   | Component factories are not required to create an instance of a component dynamically. Passing a factory resolver via `resolver` argument is no longer needed. |
-| [`resolver` field of the `OutletContext` class](api/router/OutletContext#resolver) | No replacement needed | v14                   | Component factories are not required to create an instance of a component dynamically. Passing a factory resolver via `resolver` class field is no longer needed. |
-| [`RouterLinkWithHref` directive](api/router/RouterLinkWithHref) | Use `RouterLink` instead. | v15                   | The `RouterLinkWithHref` directive code was merged into `RouterLink`. Now the `RouterLink` directive can be used for all elements that have `routerLink` attribute. |
-| [`provideRoutes` function](api/router/provideRoutes) | Use `ROUTES` `InjectionToken` instead. | v15                   | The `provideRoutes` helper function is minimally useful and can be unintentionally used instead of `provideRouter` due to similar spelling. |
+| [`RouterLinkWithHref` directive](api/router/RouterLinkWithHref) | Use `RouterLink` instead. | v15 | The `RouterLinkWithHref` directive code was merged into `RouterLink`. Now the `RouterLink` directive can be used for all elements that have `routerLink` attribute. |
+| [`provideRoutes` function](api/router/provideRoutes) | Use `ROUTES` `InjectionToken` instead. | v15 | The `provideRoutes` helper function is minimally useful and can be unintentionally used instead of `provideRouter` due to similar spelling. |
 
 <a id="platform-browser"></a>
 
-### &commat;angular/platform-browser
-
-| API                                                              | Replacement                                        | Deprecation announced | Details |
-|:---                                                              |:---                                                |:---                   |:---     |
-| [`BrowserTransferStateModule`](api/platform-browser/BrowserTransferStateModule) | No replacement needed.  | v14.1                   | The `TransferState` class is available for injection without importing additional modules on the client side of a server-rendered application. |
->>>>>>> 5c9a5662
+### @angular/platform-browser
+
+| API | Replacement | Deprecation announced | Details |
+| :-- | :---------- | :-------------------- | :------ |
+| API | 替代品 | 已宣布弃用 | 详情 |
+| [`BrowserTransferStateModule`](api/platform-browser/BrowserTransferStateModule) | No replacement needed. | v14.1 | The `TransferState` class is available for injection without importing additional modules on the client side of a server-rendered application. |
+| [`BrowserTransferStateModule`](api/platform-browser/BrowserTransferStateModule) | 无需更换。 | v14.1 | The `TransferState` class is available for injection without importing additional modules on the client side of a server-rendered application. |
 
 <a id="platform-browser-dynamic"></a>
 
@@ -382,9 +273,9 @@
 
 | API | Replacement | Deprecation announced | Details |
 | :-- | :---------- | :-------------------- | :------ |
-| API | 更换 | 已宣布弃用 | 详细信息 |
+| API | 替代品 | 已宣布弃用 | 详情 |
 | [`JitCompilerFactory`](api/platform-browser-dynamic/JitCompilerFactory) | none | v13 | This symbol is no longer necessary. See [JIT API changes due to ViewEngine deprecation](#jit-api-changes) for additional context. |
-| [`JitCompilerFactory`](api/platform-browser-dynamic/JitCompilerFactory) | 没了 | v13 | 此符号不再需要。有关其他上下文，参阅[由于 ViewEngine 弃用导致的 JIT API 更改](#jit-api-changes)。 |
+| [`JitCompilerFactory`](api/platform-browser-dynamic/JitCompilerFactory) | 没了 | v13 | This symbol is no longer necessary. See [JIT API changes due to ViewEngine deprecation](#jit-api-changes) for additional context. |
 | [`RESOURCE_CACHE_PROVIDER`](api/platform-browser-dynamic/RESOURCE_CACHE_PROVIDER) | none | v13 | This was previously necessary in some cases to test AOT-compiled components with View Engine, but is no longer since Ivy. |
 | [`RESOURCE_CACHE_PROVIDER`](api/platform-browser-dynamic/RESOURCE_CACHE_PROVIDER) | 没了 | v13 | 以前，在某些情况下，要使用 View Engine 测试 AOT 编译的组件，这是必要的，但从 Ivy 开始就不再是这样了。 |
 
@@ -392,18 +283,12 @@
 
 ### @angular/platform-server
 
-<<<<<<< HEAD
-| API | Replacement | Deprecation announced | Details |
-| :-- | :---------- | :-------------------- | :------ |
-| API | 更换 | 已宣布弃用 | 详细信息 |
+| API | Replacement | Deprecation announced | Details |
+| :-- | :---------- | :-------------------- | :------ |
+| API | 替代品 | 已宣布弃用 | 详情 |
 | [`renderModuleFactory`](api/platform-server/renderModuleFactory) | [`renderModule`](api/platform-server/renderModule) | v13 | This symbol is no longer necessary. See [JIT API changes due to ViewEngine deprecation](#jit-api-changes) for additional context. |
-| [`renderModuleFactory`](api/platform-server/renderModuleFactory) | [`renderModule`](api/platform-server/renderModule) | v13 | 此符号不再需要。有关其他上下文，参阅[由于 ViewEngine 弃用导致的 JIT API 更改](#jit-api-changes)。 |
-=======
-| API                                                              | Replacement                                        | Deprecation announced | Details |
-|:---                                                              |:---                                                |:---                   |:---     |
-| [`renderModuleFactory`](api/platform-server/renderModuleFactory) | [`renderModule`](api/platform-server/renderModule) | v13                   | This symbol is no longer necessary. See [JIT API changes due to ViewEngine deprecation](#jit-api-changes) for additional context. |
-| [`ServerTransferStateModule`](api/platform-server/ServerTransferStateModule) | No replacement needed.  | v14.1                   | The `TransferState` class is available for injection without importing additional modules during server side rendering, when `ServerModule` is imported or `renderApplication` function is used for bootstrap. |
->>>>>>> 5c9a5662
+| [`ServerTransferStateModule`](api/platform-server/ServerTransferStateModule) | No replacement needed. | v14.1 | The `TransferState` class is available for injection without importing additional modules during server side rendering, when `ServerModule` is imported or `renderApplication` function is used for bootstrap. |
+| [`ServerTransferStateModule`](api/platform-server/ServerTransferStateModule) | 无需更换。 | v14.1 | The `TransferState` class is available for injection without importing additional modules during server side rendering, when `ServerModule` is imported or `renderApplication` function is used for bootstrap. |
 
 <a id="forms"></a>
 
@@ -411,9 +296,9 @@
 
 | API | Replacement | Deprecation announced | Details |
 | :-- | :---------- | :-------------------- | :------ |
-| API | 更换 | 已宣布弃用 | 详细信息 |
+| API | 替代品 | 已宣布弃用 | 详情 |
 | [`ngModel` with reactive forms](#ngmodel-reactive) | [`FormControlDirective`](api/forms/FormControlDirective) | v6 | none |
-| [与响应式表单一起使用的 `ngModel`](#ngmodel-reactive) | [`FormControlDirective`](api/forms/FormControlDirective) | v6 | 没了 |
+| [`ngModel` with reactive forms](#ngmodel-reactive) | [`FormControlDirective`](api/forms/FormControlDirective) | v6 | 没了 |
 | [`FormBuilder.group` legacy options parameter](api/forms/FormBuilder#group) | [`AbstractControlOptions` parameter value](api/forms/AbstractControlOptions) | v11 | none |
 | [`FormBuilder.group` 旧版 options 参数](api/forms/FormBuilder#group) | [`AbstractControlOptions` 参数值](api/forms/AbstractControlOptions) | v11 | 没了 |
 
@@ -423,7 +308,7 @@
 
 | API | Replacement | Deprecation announced | Details |
 | :-- | :---------- | :-------------------- | :------ |
-| API | 更换 | 已宣布弃用 | 详细信息 |
+| API | 替代品 | 已宣布弃用 | 详情 |
 | [`SwUpdate#activated`](api/service-worker/SwUpdate#activated) | [`SwUpdate#activateUpdate()` return value](api/service-worker/SwUpdate#activateUpdate) | v13 | The return value of `SwUpdate#activateUpdate()` indicates whether an update was successfully activated. |
 | [`SwUpdate#activated`](api/service-worker/SwUpdate#activated) | [`SwUpdate#activateUpdate()` 的返回值](api/service-worker/SwUpdate#activateUpdate) | v13 | `SwUpdate#activateUpdate()` 的返回值指示更新是否成功激活。 |
 | [`SwUpdate#available`](api/service-worker/SwUpdate#available) | [`SwUpdate#versionUpdates`](api/service-worker/SwUpdate#versionUpdates) | v13 | The behavior of `SwUpdate#available` can be rebuilt by filtering for `VersionReadyEvent` events on [`SwUpdate#versionUpdates`](api/service-worker/SwUpdate#versionUpdates) |
@@ -435,7 +320,7 @@
 
 | API | Replacement | Deprecation announced | Details |
 | :-- | :---------- | :-------------------- | :------ |
-| API | 更换 | 已宣布弃用 | 详细信息 |
+| API | 替代品 | 已宣布弃用 | 详情 |
 | [All entry points](api/upgrade) | [`@angular/upgrade/static`](api/upgrade/static) | v5 | See [Upgrading from AngularJS](guide/upgrade). |
 | [所有入口点](api/upgrade) | [`@angular/upgrade/static`](api/upgrade/static) | v5 | 参阅[从 AngularJS 升级](guide/upgrade)。 |
 
@@ -445,7 +330,7 @@
 
 | API | Replacement | Deprecation announced | Details |
 | :-- | :---------- | :-------------------- | :------ |
-| API | 更换 | 已宣布弃用 | 详细信息 |
+| API | 替代品 | 已宣布弃用 | 详情 |
 | [`getAngularLib`](api/upgrade/static/getAngularLib) | [`getAngularJSGlobal`](api/upgrade/static/getAngularJSGlobal) | v5 | See [Upgrading from AngularJS](guide/upgrade). |
 | [`getAngularLib`](api/upgrade/static/getAngularLib) | [`getAngularJSGlobal`](api/upgrade/static/getAngularJSGlobal) | v5 | 参阅[从 AngularJS 升级](guide/upgrade)。 |
 | [`setAngularLib`](api/upgrade/static/setAngularLib) | [`setAngularJSGlobal`](api/upgrade/static/setAngularJSGlobal) | v5 | See [Upgrading from AngularJS](guide/upgrade). |
@@ -457,16 +342,10 @@
 
 ## Deprecated features
 
-<<<<<<< HEAD
 ## 已弃用的特性
 
-This section lists all of the currently-deprecated features, which includes template syntax, configuration options, and any other deprecations not listed in the [Deprecated APIs](#deprecated-apis) section above.
-=======
 This section lists all deprecated features, which includes template syntax, configuration options, and any other deprecations not listed in the [Deprecated APIs](#deprecated-apis) section.
->>>>>>> 5c9a5662
 It also includes deprecated API usage scenarios or API combinations, to augment the information above.
-
-本部分列出了所有当前已弃用的特性，其中包括模板语法、配置选项以及上述[已弃用 API](#deprecated-apis)部分中未列出的任何其他弃用特性。它还包括已弃用的 API 使用场景或 API 组合，以作为上述信息的补充。
 
 <a id="bazelbuilder"></a>
 
@@ -502,8 +381,6 @@
 As such, in v4, Angular's support for `/deep/`, `>>>`, and `::ng-deep` was deprecated.
 Until removal, `::ng-deep` is preferred for broader compatibility with the tools.
 
-这类 shadow-dom-piercing 后代组合器已弃用，并且正在[从主要浏览器和工具](https://developers.google.com/web/updates/2017/10/remove-shadow-piercing)中删除支持。因此，在 v4 中，我们弃用了 Angular 对 `/deep/` 、 `>>>` 和 `::ng-deep` 三个的支持。在正式移除之前，`::ng-deep` 是首选，因为它与工具具有更广泛的兼容性。
-
 For more information, see [/deep/, >>>, and ::ng-deep](guide/component-styles#deprecated-deep--and-ng-deep "Component Styles guide, Deprecated deep and ngdeep") in the Component Styles guide.
 
 有关更多信息，参阅组件样式指南中的[/deep/、>>> 和 ::ng-deep](guide/component-styles#deprecated-deep--and-ng-deep "组件样式指南，已弃用 deep 和 ngdeep")。
@@ -543,31 +420,17 @@
 
 ### `<template>` tag
 
-<<<<<<< HEAD
 ### `<template>` 标签
 
-The `<template>` tag was deprecated in v4 to avoid colliding with the DOM's element of the same name (such as when using web components).
-=======
-The `<template>` tag was deprecated in v4 to avoid colliding with a DOM element of the same name \(such as when using web components\).
->>>>>>> 5c9a5662
+The `<template>` tag was deprecated in v4 to avoid colliding with a DOM element of the same name (such as when using web components).
 Use `<ng-template>` instead.
 For more information, see the [Ahead-of-Time Compilation](guide/aot-compiler) guide.
 
-`<template>` 标签在 v4 中已被弃用，以避免与 DOM 的同名元素发生冲突（比如在使用 Web 组件时）。使用 `<ng-template>` 代替。有关更多信息，参阅[预先编译](guide/aot-compiler)指南。
-
 <a id="ngmodel-reactive"></a>
 
 ### `ngModel` with reactive forms
 
-<<<<<<< HEAD
-### 和响应式表单一起使用 ngModel
-
-Support for using the `ngModel` input property and `ngModelChange` event with reactive form directives has been deprecated in Angular v6 and will be removed in a future version of Angular.
-=======
 Support for using the `ngModel` input property and `ngModelChange` event with reactive form directives has been deprecated in Angular v6 and can be removed in a future version of Angular.
->>>>>>> 5c9a5662
-
-在 Angular v6 中已不推荐把 `ngModel` 输入属性、`ngModelChange` 事件与响应式表单指令一起使用，并将在 Angular 的未来版本中删除。
 
 Now deprecated:
 
@@ -582,20 +445,12 @@
 It seems like the actual `ngModel` directive is being used, but in fact it's an input/output property named `ngModel` on the reactive form directive that approximates some, but not all, of the directive's behavior.
 It allows getting and setting a value and intercepting value events, but some  `ngModel` features, such as delaying updates with`ngModelOptions` or exporting the directive, don't work.
 
-出于多种原因，此支持已被弃用。首先，开发人员发现这种模式令人困惑。似乎正在使用实际的 `ngModel` 指令，但实际上它是响应式表单指令上名为 `ngModel` 的输入/输出属性，它模拟了该指令的一些行为，但又不完全一样。它允许获取和设置值并拦截值事件，但 `ngModel` 的一些其他特性，比如使用 `ngModelOptions` 延迟更新或导出指令，不起作用。
-
 In addition, this pattern mixes template-driven and reactive forms strategies, which prevents taking advantage of the full benefits of either strategy.
 Setting the value in the template violates the template-agnostic principles behind reactive forms, whereas adding a `FormControl`/`FormGroup` layer in the class removes the convenience of defining forms in the template.
 
-<<<<<<< HEAD
 另外，该模式混用了模板驱动和响应式这两种表单策略，这会妨碍我们获取任何一种策略的全部优点。在模板中设置值的方式，也违反了响应式表单所遵循的“模板无关”原则；反之，在类中添加 `FormControl`/`FormGroup` 层也破坏了“在模板中定义表单”的约定。
 
-To update your code before support is removed, you'll want to decide whether to stick with reactive form directives (and get/set values using reactive forms patterns) or switch to template-driven directives.
-
-要在移除支持之前更新你的代码。你需要决定是坚持使用响应式表单指令（并使用响应式表单模式来获取/设置值）还是切换到模板驱动表单指令。
-=======
-To update your code before support is removed, decide whether to stick with reactive form directives \(and get/set values using reactive forms patterns\) or switch to template-driven directives.
->>>>>>> 5c9a5662
+To update your code before support is removed, decide whether to stick with reactive form directives (and get/set values using reactive forms patterns) or switch to template-driven directives.
 
 **After** (choice 1 - use reactive forms):
 
@@ -615,8 +470,6 @@
 
 By default, when you use this pattern, you get a deprecation warning once in dev mode.
 You can choose to silence this warning by configuring `ReactiveFormsModule` at import time:
-
-默认情况下，当你使用此模式时，你将在开发模式下看到一次弃用警告。你可以通过在导入时配置 `ReactiveFormsModule` 来选择消除此警告：
 
 <code-example path="deprecation-guide/src/app/app.module.ts" region="reactive-form-no-warning"></code-example>
 
@@ -662,14 +515,10 @@
 
 ### `loadChildren` string syntax
 
-### loadChildren 字符串语法
-
 When Angular first introduced lazy routes, there wasn't browser support for dynamically loading additional JavaScript.
 Angular created its own scheme using the syntax `loadChildren: './lazy/lazy.module#LazyModule'` and built tooling to support it.
 Now that ECMAScript dynamic import is supported in many browsers, Angular is moving toward this new syntax.
 
-当 Angular 第一次引入惰性路由时，还没有浏览器能支持动态加载额外的 JavaScript。因此 Angular 创建了自己的方案，所用的语法是 `loadChildren: './lazy/lazy.module#LazyModule'` 并且还构建了一些工具来支持它。现在，很多浏览器都已支持 ECMAScript 的动态导入，Angular 也正朝着这个新语法前进。
-
 In version 8, the string syntax for the [`loadChildren`](api/router/LoadChildren) route specification was deprecated, in favor of new syntax that uses `import()` syntax.
 
 在版本 8 中，不推荐使用 [`loadChildren`](api/router/LoadChildren) 路由规范的字符串语法，而是改用基于 `import()` 的新语法。
@@ -689,9 +538,7 @@
 <div class="alert is-helpful">
 
 **Version 8 update**: When you update to version 8, the [`ng update`](cli/update) command performs the transformation automatically.
-Prior to version 7, the `import()` syntax only works in JIT mode (with view engine).
-
-**版本 8 更新**：当你更新到版本 8 时，[`ng update`](cli/update) 命令会自动执行转换。在版本 7 之前，`import()` 语法仅适用于 JIT 模式（使用视图引擎）。
+Prior to version 7, the `import()` syntax only works in JIT mode \(with view engine\).
 
 </div>
 
@@ -702,9 +549,6 @@
 You can find the complete list of allowed syntax constructs [here](https://github.com/angular/angular-cli/blob/a491b09800b493fe01301387fa9a025f7c7d4808/packages/ngtools/webpack/src/transformers/import_factory.ts#L104-L113).
 These restrictions will be relaxed with the release of Ivy since it'll no longer use `NgFactories`.
 
-**声明语法**：<br />
-遵循路由声明语法 `loadChildren: () => import('...').then(m => m.ModuleName)` 很重要，这样 `ngc` 才能发现惰性加载的模块和关联的 `NgModule`。你可以在[此处](https://github.com/angular/angular-cli/blob/a491b09800b493fe01301387fa9a025f7c7d4808/packages/ngtools/webpack/src/transformers/import_factory.ts#L104-L113)找到允许的语法结构的完整列表。这些限制将随着 Ivy 的发布而放宽，因为它将不再使用 `NgFactories`。
-
 </div>
 
 <a id="reflect-metadata"></a>
@@ -715,18 +559,11 @@
 
 Angular applications, and specifically applications that relied on the JIT compiler, used to require a polyfill for the [reflect-metadata](https://github.com/rbuckton/reflect-metadata) APIs.
 
-<<<<<<< HEAD
 Angular 应用程序，特别是依赖于 JIT 编译器的应用程序，过去常常需要 [reflect-metadata](https://github.com/rbuckton/reflect-metadata) API 的腻子脚本。
 
-The need for this polyfill was removed in Angular version 8.0 ([see #14473](https://github.com/angular/angular-cli/pull/14473)), rendering the presence of the poylfill in most Angular applications unnecessary.
-Because the polyfill can be depended on by 3rd-party libraries, instead of removing it from all Angular projects, we are deprecating the requirement for this polyfill as of version 8.0.
-=======
-The need for this polyfill was removed in Angular version 8.0 \([see #14473](https://github.com/angular/angular-cli/pull/14473)\), rendering the presence of the polyfill in most Angular applications unnecessary.
+The need for this polyfill was removed in Angular version 8.0 ([see #14473](https://github.com/angular/angular-cli/pull/14473)), rendering the presence of the polyfill in most Angular applications unnecessary.
 Because the polyfill can be depended on by third-party libraries, instead of removing it from all Angular projects, we are deprecating the requirement for this polyfill as of version 8.0.
->>>>>>> 5c9a5662
 This should give library authors and application developers sufficient time to evaluate if they need the polyfill, and perform any refactoring necessary to remove the dependency on it.
-
-在 Angular 8.0 版（[见#14473](https://github.com/angular/angular-cli/pull/14473)）中移除了对这个腻子脚本的需求，这将使得大多数 Angular 应用程序不再需要此腻子脚本。因为此腻子脚本可能被第三方库依赖，因此不能从所有 Angular 项目中删除它，我们从 8.0 版本开始弃用对这个腻子脚本的要求。这样可以给库作者和应用程序开发人员足够的时间来评估他们是否需要此腻子脚本，并执行任何必要的重构以消除对它的依赖。
 
 In a typical Angular project, the polyfill is not used in production builds, so removing it should not impact production applications.
 The goal behind this removal is overall simplification of the build setup and decrease in the number of external dependencies.
@@ -787,15 +624,9 @@
 
 ### Binding to `innerText` in `platform-server`
 
-<<<<<<< HEAD
 ### 在 `platform-server` 中绑定到 `innerText`
 
-[Domino](https://github.com/fgnass/domino), which is used in server-side rendering, doesn't support `innerText`, so in platform-server's "domino adapter", there was special code to fall back to `textContent` if you tried to bind to `innerText`.
-=======
 [Domino](https://github.com/fgnass/domino), which is used in server-side rendering, doesn't support `innerText`, so in platform-server's *domino adapter*, there was special code to fall back to `textContent` if you tried to bind to `innerText`.
->>>>>>> 5c9a5662
-
-在服务器端渲染中使用的 [Domino](https://github.com/fgnass/domino) 不支持 `innerText`，因此在平台服务器中的 “domino 适配器”中，如果尝试绑定到 `innerText`，则有一些特殊代码可以退回到 `textContent`。
 
 These two properties have subtle differences, so switching to `textContent` under the hood can be surprising to users.
 For this reason, we are deprecating this behavior.
@@ -829,9 +660,6 @@
 
 **NOTE**: <br />
 You may still need to keep these if building a library that will be consumed by a View Engine application.
-
-**注意**：<br />
-如果构建将由 View Engine 应用程序使用的库，你可能仍然需要保留这些。
 
 </div>
 
@@ -870,21 +698,16 @@
 
 ### Internet Explorer 11
 
-Angular support for Microsoft's Internet Explorer 11 (IE11) is deprecated and will be removed in Angular v13.
+Angular support for Microsoft's Internet Explorer 11 \(IE11\) is deprecated and will be removed in Angular v13.
 Ending IE11 support allows Angular to take advantage of web platform APIs present only in evergreen browsers, resulting in better APIs for developers and more capabilities for application users.
-An additional motivation behind this removal is the drop in global usage of IE11 to just ~1% (as of March 2021).
+An additional motivation behind this removal is the drop in global usage of IE11 to just ~1% \(as of March 2021\).
 For full rationale and discussion behind this deprecation, see [RFC: Internet Explorer 11 support deprecation and removal](https://github.com/angular/angular/issues/41840).
-
-Angular 对 Microsoft 的 Internet Explorer 11 (IE11) 的支持已被弃用，将在 Angular v13 中删除。终止 IE11 支持允许 Angular 利用仅存在于常绿浏览器中的 Web 平台 API，为开发人员提供更好的 API，为应用程序用户提供更多特性。此次删除背后的另一个动机是 IE11 的全球使用量下降到仅 ~1%（截至 2021 年 3 月）。有关此弃用背后的完整理由和讨论，请参阅[RFC：Internet Explorer 11 支持弃用和删除](https://github.com/angular/angular/issues/41840)。
 
 <div class="alert is-helpful">
 
 **NOTE**: <br />
 IE11 will be supported in Angular v12 LTS releases through November 2022.
 
-**注意**：<br />
-在 2022 年 11 月之前，Angular v12 LTS 版本将支持 IE11。
-
 </div>
 
 -->
@@ -893,18 +716,11 @@
 
 ### Input setter coercion
 
-<<<<<<< HEAD
 ### 输入 setter 强制类型转换
 
-Since the `strictTemplates` flag has been introduced in Angular the compiler has been able to type-check input bindings to the declared input type of the corresponding directive.
-When a getter/setter pair is being used for the input it may be desirable to let the setter accept a broader set of types than what is returned by the getter, for example when the setter first converts the input value.
-=======
 Since the `strictTemplates` flag has been introduced in Angular, the compiler has been able to type-check input bindings to the declared input type of the corresponding directive.
 When a getter/setter pair is used for the input, the setter might need to accept more types than the getter returns, such as when the setter first converts the input value.
->>>>>>> 5c9a5662
 However, until TypeScript 4.3 a getter/setter pair was required to have identical types so this pattern could not be accurately declared.
-
-由于在 Angular 中引入了 `strictTemplates` 标志，编译器已经能够根据相应指令的声明输入类型对输入绑定进行类型检查。当 “getter/setter 对”用于输入时，可能需要让 setter 接受比 getter 返回的类型更宽泛的类型集，比如当 setter 首次转换输入值时。然而，在 TypeScript 4.3 之前，需要 getter/setter 对具有相同的类型，因此无法准确地声明此模式。
 
 To mitigate this limitation, it was made possible to declare [input setter coercion fields](guide/template-typecheck#input-setter-coercion) in directives that are used when type-checking input bindings.
 However, since [TypeScript 4.3](https://www.typescriptlang.org/docs/handbook/release-notes/typescript-4-3.html#separate-write-types-on-properties) the limitation has been removed; setters can now accept a wider type than what is returned by the getter.
@@ -963,28 +779,18 @@
 
 ## JIT API changes due to ViewEngine deprecation
 
-<<<<<<< HEAD
 ## 由于 ViewEngine 弃用而导致的 JIT API 更改
 
-In ViewEngine, [JIT compilation](https://angular.io/guide/glossary#jit) required special providers (like `Compiler`, `CompilerFactory`, etc.) to be injected in the app and corresponding methods to be invoked.
-With Ivy, JIT compilation takes place implicitly if the Component, NgModule, etc have not already been [AOT compiled](https://angular.io/guide/glossary#aot).
-=======
-In ViewEngine, [JIT compilation](https://angular.io/guide/glossary#jit) required special providers \(such as `Compiler` or `CompilerFactory`\) to be injected in the app and corresponding methods to be invoked.
+In ViewEngine, [JIT compilation](https://angular.io/guide/glossary#jit) required special providers (such as `Compiler` or `CompilerFactory`) to be injected in the app and corresponding methods to be invoked.
 With Ivy, JIT compilation takes place implicitly if the Component, NgModule, etc. have not already been [AOT compiled](https://angular.io/guide/glossary#aot).
->>>>>>> 5c9a5662
 Those special providers were made available in Ivy for backwards-compatibility with ViewEngine to make the transition to Ivy smoother.
 Since ViewEngine is deprecated and will soon be removed, those symbols are now deprecated as well.
 
-在 ViewEngine 中，[JIT 编译](https://angular.io/guide/glossary#jit)需要在应用程序中注入特殊的提供者（如 `Compiler`、`CompilerFactory` 等）并调用相应的方法。使用 Ivy，如果 Component、NgModule 等尚未进行 [AOT 编译](https://angular.io/guide/glossary#aot)，则 JIT 编译会隐式进行。这些特殊的提供者在 Ivy 中仍然可用，以便与 ViewEngine 向后兼容，从而使向 Ivy 的过渡更加顺畅。由于 ViewEngine 已被弃用并将很快被删除，因此这些符号现在也已被弃用。
-
 <div class="alert is-important">
 
 **IMPORTANT**: <br />
-this deprecation doesn't affect JIT mode in Ivy (JIT remains available with Ivy, however we are exploring a possibility of deprecating it in the future.
-See [RFC: Exploration of use-cases for Angular JIT compilation mode](https://github.com/angular/angular/issues/43133)).
-
-**重要**：<br />
-此弃用不会影响 Ivy 中的 JIT 模式（JIT 在 Ivy 中仍然可用，但是我们正在探索将来弃用它的可能性。参阅 [RFC：Angular JIT 编译模式的用例探索](https://github.com/angular/angular/issues/43133)）。
+this deprecation doesn't affect JIT mode in Ivy \(JIT remains available with Ivy, however we are exploring a possibility of deprecating it in the future.
+See [RFC: Exploration of use-cases for Angular JIT compilation mode](https://github.com/angular/angular/issues/43133)\).
 
 </div>
 
@@ -1026,50 +832,18 @@
 
 This section contains a complete list all of the currently deprecated CLI flags.
 
-<<<<<<< HEAD
 本节包含所有当前已弃用的 CLI 标志的完整列表。
 
-### @angular/cli
+### @angular-devkit/build-angular
 
 | API/Option | May be removed in | Details |
 | :--------- | :---------------- | :------ |
-| API/选项 | 可能会在 | 详细信息 |
-| `--prod` | <!--v12--> v14 | Use `--configuration production` instead. |
-| `--prod` | <!--v12--> v14 | 改用 `--configuration production` 方式。 |
-| `ng update --all` | <!--v11--> v14 | No longer has an effect. |
-| `ng update --all` | <!--v11--> v14 | 已经不起作用了。 |
-
-### @angular-devkit/build-angular
-
-| API/Option | May be removed in | Details |
-| :--------- | :---------------- | :------ |
-| API/选项 | 可能会在 | 详细信息 |
+| API/选项 | 可能会在 | 详情 |
 | `deployUrl` | <!--v13--> v15 | Use `baseHref` option, `APP_BASE_HREF` DI token or a combination of both instead. For more information, see [the deploy url](guide/deployment#the-deploy-url). |
 | `deployUrl` | <!--v13--> v15 | 使用 `baseHref` 选项、 `APP_BASE_HREF` DI 令牌或两者的组合。有关更多信息，参阅[部署 url](guide/deployment#the-deploy-url)。 |
-| `showCircularDependencies` | <!--v12--> v14 | The recommended method to detect circular dependencies in project code is to use either a lint rule or other external tooling. |
-| `showCircularDependencies` | <!--v12--> v14 | 在项目代码中检测循环依赖的推荐方法是使用 lint 规则或其他外部工具。 |
 | Protractor builder | <!--v12--> v14 | Deprecate as part of the Protractor deprecation. |
 | Protractor 构建器 | <!--v12--> v14 | 作为 Protractor 弃用的一部分而弃用。 |
 
-### @angular-devkit/build-optimizer
-
-The entire NPM package is deprecated.
-It has always been experimental (never hit `1.0.0`) and has
-been an internal package for the Angular CLI.
-All the relevant functionality has been moved to
-`@angular-devkit/build-angular`
-
-整个 NPM 包已弃用。它一直是实验性的（从未达到 `1.0.0`）并且一直是 Angular CLI 的内部包。所有相关特性都已移至 `@angular-devkit/build-angular` 
-
-=======
-### &commat;angular-devkit/build-angular
-
-| API/Option                 | May be removed in | Details |
-|:---                        |:---               |:---     |
-| `deployUrl`                | <!--v13--> v15    | Use `baseHref` option, `APP_BASE_HREF` DI token or a combination of both instead. For more information, see [the deploy url](guide/deployment#the-deploy-url). |
-| Protractor builder         | <!--v12--> v14    | Deprecate as part of the Protractor deprecation.                                                                                                               |
-
->>>>>>> 5c9a5662
 <a id="removed"></a>
 
 ## Removed APIs
@@ -1110,15 +884,9 @@
 The `DeprecatedLoadChildren` type was removed from `@angular/router`.
 Find more information about the replacement in the [`LoadChildrenCallback` documentation](api/router/LoadChildrenCallback).
 
-<<<<<<< HEAD
 不能再用 `loadChildren` 字符串语法来配置惰性路由。字符串语法已替换为动态导入语句。`DeprecatedLoadChildren` 类型已从 `@angular/router` 中删除。在 [`LoadChildrenCallback` 文档](api/router/LoadChildrenCallback)中查找有关本替换的更多信息。
 
-The supporting classes `NgModuleFactoryLoader`, `SystemJsNgModuleLoader` and `SystemJsNgModuleLoaderConfig` classes were removed from `@angular/core`, as well as `SpyNgModuleFactoryLoader` from `@angular/router`.
-=======
 The supporting classes `NgModuleFactoryLoader`, `SystemJsNgModuleLoader`, and `SystemJsNgModuleLoaderConfig` were removed from `@angular/core`, as well as `SpyNgModuleFactoryLoader` from `@angular/router`.
->>>>>>> 5c9a5662
-
-支持类 `NgModuleFactoryLoader` 、 `SystemJsNgModuleLoader` 和 `SystemJsNgModuleLoaderConfig` 类已从 `@angular/core` 中删除，并且 `SpyNgModuleFactoryLoader` 已从 `@angular/router` 中删除。
 
 ### `WrappedValue`
 
