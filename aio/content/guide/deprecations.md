--- conflicted
+++ resolved
@@ -19,11 +19,11 @@
 
 Features and APIs that were deprecated in v6 or earlier are candidates for removal in version 9 or any later major version. For information about Angular's deprecation and removal practices, see [Angular Release Practices](guide/releases#deprecation-practices "Angular Release Practices: Deprecation practices").
 
-v6 或更早版本中已弃用的特性和 API 将会在版本 9 或更高级版本中删除。要了解 Angular 中关于弃用和删除的实践，参见[Angular 发布实践](guide/releases#deprecation-practices "Angular 发布实践：弃用实践")。
+v6 或更早版本中已弃用的特性和 API 将会在版本 9 或更高级版本中删除。要了解 Angular 中关于弃用和删除的实践，参阅[Angular 发布实践](guide/releases#deprecation-practices "Angular 发布实践：弃用实践")。
 
 For step-by-step instructions on how to update to the latest Angular release, use the interactive update guide at [update.angular.io](https://update.angular.io).
 
-有关如何更新到最新 Angular 版本的分步说明，参见 [update.angular.io](https://update.angular.io) 上的交互式更新指南。
+关于如何更新到最新 Angular 版本的分步说明，参阅 [update.angular.io](https://update.angular.io) 上的交互式更新指南。
 
 </div>
 
@@ -48,27 +48,20 @@
 v12 - v15
 -->
 
-<<<<<<< HEAD
 | Area | API or Feature | May be removed in |
 | ---- | -------------- | ----------------- |
 | 区域 | API 或特性 | 可能会在什么时候移除 |
-| `@angular/bazel`              | [`Bazel builder and schematics`](#bazelbuilder)                               | v10 |
 | `@angular/common` | [`ReflectiveInjector`](#reflectiveinjector) | <!--v8--> v11 |
 | `@angular/common`             | [`CurrencyPipe` - `DEFAULT_CURRENCY_CODE`](api/common/CurrencyPipe#currency-code-deprecation) | <!--v9--> v11 |
-| `@angular/core` | [`CollectionChangeRecord`](#core) | <!--v7--> v11 |
 | `@angular/core` | [`DefaultIterableDiffer`](#core) | <!--v7--> v11 |
 | `@angular/core` | [`ReflectiveKey`](#core) | <!--v8--> v11 |
 | `@angular/core` | [`RenderComponentType`](#core) | <!--v7--> v11 |
-| `@angular/core` | [`ViewEncapsulation.Native`](#core) | <!--v6--> v11 |
 | `@angular/core`               | [`WrappedValue`](#core)                                                       | <!--v10--> v12 |
 | `@angular/forms` | [`ngModel` with reactive forms](#ngmodel-reactive) | <!--v6--> v11 |
 | `@angular/forms` | [响应式表单中的 `ngModel`](#ngmodel-reactive) | <!--v6-->v11 |
-| `@angular/router` | [`preserveQueryParams`](#router) | <!--v7--> v11 |
 | `@angular/upgrade` | [`@angular/upgrade`](#upgrade) | <!--v8--> v11 |
 | `@angular/upgrade` | [`getAngularLib`](#upgrade-static) | <!--v8--> v11 |
 | `@angular/upgrade` | [`setAngularLib`](#upgrade-static) | <!--v8--> v11 |
-| `@angular/platform-webworker` | [All entry points](api/platform-webworker) | <!--v8--> v11  |
-| `@angular/platform-webworker` | [所有入口点](api/platform-webworker) | <!--v8-->v11 |
 | template syntax | [`<template`>](#template-tag) | <!--v7--> v11 |
 | 模板语法 | [`<template` >](#template-tag) | <!--v7-->v11 |
 | polyfills | [reflect-metadata](#reflect-metadata) | <!--v8--> v11 |
@@ -80,44 +73,18 @@
 | `@angular/core` | [`ANALYZE_FOR_ENTRY_COMPONENTS`](api/core/ANALYZE_FOR_ENTRY_COMPONENTS) | <!--v9--> v11 |
 | `@angular/router` | [`loadChildren` string syntax](#loadChildren) | <!--v9--> v11 |
 | `@angular/router` | [`loadChildren` 字符串语法](#loadChildren) | <!--v9--> v11 |
-| `@angular/core/testing` | [`TestBed.get`](#testing) | <!--v9--> v12 |
-| `@angular/router` | [`ActivatedRoute` params and `queryParams` properties](#activatedroute-props) | unspecified |
-| `@angular/router` | [`ActivatedRoute` 参数和 `queryParams` 属性](#activatedroute-props) | 未定 |
-| template syntax | [`/deep/`, `>>>`, and `::ng-deep`](#deep-component-style-selector) | <!--v7--> unspecified |
-| 模板语法 | [`/deep/`，`>>>` 和 `::ng-deep`](#deep-component-style-selector) | <!--v7-->未定 |
-| browser support               | [`IE 9 and 10, IE mobile`](#ie-9-10-and-mobile)                               | <!--v10--> v11 |
-| 浏览器支持               | [`IE 9、10 和 IE mobile`](#ie-9-10-and-mobile)                                                     | <!--v10--> v11 |
-=======
-
-| Area                          | API or Feature                                                                | May be removed in |
-| ----------------------------- | ---------------------------------------------------------------------------   | ----------------- |
-| `@angular/common`             | [`ReflectiveInjector`](#reflectiveinjector)                                   | <!--v8--> v11 |
-| `@angular/common`             | [`CurrencyPipe` - `DEFAULT_CURRENCY_CODE`](api/common/CurrencyPipe#currency-code-deprecation) | <!--v9--> v11 |
-| `@angular/core`               | [`DefaultIterableDiffer`](#core)                                              | <!--v7--> v11 |
-| `@angular/core`               | [`ReflectiveKey`](#core)                                                      | <!--v8--> v11 |
-| `@angular/core`               | [`RenderComponentType`](#core)                                                | <!--v7--> v11 |
-| `@angular/core`               | [`WrappedValue`](#core)                                                       | <!--v10--> v12 |
-| `@angular/forms`              | [`ngModel` with reactive forms](#ngmodel-reactive)                            | <!--v6--> v11 |
-| `@angular/upgrade`            | [`@angular/upgrade`](#upgrade)                                                | <!--v8--> v11 |
-| `@angular/upgrade`            | [`getAngularLib`](#upgrade-static)                                            | <!--v8--> v11 |
-| `@angular/upgrade`            | [`setAngularLib`](#upgrade-static)                                            | <!--v8--> v11 |
-| template syntax               | [`<template`>](#template-tag)                                                 | <!--v7--> v11 |
-| polyfills                     | [reflect-metadata](#reflect-metadata)                                         | <!--v8--> v11 |
-| npm package format            | [`esm5` and `fesm5` entry-points in @angular/* npm packages](guide/deprecations#esm5-fesm5) | <!-- v9 --> v11 |
-| `@angular/core`               | [`defineInjectable`](#core)                                                   | <!--v8--> v11 |
-| `@angular/core`               | [`entryComponents`](api/core/NgModule#entryComponents)                        | <!--v9--> v11 |
-| `@angular/core`               | [`ANALYZE_FOR_ENTRY_COMPONENTS`](api/core/ANALYZE_FOR_ENTRY_COMPONENTS)       | <!--v9--> v11 |
-| `@angular/router`             | [`loadChildren` string syntax](#loadChildren)                                 | <!--v9--> v11 |
 | `@angular/core/testing`       | [`TestBed.get`](#testing)                                                     | <!--v9--> v12 |
 | `@angular/core/testing`       | [`async`](#testing)                                                           | <!--v9--> v12 |
 | `@angular/forms`              | [`FormBuilder.group` legacy options parameter](api/forms/FormBuilder#group)   | <!--v11--> v14 |
+| `@angular/forms`              | [`FormBuilder.group` 老式选项参数](api/forms/FormBuilder#group)   | <!--v11--> v14 |
 | `@angular/router`             | [`ActivatedRoute` params and `queryParams` properties](#activatedroute-props) | unspecified |
+| `@angular/router`             | [`ActivatedRoute` 参数和 `queryParams` 属性](#activatedroute-props) | 未定 |
 | template syntax               | [`/deep/`, `>>>`, and `::ng-deep`](#deep-component-style-selector)            | <!--v7--> unspecified |
->>>>>>> 9dcbb92a
+| 模板语法               | [`/deep/`, `>>>`, 和 `::ng-deep`](#deep-component-style-selector)            | <!--v7--> 未定 |
 
 For information about Angular CDK and Angular Material deprecations, see the [changelog](https://github.com/angular/components/blob/master/CHANGELOG.md).
 
-要了解 Angular CDK 和 Angular Material 的弃用情况，参见[变更记录](https://github.com/angular/components/blob/master/CHANGELOG.md)。
+要了解 Angular CDK 和 Angular Material 的弃用情况，参阅[变更记录](https://github.com/angular/components/blob/master/CHANGELOG.md)。
 
 ## Deprecated APIs
 
@@ -149,35 +116,23 @@
 
 | API | Replacement | Deprecation announced | Notes |
 | --- | ----------- | --------------------- | ----- |
-<<<<<<< HEAD
 | API | 替代品 | 宣布弃用 | 备注 |
-| [`CollectionChangeRecord`](api/core/CollectionChangeRecord) | [`IterableChangeRecord`](api/core/IterableChangeRecord) | v4 | none |
-| [`CollectionChangeRecord`](api/core/CollectionChangeRecord) | [`IterableChangeRecord`](api/core/IterableChangeRecord) | v4 | 无 |
-=======
->>>>>>> 9dcbb92a
 | [`DefaultIterableDiffer`](api/core/DefaultIterableDiffer) | n/a | v4 | Not part of public API. |
 | [`DefaultIterableDiffer`](api/core/DefaultIterableDiffer) | 不适用 | v4 | 不属于公共 API。|
 | [`ReflectiveInjector`](api/core/ReflectiveInjector) | [`Injector.create`](api/core/Injector#create) | v5 | See [`ReflectiveInjector`](#reflectiveinjector) |
-| [`ReflectiveInjector`](api/core/ReflectiveInjector) | [`Injector.create`](api/core/Injector#create) | v5 | 参见 [`ReflectiveInjector`](#reflectiveinjector) |
+| [`ReflectiveInjector`](api/core/ReflectiveInjector) | [`Injector.create`](api/core/Injector#create) | v5 | 参阅 [`ReflectiveInjector`](#reflectiveinjector) |
 | [`ReflectiveKey`](api/core/ReflectiveKey) | none | v5 | none |
-<<<<<<< HEAD
 | [`ReflectiveKey`](api/core/ReflectiveKey) | 无 | v5 | 无 |
-| [`ViewEncapsulation.Native`](api/core/ViewEncapsulation#Native) | [`ViewEncapsulation.ShadowDom`](api/core/ViewEncapsulation#ShadowDom) | v6 | Use the native encapsulation mechanism of the renderer. See [view.ts](https://github.com/angular/angular/blob/3e992e18ebf51d6036818f26c3d77b52d3ec48eb/packages/core/src/metadata/view.ts#L32). |
-| [`ViewEncapsulation.Native`](api/core/ViewEncapsulation#Native) | [`ViewEncapsulation.ShadowDom`](api/core/ViewEncapsulation#ShadowDom) | v6 | 使用渲染器的原生封装机制。参见 [view.ts。](https://github.com/angular/angular/blob/3e992e18ebf51d6036818f26c3d77b52d3ec48eb/packages/core/src/metadata/view.ts#L32) |
-=======
->>>>>>> 9dcbb92a
 | [`defineInjectable`](api/core/defineInjectable) | `ɵɵdefineInjectable` | v8 | Used only in generated code. No source code should depend on this API. |
 | [`defineInjectable`](api/core/defineInjectable) | `ɵɵdefineInjectable` | v8 | 仅在生成的代码中使用。任何源代码都不应依赖此 API。|
 | [`entryComponents`](api/core/NgModule#entryComponents) | none | v9 | See [`entryComponents`](#entryComponents) |
-| [`entryComponents`](api/core/NgModule#entryComponents) | 无 | v9 | 参见 [`entryComponents`](#entryComponents) |
+| [`entryComponents`](api/core/NgModule#entryComponents) | 无 | v9 | 参阅 [`entryComponents`](#entryComponents) |
 | [`ANALYZE_FOR_ENTRY_COMPONENTS`](api/core/ANALYZE_FOR_ENTRY_COMPONENTS) | none | v9 | See [`ANALYZE_FOR_ENTRY_COMPONENTS`](#entryComponents) |
-| [`ANALYZE_FOR_ENTRY_COMPONENTS`](api/core/ANALYZE_FOR_ENTRY_COMPONENTS) | 无 | v9 | 参见 [`ANALYZE_FOR_ENTRY_COMPONENTS`](#entryComponents) |
+| [`ANALYZE_FOR_ENTRY_COMPONENTS`](api/core/ANALYZE_FOR_ENTRY_COMPONENTS) | 无 | v9 | 参阅 [`ANALYZE_FOR_ENTRY_COMPONENTS`](#entryComponents) |
 | [`WrappedValue`](api/core/WrappedValue) | none | v10 | See [removing `WrappedValue`](#wrapped-value) |
-<<<<<<< HEAD
-| [`WrappedValue`](api/core/WrappedValue) | 无 | v10 | 参见[移除 `WrappedValue`](#wrapped-value) |
-=======
+| [`WrappedValue`](api/core/WrappedValue) | 无 | v10 | 参阅[移除 `WrappedValue`](#wrapped-value) |
 | [`async`](api/core/testing/async) | [`waitForAsync`](api/core/testing/waitForAsync) | v11 | The `async` function from `@angular/core/testing` has been renamed to `waitForAsync` in order to avoid confusion with the native JavaScript `async` syntax. The existing function is deprecated and will be removed in a future version. |
->>>>>>> 9dcbb92a
+| [`async`](api/core/testing/async) | [`waitForAsync`](api/core/testing/waitForAsync) | v11 | `@angular/core/testing` 中的 `async` 函数已经改名为 `waitForAsync` 以免与 JavaScript 原生 `async` 语法混淆。现有函数已经标记为弃用，并将在未来版本中移除。|
 
 {@a testing}
 ### @angular/core/testing
@@ -186,12 +141,10 @@
 | --- | ----------- | --------------------- | ----- |
 | API | 替代品 | 宣布弃用 | 备注 |
 | [`TestBed.get`](api/core/testing/TestBed#get) | [`TestBed.inject`](api/core/testing/TestBed#inject) | v9 | Same behavior, but type safe. |
-<<<<<<< HEAD
 | [`TestBed.get`](api/core/testing/TestBed#get) | [`TestBed.inject`](api/core/testing/TestBed#inject) | v9 | 行为相同，但类型安全。|
-=======
 | [`async`](api/core/testing/async) | [`waitForAsync`](api/core/testing/waitForAsync) | v10 | Same behavior, but rename to avoid confusion. |
-
->>>>>>> 9dcbb92a
+| [`async`](api/core/testing/async) | [`waitForAsync`](api/core/testing/waitForAsync) | v10 | 行为相同，只是改名以免混淆。 |
+
 
 {@a forms}
 ### @angular/forms
@@ -200,48 +153,19 @@
 | --- | ----------- | --------------------- | ----- |
 | API | 替代品 | 宣布弃用 | 备注 |
 | [`ngModel` with reactive forms](#ngmodel-reactive) | [`FormControlDirective`](api/forms/FormControlDirective) | v6 | none |
-<<<<<<< HEAD
-| [响应式表单中的 `ngModel`](#ngmodel-reactive) | 参见 [FormControlDirective 使用说明](api/forms/FormControlDirective) | v6 | 无 |
-
-{@a router}
-### @angular/router
-
-| API | Replacement | Deprecation announced | Notes |
-| --- | ----------- | --------------------- | ----- |
-| API | 替代品 | 宣布弃用 | 备注 |
-| [`preserveQueryParams`](api/router/NavigationExtras#preserveQueryParams) | [`queryParamsHandling`](api/router/NavigationExtras#queryParamsHandling) | v4 | none |
-| [`preserveQueryParams`](api/router/NavigationExtras#preserveQueryParams) | [`queryParamsHandling`](api/router/NavigationExtras#queryParamsHandling) | v4 | 无 |
-
-{@a platform-webworker}
-### @angular/platform-webworker
+| [响应式表单中的 `ngModel`](#ngmodel-reactive) | 参阅 [FormControlDirective 使用说明](api/forms/FormControlDirective) | v6 | 无 |
+| [`FormBuilder.group` legacy options parameter](api/forms/FormBuilder#group) | [`AbstractControlOptions` parameter value](api/forms/AbstractControlOptions) | v11 | none |
+| [`FormBuilder.group` 老式选项参数](api/forms/FormBuilder#group) | [`AbstractControlOptions` 参数值](api/forms/AbstractControlOptions) | v11 | 无 |
+
+
+{@a upgrade}
+### @angular/upgrade
 
 | API | Replacement | Deprecation announced | Notes |
 | --- | ----------- | --------------------- | ----- |
 | API | 替代品 | 宣布弃用 | 备注 |
 | [All entry points](api/upgrade) | [`@angular/upgrade/static`](api/upgrade/static) | v5 | See [Upgrading from AngularJS](guide/upgrade). |
-| [所有入口点](api/upgrade) | [`@angular/upgrade/static`](api/upgrade/static) | v5 | 参见[从 AngularJS 升级](guide/upgrade)。|
-
-{@a platform-webworker-dynamic}
-### @angular/platform-webworker-dynamic
-
-| API | Replacement | Deprecation announced | Notes |
-| --- | ----------- | --------------------- | ----- |
-| API | 替代品 | 宣布弃用 | 备注 |
-| [All entry points](api/platform-webworker-dynamic) | none | v8 | See [platform-webworker](#webworker-apps). |
-| [所有入口点](api/platform-webworker-dynamic) | 无 | v8 | 参见 [platform-webworker](#webworker-apps). |
-=======
-| [`FormBuilder.group` legacy options parameter](api/forms/FormBuilder#group) | [`AbstractControlOptions` parameter value](api/forms/AbstractControlOptions) | v11 | none |
-
->>>>>>> 9dcbb92a
-
-{@a upgrade}
-### @angular/upgrade
-
-| API | Replacement | Deprecation announced | Notes |
-| --- | ----------- | --------------------- | ----- |
-| API | 替代品 | 宣布弃用 | 备注 |
-| [All entry points](api/upgrade) | [`@angular/upgrade/static`](api/upgrade/static) | v5 | See [Upgrading from AngularJS](guide/upgrade). |
-| [所有入口点](api/upgrade) | [`@angular/upgrade/static`](api/upgrade/static) | v5 | 参见 [从 AngularJS 升级](guide/upgrade)。|
+| [所有入口点](api/upgrade) | [`@angular/upgrade/static`](api/upgrade/static) | v5 | 参阅 [从 AngularJS 升级](guide/upgrade)。|
 
 {@a upgrade-static}
 ### @angular/upgrade/static
@@ -250,9 +174,9 @@
 | --- | ----------- | --------------------- | ----- |
 | API | 替代品 | 宣布弃用 | 备注 |
 | [`getAngularLib`](api/upgrade/static/getAngularLib) | [`getAngularJSGlobal`](api/upgrade/static/getAngularJSGlobal) | v5 | See [Upgrading from AngularJS](guide/upgrade). |
-| [`getAngularLib`](api/upgrade/static/getAngularLib) | [`getAngularJSGlobal`](api/upgrade/static/getAngularJSGlobal) | v5 | 参见[从 AngularJS 升级](guide/upgrade)。|
+| [`getAngularLib`](api/upgrade/static/getAngularLib) | [`getAngularJSGlobal`](api/upgrade/static/getAngularJSGlobal) | v5 | 参阅[从 AngularJS 升级](guide/upgrade)。|
 | [`setAngularLib`](api/upgrade/static/setAngularLib) | [`setAngularJSGlobal`](api/upgrade/static/setAngularJSGlobal) | v5 | See [Upgrading from AngularJS](guide/upgrade). |
-| [`setAngularLib`](api/upgrade/static/setAngularLib) | [`setAngularJSGlobal`](api/upgrade/static/setAngularJSGlobal) | v5 | 参见[从 AngularJS 升级](guide/upgrade)。|
+| [`setAngularLib`](api/upgrade/static/setAngularLib) | [`setAngularJSGlobal`](api/upgrade/static/setAngularJSGlobal) | v5 | 参阅[从 AngularJS 升级](guide/upgrade)。|
 
 {@a deprecated-features}
 
@@ -273,7 +197,7 @@
 This feature has been deprecated. For more information, please refer to the [migration doc](https://github.com/angular/angular/blob/master/packages/bazel/src/schematics/README.md).
 
 Bazel 构建器及其原理图曾经被引入到 Angular Labs 中，以便让用户尝试 Bazel，而不用管理 Bazel 的版本和 BUILD 文件。
-该特性已经弃用了。欲知详情，参见[迁移文档](https://github.com/angular/angular/blob/master/packages/bazel/src/schematics/README.md)。
+该特性已经弃用了。欲知详情，参阅[迁移文档](https://github.com/angular/angular/blob/master/packages/bazel/src/schematics/README.md)。
 
 {@a wtf}
 ### Web Tracing Framework integration
@@ -301,9 +225,11 @@
 {@a template-tag}
 ### &lt;template&gt; tag
 
+### &lt;template&gt; 标签
+
 The `<template>` tag was deprecated in v4 to avoid colliding with the DOM's element of the same name (such as when using web components). Use `<ng-template>` instead. For more information, see the [Ahead-of-Time Compilation](guide/angular-compiler-options#enablelegacytemplate) guide.
 
-`<template>` 标签在 v4 中已经弃用，以消除和 DOM 中同名元素的冲突（比如在使用 Web Components 时）。请用 `<ng-template>` 代替。欲知详情，参见[预先编译](guide/angular-compiler-options#enablelegacytemplate)一章。
+`<template>` 标签在 v4 中已经弃用，以消除和 DOM 中同名元素的冲突（比如在使用 Web Components 时）。请用 `<ng-template>` 代替。欲知详情，参阅[预先编译](guide/angular-compiler-options#enablelegacytemplate)一章。
 
 {@a ngmodel-reactive}
 ### ngModel with reactive forms
@@ -491,7 +417,7 @@
 
 For more information see the [Getting route information](guide/router#activated-route) section of the [Router guide](guide/router).
 
-欲知详情，参见[路由器指南](guide/router#activated-route)。
+欲知详情，参阅[路由器指南](guide/router#activated-route)。
 
 {@a reflect-metadata}
 ### Dependency on a reflect-metadata polyfill in JIT mode
@@ -504,7 +430,7 @@
 
 The need for this polyfill was removed in Angular version 8.0 ([see #14473](https://github.com/angular/angular-cli/pull/14473)), rendering the presence of the poylfill in most Angular applications unnecessary. Because the polyfill can be depended on by 3rd-party libraries, instead of removing it from all Angular projects, we are deprecating the requirement for this polyfill as of version 8.0. This should give library authors and application developers sufficient time to evaluate if they need the polyfill, and perform any refactoring necessary to remove the dependency on it.
 
-在 Angular 8.0 版中不再需要这种 polyfill（[参见#14473](https://github.com/angular/angular-cli/pull/14473) ），从而使大多数 Angular 应用程序中都不需要使用这个腻子脚本。因为这个腻子脚本可能由第三方库依赖，所以没有从所有 Angular 项目中删除它，所以我们不建议从 8.0 版本开始再使用这个腻子脚本。这应该能给库作者和应用程序开发人员足够的时间来评估他们是否需要这个腻子脚本，并执行必要的重构以消除对它的依赖。
+在 Angular 8.0 版中不再需要这种 polyfill（[参阅#14473](https://github.com/angular/angular-cli/pull/14473) ），从而使大多数 Angular 应用程序中都不需要使用这个腻子脚本。因为这个腻子脚本可能由第三方库依赖，所以没有从所有 Angular 项目中删除它，所以我们不建议从 8.0 版本开始再使用这个腻子脚本。这应该能给库作者和应用程序开发人员足够的时间来评估他们是否需要这个腻子脚本，并执行必要的重构以消除对它的依赖。
 
 In a typical Angular project, the polyfill is not used in production builds, so removing it should not impact production applications. The goal behind this removal is overall simplification of the build setup and decrease in the number of external dependencies.
 
@@ -517,7 +443,7 @@
 
 See the [dedicated migration guide for static queries](guide/static-query-migration).
 
-参见[[静态查询的专用迁移指南](guide/static-query-migration)。
+参阅[[静态查询的专用迁移指南](guide/static-query-migration)。
 
 {@a contentchild-input-together}
 ### `@ContentChild()` / `@Input()` used together
@@ -535,7 +461,7 @@
 Rather than using this pattern, separate the two decorators into their own
 properties and add fallback logic as in the following example:
 
-与其使用这种模式，还不如将两个装饰器添加到各自的属性上并添加回退逻辑，如以下示例所示：
+与其使用这种模式，还不如将两个装饰器添加到各自的属性上并添加回退逻辑，如以下范例所示：
 
 ```ts
 @Input() tpl !: TemplateRef<any>;
@@ -549,7 +475,7 @@
 In the following example, the two-way binding means that `optionName`
 should be written when the `valueChange` event fires.
 
-在下面的示例中，双向绑定意味着在 `valueChange` 事件触发时应该写入 `optionName`。
+在下面的范例中，双向绑定意味着在 `valueChange` 事件触发时应该写入 `optionName`。
 
 ```html
 <option *ngFor="let optionName of options" [(value)]="optionName"></option>
@@ -583,43 +509,8 @@
 
 All of the `wtf*` APIs are deprecated and will be removed in a future version.
 
-<<<<<<< HEAD
 所有 `wtf*` API 均已弃用，并将在以后的版本中删除。
 
-{@a webworker-apps}
-### Running Angular applications in platform-webworker
-
-### 在 Platform-Webworker 中运行 Angular 应用程序
-
-The `@angular/platform-*` packages enable Angular to be run in different contexts. For examples,
-`@angular/platform-server` enables Angular to be run on the server, and `@angular/platform-browser`
-enables Angular to be run in a web browser.
-
-`@angular/platform-*` 软件包使 Angular 可以在不同的上下文中运行。例如，`@angular/platform-server` 使 Angular 可以在服务器上运行，而 `@angular/platform-browser` 使 Angular 可以在 Web 浏览器中运行。
-
-`@angular/platform-webworker` was introduced in Angular version 2 as an experiment in leveraging
-Angular's rendering architecture to run an entire web application in a
-[web worker](https://developer.mozilla.org/en-US/docs/Web/API/Web_Workers_API). We've learned a lot
-from this experiment and have come to the conclusion that running the entire application in a web
-worker is not the best strategy for most applications.
-
-`@angular/platform-webworker` 是在 Angular 版本 2 中引入的，`@angular/platform-webworker` 是利用 Angular 的渲染体系结构在 [Web Worker 中](https://developer.mozilla.org/en-US/docs/Web/API/Web_Workers_API)运行整个 Web 应用程序的实验。我们从这个实验中学到了很多，得出的结论是，对于大多数应用程序来说，在 Web Worker 中运行整个应用程序不是最佳策略。
-
-Going forward, we will focus our efforts related to web workers around their primary use case of
-offloading CPU-intensive, non-critical work needed for initial rendering (such as in-memory search
-and image processing). Learn more in the
-[guide to Using Web Workers with the Angular CLI](guide/web-worker).
-
-展望未来，我们将专注于与 Web Worker 相关的工作，围绕它们的主要用例来分担初始渲染所需的 CPU 密集型非关键工作（例如内存中搜索和图像处理）。[在 Angular CLI 中使用 Web Worker 指南中](guide/web-worker)了解更多信息。
-
-As of Angular version 8, all  `platform-webworker` APIs are deprecated.
-This includes both packages: `@angular/platform-webworker` and
-`@angular/platform-webworker-dynamic`.
-
-从 Angular 8 版开始，所有 `platform-webworker` API 均已弃用。这包括两个软件包：`@angular/platform-webworker` 和 `@angular/platform-webworker-dynamic`。
-
-=======
->>>>>>> 9dcbb92a
 {@a entryComponents}
 ### `entryComponents` and `ANALYZE_FOR_ENTRY_COMPONENTS` no longer required
 
@@ -683,36 +574,6 @@
 }
 ```
 
-<<<<<<< HEAD
-{@a ie-9-10-and-mobile}
-### IE 9, 10, and IE mobile support
-
-### IE 9、10 和 IE 移动版支持
-
-Support for IE 9 and 10 has been deprecated, as well as support for IE Mobile. These will be dropped in a future version.
-Supporting outdated browsers like these increases bundle size, code complexity, and test load, and also requires time and effort that could be spent on improvements to the framework.
-For example, fixing issues can be more difficult, as a straightforward fix for modern browsers could break old ones that have quirks due to not receiving updates from vendors.
-
-对 IE 9、10 和 IE 移动版的支持已被弃用。它们都将在以后的版本中删除。支持像这样过时的浏览器会增加打包尺寸，增加代码的复杂性和测试的负担，还需要花费大量的时间和精力来改进框架。例如，修复问题可能会更加困难，因为对于现代浏览器那些直接的修复方式可能会破坏那些没有收到更新的怪异旧版本。
-
-The final decision was made on three key points:
-
-它的最终决定取决于三点：
-
-* __Vendor support__: Microsoft dropped support of IE 9 and 10 on 1/12/16, meaning they no longer provide security updates or technical support. Additionally, Microsoft dropped support for Windows 10 Mobile in December 2019.
-
-  **供应商支持** ：微软于 2016 年 1 月 12 日放弃对 IE 9 和 10 的支持，这意味着他们不再提供安全更新或技术支持。另外，微软在 2019 年 12 月放弃了对 Windows 10 移动版的支持。
-
-* __Usage statistics__: We looked at usage trends for IE 9 and 10 (as well as IE Mobile) from various sources and all indicated that usage percentages were extremely small (fractions of 1%).
-
-  **用法统计** ：我们从不同来源查看了 IE 9 和 10 （和 IE Mobile）的使用趋势，并且都表明其使用率非常小（不足 1％）。
-
-* __Feedback from partners__: We also reached out to some of our Angular customers and none expressed concern about dropping IE 9 and 10, nor IE Mobile support.
-
-  **来自合作伙伴的反馈意见** ：我们还联系了一些 Angular 的客户，没有人担心放弃 IE 9、10 或 IE Mobile 的支持。
-
-=======
->>>>>>> 9dcbb92a
 {@a wrapped-value}
 ###  `WrappedValue`
 
@@ -731,14 +592,10 @@
 如果你要依赖同一个对象实例引起变更检测的行为，那么有两个选择：
 
 - Clone the resulting value so that it has a new identity.
-<<<<<<< HEAD
 
   克隆结果值，使其具有新的标识。
 
-- Explicitly call [`ChangeDetectorRef.detectChanges()`](api/core/ChangeDetectorRef#detectchanges) to force the update. 
-=======
 - Explicitly call [`ChangeDetectorRef.detectChanges()`](api/core/ChangeDetectorRef#detectchanges) to force the update.
->>>>>>> 9dcbb92a
 
   显式调用 [`ChangeDetectorRef.detectChanges()`](api/core/ChangeDetectorRef#detectchanges) 进行强制更新。
 
@@ -753,131 +610,59 @@
 
 ### @angular-devkit/build-angular
 
-<<<<<<< HEAD
+| API/Option                      | May be removed in | Notes                                                                           |
+| ------------------------------- | ----------------- |-------------------------------------------------------------------------------- |
+| API/选项 | 可能删除于 | 备注 |
+| `i18nFile` | <!--v9--> v11 |
+| `extractCss`                    | <!--v11--> v13     | No longer required to disable CSS extraction during development.               |
+| `extractCss`                    | <!--v11--> v13     | 不需要在开发期间禁用 CSS 抽取。               |
+| `i18nFormat`                    | <!--v9--> v12      | Format is now automatically detected.                                           |
+| `i18nFormat`                    | <!--v9--> v12      | 格式现在是自动检测的。                                           |
+| `i18nLocale`                    | <!--v9--> v12      | New [localization option](/guide/i18n#localize-config) in version 9 and later.  |
+| `i18nLocale`                    | <!--v9--> v12      | 版本 9 和更高版本中新的[本地化选项](/guide/i18n#localize-config) 。 |
+| `lazyModules`                   | <!--v9--> v12      | Used with deprecated SystemJsNgModuleLoader.                                    |
+| `lazyModules`                   | <!--v9--> v12      | 与已弃用的 SystemJsNgModuleLoader 配合使用。 |
+| `hmrWarning`                    | <!--v11--> v13     | No longer has an effect.                                                       |
+| `hmrWarning`                    | <!--v11--> v13     | 已无效果 |
+| `servePathDefaultWarning`       | <!--v11--> v13     | No longer has an effect.                                                       |
+| `servePathDefaultWarning`       | <!--v11--> v13     | 已无效果。                                                       |
+
+### @ngtools/webpack
+
 | API/Option | May be removed in | Notes |
 | ---------- | ----------------- | ----- |
 | API/选项 | 可能删除于 | 备注 |
-| `i18nFile` | <!--v9--> v11 | Specified in the project locale configuration in version 9 and later. |
-| `i18nFile` | <!--v9--> v11 | 在版本 9 及更高版本的项目区域配置中指定。 |
-| `i18nFormat` | <!--v9--> v11 | Format is now automatically detected. |
-| `i18nFormat` | <!--v9--> v11 | 格式现在是自动检测的。 |
-| `i18nLocale` | <!--v9--> v11 | New [localization option](/guide/i18n#localize-config) in version 9 and later. |
-| `i18nLocale` | <!--v9--> v11 | 版本 9 和更高版本中新的[本地化选项](/guide/i18n#localize-config) 。 |
-| `lazyModules` | <!--v9--> v11 | Used with deprecated SystemJsNgModuleLoader. |
-| `lazyModules` | <!--v9--> v11 | 与已弃用的 SystemJsNgModuleLoader 配合使用。 |
-| `rebaseRootRelativeCssUrls` | <!--v8--> v11 | Intended only to assist with specific migration issues. |
-| `rebaseRootRelativeCssUrls` | <!--v8--> v11 | 仅用于帮助解决特定的迁移问题。 |
-| `scripts[].lazy` | <!--v8--> v11 | Renamed to `scripts[].inject`. |
-| `scripts[].lazy` | <!--v8--> v11 | 已改名为 `scripts[].inject`. |
-| `styles[].lazy` | <!--v8--> v11 | Renamed to `styles[].inject`. |
-| `styles[].lazy` | <!--v8--> v11 | 已改名为 `styles[].inject` 。 |
-| `i18nFormat` | <!--v9--> v11 | Renamed to `format` to simplify the user experience. |
-| `i18nFormat` | <!--v9--> v11 | 已改名为 `format`，以简化用户体验。 |
-| `i18nLocale` | <!--v9--> v11 | Redundant with project’s source locale. |
-| `i18nLocale` | <!--v9--> v11 | 是项目的源本地环境的冗余项。 |
-| `scripts[].lazy` | <!--v8--> v11 | Renamed to `scripts[].inject`. |
-| `scripts[].lazy` | <!--v8--> v11 | 已改名为 `scripts[].inject`. |
-| `styles[].lazy` | <!--v8--> v11 | Renamed to `styles[].inject`. |
-| `styles[].lazy` | <!--v8--> v11 | 已改名为 `styles[].inject` 。 |
-| `i18nFile` | <!--v9--> v11 | Specified in the project locale configuration in version 9 and later. |
-| `i18nFile` | <!--v9--> v11 | 在版本 9 及更高版本的项目本地环境配置中指定。 |
-| `i18nFormat` | <!--v9--> v11 | Format is now automatically detected. |
-| `i18nFormat` | <!--v9--> v11 | 格式现在是自动检测的。 |
-| `i18nLocale` | <!--v9--> v11 | New [localization option](/guide/i18n#localize-config) in version 9 and later. |
-| `i18nLocale` | <!--v9--> v11 | 版本 9 和更高版本中新的[本地化选项](/guide/i18n#localize-config) 。 |
-| `lazyModules` | <!--v9--> v11 | Used with deprecated SystemJsNgModuleLoader. |
-| `lazyModules` | <!--v9--> v11 | 与已弃用的 SystemJsNgModuleLoader 配合使用。 |
-
-### @angular-devkit/core
-
-| API/Option | May be removed in | Notes |
-| ---------- | ----------------- | ----- |
-| API/选项 | 可能删除于 | 备注 |
-| `ModuleNotFoundException` | <!--v8--> v10 | Not used within projects. Used with Tooling API only. Not Yarn PnP compatible and not used in the Angular CLI. Use Node.js [require.resolve](https://nodejs.org/api/modules.html#modules_require_resolve_request_options). |
-| `ModuleNotFoundException` | <!--v8--> v10 | 在项目中没用过。仅与 Tooling API 一起使用。 与 Yarn 的 PnP 不兼容，并且没有用在 Angular CLI 中。使用 Node.js 的[require.resolve](https://nodejs.org/api/modules.html#modules_require_resolve_request_options) 。 |
-| `resolve` | <!--v8--> v10 | Not used within projects. Used with Tooling API only. Not Yarn PnP compatible and not used in the Angular CLI. Use Node.js [require.resolve](https://nodejs.org/api/modules.html#modules_require_resolve_request_options). |
-| `resolve` | <!--v8--> v10 | 在项目中没用过。仅与 Tooling API 一起使用。与 Yarn 的 PnP 不兼容，并且没有用在 Angular CLI 中。使用 Node.js 的 [require.resolve](https://nodejs.org/api/modules.html#modules_require_resolve_request_options) 。 |
-| `setResolveHook` | <!--v8--> v10 | Not used within projects. Used with Tooling API only. Not Yarn PnP compatible and not used in the Angular CLI. Use Node.js [require.resolve](https://nodejs.org/api/modules.html#modules_require_resolve_request_options). |
-| `setResolveHook` | <!--v8-->v10 | 在项目中没用过。仅与 Tooling API 一起使用。与 Yarn 的 PnP 不兼容，并且没有用在 Angular CLI 中。使用 Node.js 的 [require.resolve](https://nodejs.org/api/modules.html#modules_require_resolve_request_options) 。 |
-| `ResolveOptions` | <!--v8--> v10 | Not used within projects. Used with Tooling API only. Not Yarn PnP compatible and not used in the Angular CLI. Use Node.js [require.resolve](https://nodejs.org/api/modules.html#modules_require_resolve_request_options). |
-| `ResolveOptions` | <!--v8-->v10 | 在项目中没用过。仅与 Tooling API 一起使用。与 Yarn 的 PnP 不兼容，并且没有用在 Angular CLI 中。使用 Node.js 的 [require.resolve](https://nodejs.org/api/modules.html#modules_require_resolve_request_options) 。 |
-| `terminal` | <!--v8--> v10 | Unused implementation of terminal codes (color). |
-| `terminal` | <!--v8-->v10 | 未用过的终端代码实现（颜色）。 |
-| `isObservable` | <!--v8--> v10 | Not used within projects. Used with Tooling API only. Use `isObservable` function from the `rxjs` package. |
-| `isObservable` | <!--v8-->v10 | 在项目中没用过。仅与 Tooling API 一起使用。在 `rxjs` 包中使用 `isObservable` 函数。 |
-
-### @ngtools/webpack
-
-| API/Option | May be removed in | Notes |
-| ---------- | ----------------- | ----- |
-| API/选项 | 可能删除于 | 备注 |
-| `discoverLazyRoutes` | <!--v9--> TBD | Used with deprecated SystemJsNgModuleLoader. |
+| `discoverLazyRoutes` | <!--v9--> v12 | Used with deprecated SystemJsNgModuleLoader. |
 | `discoverLazyRoutes` | <!--v9--> TBD | 与已弃用的 SystemJsNgModuleLoader 配合使用。 |
-| `additionalLazyModules` | <!--v9--> TBD | Used with deprecated SystemJsNgModuleLoader. |
+| `additionalLazyModules` | <!--v9--> v12 | Used with deprecated SystemJsNgModuleLoader. |
 | `additionalLazyModules` | <!--v9--> TBD | 与已弃用的 SystemJsNgModuleLoader 配合使用。 |
-| `additionalLazyModuleResources` | <!--v9--> TBD | Used with deprecated SystemJsNgModuleLoader. |
+| `additionalLazyModuleResources` | <!--v9--> v12 | Used with deprecated SystemJsNgModuleLoader. |
 | `additionalLazyModuleResources` | <!--v9--> TBD | 与已弃用的 SystemJsNgModuleLoader 配合使用。 |
 
 ### @schematics/angular
 
-| API/Option | May be removed in | Notes |
-| ---------- | ----------------- | ----- |
-| API/选项 | 可能删除于 | 备注 |
-| `entryComponent` | <!--v9--> TBD | No longer needed with Ivy. |
-| `entryComponent` | <!--v9-->TBD | Ivy 中不再需要了。 |
-=======
 | API/Option                      | May be removed in | Notes                                                                           |
 | ------------------------------- | ----------------- |-------------------------------------------------------------------------------- |
-| `extractCss`                    | <!--v11--> v13     | No longer required to disable CSS extraction during development.               |
-| `i18nFormat`                    | <!--v9--> v12      | Format is now automatically detected.                                           |
-| `i18nLocale`                    | <!--v9--> v12      | New [localization option](/guide/i18n#localize-config) in version 9 and later.  |
-| `lazyModules`                   | <!--v9--> v12      | Used with deprecated SystemJsNgModuleLoader.                                    |
-| `hmrWarning`                    | <!--v11--> v13     | No longer has an effect.                                                       |
-| `servePathDefaultWarning`       | <!--v11--> v13     | No longer has an effect.                                                       |
-
-### @ngtools/webpack
-
-| API/Option                      | May be removed in | Notes                                                                           |
-| ------------------------------- | ----------------- |-------------------------------------------------------------------------------- |
-| `discoverLazyRoutes`            | <!--v9--> v12     | Used with deprecated SystemJsNgModuleLoader.                                    |
-| `additionalLazyModules`         | <!--v9--> v12     | Used with deprecated SystemJsNgModuleLoader.                                    |
-| `additionalLazyModuleResources` | <!--v9--> v12     | Used with deprecated SystemJsNgModuleLoader.                                    |
-
-### @schematics/angular
-
-| API/Option                      | May be removed in | Notes                                                                           |
-| ------------------------------- | ----------------- |-------------------------------------------------------------------------------- |
+| API/选项 | 可能删除于 | 备注 |
 | `entryComponent`                | <!--v9--> v12     | No longer needed with Ivy.                                                      |
+| `entryComponent`                | <!--v9--> v12     | Ivy 中不再需要了。                                                     |
 | `lintFix`                       | <!--v11--> v12    | Deprecated as part of TSLint deprecation.                                      |
->>>>>>> 9dcbb92a
+| `lintFix`                       | <!--v11--> v12    | 作为 TSLint 的一部分而被弃用。                                      |
 
 {@a removed}
 
 ## Removed APIs
 
-<<<<<<< HEAD
 ## 删除的 API
 
-The following APIs have been removed starting with version 10.0.0*:
-
-从 10.0.0 版开始，已经删除了以下 API：
-
-| Package | API | Replacement | Notes |
-| ------- | --- | ----------- | ----- |
-| 包 | API | 替代品 | 备注 |
-| `@angular/core` | Undecorated base classes that use Angular features | Add Angular decorator | See [migration guide](guide/migration-undecorated-classes) for more info |
-| `@angular/core` | 使用 Angular 特性的不带装饰器的基类 | 添加 Angular 装饰器 | 详情参阅[迁移指南](guide/migration-undecorated-classes) |
-| `@angular/core` | `ModuleWithProviders` without a generic | `ModuleWithProviders` with a generic | See [migration guide](guide/migration-module-with-providers) for more info |
-| `@angular/core` | 不带泛型的 `ModuleWithProviders` | 带泛型的 `ModuleWithProviders`  | 详情参阅[迁移指南](guide/migration-module-with-providers) |
-| `@angular/core` | Style Sanitization | no action needed | See [style sanitization API removal](#style-sanitization) for more info |
-| `@angular/core` | 样式的无害化处理 | 不需要任何动作 | 详情参阅[移除了 样式无害化 API](#style-sanitization) |
-=======
 The following APIs have been removed starting with version 11.0.0*:
+
+下列 API 已从 11.0.0* 版本开始移除：
 
 | Package          | API            | Replacement | Notes |
 | ---------------- | -------------- | ----------- | ----- |
+| 包 | API | 替代品 | 备注 |
 | `@angular/router` | `preserveQueryParams` | [`queryParamsHandling`](api/router/UrlCreationOptions#queryParamsHandling) | |
->>>>>>> 9dcbb92a
 
 *To see APIs removed in version 10, check out this guide on the [version 10 docs site](https://v10.angular.io/guide/deprecations#removed).
 
@@ -950,35 +735,8 @@
 
 For more information about the npm package format, see the [Angular Package Format spec](https://goo.gl/jB3GVv).
 
-<<<<<<< HEAD
-关于 npm 软件包格式的更多信息，请参见 [Angular 软件包格式规范](https://goo.gl/jB3GVv)。
-
-{@a removed}
-## Removed APIs
-
-## 删除的 API
-
-The following APIs have been removed starting with version 10.0.0*:
-
-从 10.0.0 版开始，已经删除了以下 API：
-
-| Package | API | Replacement | Notes |
-| ------- | --- | ----------- | ----- |
-| 包 | API | 替代品 | 备注 |
-| `@angular/core` | Undecorated base classes that use Angular features | Add Angular decorator | See [migration guide](guide/migration-undecorated-classes) for more info |
-| `@angular/core` | 使用 Angular 特性的不带装饰器的基类 | 添加 Angular 装饰器 | 详情参阅[迁移指南](guide/migration-undecorated-classes) |
-| `@angular/core` | `ModuleWithProviders` without a generic | `ModuleWithProviders` with a generic | See [migration guide](guide/migration-module-with-providers) for more info |
-| `@angular/core` | 不带泛型的 `ModuleWithProviders` | 带泛型的 `ModuleWithProviders`  | 详情参阅[迁移指南](guide/migration-module-with-providers) |
-| `@angular/core` | Style Sanitization | no action needed | See [style sanitization API removal](#style-sanitization) for more info |
-| `@angular/core` | 样式的无害化处理 | 不需要任何动作 | 详情参阅[移除了 样式无害化 API](#style-sanitization) |
-
-*To see APIs removed in version 9, check out this guide on the [version 9 docs site](https://v9.angular.io/guide/deprecations#removed).
-
-*要查看版本 9 中移除的 API，请查看[版本 9 文档站](https://v9.angular.io/guide/deprecations#removed)上的这份指南。*
-
-
-=======
->>>>>>> 9dcbb92a
+关于 npm 软件包格式的更多信息，请参阅 [Angular 软件包格式规范](https://goo.gl/jB3GVv)。
+
 {@a style-sanitization}
 
 ### Style Sanitization for `[style]` and `[style.prop]` bindings
