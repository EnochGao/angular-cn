# Deprecated APIs and features

# 弃用的 API 和特性

Angular strives to balance innovation and stability.
Sometimes, APIs and features become obsolete and need to be removed or replaced so that Angular can stay current with new best practices, changing dependencies, or changes in the (web) platform itself.

Angular 力图兼顾创新与稳定。但有时，API 和特性已经过时，需要进行删除或替换，以便 Angular 可以及时跟上新的最佳实践、依赖项变更或者 Web 平台自身的变化。

To make these transitions as easy as possible, we deprecate APIs and features for a period of time before removing them. This gives you time to update your apps to the latest APIs and best practices.

为了让这些转换变得尽可能简单，我们会在删除 API 和特性之前先弃用它们一段时间。让你有时间把应用更新到最新的 API 和最佳实践。

This guide contains a summary of all Angular APIs and features that are currently deprecated.

本指南包含了当前不推荐使用的所有 Angular API 和特性的汇总表。

<div class="alert is-helpful">

Features and APIs that were deprecated in v6 or earlier are candidates for removal in version 9 or any later major version. For information about Angular's deprecation and removal practices, see [Angular Release Practices](guide/releases#deprecation-practices "Angular Release Practices: Deprecation practices").

v6 或更早版本中已弃用的特性和 API 将会在版本 9 或更高级版本中删除。要了解 Angular 中关于弃用和删除的实践，参阅[Angular 发布实践](guide/releases#deprecation-practices "Angular 发布实践：弃用实践")。

For step-by-step instructions on how to update to the latest Angular release, use the interactive update guide at [update.angular.io](https://update.angular.io).

关于如何更新到最新 Angular 版本的分步说明，参阅 [update.angular.io](https://update.angular.io) 上的交互式更新指南。

</div>

## Index

## 索引

To help you future-proof your apps, the following table lists all deprecated APIs and features, organized by the release in which they are candidates for removal. Each item is linked to the section later in this guide that describes the deprecation reason and replacement options.

为了帮助你确保应用程序的前瞻性，下表列出了所有已弃用的 API 和功能，这些 API 和功能按发行版进行组织，它们将被删除。每个条目都链接到本指南后面的部分，该部分描述了弃用原因和替换选项。

<!--
deprecation -> removal cheat sheet
v4 - v7
v5 - v8
v6 - v9
v7 - v10
v8 - v11
v9 - v12
v10 - v13
v11 - v14
v12 - v15
-->

| Area | API or Feature | May be removed in |
| ---- | -------------- | ----------------- |
| 区域 | API 或特性 | 可能会在什么时候移除 |
| `@angular/common` | [`ReflectiveInjector`](#reflectiveinjector) | <!--v8--> v11 |
| `@angular/common` | [`CurrencyPipe` - `DEFAULT_CURRENCY_CODE`](api/common/CurrencyPipe#currency-code-deprecation) | <!--v9--> v11 |
| `@angular/common/http` | [`XhrFactory`](api/common/http/XhrFactory) | <!--v12--> v15 |
| `@angular/core` | [`DefaultIterableDiffer`](#core) | <!--v7--> v11 |
| `@angular/core` | [`ReflectiveKey`](#core) | <!--v8--> v11 |
| `@angular/core` | [`RenderComponentType`](#core) | <!--v7--> v11 |
| `@angular/core` | [`WrappedValue`](#core) | <!--v10--> v12 |
| `@angular/forms` | [`ngModel` with reactive forms](#ngmodel-reactive) | <!--v6--> v11 |
| `@angular/forms` | [响应式表单中的 `ngModel`](#ngmodel-reactive) | <!--v6-->v11 |
| `@angular/upgrade` | [`@angular/upgrade`](#upgrade) | <!--v8--> v11 |
| `@angular/upgrade` | [`getAngularLib`](#upgrade-static) | <!--v8--> v11 |
| `@angular/upgrade` | [`setAngularLib`](#upgrade-static) | <!--v8--> v11 |
| template syntax | [`<template`>](#template-tag) | <!--v7--> v11 |
| 模板语法 | [`<template>`](#template-tag) | <!--v7-->v11 |
| polyfills | [reflect-metadata](#reflect-metadata) | <!--v8--> v11 |
| 腻子脚本 | [reflect-metadata](#reflect-metadata) | <!--v8-->v11 |
| npm package format | [`esm5` and `fesm5` entry-points in @angular/* npm packages](guide/deprecations#esm5-fesm5) | <!-- v9 --> v11 |
| npm 软件包格式 | [@angular/* npm 软件包中的 `esm5` 和 `fesm5` 入口点](guide/deprecations#esm5-fesm5) | <!-- v9 --> v11 |
| `@angular/core` | [`defineInjectable`](#core) | <!--v8--> v11 |
| `@angular/core` | [`entryComponents`](api/core/NgModule#entryComponents) | <!--v9--> v11 |
| `@angular/core` | [`ANALYZE_FOR_ENTRY_COMPONENTS`](api/core/ANALYZE_FOR_ENTRY_COMPONENTS) | <!--v9--> v11 |
| `@angular/router` | [`loadChildren` string syntax](#loadChildren) | <!--v9--> v11 |
| `@angular/router` | [`loadChildren` 字符串语法](#loadChildren) | <!--v9--> v11 |
| `@angular/core/testing` | [`TestBed.get`](#testing) | <!--v9--> v12 |
| `@angular/core/testing` | [`async`](#testing) | <!--v9--> v12 |
| `@angular/forms` | [`FormBuilder.group` legacy options parameter](api/forms/FormBuilder#group) | <!--v11--> v14 |
| `@angular/forms` | [`FormBuilder.group` 老式选项参数](api/forms/FormBuilder#group) | <!--v11--> v14 |
| `@angular/router` | [`ActivatedRoute` params and `queryParams` properties](#activatedroute-props) | unspecified |
| `@angular/router` | [`ActivatedRoute` 参数和 `queryParams` 属性](#activatedroute-props) | 未定 |
| template syntax | [`/deep/`, `>>>`, and `::ng-deep`](#deep-component-style-selector) | <!--v7--> unspecified |
| 模板语法 | [`/deep/`, `>>>`, 和 `::ng-deep`](#deep-component-style-selector) | <!--v7--> 未定 |

For information about Angular CDK and Angular Material deprecations, see the [changelog](https://github.com/angular/components/blob/master/CHANGELOG.md).

要了解 Angular CDK 和 Angular Material 的弃用情况，参阅[变更记录](https://github.com/angular/components/blob/master/CHANGELOG.md)。

## Deprecated APIs

## 已弃用的 API

This section contains a complete list all of the currently-deprecated APIs, with details to help you plan your migration to a replacement.

本节包含所有当前已弃用的 API 的完整列表，其中包含一些可帮助你规划如何迁移到其替代品的详细信息。

<div class="alert is-helpful">

Tip: In the [API reference section](api) of this doc site, deprecated APIs are indicated by ~~strikethrough.~~ You can filter the API list by [**Status: deprecated**](api?status=deprecated).

提示：在本文档站的 [API 参考手册部分](api)，不推荐使用的 API 会用~~删除线~~标记出来。你可以按[**状态**: 已弃用](api?status=deprecated)来过滤 API 列表。

</div>

{@a common}


### @angular/common

| API | Replacement | Deprecation announced | Notes |
| --- | ----------- | --------------------- | ----- |
| API | 替代品 | 宣布弃用 | 备注 |
| [`CurrencyPipe` - `DEFAULT_CURRENCY_CODE`](api/common/CurrencyPipe#currency-code-deprecation) | `{provide: DEFAULT_CURRENCY_CODE, useValue: 'USD'}` | v9 | From v11 the default code will be extracted from the locale data given by `LOCAL_ID`, rather than `USD`. |
| [`CurrencyPipe` - `DEFAULT_CURRENCY_CODE`](api/common/CurrencyPipe#currency-code-deprecation) | `{provide: DEFAULT_CURRENCY_CODE, useValue: 'USD'}` | v9 | 从 v11 开始，默认代码将从由 `LOCAL_ID` 提供的本地环境数据中提取，而不再是固定值 `USD`。|

{@a common-http}


### @angular/common/http

| API                                          | Replacement                          | Deprecation announced | Notes |
| -------------------------------------------- | ------------------------------------ | --------------------- | ----- |
| API | 替代品 | 宣布弃用 | 备注 |
| [`XhrFactory`](api/common/http/XhrFactory)   | `XhrFactory` in `@angular/common`    | v12                   | The `XhrFactory` has moved from `@angular/common/http` to `@angular/common`. |
| [`XhrFactory`](api/common/http/XhrFactory)   | `@angular/common` 中的 `XhrFactory`    | v12                   | `XhrFactory` 已从 `@angular/common/http` 移到了 `@angular/common`。 |


{@a core}
### @angular/core

| API | Replacement | Deprecation announced | Notes |
| --- | ----------- | --------------------- | ----- |
| API | 替代品 | 宣布弃用 | 备注 |
| [`DefaultIterableDiffer`](api/core/DefaultIterableDiffer) | n/a | v4 | Not part of public API. |
| [`DefaultIterableDiffer`](api/core/DefaultIterableDiffer) | 不适用 | v4 | 不属于公共 API。|
| [`ReflectiveInjector`](api/core/ReflectiveInjector) | `{@link Injector#create Injector.create()}` | v5 | See [`ReflectiveInjector`](#reflectiveinjector) |
| [`ReflectiveInjector`](api/core/ReflectiveInjector) | `{@link Injector#create Injector.create()}` | v5 | 参阅 [`ReflectiveInjector`](#reflectiveinjector) |
| [`ReflectiveKey`](api/core/ReflectiveKey) | none | v5 | none |
| [`ReflectiveKey`](api/core/ReflectiveKey) | 无 | v5 | 无 |
| [`defineInjectable`](api/core/defineInjectable) | `ɵɵdefineInjectable` | v8 | Used only in generated code. No source code should depend on this API. |
| [`defineInjectable`](api/core/defineInjectable) | `ɵɵdefineInjectable` | v8 | 仅在生成的代码中使用。任何源代码都不应依赖此 API。|
| [`entryComponents`](api/core/NgModule#entryComponents) | none | v9 | See [`entryComponents`](#entryComponents) |
| [`entryComponents`](api/core/NgModule#entryComponents) | 无 | v9 | 参阅 [`entryComponents`](#entryComponents) |
| [`ANALYZE_FOR_ENTRY_COMPONENTS`](api/core/ANALYZE_FOR_ENTRY_COMPONENTS) | none | v9 | See [`ANALYZE_FOR_ENTRY_COMPONENTS`](#entryComponents) |
| [`ANALYZE_FOR_ENTRY_COMPONENTS`](api/core/ANALYZE_FOR_ENTRY_COMPONENTS) | 无 | v9 | 参阅 [`ANALYZE_FOR_ENTRY_COMPONENTS`](#entryComponents) |
| [`WrappedValue`](api/core/WrappedValue) | none | v10 | See [removing `WrappedValue`](#wrapped-value) |
| [`WrappedValue`](api/core/WrappedValue) | 无 | v10 | 参阅[移除 `WrappedValue`](#wrapped-value) |
| [`async`](api/core/testing/async) | [`waitForAsync`](api/core/testing/waitForAsync) | v11 | The `async` function from `@angular/core/testing` has been renamed to `waitForAsync` in order to avoid confusion with the native JavaScript `async` syntax. The existing function is deprecated and will be removed in a future version. |
<<<<<<< HEAD
| [`async`](api/core/testing/async) | [`waitForAsync`](api/core/testing/waitForAsync) | v11 | `@angular/core/testing` 中的 `async` 函数已经改名为 `waitForAsync` 以免与 JavaScript 原生 `async` 语法混淆。现有函数已经标记为弃用，并将在未来版本中移除。|
[ `ViewChildren.emitDistinctChangesOnly` / `ContentChildren.emitDistinctChangesOnly` | none (was part of [issue #40091](https://github.com/angular/angular/issues/40091)) ] | This is a temporary flag introduced as part of bugfix of [issue #40091](https://github.com/angular/angular/issues/40091) and will be removed. | 
[ `ViewChildren.emitDistinctChangesOnly` / `ContentChildren.emitDistinctChangesOnly` | 无（作为 [issue #40091](https://github.com/angular/angular/issues/40091)）的一部分] | 这是为了修复 [issue #40091](https://github.com/angular/angular/issues/40091)  而引入的临时标志，以后将会被移除。| 
=======
[ `ViewChildren.emitDistinctChangesOnly` / `ContentChildren.emitDistinctChangesOnly` | none (was part of [issue #40091](https://github.com/angular/angular/issues/40091)) ] | This is a temporary flag introduced as part of bugfix of [issue #40091](https://github.com/angular/angular/issues/40091) and will be removed. |
>>>>>>> 7798a372

{@a testing}

### @angular/core/testing

| API | Replacement | Deprecation announced | Notes |
| --- | ----------- | --------------------- | ----- |
| API | 替代品 | 宣布弃用 | 备注 |
| [`TestBed.get`](api/core/testing/TestBed#get) | [`TestBed.inject`](api/core/testing/TestBed#inject) | v9 | Same behavior, but type safe. |
| [`TestBed.get`](api/core/testing/TestBed#get) | [`TestBed.inject`](api/core/testing/TestBed#inject) | v9 | 行为相同，但类型安全。|
| [`async`](api/core/testing/async) | [`waitForAsync`](api/core/testing/waitForAsync) | v10 | Same behavior, but rename to avoid confusion. |
| [`async`](api/core/testing/async) | [`waitForAsync`](api/core/testing/waitForAsync) | v10 | 行为相同，只是改名以免混淆。 |

{@a forms}
### @angular/forms

| API | Replacement | Deprecation announced | Notes |
| --- | ----------- | --------------------- | ----- |
| API | 替代品 | 宣布弃用 | 备注 |
| [`ngModel` with reactive forms](#ngmodel-reactive) | [`FormControlDirective`](api/forms/FormControlDirective) | v6 | none |
| [响应式表单中的 `ngModel`](#ngmodel-reactive) | 参阅 [FormControlDirective 使用说明](api/forms/FormControlDirective) | v6 | 无 |
| [`FormBuilder.group` legacy options parameter](api/forms/FormBuilder#group) | [`AbstractControlOptions` parameter value](api/forms/AbstractControlOptions) | v11 | none |
| [`FormBuilder.group` 老式选项参数](api/forms/FormBuilder#group) | [`AbstractControlOptions` 参数值](api/forms/AbstractControlOptions) | v11 | 无 |

{@a upgrade}

### @angular/upgrade

| API | Replacement | Deprecation announced | Notes |
| --- | ----------- | --------------------- | ----- |
| API | 替代品 | 宣布弃用 | 备注 |
| [All entry points](api/upgrade) | [`@angular/upgrade/static`](api/upgrade/static) | v5 | See [Upgrading from AngularJS](guide/upgrade). |
| [所有入口点](api/upgrade) | [`@angular/upgrade/static`](api/upgrade/static) | v5 | 参阅 [从 AngularJS 升级](guide/upgrade)。|

{@a upgrade-static}

### @angular/upgrade/static

| API | Replacement | Deprecation announced | Notes |
| --- | ----------- | --------------------- | ----- |
| API | 替代品 | 宣布弃用 | 备注 |
| [`getAngularLib`](api/upgrade/static/getAngularLib) | [`getAngularJSGlobal`](api/upgrade/static/getAngularJSGlobal) | v5 | See [Upgrading from AngularJS](guide/upgrade). |
| [`getAngularLib`](api/upgrade/static/getAngularLib) | [`getAngularJSGlobal`](api/upgrade/static/getAngularJSGlobal) | v5 | 参阅[从 AngularJS 升级](guide/upgrade)。|
| [`setAngularLib`](api/upgrade/static/setAngularLib) | [`setAngularJSGlobal`](api/upgrade/static/setAngularJSGlobal) | v5 | See [Upgrading from AngularJS](guide/upgrade). |
| [`setAngularLib`](api/upgrade/static/setAngularLib) | [`setAngularJSGlobal`](api/upgrade/static/setAngularJSGlobal) | v5 | 参阅[从 AngularJS 升级](guide/upgrade)。|

{@a deprecated-features}

## Deprecated features

## 已弃用的特性

This section lists all of the currently-deprecated features, which includes template syntax, configuration options, and any other deprecations not listed in the [Deprecated APIs](#deprecated-apis) section above. It also includes deprecated API usage scenarios or API combinations, to augment the information above.

本节列出了所有当前已弃用的特性，包括模板语法、配置选项，以及前面[已弃用的 API ](#deprecated-apis)部分未列出的其它弃用。它还包括已弃用的 API 用例或 API 组合，以增强上述信息。

{@a bazelbuilder}

### Bazel builder and schematics

### Bazel 构建器及其原理图

Bazel builder and schematics were introduced in Angular Labs to let users try out Bazel without having to manage Bazel version and BUILD files.
This feature has been deprecated. For more information, please refer to the [migration doc](https://github.com/angular/angular/blob/master/packages/bazel/src/schematics/README.md).

Bazel 构建器及其原理图曾经被引入到 Angular Labs 中，以便让用户尝试 Bazel，而不用管理 Bazel 的版本和 BUILD 文件。
该特性已经弃用了。欲知详情，参阅[迁移文档](https://github.com/angular/angular/blob/master/packages/bazel/src/schematics/README.md)。

{@a wtf}

### Web Tracing Framework integration

### Web 跟踪框架集成

Angular previously has supported an integration with the [Web Tracing Framework (WTF)](https://google.github.io/tracing-framework/) for performance testing of Angular applications. This integration has not been maintained and defunct. As a result, the integration was deprecated in Angular version 8 and due to no evidence of any existing usage removed in version 9.

Angular 以前支持与 [Web 跟踪框架（WTF）](https://google.github.io/tracing-framework/)集成，用于 Angular 应用程序的性能测试。此集成已经停止维护并失效。因此，该集成在 Angular 版本 8 中被弃用，并且由于没有证据表明在版本 9 中删除了任何现有用法。

{@a deep-component-style-selector}

### `/deep/`, `>>>` and `:ng-deep` component style selectors

### `/deep/`，`>>>` 和 `:ng-deep` 组件样式选择器

The shadow-dom-piercing descendant combinator is deprecated and support is being [removed from major browsers and tools](https://developers.google.com/web/updates/2017/10/remove-shadow-piercing). As such, in v4 we deprecated support in Angular for all 3 of `/deep/`, `>>>` and `::ng-deep`. Until removal, `::ng-deep` is preferred for broader compatibility with the tools.

刺穿 Shadow DOM 的 CSS 组合符已经弃用，并且[主要的浏览器和工具都已删除它](https://developers.google.com/web/updates/2017/10/remove-shadow-piercing)。因此，在 v4 中，Angular 也弃用了对 `/deep/`，`>>>` 和 `::ng-deep` 的支持。在彻底删除它之前，我们首选 `::ng-deep`，以便和各种工具实现更广泛的兼容。

For more information, see [/deep/, >>>, and ::ng-deep](guide/component-styles#deprecated-deep--and-ng-deep "Component Styles guide, Deprecated deep and ngdeep")
 in the Component Styles guide.

欲知详情，参阅“组件样式”一章中的 [/deep/，>>> 和 :: ng-deep](guide/component-styles#deprecated-deep--and-ng-deep "“组件样式”指南，代号为 deep 和 ngdeep")。

{@a template-tag}

### &lt;template> tag

### &lt;template> 标签

The `<template>` tag was deprecated in v4 to avoid colliding with the DOM's element of the same name (such as when using web components). Use `<ng-template>` instead. For more information, see the [Ahead-of-Time Compilation](guide/angular-compiler-options#enablelegacytemplate) guide.

`<template>` 标签在 v4 中已经弃用，以消除和 DOM 中同名元素的冲突（比如在使用 Web Components 时）。请用 `<ng-template>` 代替。欲知详情，参阅[预先编译](guide/angular-compiler-options#enablelegacytemplate)一章。

{@a ngmodel-reactive}
### ngModel with reactive forms

### 和响应式表单一起使用 ngModel

Support for using the `ngModel` input property and `ngModelChange` event with reactive
form directives has been deprecated in Angular v6 and will be removed in a future version
of Angular.

对于和响应式表单指令一起使用输入属性 `ngModel` 和事件 `ngModelChange` 的支持已经在 Angular 6 中弃用，并且会在未来的 Angular 版本中移除。

Now deprecated:

现在已经废弃：

```html
<input [formControl]="control" [(ngModel)]="value">
```

```ts
this.value = 'some value';
```

This has been deprecated for several reasons. First, developers have found this pattern
confusing. It seems like the actual `ngModel` directive is being used, but in fact it's
an input/output property named `ngModel` on the reactive form directive that
approximates some, but not all, of the directive's behavior.
It allows getting and setting a value and intercepting value events, but
some of `ngModel`'s other features, such as
delaying updates with `ngModelOptions` or exporting the directive, don't work.

这种弃用有一系列理由。
首先，开发人员会对这种模式感到困惑。它看起来像是在使用 `ngModel` 指令，但实际上它是响应式表单指令上一个名叫 `ngModel` 的输入输出属性。它和 ngModel 指令的行为很相似，但又不完全一样。
它运行读取或设置一个值，并且拦截该值的事件，但是 `ngModel` 的其它特性，比如通过 `ngModelOptions` 指定更新显示的时机，或者导出该指令，却没法用。

In addition, this pattern mixes template-driven and reactive forms strategies, which
prevents taking advantage of the full benefits of either strategy.
Setting the value in the template violates the template-agnostic
principles behind reactive forms, whereas adding a `FormControl`/`FormGroup` layer in
the class removes the convenience of defining forms in the template.

另外，该模式混用了模板驱动和响应式这两种表单策略，这会妨碍我们获取任何一种策略的全部优点。
在模板中设置值的方式，违反了响应式表单所遵循的“模板无关”原则；反之，在类中添加 `FormControl`/`FormGroup` 层也破坏了“在模板中定义表单”的约定。

To update your code before support is removed, you'll want to decide whether to stick
with reactive form directives (and get/set values using reactive forms patterns) or
switch over to template-driven directives.

要想在它被移除之间修改代码，你需要决定是选定响应式表单指令（以及使用响应式表单模式来存取这些值），还是切换到模板驱动指令。

After (choice 1 - use reactive forms):

改后（选择 1 - 使用响应式表单）：

```html
<input [formControl]="control">
```

```ts
this.control.setValue('some value');
```

After (choice 2 - use template-driven forms):

改后（选择 2 - 使用模板驱动表单）：

```html
<input [(ngModel)]="value">
```

```ts
this.value = 'some value';
```

By default, when you use this pattern, you will see a deprecation warning once in dev
mode. You can choose to silence this warning by providing a config for
`ReactiveFormsModule` at import time:

默认情况下，当使用这种模式时，你会在开发模式下看到一个弃用警告。你可以通过在导入 `ReactiveFormsModule` 时提供一个配置来来禁用此警告：

```ts
imports: [
  ReactiveFormsModule.withConfig({warnOnNgModelWithFormControl: 'never'});
]
```

Alternatively, you can choose to surface a separate warning for each instance of this
pattern with a config value of `"always"`. This may help to track down where in the code
the pattern is being used as the code is being updated.

另外，你可以选择针对使用此模式的每个实例来使用配置值 `"always"` 来为它们单独显示警告。当修改代码时，这可以帮助你跟踪都有哪里使用了该模式。

{@a reflectiveinjector}
### ReflectiveInjector

In v5, Angular replaced the `ReflectiveInjector` with the `StaticInjector`. The injector no longer requires the Reflect polyfill, reducing application size for most developers.

在 v5 中，Angular 用 `StaticInjector` 代替了 `ReflectiveInjector`。该注入器不再需要 Reflect 的腻子脚本，对大部分开发人员来说都显著减小了应用的体积。

Before:

之前：

```
ReflectiveInjector.resolveAndCreate(providers);
```

After:

之后：

```
Injector.create({providers});
```

{@a loadChildren}

### loadChildren string syntax

### loadChildren 字符串语法

When Angular first introduced lazy routes, there wasn't browser support for dynamically loading additional JavaScript. Angular created our own scheme using the syntax `loadChildren: './lazy/lazy.module#LazyModule'` and built tooling to support it. Now that ECMAScript dynamic import is supported in many browsers, Angular is moving toward this new syntax.

当 Angular 第一次引入惰性路由时，还没有浏览器能支持动态加载额外的 JavaScript。因此 Angular 创建了自己的方案，所用的语法是 `loadChildren: './lazy/lazy.module#LazyModule'` 并且还构建了一些工具来支持它。现在，很多浏览器都已支持 ECMAScript 的动态导入，Angular 也正朝着这个新语法前进。

In version 8, the string syntax for the [`loadChildren`](api/router/LoadChildren) route specification was deprecated, in favor of new syntax that uses `import()` syntax.

在第 8 版中，不推荐使用 [`loadChildren`](api/router/LoadChildren) 路由规范的字符串语法，[`loadChildren`](api/router/LoadChildren) 支持使用基于 `import()` 的新语法。

Before:

之前：

```
const routes: Routes = [{
  path: 'lazy',
  // The following string syntax for loadChildren is deprecated
  loadChildren: './lazy/lazy.module#LazyModule'
}];
```

After:

之后：

```
const routes: Routes = [{
  path: 'lazy',
  // The new import() syntax
  loadChildren: () => import('./lazy/lazy.module').then(m => m.LazyModule)
}];
```

<div class="alert is-helpful">

**Version 8 update**: When you update to version 8, the [`ng update`](cli/update) command performs the transformation automatically. Prior to version 7, the `import()` syntax only works in JIT mode (with view engine).

**版本 8 更新**：当你升级到版本 8 时，[`ng update`](cli/update) 命令会自动执行转换。在版本 7 之前，`import()` 语法只能在 JIT 模式下运行（和视图引擎一起）。

</div>

<div class="alert is-helpful">

**Declaration syntax**: It's important to follow the route declaration syntax `loadChildren: () => import('...').then(m => m.ModuleName)` to allow `ngc` to discover the lazy-loaded module and the associated `NgModule`. You can find the complete list of allowed syntax constructs [here](https://github.com/angular/angular-cli/blob/a491b09800b493fe01301387fa9a025f7c7d4808/packages/ngtools/webpack/src/transformers/import_factory.ts#L104-L113). These restrictions will be relaxed with the release of Ivy since it'll no longer use `NgFactories`.

**声明语法**：遵循路由声明语法 `loadChildren: () => import('...').then(m => m.ModuleName)` 是很重要的，这样 `ngc` 才能发现这个惰性加载模块及其相关的 `NgModule`。你可以在[这里](https://github.com/angular/angular-cli/blob/a491b09800b493fe01301387fa9a025f7c7d4808/packages/ngtools/webpack/src/transformers/import_factory.ts#L104-L113)找到受支持的语法的完整列表。在 Ivy 发布后会放松这种限制，因为 Ivy 不再用 `NgFactories` 了。

</div>

{@a activatedroute-props}

### ActivatedRoute params and queryParams properties

### ActivatedRoute 的 params 和 queryParams 属性

[ActivatedRoute](api/router/ActivatedRoute) contains two [properties](api/router/ActivatedRoute#properties) that are less capable than their replacements and may be deprecated in a future Angular version.

[ActivatedRoute](api/router/ActivatedRoute) 包含两个[属性](api/router/ActivatedRoute#properties)，它们的能力低于它们的替代品，在将来的 Angular 版本中可能会弃用。

| Property | Replacement |
| -------- | ----------- |
| 属性 | 替代品 |
| `params` | `paramMap` |
| `queryParams` | `queryParamMap` |

For more information see the [Getting route information](guide/router#activated-route) section of the [Router guide](guide/router).

欲知详情，参阅[路由器指南](guide/router#activated-route)。

{@a reflect-metadata}

### Dependency on a reflect-metadata polyfill in JIT mode

### 在 JIT 模式下对 reflect-metadata 腻子脚本的依赖

Angular applications, and specifically applications that relied on the JIT compiler, used to require a polyfill for the [reflect-metadata](https://github.com/rbuckton/reflect-metadata) APIs.

Angular 应用程序，特别是依赖于 JIT 编译器的应用程序，过去常常需要 [reflect-metadata](https://github.com/rbuckton/reflect-metadata) API 的腻子脚本。

The need for this polyfill was removed in Angular version 8.0 ([see #14473](https://github.com/angular/angular-cli/pull/14473)), rendering the presence of the poylfill in most Angular applications unnecessary. Because the polyfill can be depended on by 3rd-party libraries, instead of removing it from all Angular projects, we are deprecating the requirement for this polyfill as of version 8.0. This should give library authors and application developers sufficient time to evaluate if they need the polyfill, and perform any refactoring necessary to remove the dependency on it.

在 Angular 8.0 版中不再需要这种 polyfill（[参阅#14473](https://github.com/angular/angular-cli/pull/14473) ），从而使大多数 Angular 应用程序中都不需要使用这个腻子脚本。因为这个腻子脚本可能由第三方库依赖，所以没有从所有 Angular 项目中删除它，所以我们不建议从 8.0 版本开始再使用这个腻子脚本。这应该能给库作者和应用程序开发人员足够的时间来评估他们是否需要这个腻子脚本，并执行必要的重构以消除对它的依赖。

In a typical Angular project, the polyfill is not used in production builds, so removing it should not impact production applications. The goal behind this removal is overall simplification of the build setup and decrease in the number of external dependencies.

在典型的 Angular 项目中，这个腻子脚本不用于生产版本，因此删除它不会影响生产环境的应用程序。删除它是为了从整体上上简化构建设置并减少外部依赖项的数量。

{@a static-query-resolution}
### `@ViewChild()` / `@ContentChild()` static resolution as the default

### 把 `@ViewChild()` / `@ContentChild()` 静态解析为默认值

See the [dedicated migration guide for static queries](guide/static-query-migration).

参阅[静态查询的专用迁移指南](guide/static-query-migration)。

{@a contentchild-input-together}

### `@ContentChild()` / `@Input()` used together

### `@ContentChild()` / `@Input()` 一起使用

The following pattern is deprecated:

以下模式已弃用：

```ts
@Input() @ContentChild(TemplateRef) tpl !: TemplateRef<any>;
```

Rather than using this pattern, separate the two decorators into their own
properties and add fallback logic as in the following example:

与其使用这种模式，还不如将两个装饰器添加到各自的属性上并添加回退逻辑，如以下范例所示：

```ts
@Input() tpl !: TemplateRef<any>;
@ContentChild(TemplateRef) inlineTemplate !: TemplateRef<any>;
```

{@a cant-assign-template-vars}

### Cannot assign to template variables

### 无法赋值给模板变量

In the following example, the two-way binding means that `optionName`
should be written when the `valueChange` event fires.

在下面的范例中，双向绑定意味着在 `valueChange` 事件触发时应该写入 `optionName`。

```html
<option *ngFor="let optionName of options" [(value)]="optionName"></option>
```

However, in practice, Angular simply ignores two-way bindings to template variables. Starting in version 8, attempting to write to template variables is deprecated. In a future version, we will throw to indicate that the write is not supported.

但实际上，Angular 只是忽略了对模板变量的双向绑定。从版本 8 开始，试图写入模板变量已弃用。在将来的版本中，我们将不支持这种写操作。

```html
<option *ngFor="let optionName of options" [value]="optionName"></option>
```

{@a binding-to-innertext}
### Binding to `innerText` in `platform-server`

### 在 `platform-server` 中绑定到 `innerText`

[Domino](https://github.com/fgnass/domino), which is used in server-side rendering, doesn't support `innerText`, so in platform-server's "domino adapter", there was special code to fall back to `textContent` if you tried to bind to `innerText`.

在服务器端渲染中使用的 [Domino](https://github.com/fgnass/domino) 不支持 `innerText`，因此在平台服务器中的 “domino 适配器”中，如果尝试绑定到 `innerText`，则有一些特殊代码可以退回到 `textContent`。

These two properties have subtle differences, so switching to `textContent` under the hood can be surprising to users. For this reason, we are deprecating this behavior. Going forward, users should explicitly bind to `textContent` when using Domino.

这两个属性有细微的差异，切换到 `textContent` 可能会让用户感到惊讶。因此，我们弃用了此行为。展望未来，用户应该在使用 Domino 时显式绑定到 `textContent`。

{@a wtf-apis}

### `wtfStartTimeRange` and all `wtf*` APIs

### `wtfStartTimeRange` 和所有 `wtf*` API

All of the `wtf*` APIs are deprecated and will be removed in a future version.

所有 `wtf*` API 均已弃用，并将在以后的版本中删除。

{@a entryComponents}

### `entryComponents` and `ANALYZE_FOR_ENTRY_COMPONENTS` no longer required

### 不再需要 `entryComponents` 和 `ANALYZE_FOR_ENTRY_COMPONENTS`

Previously, the `entryComponents` array in the `NgModule` definition was used to tell the compiler which components would be created and inserted dynamically. With Ivy, this isn't a requirement anymore and the `entryComponents` array can be removed from existing module declarations. The same applies to the `ANALYZE_FOR_ENTRY_COMPONENTS` injection token.

以前，`NgModule` 定义中的 `entryComponents` 数组用于告诉编译器将动态创建和插入哪些组件。改用 Ivy 后，将不再需要它们，并且可以从现有模块声明中删除 `entryComponents` 数组。`ANALYZE_FOR_ENTRY_COMPONENTS` 注入令牌也是如此。

{@a moduleWithProviders}

### `ModuleWithProviders` type without a generic

### 不带泛型的 `ModuleWithProviders` 类型

Some Angular libraries, such as `@angular/router` and `@ngrx/store`, implement APIs that return a type called `ModuleWithProviders` (typically via a method named `forRoot()`).
This type represents an `NgModule` along with additional providers.
Angular version 9 deprecates use of `ModuleWithProviders` without an explicitly generic type, where the generic type refers to the type of the `NgModule`.
In a future version of Angular, the generic will no longer be optional.

一些 Angular 库，例如 `@angular/router` 和 `@ngrx/store`，实现了一种返回 `ModuleWithProviders` 类型的 API（通常借助名为 `forRoot()` 的方法）。此类型表示 `NgModule` 以及其它服务提供者。Angular 版本 9 不建议使用不带显式泛型类型的 `ModuleWithProviders`，泛型类型是指 `NgModule` 的类型。在 Angular 的未来版本中，泛型将不再是可选的。

If you're using the CLI, `ng update` should [migrate your code automatically](guide/migration-module-with-providers).
If you're not using the CLI, you can add any missing generic types to your application manually.
For example:

如果你使用的是 CLI，则 `ng update` 应该[会自动迁移代码](guide/migration-module-with-providers)。如果没有使用 CLI，则可以将任何缺失的泛型类型手动添加到应用程序中。例如：

**Before**

**之前**

```ts
@NgModule({...})
export class MyModule {
  static forRoot(config: SomeConfig): ModuleWithProviders {
    return {
      ngModule: SomeModule,
      providers: [
        {provide: SomeConfig, useValue: config}
      ]
    };
  }
}
```

**After**

**后**

```ts
@NgModule({...})
export class MyModule {
  static forRoot(config: SomeConfig): ModuleWithProviders<SomeModule> {
    return {
      ngModule: SomeModule,
      providers: [
        {provide: SomeConfig, useValue: config }
      ]
    };
  }
}
```

{@a wrapped-value}
###  `WrappedValue`

The purpose of `WrappedValue` is to allow the same object instance to be treated as different for the purposes of change detection.
It is commonly used with the `async` pipe in the case where the `Observable` produces the same instance of the value.

`WrappedValue` 的目的是让同一个对象实例被视为不同的对象，以便进行变更检测。比如当 `Observable` 生成相同实例的时候，它常用于 `async` 管道。

Given that this use case is relatively rare and special handling impacts application performance, we have deprecated it in v10.
No replacement is planned for this deprecation.

鉴于此用例相对较少，并且特殊处理会影响应用性能，因此我们已在第 10 版中弃用它。这项弃用并没有提供替代方案。

If you rely on the behavior that the same object instance should cause change detection, you have two options:

如果你要依赖同一个对象实例引起变更检测的行为，那么有两个选择：

- Clone the resulting value so that it has a new identity.

  克隆结果值，使其具有新的标识。

- Explicitly call [`ChangeDetectorRef.detectChanges()`](api/core/ChangeDetectorRef#detectchanges) to force the update.

  显式调用 [`ChangeDetectorRef.detectChanges()`](api/core/ChangeDetectorRef#detectchanges) 进行强制更新。

### Internet Explorer 11
Angular support for Microsoft's Internet Explorer 11 (IE11) is deprecated and will be removed in Angular v13.
Ending IE11 support allows Angular to take advantage of web platform APIs present only in evergreen browsers, resulting in better APIs for developers and more capabilities for application users.
An additional motivation behind this removal is the drop in global usage of IE11 to just ~1% (as of March 2021).
For full rationale and discussion behind this deprecation see [RFC: Internet Explorer 11 support deprecation and removal](https://github.com/angular/angular/issues/41840).

<<<<<<< HEAD
不再支持 Microsoft 的 Internet Explorer 11（IE11）。维持对 IE11 的支持会产生持续的成本，包括额外的软件包大小、代码复杂性和测试负载。IE11 的全球使用率已下降到这些成本不再需要额外维护工作的地步。终止对 IE11 的支持还使 Angular 可以利用仅在常绿浏览器中提供的平台 API。

Microsoft announced that its 365 services will no longer support IE11 starting August 17, 2021. Microsoft previously ended support for IE11 in Microsoft Teams on November 30, 2020. For more information, see [Microsoft 365 apps say farewell to Internet Explorer 11](https://techcommunity.microsoft.com/t5/microsoft-365-blog/microsoft-365-apps-say-farewell-to-internet-explorer-11-and/ba-p/1591666).
=======
*Note: IE11 will be supported in Angular v12 LTS releases through November 2022.*
>>>>>>> 7798a372

微软宣布，其 365 服务将从 2021 年 8 月 17 日开始不再支持 IE11。微软先前于 2020 年 11 月 30 日在 Microsoft Teams 中终止了对 IE11 的支持。有关更多信息，请参阅 [Microsoft 365 应用与 Internet Explorer 11 说再见](https://techcommunity.microsoft.com/t5/microsoft-365-blog/microsoft-365-apps-say-farewell-to-internet-explorer-11-and/ba-p/1591666)。

{@a deprecated-cli-flags}
## Deprecated CLI APIs and Options

## 弃用的 CLI API 和选项

This section contains a complete list all of the currently deprecated CLI flags.

这部分包含一个当前弃用的 CLI 标志的完整列表。

### @angular-devkit/build-angular

| API/Option | May be removed in | Notes |
| ---------- | ----------------- | ----- |
| API/选项 | 可能删除于 | 备注 |
| `i18nFile` | <!--v9--> v11 |  |
| `extractCss` | <!--v11--> v13 | No longer required to disable CSS extraction during development. |
| `extractCss` | <!--v11--> v13 | 不需要在开发期间禁用 CSS 抽取。|
| `i18nFormat` | <!--v9--> v12 | Format is now automatically detected. |
| `i18nFormat` | <!--v9--> v12 | 格式现在是自动检测的。|
| `i18nLocale` | <!--v9--> v12 | New [localization option](/guide/i18n#localize-config) in version 9 and later. |
| `i18nLocale` | <!--v9--> v12 | 版本 9 和更高版本中新的[本地化选项](/guide/i18n#localize-config)。|
| `hmrWarning` | <!--v11--> v13 | No longer has an effect. |
| `hmrWarning` | <!--v11--> v13 | 已无效果 |
| `servePathDefaultWarning` | <!--v11--> v13 | No longer has an effect. |
| `servePathDefaultWarning` | <!--v11--> v13 | 已无效果。|

### @schematics/angular

| API/Option | May be removed in | Notes |
| ---------- | ----------------- | ----- |
| API /选项 | 可能删除于 | 备注 |
| `lintFix` | <!--v11--> v12 | Deprecated as part of TSLint deprecation. |
| `lintFix` | <!--v11--> v12 | 作为 TSLint 的一部分而被弃用。|

{@a removed}

## Removed APIs

## 删除的 API

The following APIs have been removed starting with version 11.0.0*:

下列 API 已从 11.0.0* 版本开始移除：

| Package | API | Replacement | Notes |
| ------- | --- | ----------- | ----- |
| 包 | API | 替代品 | 备注 |
| `@angular/router` | `preserveQueryParams` | [`queryParamsHandling`](api/router/UrlCreationOptions#queryParamsHandling) |  |

*To see APIs removed in version 10, check out this guide on the [version 10 docs site](https://v10.angular.io/guide/deprecations#removed).

*要查看版本 9 中移除的 API，请查看[版本 9 文档站](https://v9.angular.io/guide/deprecations#removed)上本指南*。

{@a esm5-fesm5}

### `esm5` and `fesm5` code formats in @angular/* npm packages

### `@angular/*` npm 软件包中的 `esm5` 和 `fesm5` 代码格式

As of Angular v8, the CLI primarily consumes the `fesm2015` variant of the code distributed via `@angular/*` npm packages.
This renders the `esm5` and `fesm5` distributions obsolete and unnecessary, adding bloat to the package size and slowing down npm installations.

从 Angular v8 开始，CLI 就主要使用通过 `@angular/*` 系列 npm 包分发的 `fesm2015` 变体代码。这就让 `esm5` 和 `fesm5` 的发行版变得过时和不必要，只会增加软件包大小并拖累 npm 的安装速度。

This removal has no impact on CLI users, unless they modified their build configuration to explicitly consume these code distributions.

移除它们不会对 CLI 用户产生任何影响，除非他们修改了自己的构建配置以显式使用代码的这些发行版。

Any application still relying on the `esm5` and `fesm5` as the input to its build system will need to ensure that the build pipeline is capable of accepting JavaScript code conforming to ECMAScript 2015 (ES2015) language specification.

任何仍依赖 `esm5` 和 `fesm5` 作为其构建系统输入的应用程序都需要确保构建管道能够接受符合 ECMAScript 2015（ES2015） 语言规范的 JavaScript 代码。

Note that this change doesn't make existing libraries distributed in this format incompatible with the Angular CLI.
The CLI will fall back and consume libraries in less desirable formats if others are not available.
However, we do recommend that libraries ship their code in ES2015 format in order to make builds faster and build output smaller.

请注意，此更改不会使以这种格式分发的现有库与 Angular CLI 不兼容。如果其它发行版不可用，CLI 将回退并以不太理想的格式使用库。但是，我们确实建议库以 ES2015 格式发布其代码，以加快构建速度并减小构建输出。

In practical terms, the `package.json` of all `@angular` packages has changed in the following way:

实际上，所有 `@angular` 软件包的 `package.json` 都将以如下方式更改：

**Before**:

**之前**：

```
{
  "name": "@angular/core",
  "version": "9.0.0",
  "main": "./bundles/core.umd.js",
  "module": "./fesm5/core.js",
  "es2015": "./fesm2015/core.js",
  "esm5": "./esm5/core.js",
  "esm2015": "./esm2015/core.js",
  "fesm5": "./fesm5/core.js",
  "fesm2015": "./fesm2015/core.js",
  ...
}
```

**After**:

**之后**：

```
{
  "name": "@angular/core",
  "version": "10.0.0",
  "main": "./bundles/core.umd.js",
  "module": "./fesm2015/core.js",
  "es2015": "./fesm2015/core.js",
  "esm2015": "./esm2015/core.js",
  "fesm2015": "./fesm2015/core.js",
  ...
}
```

For more information about the npm package format, see the [Angular Package Format spec](https://goo.gl/jB3GVv).

关于 npm 软件包格式的更多信息，请参阅 [Angular 软件包格式规范](https://goo.gl/jB3GVv)。

{@a style-sanitization}

### Style Sanitization for `[style]` and `[style.prop]` bindings

### `[style]` 和 `[style.prop]` 绑定的样式无害化

Angular used to sanitize `[style]` and `[style.prop]` bindings to prevent malicious code from being inserted through `javascript:` expressions in CSS `url()` entries. However, most modern browsers no longer support the usage of these expressions, so sanitization was only maintained for the sake of IE 6 and 7. Given that Angular does not support either IE 6 or 7 and sanitization has a performance cost, we will no longer sanitize style bindings as of version 10 of Angular.

Angular 会清理 `[style]` 和 `[style.prop]` 绑定，以防止恶意代码通过 CSS `url()` 条目中的 `javascript:` 表达式进行插入。但是，大多数现代浏览器都已不再支持这些表达式的使用，所以这种清理只对 IE 6 和 7 才有意义。鉴于 Angular 不支持 IE 6 或 7，并且这种清理有性能代价，因此我们将不再清理 Angular 版本 10 中的样式绑定。<|MERGE_RESOLUTION|>--- conflicted
+++ resolved
@@ -147,13 +147,9 @@
 | [`WrappedValue`](api/core/WrappedValue) | none | v10 | See [removing `WrappedValue`](#wrapped-value) |
 | [`WrappedValue`](api/core/WrappedValue) | 无 | v10 | 参阅[移除 `WrappedValue`](#wrapped-value) |
 | [`async`](api/core/testing/async) | [`waitForAsync`](api/core/testing/waitForAsync) | v11 | The `async` function from `@angular/core/testing` has been renamed to `waitForAsync` in order to avoid confusion with the native JavaScript `async` syntax. The existing function is deprecated and will be removed in a future version. |
-<<<<<<< HEAD
 | [`async`](api/core/testing/async) | [`waitForAsync`](api/core/testing/waitForAsync) | v11 | `@angular/core/testing` 中的 `async` 函数已经改名为 `waitForAsync` 以免与 JavaScript 原生 `async` 语法混淆。现有函数已经标记为弃用，并将在未来版本中移除。|
 [ `ViewChildren.emitDistinctChangesOnly` / `ContentChildren.emitDistinctChangesOnly` | none (was part of [issue #40091](https://github.com/angular/angular/issues/40091)) ] | This is a temporary flag introduced as part of bugfix of [issue #40091](https://github.com/angular/angular/issues/40091) and will be removed. | 
 [ `ViewChildren.emitDistinctChangesOnly` / `ContentChildren.emitDistinctChangesOnly` | 无（作为 [issue #40091](https://github.com/angular/angular/issues/40091)）的一部分] | 这是为了修复 [issue #40091](https://github.com/angular/angular/issues/40091)  而引入的临时标志，以后将会被移除。| 
-=======
-[ `ViewChildren.emitDistinctChangesOnly` / `ContentChildren.emitDistinctChangesOnly` | none (was part of [issue #40091](https://github.com/angular/angular/issues/40091)) ] | This is a temporary flag introduced as part of bugfix of [issue #40091](https://github.com/angular/angular/issues/40091) and will be removed. |
->>>>>>> 7798a372
 
 {@a testing}
 
@@ -270,7 +266,7 @@
 
 Now deprecated:
 
-现在已经废弃：
+现在已经弃用：
 
 ```html
 <input [formControl]="control" [(ngModel)]="value">
@@ -639,15 +635,13 @@
 An additional motivation behind this removal is the drop in global usage of IE11 to just ~1% (as of March 2021).
 For full rationale and discussion behind this deprecation see [RFC: Internet Explorer 11 support deprecation and removal](https://github.com/angular/angular/issues/41840).
 
-<<<<<<< HEAD
-不再支持 Microsoft 的 Internet Explorer 11（IE11）。维持对 IE11 的支持会产生持续的成本，包括额外的软件包大小、代码复杂性和测试负载。IE11 的全球使用率已下降到这些成本不再需要额外维护工作的地步。终止对 IE11 的支持还使 Angular 可以利用仅在常绿浏览器中提供的平台 API。
-
-Microsoft announced that its 365 services will no longer support IE11 starting August 17, 2021. Microsoft previously ended support for IE11 in Microsoft Teams on November 30, 2020. For more information, see [Microsoft 365 apps say farewell to Internet Explorer 11](https://techcommunity.microsoft.com/t5/microsoft-365-blog/microsoft-365-apps-say-farewell-to-internet-explorer-11-and/ba-p/1591666).
-=======
+Angular 对 IE11 的支持已经弃用，将会在 Angular v13 中移除。
+结束对 IE11 的支持，可以让 Angular 从那些只出现在长青浏览器中的 Web 平台 API 中受益，为开发人员带来更好地 API，并为应用的用户提供更多的能力。
+本次移除还有一个动机在于全球范围内 IE11 的使用率已经只有 ~1%（2021年3月）。关于这次弃用的全部论证和讨论，参见 [RFC: Internet Explorer 11 support deprecation and removal](https://github.com/angular/angular/issues/41840)。
+
 *Note: IE11 will be supported in Angular v12 LTS releases through November 2022.*
->>>>>>> 7798a372
-
-微软宣布，其 365 服务将从 2021 年 8 月 17 日开始不再支持 IE11。微软先前于 2020 年 11 月 30 日在 Microsoft Teams 中终止了对 IE11 的支持。有关更多信息，请参阅 [Microsoft 365 应用与 Internet Explorer 11 说再见](https://techcommunity.microsoft.com/t5/microsoft-365-blog/microsoft-365-apps-say-farewell-to-internet-explorer-11-and/ba-p/1591666)。
+
+*注意：Angular v12 的 LTS 版本将会继续支持 IE11，一直到 2022 年 11 月。
 
 {@a deprecated-cli-flags}
 ## Deprecated CLI APIs and Options
