--- conflicted
+++ resolved
@@ -10,15 +10,11 @@
 To make these transitions as easy as possible, APIs and features are deprecated for a period of time before they are removed.
 This gives you time to update your applications to the latest APIs and best practices.
 
-<<<<<<< HEAD
 为了使这些转换尽可能简单，API 和特性在被删除之前会被弃用一段时间。这让你有时间将应用程序更新到最新的 API 和最佳实践。
 
-This guide contains a summary of all Angular APIs and features that are currently deprecated.
-=======
 This guide contains a summary of noteworthy Angular APIs and features that are currently deprecated.
 See the [full changelog](https://github.com/angular/angular/blob/main/CHANGELOG.md) for
 comprehensive details on deprecations and breaking changes.
->>>>>>> 0b10f426
 
 本指南包含了当前已弃用的所有 Angular API 和特性的汇总表。
 
@@ -117,7 +113,6 @@
 
 ### Deprecated features that can be removed in v16 or later
 
-<<<<<<< HEAD
 ### 可以在 v16 或更高版本中删除的已弃用特性
 
 | Area                                | API or Feature                                                                          | Deprecated in | May be removed in |
@@ -132,30 +127,11 @@
 | `@angular/core`                     | [`ComponentFactory`](#core)                                                             | v13           | v16               |
 | `@angular/core`                     | [`ComponentFactoryResolver`](#core)                                                     | v13           | v16               |
 | `@angular/core`                     | [`CompilerOptions.useJit and CompilerOptions.missingTranslation config options`](#core) | v13           | v16               |
-| `@angular/platform-browser`         | [`BrowserTransferStateModule`](#platform-browser)                                       | v14           | v16               |
 | `@angular/platform-browser-dynamic` | [`JitCompilerFactory`](#platform-browser-dynamic)                                       | v13           | v16               |
 | `@angular/platform-browser-dynamic` | [`RESOURCE_CACHE_PROVIDER`](#platform-browser-dynamic)                                  | v13           | v16               |
 | `@angular/platform-server`          | [`ServerTransferStateModule`](#platform-server)                                         | v14           | v16               |
 | `@angular/service-worker`           | [`SwUpdate#activated`](api/service-worker/SwUpdate#activated)                           | v13           | v16               |
 | `@angular/service-worker`           | [`SwUpdate#available`](api/service-worker/SwUpdate#available)                           | v13           | v16               |
-=======
-| Area                                | API or Feature                                                                                             | Deprecated in | May be removed in |
-|:---                                 |:---                                                                                                        |:---           |:---               |
-| `@angular/common/http/testing`      | [`TestRequest` accepting `ErrorEvent` for error simulation](#testrequest-errorevent)                       | v13           | v16         |
-| `@angular/core`                     | [`getModuleFactory`](#core)                                                                                | v13           | v16         |
-| `@angular/core`                     | [`ModuleWithComponentFactories`](#core)                                                                    | v13           | v16         |
-| `@angular/core`                     | [`Compiler`](#core)                                                                                        | v13           | v16         |
-| `@angular/core`                     | [`CompilerFactory`](#core)                                                                                 | v13           | v16         |
-| `@angular/core`                     | [`NgModuleFactory`](#core)                                                                                 | v13           | v16         |
-| `@angular/core`                     | [`ComponentFactory`](#core)                                                                                | v13           | v16         |
-| `@angular/core`                     | [`ComponentFactoryResolver`](#core)                                                                        | v13           | v16         |
-| `@angular/core`                     | [`CompilerOptions.useJit and CompilerOptions.missingTranslation config options`](#core)                    | v13           | v16         |
-| `@angular/platform-browser-dynamic` | [`JitCompilerFactory`](#platform-browser-dynamic)                                                          | v13           | v16         |
-| `@angular/platform-browser-dynamic` | [`RESOURCE_CACHE_PROVIDER`](#platform-browser-dynamic)                                                     | v13           | v16         |
-| `@angular/platform-server`          | [`ServerTransferStateModule`](#platform-server)                                                            | v14           | v16         |
-| `@angular/service-worker`           | [`SwUpdate#activated`](api/service-worker/SwUpdate#activated)                                              | v13           | v16         |
-| `@angular/service-worker`           | [`SwUpdate#available`](api/service-worker/SwUpdate#available)                                              | v13           | v16         |
->>>>>>> 0b10f426
 
 ### Deprecated features that can be removed in v17 or later
 
@@ -176,24 +152,15 @@
 
 ### Deprecated features that can be removed in v18 or later
 
-<<<<<<< HEAD
 | Area                        | API or Feature                                                                                                    | Deprecated in | May be removed in |
 | :-------------------------- | :---------------------------------------------------------------------------------------------------------------- | :------------ | :---------------- |
 | 特性区                      | API 或特性                                                                                                        | 已弃用于      | 可能会移除于      |
+| `@angular/common` | `isPlatformWorkerApp` and `isPlatformWorkerUi` | v16 | v18 |
 | `@angular/core`             | `EnvironmentInjector.runInContext`                                                                                | v16           | v18               |
 | `@angular/platform-server`  | [`PlatformConfig.baseUrl` and `PlatformConfig.useAbsoluteUrl` config options](api/platform-server/PlatformConfig) | v16           | v18               |
+| `@angular/platform-server`          | [`platformDynamicServer`](api/platform-server/platformDynamicServer) | v16           | v18               |
 | `@angular/platform-browser` | [`BrowserModule.withServerTransition`](api/platform-browser/BrowserModule#withservertransition)                   | v16           | v18               |
 | `@angular/platform-browser` | [`makeStateKey`, `StateKey` and `TransferState`](#platform-browser), symbols were moved to `@angular/core`        | v16           | v18               |
-=======
-| Area                                | API or Feature                                                                                             | Deprecated in | May be removed in |
-|:---                                 |:---                                                                                                        |:---           |:---               |
-| `@angular/common` | `isPlatformWorkerApp` and `isPlatformWorkerUi` | v16 | v18 |
-| `@angular/core` | `EnvironmentInjector.runInContext` | v16 | v18 |
-| `@angular/platform-server`          | [`PlatformConfig.baseUrl` and `PlatformConfig.useAbsoluteUrl` config options](api/platform-server/PlatformConfig) | v16           | v18               |
-| `@angular/platform-server`          | [`platformDynamicServer`](api/platform-server/platformDynamicServer) | v16           | v18               |
-| `@angular/platform-browser`         | [`BrowserModule.withServerTransition`](api/platform-browser/BrowserModule#withservertransition)            | v16           | v18         |
-| `@angular/platform-browser`         | [`makeStateKey`, `StateKey` and `TransferState`](#platform-browser), symbols were moved to `@angular/core`                                        | v16           | v18         |
->>>>>>> 0b10f426
 
 ### Deprecated features with no planned removal version
 
@@ -228,7 +195,6 @@
 
 ### &commat;angular/common
 
-<<<<<<< HEAD
 | API                                                                                  | Replacement                                                             | Deprecation announced | Details                                                                                                     |
 | :----------------------------------------------------------------------------------- | :---------------------------------------------------------------------- | :-------------------- | :---------------------------------------------------------------------------------------------------------- |
 | API                                                                                  | 替代品                                                                  | 已宣布弃用            | 详情                                                                                                        |
@@ -236,13 +202,7 @@
 | [`NgComponentOutlet.ngComponentOutletNgModuleFactory`](api/common/NgComponentOutlet) | `NgComponentOutlet.ngComponentOutletNgModule`                           | v14                   | 改用 `ngComponentOutletNgModule` 输入。此输入不需要解析 NgModule 工厂。                                     |
 | [`DatePipe` - `DATE_PIPE_DEFAULT_TIMEZONE`](api/common/DATE_PIPE_DEFAULT_TIMEZONE)   | `{ provide: DATE_PIPE_DEFAULT_OPTIONS, useValue: { timezone: '-1200' }` | v15                   | Use the `DATE_PIPE_DEFAULT_OPTIONS` injection token, which can configure multiple settings at once instead. |
 | [`DatePipe` - `DATE_PIPE_DEFAULT_TIMEZONE`](api/common/DATE_PIPE_DEFAULT_TIMEZONE)   | `{ provide: DATE_PIPE_DEFAULT_OPTIONS, useValue: { timezone: '-1200' }` | v15                   | 使用 `DATE_PIPE_DEFAULT_OPTIONS` 注入令牌，它可以改为一次配置多个设置。                                     |
-=======
-| API                                                                                           | Replacement                                         | Deprecation announced | Details |
-|:---                                                                                           |:---                                                 |:---                   |:---     |
-| [`NgComponentOutlet.ngComponentOutletNgModuleFactory`](api/common/NgComponentOutlet)          | `NgComponentOutlet.ngComponentOutletNgModule`       | v14                   | Use the `ngComponentOutletNgModule` input instead. This input doesn't require resolving NgModule factory. |
-| [`DatePipe` - `DATE_PIPE_DEFAULT_TIMEZONE`](api/common/DATE_PIPE_DEFAULT_TIMEZONE) |`{ provide: DATE_PIPE_DEFAULT_OPTIONS, useValue: { timezone: '-1200' }` | v15                    | Use the `DATE_PIPE_DEFAULT_OPTIONS` injection token, which can configure multiple settings at once instead. |
-| `isPlatformWorkerApp` and `isPlatformWorkerUi` | None  | v16 | These two functions have no purpose since the removal of the webworker platform (they only return `false`). They can be safely removed.
->>>>>>> 0b10f426
+| `isPlatformWorkerApp` and `isPlatformWorkerUi` | None  | v16 | These two functions have no purpose since the removal of the webworker platform (they only return `false`). They can be safely removed. |
 
 <a id="core"></a>
 
@@ -323,22 +283,11 @@
 
 ### &commat;angular/platform-browser
 
-<<<<<<< HEAD
-| API                                                                                             | Replacement                  | Deprecation announced | Details                                                                                                                                        |
-| :---------------------------------------------------------------------------------------------- | :--------------------------- | :-------------------- | :--------------------------------------------------------------------------------------------------------------------------------------------- |
-| API                                                                                             | 替代品                       | 已宣布弃用            | 详情                                                                                                                                           |
-| [`BrowserTransferStateModule`](api/platform-browser/BrowserTransferStateModule)                 | No replacement needed.       | v14.1                 | The `TransferState` class is available for injection without importing additional modules on the client side of a server-rendered application. |
-| [`BrowserTransferStateModule`](api/platform-browser/BrowserTransferStateModule)                 | 无需更换。                   | v14.1                 | `TransferState` 类无需导入额外的模块即可用于在服务端渲染应用的客户端进行注入。                                                                 |
-| [`BrowserModule.withServerTransition`](api/platform-browser/BrowserModule#withservertransition) | No replacement needed.       | v16.0                 | The `APP_ID`token should be used instead to set the application ID.                                                                            |
-| [`BrowserModule.withServerTransition`](api/platform-browser/BrowserModule#withservertransition) | 无需更换。                   | v16.0                 | The `APP_ID`token should be used instead to set the application ID.                                                                            |
-| `makeStateKey`, `StateKey` and `TransferState`                                                  | Import from `@angular/core`. | v16.0                 | Same behavior, but exported from a different package.                                                                                          |
-
-=======
 | API                                                              | Replacement                                        | Deprecation announced | Details |
 |:---                                                              |:---                                                |:---                   |:---     |
+| API                                                                                             | 替代品                       | 已宣布弃用            | 详情                                                                                                                                           |
 | [`BrowserModule.withServerTransition`](api/platform-browser/BrowserModule#withservertransition) | No replacement needed.  | v16.0                   | The `APP_ID`token should be used instead to set the application ID. |
 | `makeStateKey`, `StateKey` and `TransferState` | Import from `@angular/core`.  | v16.0                   | Same behavior, but exported from a different package. |
->>>>>>> 0b10f426
 <a id="platform-browser-dynamic"></a>
 
 ### &commat;angular/platform-browser-dynamic
@@ -355,22 +304,14 @@
 
 ### &commat;angular/platform-server
 
-<<<<<<< HEAD
 | API                                                                                                               | Replacement            | Deprecation announced | Details                                                                                                                                                                                                        |
-| :---------------------------------------------------------------------------------------------------------------- | :--------------------- | :-------------------- | :------------------------------------------------------------------------------------------------------------------------------------------------------------------------------------------------------------- |
-| API                                                                                                               | 替代品                 | 已宣布弃用            | 详情                                                                                                                                                                                                           |
+| :---------------------------------------------------------------------------------------------------------------- | :--------------------- | :-------------------- |:---------------------------------------------------------------------------------------------------------------------------------------------------------------------------------------------------------------|
+| API                                                                                                               | 替代品                 | 已宣布弃用            | 详情                                                                                                                                                                                                             |
 | [`ServerTransferStateModule`](api/platform-server/ServerTransferStateModule)                                      | No replacement needed. | v14.1                 | The `TransferState` class is available for injection without importing additional modules during server side rendering, when `ServerModule` is imported or `renderApplication` function is used for bootstrap. |
-| [`ServerTransferStateModule`](api/platform-server/ServerTransferStateModule)                                      | 无需更换。             | v14.1                 | 当已导入 `ServerModule` 或 使用 `renderApplication` 函数进行引导时，`TransferState` 类无需导入额外的模块即在服务端渲染期间使用。                                                                               |
+| [`ServerTransferStateModule`](api/platform-server/ServerTransferStateModule)                                      | 无需更换。             | v14.1                 | 当已导入 `ServerModule` 或 使用 `renderApplication` 函数进行引导时，`TransferState` 类无需导入额外的模块即在服务端渲染期间使用。                                                                                                                    |
 | [`PlatformConfig.baseUrl` and `PlatformConfig.useAbsoluteUrl` config options](api/platform-server/PlatformConfig) | none                   | v16                   | This was previously unused.                                                                                                                                                                                    |
-| [`PlatformConfig.baseUrl` and `PlatformConfig.useAbsoluteUrl` config options](api/platform-server/PlatformConfig) | 没了                   | v16                   | This was previously unused.                                                                                                                                                                                    |
-=======
-| API                                                              | Replacement                                        | Deprecation announced | Details |
-|:---                                                              |:---                                                |:---                   |:---     |
-| [`ServerTransferStateModule`](api/platform-server/ServerTransferStateModule) | No replacement needed.  | v14.1                   | The `TransferState` class is available for injection without importing additional modules during server side rendering, when `ServerModule` is imported or `renderApplication` function is used for bootstrap. |
-| [`PlatformConfig.baseUrl` and `PlatformConfig.useAbsoluteUrl` config options](api/platform-server/PlatformConfig) | none                    | v16                   | This was previously unused.                   |
-| [`platformDynamicServer`](api/platform-server/platformDynamicServer) | Import `@angular/compiler` and replace the usage with `platformServer` instead. | v16                   | This is done to decrease the server bundle size for AOT builds.                   |
-
->>>>>>> 0b10f426
+| [`PlatformConfig.baseUrl` and `PlatformConfig.useAbsoluteUrl` config options](api/platform-server/PlatformConfig) | 没了                   | v16                   | 这段代码以前未曾用过。                                                                                                                                                                                                    |
+| [`platformDynamicServer`](api/platform-server/platformDynamicServer) | Import `@angular/compiler` and replace the usage with `platformServer` instead. | v16                   | This is done to decrease the server bundle size for AOT builds.                                                                                                                                                |
 
 <a id="forms"></a>
 
@@ -936,15 +877,10 @@
 
 ## JIT API changes due to ViewEngine deprecation
 
-<<<<<<< HEAD
 ## 由于 ViewEngine 弃用而导致的 JIT API 更改
 
-In ViewEngine, [JIT compilation](https://angular.io/guide/glossary#jit) required special providers \(such as `Compiler` or `CompilerFactory`\) to be injected in the app and corresponding methods to be invoked.
-With Ivy, JIT compilation takes place implicitly if the Component, NgModule, etc. have not already been [AOT compiled](https://angular.io/guide/glossary#aot).
-=======
 In ViewEngine, [JIT compilation](/guide/glossary#jit) required special providers \(such as `Compiler` or `CompilerFactory`\) to be injected in the app and corresponding methods to be invoked.
 With Ivy, JIT compilation takes place implicitly if the Component, NgModule, etc. have not already been [AOT compiled](/guide/glossary#aot).
->>>>>>> 0b10f426
 Those special providers were made available in Ivy for backwards-compatibility with ViewEngine to make the transition to Ivy smoother.
 Since ViewEngine is deprecated and will soon be removed, those symbols are now deprecated as well.
 
