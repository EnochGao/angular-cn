--- conflicted
+++ resolved
@@ -45,23 +45,15 @@
 
 Here's an example of a service class that logs to the browser console.
 
-<<<<<<< HEAD
 下面是一个服务类的范例，用于把日志记录到浏览器的控制台：
 
-<code-example path="architecture/src/app/logger.service.ts" linenums="false" header="src/app/logger.service.ts (class)" region="class"></code-example>
+<code-example path="architecture/src/app/logger.service.ts" header="src/app/logger.service.ts (class)" region="class"></code-example>
 
 Services can depend on other services. For example, here's a `HeroService` that depends on the `Logger` service, and also uses `BackendService` to get heroes. That service in turn might depend on the `HttpClient` service to fetch heroes asynchronously from a server.
 
 服务也可以依赖其它服务。比如，这里的 `HeroService` 就依赖于 `Logger` 服务，它还用 `BackendService` 来获取英雄数据。`BackendService` 还可能再转而依赖 `HttpClient` 服务来从服务器异步获取英雄列表。
 
-<code-example path="architecture/src/app/hero.service.ts" linenums="false" header="src/app/hero.service.ts (class)" region="class"></code-example>
-=======
-<code-example path="architecture/src/app/logger.service.ts" header="src/app/logger.service.ts (class)" region="class"></code-example>
-
-Services can depend on other services. For example, here's a `HeroService` that depends on the `Logger` service, and also uses `BackendService` to get heroes. That service in turn might depend on the `HttpClient` service to fetch heroes asynchronously from a server.
-
 <code-example path="architecture/src/app/hero.service.ts" header="src/app/hero.service.ts (class)" region="class"></code-example>
->>>>>>> bc5390ec
 
 ## Dependency injection (DI)
 
@@ -72,16 +64,11 @@
 DI is wired into the Angular framework and used everywhere to provide new components with the services or other things they need.
 Components consume services; that is, you can *inject* a service into a component, giving the component access to that service class.
 
-<<<<<<< HEAD
 DI 被融入 Angular 框架中，用于在任何地方给新建的组件提供服务或所需的其它东西。
 组件是服务的消费者，也就是说，你可以把一个服务*注入*到组件中，让组件类得以访问该服务类。
 
-To define a class as a service in Angular, use the `@Injectable()` decorator to provide the metadata that allows Angular to inject it into a component as a *dependency*.  
-Similarly, use the `@Injectable()` decorator to indicate that a component or other class (such as another service, a pipe, or an NgModule) *has* a dependency. 
-=======
 To define a class as a service in Angular, use the `@Injectable()` decorator to provide the metadata that allows Angular to inject it into a component as a *dependency*.
 Similarly, use the `@Injectable()` decorator to indicate that a component or other class (such as another service, a pipe, or an NgModule) *has* a dependency.
->>>>>>> bc5390ec
 
 在 Angular 中，要把一个类定义为服务，就要用 `@Injectable()` 装饰器来提供元数据，以便让 Angular 可以把它作为*依赖*注入到组件中。
 同样，也要使用 `@Injectable()` 装饰器来表明一个组件或其它类（比如另一个服务、管道或 NgModule）*拥有*一个依赖。
@@ -96,15 +83,10 @@
 
 * A *provider* is an object that tells an injector how to obtain or create a dependency.
 
-<<<<<<< HEAD
   *提供商*是一个对象，用来告诉注入器应该如何获取或创建依赖。
 
-For any dependency that you need in your app, you must register a provider with the app's injector, 
-so that the injector can use the provider to create new instances. 
-=======
 For any dependency that you need in your app, you must register a provider with the app's injector,
 so that the injector can use the provider to create new instances.
->>>>>>> bc5390ec
 For a service, the provider is typically the service class itself.
 
 你的应用中所需的任何依赖，都必须使用该应用的注入器来注册一个提供商，以便注入器可以使用这个提供商来创建新实例。
@@ -120,14 +102,10 @@
 
 When Angular creates a new instance of a component class, it determines which services or other dependencies that component needs by looking at the constructor parameter types. For example, the constructor of `HeroListComponent` needs `HeroService`.
 
-<<<<<<< HEAD
 当 Angular 创建组件类的新实例时，它会通过查看该组件类的构造函数，来决定该组件依赖哪些服务或其它依赖项。
 比如 `HeroListComponent` 的构造函数中需要 `HeroService`：
 
-<code-example path="architecture/src/app/hero-list.component.ts" linenums="false" header="src/app/hero-list.component.ts (constructor)" region="ctor"></code-example>
-=======
 <code-example path="architecture/src/app/hero-list.component.ts" header="src/app/hero-list.component.ts (constructor)" region="ctor"></code-example>
->>>>>>> bc5390ec
 
 When Angular discovers that a component depends on a service, it first checks if the injector has any existing instances of that service. If a requested service instance doesn't yet exist, the injector makes one using the registered provider, and adds it to the injector before returning the service to Angular.
 
@@ -139,13 +117,9 @@
 
 The process of `HeroService` injection looks something like this.
 
-<<<<<<< HEAD
 `HeroService` 的注入过程如下所示：
 
-<figure>
-=======
 <div class="lightbox">
->>>>>>> bc5390ec
   <img src="generated/images/guide/architecture/injector-injects.png" alt="Service" class="left">
 </div>
 
@@ -159,33 +133,20 @@
 You register providers in the metadata of the service (in the `@Injectable()` decorator),
 or in the `@NgModule()` or `@Component()` metadata
 
-<<<<<<< HEAD
 对于要用到的任何服务，你必须至少注册一个*提供商*。服务可以在自己的元数据中把自己注册为提供商，这样可以让自己随处可用。或者，你也可以为特定的模块或组件注册提供商。要注册提供商，就要在服务的 `@Injectable()` 装饰器中提供它的元数据，或者在`@NgModule()` 或 `@Component()` 的元数据中。
 
-* By default, the Angular CLI command [`ng generate service`](cli/generate) registers a provider with the root injector for your service by including provider metadata in the `@Injectable()` decorator. The tutorial uses this method to register the provider of  HeroService class definition.
+* By default, the Angular CLI command [`ng generate service`](cli/generate) registers a provider with the root injector for your service by including provider metadata in the `@Injectable()` decorator. The tutorial uses this method to register the provider of HeroService class definition.
 
   默认情况下，Angular CLI 的 [`ng generate service`](cli/generate) 命令会在 `@Injectable()` 装饰器中提供元数据来把它注册到根注入器中。本教程就用这种方法注册了 HeroService 的提供商：
 
-``` 
+```
 @Injectable({
   providedIn: 'root',
 })
-``` 
+```
 
   When you provide the service at the root level, Angular creates a single, shared instance of `HeroService`
-   and injects it into any class that asks for it. 
-=======
-* By default, the Angular CLI command [`ng generate service`](cli/generate) registers a provider with the root injector for your service by including provider metadata in the `@Injectable()` decorator. The tutorial uses this method to register the provider of HeroService class definition.
-
-   ```
-   @Injectable({
-    providedIn: 'root',
-   })
-   ```
-
-   When you provide the service at the root level, Angular creates a single, shared instance of `HeroService`
    and injects it into any class that asks for it.
->>>>>>> bc5390ec
    Registering the provider in the `@Injectable()` metadata also allows Angular to optimize an app
    by removing the service from the compiled app if it isn't used.
 
@@ -193,10 +154,9 @@
 
 * When you register a provider with a [specific NgModule](guide/architecture-modules), the same instance of a service is available to all components in that NgModule. To register at this level, use the `providers` property of the `@NgModule()` decorator,
 
-<<<<<<< HEAD
    当你使用[特定的 NgModule](guide/architecture-modules) 注册提供商时，该服务的同一个实例将会对该 NgModule 中的所有组件可用。要想在这一层注册，请用 `@NgModule()` 装饰器中的 `providers` 属性：
 
-``` 
+```
 @NgModule({
   providers: [
    BackendService,
@@ -204,32 +164,17 @@
  ],
  ...
 })
-``` 
-=======
-   ```
-   @NgModule({
-     providers: [
-     BackendService,
-     Logger
-    ],
-    ...
-   })
-   ```
->>>>>>> bc5390ec
+```
 
 * When you register a provider at the component level, you get a new instance of the
 service with each new instance of that component.
 At the component level, register a service provider in the `providers` property of the `@Component()` metadata.
 
-<<<<<<< HEAD
    当你在组件级注册提供商时，你会为该组件的每一个新实例提供该服务的一个新实例。
   要在组件级注册，就要在 `@Component()` 元数据的 `providers` 属性中注册服务提供商。
 
-<code-example path="architecture/src/app/hero-list.component.ts" linenums="false" header="src/app/hero-list.component.ts (component providers)" region="providers"></code-example>
+<code-example path="architecture/src/app/hero-list.component.ts" header="src/app/hero-list.component.ts (component providers)" region="providers"></code-example>
 
 For more detailed information, see the [Dependency Injection](guide/dependency-injection) section.
-=======
-   <code-example path="architecture/src/app/hero-list.component.ts" header="src/app/hero-list.component.ts (component providers)" region="providers"></code-example>
->>>>>>> bc5390ec
 
 要了解更多细节，请参见[依赖注入](guide/dependency-injection)一节。