# NgModule API

At a high level, NgModules are a way to organize Angular applications
and they accomplish this through the metadata in the `@NgModule`
decorator.
The metadata falls into three categories:

<<<<<<< HEAD
宏观来讲，NgModule 是组织 Angular 应用的一种方式，它们通过 `@NgModule` 装饰器中的元数据来实现这一点。
这些元数据可以分成三类：

* **Static:** Compiler configuration which tells the compiler about directive selectors and where in templates the directives should be applied through selector matching. This is configured via the `declarations` array.

   **静态的：**编译器配置，用于告诉编译器指令的选择器并通过选择器匹配的方式决定要把该指令应用到模板中的什么位置。它是通过 `declarations` 数组来配置的。

* **Runtime:** Injector configuration via the `providers` array.

   **运行时：**通过 `providers` 数组提供给注入器的配置。

* **Composability/Grouping:** Bringing NgModules together and making them available via the `imports` and `exports` arrays.
=======
* **Static:** Compiler configuration which tells the compiler about directive selectors and where in templates the directives should be applied through selector matching. This is configured using the `declarations` array.
* **Runtime:** Injector configuration using the `providers` array.
* **Composability/Grouping:** Bringing NgModules together and making them available using the `imports` and `exports` arrays.
>>>>>>> f7af5d41

   **组合/分组：**通过 `imports` 和 `exports` 数组来把多个 NgModule 放在一起，并让它们可用。

```typescript

@NgModule({
  // Static, that is compiler configuration
  declarations: [], // Configure the selectors
  entryComponents: [], // Generate the host factory

  // Runtime, or injector configuration
  providers: [], // Runtime injector configuration

  // Composability / Grouping
  imports: [], // composing NgModules together
  exports: [] // making NgModules available to other parts of the app
})

```

## `@NgModule` metadata

## `@NgModule` 元数据

The following table summarizes the `@NgModule` metadata properties.

下面是 `@NgModule` 元数据中属性的汇总表：

<table>

  <tr>

    <th>

      Property

      属性

    </th>

    <th>

      Description

      说明

    </th>

  </tr>

  <tr>

    <td style="vertical-align: top">

      <code>declarations</code>

    </td>

    <td>

      A list of [declarable](guide/ngmodule-faq#q-declarable) classes,
      (*components*, *directives*, and *pipes*) that _belong to this module_.

      *属于该模块*的[可声明对象](guide/ngmodule-faq#q-declarable)（*组件*、*指令*和*管道*）的列表。

      <ol>

        <li>

            When compiling a template, you need to determine a set of selectors which should be used for triggering their corresponding directives.

            当编译模板时，你需要确定一组选择器，它们将用于触发相应的指令。

        </li>

        <li>

          The template is compiled within the context of an NgModule&mdash;the NgModule within which the template's component is declared&mdash;which determines the set of selectors using the following rules:

          该模板在 NgModule 环境中编译 —— 模板的组件是在该 NgModule 内部声明的，它会使用如下规则来确定这组选择器：

          <ul>

            <li>

                All selectors of directives listed in `declarations`.

                列在 `declarations` 中的所有指令选择器。

            </li>

            <li>

                All selectors of directives exported from imported NgModules.

                从所导入的 NgModule 中导出的那些指令的选择器。

            </li>

          </ul>

        </li>

      </ol>

      Components, directives, and pipes must belong to _exactly_ one module.
      The compiler emits an error if you try to declare the same class in more than one module. Be careful not to re-declare a class that is imported
      directly or indirectly from another module.

      组件、指令和管道*只能*属于一个模块。
      如果尝试把同一个类声明在多个模块中，编译器就会报告一个错误。
      小心，不要重复声明从其它模块中直接或间接导入的类。

    </td>

  </tr>

  <tr>

    <td style="vertical-align: top">

      <code>providers</code>

    </td>

    <td>

      A list of dependency-injection providers.

      依赖注入提供者的列表。

      Angular registers these providers with the NgModule's injector.
      If it is the NgModule used for bootstrapping then it is the root injector.

      Angular 会使用该模块的注入器注册这些提供者。
      如果该模块是启动模块，那就会使用根注入器。

      These services become available for injection into any component, directive, pipe or service which is a child of this injector.

      当需要注入到任何组件、指令、管道或服务时，这些服务对于本注入器的子注入器都是可用的。

      A lazy-loaded module has its own injector which
      is typically a child of the application root injector.

      惰性加载模块有自己的注入器，它通常是应用的根注入器的子注入器。

      Lazy-loaded services are scoped to the lazy module's injector.
      If a lazy-loaded module also provides the `UserService`,
      any component created within that module's context (such as by router navigation)
      gets the local instance of the service, not the instance in the root application injector.

      惰性加载的服务是局限于这个惰性加载模块的注入器中的。
      如果惰性加载模块也提供了 `UserService`，那么在这个模块的上下文中创建的任何组件（比如在路由器导航时），都会获得这个服务的本模块内实例，而不是来自应用的根注入器的实例。

      Components in external modules continue to receive the instance provided by their injectors.

      其它外部模块中的组件也会使用它们自己的注入器提供的服务实例。

      For more information on injector hierarchy and scoping, see [Providers](guide/providers) and the [DI Guide](guide/dependency-injection).

      要深入了解关于多级注入器及其作用域，参阅[服务提供者](guide/providers)。

    </td>

  </tr>

  <tr>

    <td style="vertical-align: top">

      <code>imports</code>

    </td>

    <td>

      A list of modules which should be folded into this module. Folded means it is
      as if all the imported NgModule's exported properties were declared here.

      要折叠（Folded）进本模块中的其它模块。折叠的意思是从被导入的模块中导出的那些软件资产同样会被声明在这里。

      Specifically, it is as if the list of modules whose exported components, directives, or pipes
      are referenced by the component templates were declared in this module.

      特别是，这里列出的模块，其导出的组件、指令或管道，当在组件模板中被引用时，和本模块自己声明的那些是等价的。

      A component template can [reference](guide/ngmodule-faq#q-template-reference) another component, directive, or pipe
      when the reference is declared in this module or if the imported module has exported it.
      For example, a component can use the `NgIf` and `NgFor` directives only if the
      module has imported the Angular `CommonModule` (perhaps indirectly by importing `BrowserModule`).

      组件模板可以[引用](guide/ngmodule-faq#q-template-reference)其它组件、指令或管道，不管它们是在本模块中声明的，还是从导入的模块中导出的。
      比如，只有当该模块导入了 Angular 的 `CommonModule（也可能从 `BrowserModule` 中间接导入）时，组件才能使用 `NgIf` 和 `NgFor` 指令。

      You can import many standard directives from the `CommonModule`
      but some familiar directives belong to other modules.
      For example, you can use `[(ngModel)]` only
      after importing the Angular `FormsModule`.

      你可以从 `CommonModule` 中导入很多标准指令，不过也有些常用的指令属于其它模块。
      比如，你只有导入了 Angular 的 `FormsModule` 时才能使用 `[(ngModel)]`。

    </td>

  </tr>

  <tr>

    <td style="vertical-align: top">

      <code>exports</code>

    </td>

    <td>

      A list of declarations&mdash;*component*, *directive*, and *pipe* classes&mdash;that
      an importing module can use.

      可供导入了自己的模块使用的可声明对象（**组件**、**指令**、**管道类**）的列表。

      Exported declarations are the module's _public API_.
      A component in another module can [use](guide/ngmodule-faq#q-template-reference) _this_
      module's `UserComponent` if it imports this module and this module exports `UserComponent`.

      导出的可声明对象就是本模块的*公共 API*。
      只有当其它模块导入了本模块，并且本模块导出了 `UserComponent` 时，其它模块中的组件才能[使用](guide/ngmodule-faq#q-template-reference)*本*模块中的 `UserComponent`。

      Declarations are private by default.
      If this module does _not_ export `UserComponent`, then only the components within _this_
      module can use `UserComponent`.

      默认情况下这些可声明对象都是私有的。
      如果本模块*没有*导出 `UserComponent`，那么就只有*本*模块中的组件才能使用 `UserComponent`。

      Importing a module does _not_ automatically re-export the imported module's imports.
      Module 'B' can't use `ngIf` just because it imported module 'A' which imported `CommonModule`.
      Module 'B' must import `CommonModule` itself.

      导入某个模块*并不会*自动重新导出被导入模块的那些导入。
      模块 B 不会因为它导入了模块 A，而模块 A 导入了 `CommonModule` 而能够使用 `ngIf`。
      模块 B 必须自己导入 `CommonModule`。

      A module can list another module among its `exports`, in which case
      all of that module's public components, directives, and pipes are exported.

      一个模块可以把另一个模块加入自己的 `exports` 列表中，这时，另一个模块的所有公共组件、指令和管道都会被导出。

      [Re-export](guide/ngmodule-faq#q-reexport) makes module transitivity explicit.
      If Module 'A' re-exports `CommonModule` and Module 'B' imports Module 'A',
      Module 'B' components can use `ngIf` even though 'B' itself didn't import `CommonModule`.

      [重新导出](guide/ngmodule-faq#q-reexport)可以让模块被显式传递。
      如果模块 A 重新导出了 `CommonModule`，而模块 B 导入了模块 A，那么模块 B 就可以使用 `ngIf` 了 —— 即使它自己没有导入 `CommonModule`。

    </td>

  </tr>

  <tr>

    <td style="vertical-align: top">

      <code>bootstrap</code>

    </td>

    <td>

      A list of components that are automatically bootstrapped.

      要自动启动的组件列表。

      Usually there's only one component in this list, the _root component_ of the application.

      通常，在这个列表中只有一个组件，也就是应用的*根组件*。

      Angular can launch with multiple bootstrap components,
      each with its own location in the host web page.

      Angular 也可以用多个引导组件进行启动，它们每一个在宿主页面中都有自己的位置。

      A bootstrap component is automatically added to `entryComponents`.

      启动组件会自动添加到 `entryComponents` 中。

    </td>

  </tr>

  <tr>

    <td style="vertical-align: top">

      <code>entryComponents</code>

    </td>

    <td>

      A list of components that can be dynamically loaded into the view.

<<<<<<< HEAD
      那些可以动态加载进视图的组件列表。

      By default, an Angular app always has at least one entry component, the root component, `AppComponent`. Its purpose is to serve as a point of entry into the app, that is, you bootstrap it to launch the app.
=======
      By default, an Angular application always has at least one entry component, the root component, `AppComponent`. Its purpose is to serve as a point of entry into the app, that is, you bootstrap it to launch the application.
>>>>>>> f7af5d41

      默认情况下，Angular 应用至少有一个入口组件，也就是根组件 `AppComponent`。
      它用作进入该应用的入口点，也就是说你通过引导它来启动本应用。

      Routed components are also _entry components_ because they need to be loaded dynamically.
      The router creates them and drops them into the DOM near a `<router-outlet>`.

      路由组件也是*入口组件*，因为你需要动态加载它们。
      路由器创建它们，并把它们扔到 DOM 中的 `<router-outlet>` 附近。

      While the bootstrapped and routed components are _entry components_,
      you don't have to add them to a module's `entryComponents` list,
      as they are added implicitly.

      虽然引导组件和路由组件都是*入口组件*，不过你不用自己把它们加到模块的 `entryComponents` 列表中，因为它们会被隐式添加进去。

      Angular automatically adds components in the module's `bootstrap` and route definitions into the `entryComponents` list.

      Angular 会自动把模块的 `bootstrap` 中的组件和路由定义中的组件添加到 `entryComponents` 列表。

      That leaves only components bootstrapped using one of the imperative techniques, such as [`ViewComponentRef.createComponent()`](api/core/ViewContainerRef#createComponent) as undiscoverable.

<<<<<<< HEAD
      而那些使用不易察觉的[`ViewComponentRef.createComponent()`](api/core/ViewContainerRef#createComponent)的方式进行命令式引导的组件仍然需要添加。

      Dynamic component loading is not common in most apps beyond the router. If you need to dynamically load components, you must add these components to the `entryComponents` list yourself.
=======
      Dynamic component loading is not common in most applications beyond the router. If you need to dynamically load components, you must add these components to the `entryComponents` list yourself.
>>>>>>> f7af5d41

      动态组件加载在除路由器之外的大多数应用中都不太常见。如果你需要动态加载组件，就必须自己把那些组件添加到 `entryComponents` 列表中。

      For more information, see [Entry Components](guide/entry-components).

      要了解更多，参阅[入口组件](guide/entry-components)一章。

    </td>

  </tr>

</table>

## More on NgModules

## 关于 NgModule 的更多知识

You may also be interested in the following:

你可能还对下列内容感兴趣：

* [Feature Modules](guide/feature-modules).

   [特性模块](guide/feature-modules)

* [Entry Components](guide/entry-components).

   [入口组件](guide/entry-components)

* [Providers](guide/providers).

   [服务提供者](guide/providers)。

* [Types of Feature Modules](guide/module-types).

   [特性模块的分类](guide/module-types)。<|MERGE_RESOLUTION|>--- conflicted
+++ resolved
@@ -5,24 +5,18 @@
 decorator.
 The metadata falls into three categories:
 
-<<<<<<< HEAD
 宏观来讲，NgModule 是组织 Angular 应用的一种方式，它们通过 `@NgModule` 装饰器中的元数据来实现这一点。
 这些元数据可以分成三类：
 
-* **Static:** Compiler configuration which tells the compiler about directive selectors and where in templates the directives should be applied through selector matching. This is configured via the `declarations` array.
+* **Static:** Compiler configuration which tells the compiler about directive selectors and where in templates the directives should be applied through selector matching. This is configured using the `declarations` array.
 
    **静态的：**编译器配置，用于告诉编译器指令的选择器并通过选择器匹配的方式决定要把该指令应用到模板中的什么位置。它是通过 `declarations` 数组来配置的。
 
-* **Runtime:** Injector configuration via the `providers` array.
+* **Runtime:** Injector configuration using the `providers` array.
 
    **运行时：**通过 `providers` 数组提供给注入器的配置。
 
-* **Composability/Grouping:** Bringing NgModules together and making them available via the `imports` and `exports` arrays.
-=======
-* **Static:** Compiler configuration which tells the compiler about directive selectors and where in templates the directives should be applied through selector matching. This is configured using the `declarations` array.
-* **Runtime:** Injector configuration using the `providers` array.
 * **Composability/Grouping:** Bringing NgModules together and making them available using the `imports` and `exports` arrays.
->>>>>>> f7af5d41
 
    **组合/分组：**通过 `imports` 和 `exports` 数组来把多个 NgModule 放在一起，并让它们可用。
 
@@ -325,13 +319,9 @@
 
       A list of components that can be dynamically loaded into the view.
 
-<<<<<<< HEAD
       那些可以动态加载进视图的组件列表。
 
-      By default, an Angular app always has at least one entry component, the root component, `AppComponent`. Its purpose is to serve as a point of entry into the app, that is, you bootstrap it to launch the app.
-=======
       By default, an Angular application always has at least one entry component, the root component, `AppComponent`. Its purpose is to serve as a point of entry into the app, that is, you bootstrap it to launch the application.
->>>>>>> f7af5d41
 
       默认情况下，Angular 应用至少有一个入口组件，也就是根组件 `AppComponent`。
       它用作进入该应用的入口点，也就是说你通过引导它来启动本应用。
@@ -354,13 +344,9 @@
 
       That leaves only components bootstrapped using one of the imperative techniques, such as [`ViewComponentRef.createComponent()`](api/core/ViewContainerRef#createComponent) as undiscoverable.
 
-<<<<<<< HEAD
       而那些使用不易察觉的[`ViewComponentRef.createComponent()`](api/core/ViewContainerRef#createComponent)的方式进行命令式引导的组件仍然需要添加。
 
-      Dynamic component loading is not common in most apps beyond the router. If you need to dynamically load components, you must add these components to the `entryComponents` list yourself.
-=======
       Dynamic component loading is not common in most applications beyond the router. If you need to dynamically load components, you must add these components to the `entryComponents` list yourself.
->>>>>>> f7af5d41
 
       动态组件加载在除路由器之外的大多数应用中都不太常见。如果你需要动态加载组件，就必须自己把那些组件添加到 `entryComponents` 列表中。
 
