--- conflicted
+++ resolved
@@ -1,89 +1,48 @@
 # Angular Routing
-
-# Angular 路由
 
 In a single-page app, you change what the user sees by showing or hiding portions of the display that correspond to particular components, rather than going out to the server to get a new page.
 As users perform application tasks, they need to move between the different [views](guide/glossary#view "Definition of view") that you have defined.
 
-在单页应用中，你可以通过显示或隐藏与特定组件相对应的部分来更改用户看到的内容，而不用去服务器获取新页面。用户执行应用程序任务时，他们需要在定义好的不同[视图](guide/glossary#view "视图的定义")之间移动。
-
 To handle the navigation from one [view](guide/glossary#view) to the next, you use the Angular **`Router`**.
 The **`Router`** enables navigation by interpreting a browser URL as an instruction to change the view.
 
-要处理从一个[视图](guide/glossary#view)到下一个视图的导航，请使用 Angular **`Router`**。 **`Router`** 会通过将浏览器 URL 解释为更改视图的操作指令来启用导航。
-
 To explore a sample app featuring the router's primary features, see the <live-example name="router"></live-example>.
-
-要浏览具有主要路由器功能的示例应用，请参阅<live-example stackblitz="router"></live-example> 。
 
 ## Prerequisites
 
-## 先决条件
-
 Before creating a route, you should be familiar with the following:
 
-在创建路线之前，你应该熟悉以下内容：
-
 * [Basics of components](guide/architecture-components)
-
-  [组件基础](guide/architecture-components)
-
 * [Basics of templates](guide/glossary#template)
-<<<<<<< HEAD
-
-  [模板基础](guide/glossary#template)
-
-* An Angular app—you can generate a basic Angular application using the [Angular CLI](cli).
-
-  一个 Angular 应用程序 - 你可以使用 [Angular CLI](cli) 生成基本的 Angular 应用程序。
-=======
 * An Angular app —you can generate a basic Angular application using the [Angular CLI](cli).
->>>>>>> 64c62d61
 
 ## Learn about Angular routing
-
-## 了解 Angular 路由
 
 <div class="card-container">
   <a href="guide/router" class="docs-card" title="Common routing tasks">
     <section>Common routing tasks</section>
-    <section>常见路由任务</section>
     <p>Learn how to implement many of the common tasks associated with Angular routing.</p>
-    <p>学习如何实现与 Angular 路由有关的多种常见路由任务。</p>
     <p class="card-footer">Common routing tasks</p>
-    <p class="card-footer">常见路由任务</p>
   </a>
   <a href="guide/router-tutorial" class="docs-card" title="Routing SPA tutorial">
     <section>Single-page applications (SPAs) routing tutorial</section>
-    <section>单页面应用 (SPA) 路由教程</section>
     <p>A tutorial that covers patterns associated with Angular routing.</p>
-    <p>一个涵盖与 Angular 路由有关的多种模式的教程。</p>
     <p class="card-footer">Routing SPA tutorial</p>
-    <p class="card-footer">路由 SPA 教程</p>
   </a>
   <a href="guide/router-tutorial-toh" class="docs-card" title="Routing Tour of Heroes">
     <section>Tour of Heroes expanded routing tutorial</section>
-    <section>《英雄之旅》扩展路由教程</section>
     <p>Add more routing features to the Tour of Heroes tutorial.</p>
-    <p>往《英雄之旅》教程中添加更多路由特性。</p>
     <p class="card-footer">Routing Tour of Heroes</p>
-    <p class="card-footer">《英雄之旅》的路由</p>
   </a>
   <a href="guide/routing-with-urlmatcher" class="docs-card" title="Creating custom route matches tutorial">
     <section>Creating custom route matches tutorial</section>
-    <section>自定义路由匹配策略创建教程</section>
     <p>A tutorial that covers how to use custom matching strategy patterns with Angular routing.</p>
-    <p>讲述如何将 Angular 路由与自定义匹配策略模式结合使用</p>
     <p class="card-footer">Custom route matches tutorial</p>
-    <p class="card-footer">自定义路由匹配策略创建教程</p>
   </a>
   <a href="guide/router-reference" class="docs-card" title="Router reference">
     <section>Router reference</section>
-    <section>路由器参考手册</section>
     <p>Describes some core router API concepts.</p>
-    <p>讲述一些核心路由器 API 的概念。</p>
     <p class="card-footer">Router reference</p>
-    <p class="card-footer">路由器参考手册</p>
   </a>
 </div>
 
