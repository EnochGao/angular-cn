--- conflicted
+++ resolved
@@ -40,17 +40,12 @@
 有几种技术可以消除慢速计算：
 
 * **Optimizing the underlying algorithm**. This is the recommended approach. If you can speed up the algorithm that is causing the problem, you can speed up the entire change detection mechanism.
-<<<<<<< HEAD
 
   **优化底层算法**。这是推荐的方法。如果你可以加快导致问题的算法的速度，则可以加快整个变更检测机制。
 
-* **Caching using pure pipes**. You can move the heavy computation to a pure [pipe](https://angular.io/guide/pipes). Angular reevaluates a pure pipe only if it detects that its inputs have changed, compared to the previous time Angular called it.
+* **Caching using pure pipes**. You can move the heavy computation to a pure [pipe](/guide/pipes). Angular reevaluates a pure pipe only if it detects that its inputs have changed, compared to the previous time Angular called it.
 
   **使用纯管道进行缓存**。你可以将繁重的计算移动到纯[管道](https://angular.io/guide/pipes)中。与 Angular 上一次调用它时相比，只有在检测到其输入发生更改时，Angular 才会重新估算纯管道。
-
-=======
-* **Caching using pure pipes**. You can move the heavy computation to a pure [pipe](/guide/pipes). Angular reevaluates a pure pipe only if it detects that its inputs have changed, compared to the previous time Angular called it.
->>>>>>> 0b10f426
 * **Using memoization**. [Memoization](https://en.wikipedia.org/wiki/Memoization) is a similar technique to pure pipes, with the difference that pure pipes preserve only the last result from the computation where memoization could store multiple results.
 
   **使用记忆化（memoization）**。[记忆化](https://en.wikipedia.org/wiki/Memoization)是一种与纯管道类似的技术，不同之处在于纯管道仅保留计算中的最后一个结果，而记忆化可以存储多个结果。
