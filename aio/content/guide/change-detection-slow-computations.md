--- conflicted
+++ resolved
@@ -11,7 +11,6 @@
   除非另有指定，否则会根据每个组件的检测策略估算所有组件中的所有模板表达式
 
 * Executes the `ngDoCheck`, `ngAfterContentChecked`, `ngAfterViewChecked`, and `ngOnChanges` lifecycle hooks.
-<<<<<<< HEAD
   A single slow computation within a template or a lifecycle hook can slow down the entire change detection process because Angular runs the computations sequentially.
 
   执行 `ngDoCheck` 、 `ngAfterContentChecked` 、 `ngAfterViewChecked` 和 `ngOnChanges` 生命周期钩子。模板中的单个慢速计算或生命周期钩子可能会减慢整个变更检测过程，因为 Angular 会按顺序运行计算。
@@ -20,14 +19,7 @@
 
 ## 识别慢速计算
 
-You can identify heavy computations with Angular DevTools’ profiler. In the performance timeline, click on a bar to preview a particular change detection cycle. This displays a bar chart, which shows how long the framework spent in change detection for each component. When you click on a component, you can preview how long Angular spent  evaluating its template and lifecycle hooks.
-=======
-A single slow computation within a template or a lifecycle hook can slow down the entire change detection process because Angular runs the computations sequentially.
-
-## Identifying slow computations
-
 You can identify heavy computations with Angular DevTools’ profiler. In the performance timeline, click a bar to preview a particular change detection cycle. This displays a bar chart, which shows how long the framework spent in change detection for each component. When you click a component, you can preview how long Angular spent  evaluating its template and lifecycle hooks.
->>>>>>> 5c9a5662
 
 你可以用 Angular DevTools 的分析器来识别繁重的计算。在性能时间线中，单击一个栏以预览特定的变更检测周期。这将显示一个条形图，该图显示了框架在每个组件的变更检测上花了多长时间。当你点击一个组件时，你可以预览 Angular 花了多长时间来评估其模板和生命周期钩子。
 
@@ -42,34 +34,24 @@
 
 ## Optimizing slow computations
 
-<<<<<<< HEAD
 ## 优化慢速计算
 
-There are several techniques to eliminate slow computations:
+Here are several techniques to remove slow computations:
 
 有几种技术可以消除慢速计算：
 
-* **Optimizing the underlying algorithm**. This is the recommended approach; if you can speed up the algorithm that is causing the problem, you can speed up the entire change detection mechanism.
+* **Optimizing the underlying algorithm**. This is the recommended approach. If you can speed up the algorithm that is causing the problem, you can speed up the entire change detection mechanism.
 
   **优化底层算法**。这是推荐的方法；如果你可以加快导致问题的算法的速度，则可以加快整个变更检测机制。
 
-* **Caching using pure pipes**. You can move the heavy computation to a pure [pipe](https://angular.io/guide/pipes). Angular will reevaluate a pure pipe only if it detects that its inputs changed, compared to the previous time Angular called it.
+* **Caching using pure pipes**. You can move the heavy computation to a pure [pipe](https://angular.io/guide/pipes). Angular reevaluates a pure pipe only if it detects that its inputs have changed, compared to the previous time Angular called it.
 
   **使用纯管道进行缓存**。你可以将繁重的计算移动到纯[管道](https://angular.io/guide/pipes)中。与 Angular 上一次调用它时相比，只有在检测到其输入发生更改时，Angular 才会重新估算纯管道。
-
 * **Using memoization**. [Memoization](https://en.wikipedia.org/wiki/Memoization) is a similar technique to pure pipes, with the difference that pure pipes preserve only the last result from the computation where memoization could store multiple results.
 
   **使用记忆化（memoization）**。[记忆化](https://en.wikipedia.org/wiki/Memoization)是一种与纯管道类似的技术，不同之处在于纯管道仅保留计算中的最后一个结果，而记忆化可以存储多个结果。
 
-* **Avoid repaints/reflows in lifecycle hooks**. Certain [operations](https://web.dev/avoid-large-complex-layouts-and-layout-thrashing/) cause the browser to either synchronously recalculate the layout of the page or re-render it. Since reflows and repaints are generally slow, we want to avoid performing them in every change detection cycle.
-=======
-Here are several techniques to remove slow computations:
-
-* **Optimizing the underlying algorithm**. This is the recommended approach. If you can speed up the algorithm that is causing the problem, you can speed up the entire change detection mechanism.
-* **Caching using pure pipes**. You can move the heavy computation to a pure [pipe](https://angular.io/guide/pipes). Angular reevaluates a pure pipe only if it detects that its inputs have changed, compared to the previous time Angular called it.
-* **Using memoization**. [Memoization](https://en.wikipedia.org/wiki/Memoization) is a similar technique to pure pipes, with the difference that pure pipes preserve only the last result from the computation where memoization could store multiple results.
 * **Avoid repaints/reflows in lifecycle hooks**. Certain [operations](https://web.dev/avoid-large-complex-layouts-and-layout-thrashing/) cause the browser to either synchronously recalculate the layout of the page or re-render it. Since reflows and repaints are generally slow, you want to avoid performing them in every change detection cycle.
->>>>>>> 5c9a5662
 
   **避免在生命周期钩子中触发重绘/回流**。某些[操作](https://web.dev/avoid-large-complex-layouts-and-layout-thrashing/)会导致浏览器同步重新计算页面布局或重新渲染它。由于回流和重绘通常很慢，因此我们希望避免在每个变更检测周期中都执行它们。
 
