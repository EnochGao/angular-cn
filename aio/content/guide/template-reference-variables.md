--- conflicted
+++ resolved
@@ -174,13 +174,9 @@
 
 ## Template input variable
 
-<<<<<<< HEAD
 ## 模板输入变量
 
-A _template input variable_ is a variable with a value that is set when an instance of that template is created. See: [Writing structural directives](https://angular.io/guide/structural-directives)
-=======
 A _template input variable_ is a variable with a value that is set when an instance of that template is created. See: [Writing structural directives](/guide/structural-directives)
->>>>>>> 0b10f426
 
 *模板输入变量*是一个具有在创建该模板实例时设置的值的变量。请参阅：[编写结构指令](https://angular.io/guide/structural-directives)
 
@@ -218,13 +214,9 @@
 
 ## What’s next
 
-<<<<<<< HEAD
 ## 下一步呢？
 
-[Writing structural directives](https://angular.io/guide/structural-directives)
-=======
 [Writing structural directives](/guide/structural-directives)
->>>>>>> 0b10f426
 
 [编写结构指令](https://angular.io/guide/structural-directives)
 
