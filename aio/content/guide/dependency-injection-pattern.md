# The Dependency Injection pattern

# 依赖注入（Dependency injection）模式

**Dependency injection** is an important application design pattern.
It's used so widely that almost everyone just calls it _DI_.

**依赖注入**是一个很重要的设计模式。
它使用得非常广泛，以至于几乎每个人都把它简称为 *DI* 。

Angular has its own dependency injection framework, and
you really can't build an Angular application without it.

Angular 有自己的依赖注入框架，离开它，你几乎没办法构建出 Angular 应用。

This page covers what DI is and why it's useful.

本页会告诉你 DI 是什么，以及为什么它很有用。

When you've learned the general pattern, you're ready to turn to
the [Angular Dependency Injection](guide/dependency-injection) guide to see how it works in an Angular app.

当你学会了这种通用的模式之后，就可以转到 [Angular 依赖注入](guide/dependency-injection) 中去看看它在 Angular 应用中的工作原理了。

{@a why-di }

## Why dependency injection?

## 为什么需要依赖注入？

To understand why dependency injection is so important, consider an example without it.
Imagine writing the following code:

要理解为什么依赖注入这么重要，不妨先考虑不使用它的一个例子。想象下列代码：

<code-example path="dependency-injection/src/app/car/car-no-di.ts" region="car" title="src/app/car/car.ts (without DI)">
</code-example>

The `Car` class creates everything it needs inside its constructor.
What's the problem?
The problem is that the `Car` class is brittle, inflexible, and hard to test.

`Car` 类在自己的构造函数中创建了它所需的一切。
这样做有什么问题？
问题在于 `Car` 类是脆弱、不灵活以及难于测试的。

This `Car` needs an engine and tires. Instead of asking for them,
the `Car` constructor instantiates its own copies from
the very specific classes `Engine` and `Tires`.

`Car` 类需要一个引擎 (engine) 和一些轮胎 (tire)，它没有去请求现成的实例，
而是在构造函数中用具体的 `Engine` 和 `Tires` 类实例化出自己的副本。

What if the `Engine` class evolves and its constructor requires a parameter?
That would break the `Car` class and it would stay broken until you rewrote it along the lines of
`this.engine = new Engine(theNewParameter)`.
The `Engine` constructor parameters weren't even a consideration when you first wrote `Car`.
You may not anticipate them even now.
But you'll *have* to start caring because
when the definition of `Engine` changes, the `Car` class must change.
That makes `Car` brittle.

如果 `Engine` 类升级了，它的构造函数要求传入一个参数，这该怎么办？
这个 `Car` 类就被破坏了，在把创建引擎的代码重写为 `this.engine = new Engine(theNewParameter)` 之前，它都是坏的。
当第一次写 `Car` 类时，你不关心 `Engine` 构造函数的参数，现在也不想关心。
但是，当 `Engine` 类的定义发生变化时，就不得不在乎了，`Car` 类也不得不跟着改变。
这就会让 `Car` 类过于脆弱。

What if you want to put a different brand of tires on your `Car`? Too bad.
You're locked into whatever brand the `Tires` class creates. That makes the
`Car` class inflexible.

如果想在 `Car` 上使用不同品牌的轮胎会怎样？太糟了。
你被锁定在 `Tires` 类创建时使用的那个品牌上。这让 `Car` 类缺乏弹性。

Right now each new car gets its own `engine`. It can't share an `engine` with other cars.
While that makes sense for an automobile engine,
surely you can think of other dependencies that should be shared, such as the onboard
wireless connection to the manufacturer's service center. This `Car` lacks the flexibility
to share services that have been created previously for other consumers.

现在，每辆车都有它自己的引擎。它不能和其它车辆共享引擎。
虽然这对于汽车来说还算可以理解，但是设想一下那些应该被共享的依赖，比如用来联系厂家服务中心的车载无线电。
这种车缺乏必要的弹性，无法共享当初给其它消费者创建的车载无线电。

When you write tests for `Car` you're at the mercy of its hidden dependencies.
Is it even possible to create a new `Engine` in a test environment?
What does `Engine` depend upon? What does that dependency depend on?
Will a new instance of `Engine` make an asynchronous call to the server?
You certainly don't want that going on during tests.

当给 `Car` 类写测试的时候，你就会受制于它背后的那些依赖。
能在测试环境中成功创建新的 `Engine` 吗？
`Engine` 自己又依赖什么？那些依赖本身又依赖什么？
`Engine` 的新实例会发起到服务器的异步调用吗？
你当然不想在测试期间这么一层层追下去。

What if the `Car` should flash a warning signal when tire pressure is low?
How do you confirm that it actually does flash a warning
if you can't swap in low-pressure tires during the test?

如果 `Car` 应该在轮胎气压低的时候闪动警示灯该怎么办？
如果没法在测试期间换上一个低气压的轮胎，那该如何确认它能正确的闪警示灯？

You have no control over the car's hidden dependencies.
When you can't control the dependencies, a class becomes difficult to test.

你没法控制这辆车背后隐藏的依赖。
当不能控制依赖时，类就会变得难以测试。

How can you make `Car` more robust, flexible, and testable?

该如何让 `Car` 更强壮、有弹性以及可测试？

{@a ctor-injection}

That's super easy. Change the `Car` constructor to a version with DI:

答案非常简单。把 `Car` 的构造函数改造成使用 DI 的版本：

<code-tabs>

  <code-pane title="src/app/car/car.ts (excerpt with DI)" path="dependency-injection/src/app/car/car.ts" region="car-ctor">
  </code-pane>

  <code-pane title="src/app/car/car.ts (excerpt without DI)" path="dependency-injection/src/app/car/car-no-di.ts" region="car-ctor">
  </code-pane>

</code-tabs>

See what happened? The definition of the dependencies are
now in the constructor.
The `Car` class no longer creates an `engine` or `tires`.
It just consumes them.

<<<<<<< HEAD
发生了什么？现在依赖的定义移到了构造函数中。
  `Car` 类不再创建引擎 `engine` 或者轮胎 `tires`。
  它仅仅“消费”它们。

<div class="l-sub-section">
=======
<div class="alert is-helpful">
>>>>>>> 6484cbc5

This example leverages TypeScript's constructor syntax for declaring
parameters and properties simultaneously.

这个例子又一次借助 TypeScript 的构造器语法来同时定义参数和属性。

</div>

Now you can create a car by passing the engine and tires to the constructor.

现在，通过往构造函数中传入引擎和轮胎来创建一辆车。

<code-example path="dependency-injection/src/app/car/car-creations.ts" region="car-ctor-instantiation" linenums="false">
</code-example>

How cool is that?
The definition of the `engine` and `tire` dependencies are
decoupled from the `Car` class.
You can pass in any kind of `engine` or `tires` you like, as long as they
conform to the general API requirements of an `engine` or `tires`.

酷！引擎和轮胎这两个依赖的定义与 `Car` 类本身解耦了。
只要喜欢，可以传入任何类型的引擎或轮胎，只要它们能满足引擎或轮胎的通用 API 需求。

Now, if someone extends the `Engine` class, that is not `Car`'s problem.

<<<<<<< HEAD
这样一来，如果有人扩展了 `Engine` 类，那就不再是 `Car` 类的烦恼了。

<div class="l-sub-section">
=======
<div class="alert is-helpful">
>>>>>>> 6484cbc5

The _consumer_ of `Car` has the problem. The consumer must update the car creation code to
something like this:

`Car` 的*消费者*也有这个问题。消费者必须修改创建这辆车的代码，就像这样：

<code-example path="dependency-injection/src/app/car/car-creations.ts" region="car-ctor-instantiation-with-param" linenums="false">

</code-example>

The critical point is this: the `Car` class did not have to change.
You'll take care of the consumer's problem shortly.

这里的要点是：`Car` 本身不必变化。下面就来解决消费者的问题。

</div>

The `Car` class is much easier to test now because you are in complete control
of its dependencies.
You can pass mocks to the constructor that do exactly what you want them to do
during each test:

`Car` 类非常容易测试，因为现在你对它的依赖有了完全的控制权。
  在每个测试期间，你可以往构造函数中传入 mock 对象，做想让它们做的事：

<code-example path="dependency-injection/src/app/car/car-creations.ts" region="car-ctor-instantiation-with-mocks" linenums="false">
</code-example>

**You just learned what dependency injection is**.

**刚刚学习了什么是依赖注入**

It's a coding pattern in which a class receives its dependencies from external
sources rather than creating them itself.

它是一种编程模式，可以让类从外部源中获得它的依赖，而不必亲自创建它们。

Cool! But what about that poor consumer?
Anyone who wants a `Car` must now
create all three parts: the `Car`, `Engine`, and `Tires`.
The `Car` class shed its problems at the consumer's expense.
You need something that takes care of assembling these parts.

酷！但是，可怜的消费者怎么办？
  那些希望得到一个 `Car` 的人们现在必须创建所有这三部分了：`Car`、`Engine` 和 `Tires`。
  `Car` 类把它的快乐建立在了消费者的痛苦之上。
  需要某种机制为你把这三个部分装配好。

You _could_ write a giant class to do that:

可以写一个巨型类来做这件事：

<code-example path="dependency-injection/src/app/car/car-factory.ts" title="src/app/car/car-factory.ts">
</code-example>

It's not so bad now with only three creation methods.
But maintaining it will be hairy as the application grows.
This factory is going to become a huge spiderweb of
interdependent factory methods!

现在只需要三个创建方法，这还不算太坏。
但是当应用规模变大之后，维护它将变得惊险重重。
这个工厂类将变成由相互依赖的工厂方法构成的巨型蜘蛛网。

Wouldn't it be nice if you could simply list the things you want to build without
having to define which dependency gets injected into what?

如果能简单的列出想建造的东西，而不用定义该把哪些依赖注入到哪些对象中，那该多好！

This is where the dependency injection framework comes into play.
Imagine the framework had something called an _injector_.
You register some classes with this injector, and it figures out how to create them.

到了依赖注入框架一展身手的时候了！
想象框架中有一个叫做*注入器 (injector)* 的东西。
用这个注入器注册一些类，它会弄明白如何创建它们。

When you need a `Car`, you simply ask the injector to get it for you and you're good to go.

当需要一个 `Car` 时，就简单的找注入器取车就可以了。

<code-example path="dependency-injection/src/app/car/car-injector.ts" region="injector-call" title="src/app/car/car-injector.ts" linenums="false">
</code-example>

Everyone wins. The `Car` knows nothing about creating an `Engine` or `Tires`.
The consumer knows nothing about creating a `Car`.
You don't have a gigantic factory class to maintain.
Both `Car` and consumer simply ask for what they need and the injector delivers.

皆大欢喜。`Car` 不需要知道如何创建 `Engine` 和 `Tires`。
消费者不需要知道如何创建 `Car`。
开发人员不需要维护巨大的工厂类。
`Car` 和消费者只要简单地请求想要什么，注入器就会交付它们。

This is what a **dependency injection framework** is all about.

这就是“**依赖注入框架**”存在的原因。

Now that you know what dependency injection is and appreciate its benefits,
turn to the [Angular Dependency Injection](guide/dependency-injection) guide to see how it is implemented in Angular.

现在，你知道什么是依赖注入以及它有什么优点了吧？那就请到 [Angular 依赖注入](guide/dependency-injection) 中去看看它在 Angular 中是如何实现的。<|MERGE_RESOLUTION|>--- conflicted
+++ resolved
@@ -133,15 +133,11 @@
 The `Car` class no longer creates an `engine` or `tires`.
 It just consumes them.
 
-<<<<<<< HEAD
 发生了什么？现在依赖的定义移到了构造函数中。
   `Car` 类不再创建引擎 `engine` 或者轮胎 `tires`。
   它仅仅“消费”它们。
 
-<div class="l-sub-section">
-=======
 <div class="alert is-helpful">
->>>>>>> 6484cbc5
 
 This example leverages TypeScript's constructor syntax for declaring
 parameters and properties simultaneously.
@@ -168,13 +164,9 @@
 
 Now, if someone extends the `Engine` class, that is not `Car`'s problem.
 
-<<<<<<< HEAD
 这样一来，如果有人扩展了 `Engine` 类，那就不再是 `Car` 类的烦恼了。
 
-<div class="l-sub-section">
-=======
 <div class="alert is-helpful">
->>>>>>> 6484cbc5
 
 The _consumer_ of `Car` has the problem. The consumer must update the car creation code to
 something like this:
