--- conflicted
+++ resolved
@@ -20,14 +20,10 @@
 When you run this command, the CLI installs the necessary Angular npm packages and other dependencies in a new workspace, with a root-level application named *my-project*.
 The workspace root folder contains various support and configuration files, and a README file with generated descriptive text that you can customize.
 
-<<<<<<< HEAD
 当你运行这个命令时，CLI 会在一个新的工作区中安装必需的 Angular npm 包和其它依赖项，其根文件夹名叫 *project_name*。该工作空间的根文件夹中包含一些工作空间配置文件，和一个带有自动生成的描述性文本的自述文件，你可以自定义它。
 
 
-By default, `ng new` also creates an initial skeleton application, along with its end-to-end tests.
-=======
 By default, `ng new` creates an initial skeleton application at the root level of the workspace, along with its end-to-end tests.
->>>>>>> c9710c82
 The skeleton is for a simple Welcome application that is ready to run and easy to modify.
 The root-level application has the same name as the workspace, and the source files reside in the `src/` subfolder of the workspace.
 
@@ -61,57 +57,38 @@
 All projects within a workspace share a [CLI configuration context](guide/workspace-config).
 The top level of the workspace contains workspace-wide configuration files, configuration files for the root-level application, and subfolders for the root-level application source and test files.
 
-<<<<<<< HEAD
 每个工作空间中的所有项目共享同一个 [CLI 配置环境](guide/workspace-config) 。该工作空间的顶层包含着全工作空间级的配置文件。
 
-
-| WORKSPACE CONFIG FILES | PURPOSE                                                                                                                                                                                                                                                                                                                                                                         |
-| :--------------------- | :------------------------------------------------------------------------------------------------------------------------------------------------------------------------------------------------------------------------------------------------------------------------------------------------------------------------------------------------------------------------------ |
-| 工作空间配置文件      | 用途                                                                                                                                                                                                                                                                                                                                                                            |
-| `node_modules/`        | Provides [npm packages](guide/npm-packages) to the entire workspace. Workspace-wide `node_modules` dependencies are visible to all projects.                                                                                                                                                                                                                                    |
-| `node_modules/`        | 为整个工作空间提供了 [npm 包](guide/npm-packages) 。所有项目都可以看到工作区范围内的 `node_modules` 依赖项。                                                                                                                                                                                                                                                                        |
-| `.editorconfig`        | Configuration for code editors. See [EditorConfig](https://editorconfig.org/).                                                                                                                                                                                                                                                                                                  |
-| `.editorconfig`        | 代码编辑器的配置。参见 [EditorConfig](https://editorconfig.org/) 。                                                                                                                                                                                                                                                                                                              |
-| `.gitignore`           | Specifies intentionally untracked files that [Git](https://git-scm.com/) should ignore.                                                                                                                                                                                                                                                                                         |
-| `.gitignore`           | 指定 [Git](https://git-scm.com/) 应忽略的不必追踪的文件。                                                                                                                                                                                                                                                                                                                         |
+| WORKSPACE CONFIG FILES    | PURPOSE |
+| :--------------------- | :------------------------------------------|
+| 工作空间配置文件      | 用途                 |
+| `.editorconfig`        | Configuration for code editors. See [EditorConfig](https://editorconfig.org/). |
+| `.editorconfig`        | 代码编辑器的配置。参见 [EditorConfig](https://editorconfig.org/) 。  |
+| `.gitignore`           | Specifies intentionally untracked files that [Git](https://git-scm.com/) should ignore. |
+| `.gitignore`           | 指定 [Git](https://git-scm.com/) 应忽略的不必追踪的文件。      |
+| `README.md`            | Introductory documentation for the root app. |
+| `README.md`            | 根应用的简介文档. |
 | `angular.json`         | CLI configuration defaults for all projects in the workspace, including configuration options for build, serve, and test tools that the CLI uses, such as [TSLint](https://palantir.github.io/tslint/), [Karma](https://karma-runner.github.io/), and [Protractor](http://www.protractortest.org/). For details, see [Angular Workspace Configuration](guide/workspace-config). |
 | `angular.json`         | 为工作区中的所有项目指定 CLI 的默认配置，包括 CLI 要用到的构建、启动开发服务器和测试工具的配置项，比如 [TSLint](https://palantir.github.io/tslint/)，[Karma](https://karma-runner.github.io/) 和 [Protractor](http://www.protractortest.org/)。欲知详情，请参阅 [Angular 工作空间配置](guide/workspace-config) 部分。                                                                 |
 | `package.json`         | Configures [npm package dependencies](guide/npm-packages) that are available to all projects in the workspace. See [npm documentation](https://docs.npmjs.com/files/package.json) for the specific format and contents of this file.                                                                                                                                            |
 | `package.json`         | 配置工作空间中所有项目可用的 [npm包依赖](guide/npm-packages) 。有关此文件的具体格式和内容，请参阅 [npm 的文档](https://docs.npmjs.com/files/package.json) 。                                                                                                                                                                                                                         |
 | `package-lock.json`    | Provides version information for all packages installed into `node_modules` by the npm client. See [npm documentation](https://docs.npmjs.com/files/package-lock.json) for details. If you use the yarn client, this file will be [yarn.lock](https://yarnpkg.com/lang/en/docs/yarn-lock/) instead.                                                                             |
 | `package-lock.json`    | 提供 npm 客户端安装到 `node_modules` 的所有软件包的版本信息。欲知详情，请参阅 [npm 的文档](https://docs.npmjs.com/files/package-lock.json)。如果你使用的是 yarn 客户端，那么该文件[就是 yarn.lock](https://yarnpkg.com/lang/en/docs/yarn-lock/) 。                                                                                                                                        |
-| `README.md`            | Introductory documentation for the root app.                                                                                                                                                                                                                                                                                                                                    |
+| `src/`                  | Source files for the root-level application project. |
+| `node_modules/`         | Provides [npm packages](guide/npm-packages) to the entire workspace. Workspace-wide `node_modules` dependencies are visible to all projects.                                                                                                                                                                                                                                                                                                                                    |
 | `README.md`            | 根应用的介绍性文档。                                                                                                                                                                                                                                                                                                                                                            |
 | `tsconfig.json`        | Default [TypeScript](https://www.typescriptlang.org/) configuration for projects in the workspace.                                                                                                                                                                                                                                                                              |
 | `tsconfig.json`        | 工作空间中各个项目的默认 [TypeScript](https://www.typescriptlang.org/) 配置。                                                                                                                                                                                                                                                                                                         |
 | `tslint.json`          | Default [TSLint](https://palantir.github.io/tslint/) configuration for projects in the workspace.                                                                                                                                                                                                                                                                               |
 | `tslint.json`          | 工作空间中各个项目的默认 [TSLint](https://palantir.github.io/tslint/) 配置。                                                                                                                                                                                                                                                                                                          |
-=======
-| WORKSPACE CONFIG FILES    | PURPOSE |
-| :--------------------- | :------------------------------------------|
-| `.editorconfig`        | Configuration for code editors. See [EditorConfig](https://editorconfig.org/). |
-| `.gitignore`           | Specifies intentionally untracked files that [Git](https://git-scm.com/) should ignore. |
-| `README.md`            | Introductory documentation for the root app. |
-| `angular.json`         | CLI configuration defaults for all projects in the workspace, including configuration options for build, serve, and test tools that the CLI uses, such as [TSLint](https://palantir.github.io/tslint/), [Karma](https://karma-runner.github.io/), and [Protractor](http://www.protractortest.org/). For details, see [Angular Workspace Configuration](guide/workspace-config). |
-| `package.json`          | Configures [npm package dependencies](guide/npm-packages) that are available to all projects in the workspace. See [npm documentation](https://docs.npmjs.com/files/package.json) for the specific format and contents of this file. |
-| `package-lock.json`     | Provides version information for all packages installed into `node_modules` by the npm client. See [npm documentation](https://docs.npmjs.com/files/package-lock.json) for details. If you use the yarn client, this file will be [yarn.lock](https://yarnpkg.com/lang/en/docs/yarn-lock/) instead. |
-| `src/`                  | Source files for the root-level application project. |
-| `node_modules/`         | Provides [npm packages](guide/npm-packages) to the entire workspace. Workspace-wide `node_modules` dependencies are visible to all projects. |
-| `tsconfig.json`         | Default [TypeScript](https://www.typescriptlang.org/) configuration for projects in the workspace. |
-| `tslint.json`           | Default [TSLint](https://palantir.github.io/tslint/) configuration for projects in the workspace. |
->>>>>>> c9710c82
 
 
 ## Application project files
 
-<<<<<<< HEAD
 ## 应用项目文件
 
 
-By default, the CLI command `ng new my-app` creates a workspace folder named "my-app" and generates a new application skeleton for a root application at the top level of the workspace.
-=======
 By default, the CLI command `ng new my-app` creates a workspace folder named "my-app" and generates a new application skeleton in a `src/` folder at the top level of the workspace.
->>>>>>> c9710c82
 A newly generated application contains source files for a root module, with a root component and template.
 
 CLI 命令`ng new my-app` 会默认创建名为 “my-app” 的工作空间文件夹，并为工作空间顶层的根应用生成一个新的应用骨架。新生成的应用包含一个根模块的源文件，包括一个根组件及其模板。
@@ -225,16 +202,12 @@
 
 ### End-to-end test files
 
-<<<<<<< HEAD
 ### 端到端测试文件
 
 
-An `e2e/` subfolder contains source files for a set of end-to-end tests that correspond to an application, along with test-specific configuration files.
-=======
 An `e2e/` folder at the top level contains source files for a set of end-to-end tests that correspond to the root-level application, along with test-specific configuration files.
 
 For a multi-project workspace, application-specific end-to-end tests are in the project root, under `projects/project-name/e2e/`.
->>>>>>> c9710c82
 
 `e2e/` 子文件夹包含一组和应用对应的端到端测试的源文件，以及测试专属的配置文件。
 
