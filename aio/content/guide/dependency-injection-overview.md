--- conflicted
+++ resolved
@@ -24,13 +24,9 @@
 
 You should be familiar with the Angular apps in general, and have the fundamental knowledge of Components, Directives, and NgModules. It's highly recommended that you complete the following tutorial:
 
-<<<<<<< HEAD
 你应该大体上熟悉 Angular 应用程序，并具有组件、指令和 NgModules 的基础知识。强烈建议你完成以下教程：
 
-[Tour of Heroes application and tutorial](tutorial)
-=======
 [Tour of Heroes application and tutorial](tutorial/tour-of-heroes)
->>>>>>> 6a32ac28
 
 [《英雄之旅》应用和教程](tutorial)
 
