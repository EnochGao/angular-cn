--- conflicted
+++ resolved
@@ -1,23 +1,14 @@
 # Lazy-loading feature modules
 
-<<<<<<< HEAD
 # 惰性加载特性模块
 
-By default, NgModules are eagerly loaded, which means that as soon as the application loads, so do all the NgModules, whether or not they are immediately necessary.
+By default, NgModules are eagerly loaded. This means that as soon as the application loads, so do all the NgModules, whether they are immediately necessary or not.
 For large applications with lots of routes, consider lazy loading —a design pattern that loads NgModules as needed.
-=======
-By default, NgModules are eagerly loaded. This means that as soon as the application loads, so do all the NgModules, whether they are immediately necessary or not.
-For large applications with lots of routes, consider lazy loading &mdash;a design pattern that loads NgModules as needed.
->>>>>>> 5c9a5662
 Lazy loading helps keep initial bundle sizes smaller, which in turn helps decrease load times.
 
-默认情况下，NgModule 都是急性加载的，也就是说它会在应用加载时尽快加载，所有模块都是如此，无论是否立即要用。对于带有很多路由的大型应用，考虑使用惰性加载 —— 一种按需加载 NgModule 的模式。惰性加载可以减小初始包的尺寸，从而减少加载时间。
-
 <div class="alert is-helpful">
 
 For the final sample application with two lazy-loaded modules that this page describes, see the <live-example></live-example>.
-
-如果需要本页描述的具有两个惰性加载模块的范例应用，参阅<live-example></live-example>。
 
 </div>
 
@@ -29,9 +20,6 @@
 
 This section introduces the basic procedure for configuring a lazy-loaded route.
 For a step-by-step example, see the [step-by-step setup](#step-by-step) section on this page.
-
-本节会介绍配置惰性加载路由的基本过程。
-想要一个分步的范例，参阅本页的[分步设置](#step-by-step)部分。
 
 To lazy load Angular modules, use `loadChildren` (instead of `component`) in your `AppRoutingModule` `routes` configuration as follows.
 
@@ -72,26 +60,15 @@
 
 ## Step-by-step setup
 
-<<<<<<< HEAD
 ## 分步设置
 
-There are two main steps to setting up a lazy-loaded feature module:
-
-建立惰性加载的特性模块有两个主要步骤：
-
-1. Create the feature module with the CLI, using the `--route` flag.
-
-   使用 `--route` 标志，用 CLI 创建特性模块。
+Setting up a lazy-loaded feature module requires two main steps:
+
+1. Create the feature module with the Angular CLI, using the `--route` flag.
 
 1. Configure the routes.
 
    配置相关路由。
-=======
-Setting up a lazy-loaded feature module requires two main steps:
-
-1.  Create the feature module with the Angular CLI, using the `--route` flag.
-1.  Configure the routes.
->>>>>>> 5c9a5662
 
 ### Set up an application
 
@@ -100,20 +77,9 @@
 
 <!-- vale Angular.Google_WordListWarnings = NO -->
 
-<<<<<<< HEAD
-### 建立应用
-
-If you don't already have an app, follow the following steps to create one with the CLI.
-If you already have an app, skip to [Configure the routes](#config-routes).
 Enter the following command where `customer-app` is the name of your app:
 
-如果你还没有应用，可以遵循下面的步骤使用 CLI 创建一个。如果已经有了，可以直接跳到 [配置路由](#config-routes)部分。
-输入下列命令，其中的 `customer-app` 表示你的应用名称：
-=======
-Enter the following command where `customer-app` is the name of your app:
-
 <!-- vale Angular.Google_WordListWarnings = YES -->
->>>>>>> 5c9a5662
 
 <code-example format="shell" language="shell">
 
@@ -124,31 +90,20 @@
 This creates an application called `customer-app` and the `--routing` flag generates a file called `app-routing.module.ts`. This is one of the files you need for setting up lazy loading for your feature module.
 Navigate into the project by issuing the command `cd customer-app`.
 
-这会创建一个名叫 `customer-app` 的应用，而 `--routing` 标识生成了一个名叫 `app-routing.module.ts` 的文件，它是你建立惰性加载的特性模块时所必须的。输入命令 `cd customer-app` 进入该项目。
-
 <div class="alert is-helpful">
 
 The `--routing` option requires Angular CLI version 8.1 or higher.
 See [Keeping Up to Date](guide/updating).
 
-`--routing` 选项需要 Angular/CLI 8.1 或更高版本。请参阅[保持最新](guide/updating)。
-
 </div>
 
 ### Create a feature module with routing
 
-<<<<<<< HEAD
 ### 创建一个带路由的特性模块
 
-Next, you'll need a feature module with a component to route to.
-To make one, enter the following command in the terminal, where `customers` is the name of the feature module.
-=======
 Next, you need a feature module with a component to route to.
 To make one, enter the following command in the command line tool, where `customers` is the name of the feature module.
->>>>>>> 5c9a5662
 The path for loading the `customers` feature modules is also `customers` because it is specified with the `--route` option:
-
-接下来，你将需要一个包含路由的目标组件的特性模块。要创建它，在终端中输入如下命令，其中 `customers` 是特性模块的名称。加载 `customers` 特性模块的路径也是 `customers`，因为它是通过 `--route` 选项指定的：
 
 <code-example format="shell" language="shell">
 
@@ -159,16 +114,8 @@
 This creates a `customers` directory having the new lazy-loadable feature module `CustomersModule` defined in the `customers.module.ts` file and the routing module `CustomersRoutingModule` defined in the `customers-routing.module.ts` file.
 The command automatically declares the `CustomersComponent` and imports `CustomersRoutingModule` inside the new feature module.
 
-<<<<<<< HEAD
-这将创建一个 `customers` 文件夹，在其 `customers.module.ts` 文件中定义了新的可惰性加载模块 `CustomersModule`。该命令会自动在新特性模块中声明 `CustomersComponent`。
-
-Because the new module is meant to be lazy-loaded, the command does NOT add a reference to the new feature module in the application's root module file, `app.module.ts`.
-=======
 Because the new module is meant to be lazy-loaded, the command does **not** add a reference to it in the application's root module file, `app.module.ts`.
->>>>>>> 5c9a5662
 Instead, it adds the declared route, `customers` to the `routes` array declared in the module provided as the `--module` option.
-
-因为这个新模块想要惰性加载，所以该命令不会在应用的根模块 `app.module.ts` 中添加对新特性模块的引用。相反，它将声明的路由 `customers` 添加到以 `--module` 选项指定的模块中声明的 `routes` 数组中。
 
 <code-example header="src/app/app-routing.module.ts" path="lazy-loading-ngmodules/src/app/app-routing.module.ts" region="routes-customers"></code-example>
 
@@ -181,20 +128,10 @@
 
 <header>String-based lazy loading</header>
 
-<header>基于字符串的惰性加载</header>
-
 In Angular version 8, the string syntax for the `loadChildren` route specification [was deprecated](guide/deprecations#loadchildren-string-syntax) in favor of the `import()` syntax.
-<<<<<<< HEAD
-However, you can opt into using string-based lazy loading (`loadChildren: './path/to/module#Module'`) by including the lazy-loaded routes in your `tsconfig` file, which includes the lazy-loaded files in the compilation.
-
-在 Angular 版本 8 中，`loadChildren` 路由规范的字符串语法[已弃用](guide/deprecations#loadchildren-string-syntax)，建议改用 `import()` 语法。不过，你仍然可以通过在 `tsconfig` 文件中包含惰性加载的路由来选择使用基于字符串的惰性加载（`loadChildren: './path/to/module#Module'`），这样它就会在编译时包含惰性加载的文件。
-=======
 You can opt into using string-based lazy loading \(`loadChildren: './path/to/module#Module'`\) by including the lazy-loaded routes in your `tsconfig` file, which includes the lazy-loaded files in the compilation.
->>>>>>> 5c9a5662
 
 By default the Angular CLI generates projects with stricter file inclusions intended to be used with the `import()` syntax.
-
-默认情况下，会用 CLI 生成项目，这些项目将更严格地包含旨在与 `import()` 语法一起使用的文件。
 
 </div>
 
@@ -215,8 +152,6 @@
 This creates a new directory called `orders` containing the `OrdersModule` and `OrdersRoutingModule`, along with the new `OrdersComponent` source files.
 The `orders` route, specified with the `--route` option, is added to the `routes` array inside the `app-routing.module.ts` file, using the lazy-loading syntax.
 
-这将创建一个名为 `orders` 的新文件夹，其中包含 `OrdersModule` 和 `OrdersRoutingModule` 以及新的 `OrdersComponent` 源文件。使用 `--route` 选项指定的 `orders` 路由，用惰性加载语法添加到了 `app-routing.module.ts` 文件内的 `routes` 数组中。
-
 <code-example header="src/app/app-routing.module.ts" path="lazy-loading-ngmodules/src/app/app-routing.module.ts" region="routes-customers-orders"></code-example>
 
 ### Set up the UI
@@ -232,8 +167,6 @@
 
 To see your application in the browser so far, enter the following command in the command line tool window:
 
-要想在浏览器中看到你的应用，就在终端窗口中输入下列命令：
-
 <code-example format="shell" language="shell">
 
 ng serve
@@ -244,11 +177,9 @@
 
 Then go to `localhost:4200` where you should see "customer-app" and three buttons.
 
-<<<<<<< HEAD
 然后，跳转到 `localhost:4200`，这时你应该看到 "customer-app" 和三个按钮。
-=======
+
 <!-- vale Angular.Google_WordListWarnings = YES -->
->>>>>>> 5c9a5662
 
 <div class="lightbox">
 
@@ -258,23 +189,15 @@
 
 These buttons work, because the Angular CLI automatically added the routes to the feature modules to the `routes` array in `app-routing.module.ts`.
 
-这些按钮生效了，因为 CLI 会自动将特性模块的路由添加到 `app-routing.module.ts` 中的 `routes` 数组中。
-
 <a id="config-routes"></a>
 
 ### Imports and route configuration
 
-<<<<<<< HEAD
 ### 导入与路由配置
 
-The CLI automatically added each feature module to the routes map at the application level.
-=======
 The Angular CLI automatically added each feature module to the routes map at the application level.
->>>>>>> 5c9a5662
 Finish this off by adding the default route.
 In the `app-routing.module.ts` file, update the `routes` array with the following:
-
-CLI 会将每个特性模块自动添加到应用级的路由映射表中。通过添加默认路由来最终完成这些步骤。在 `app-routing.module.ts` 文件中，使用如下命令更新 `routes` 数组：
 
 <code-example header="src/app/app-routing.module.ts" path="lazy-loading-ngmodules/src/app/app-routing.module.ts" id="app-routing.module.ts" region="const-routes"></code-example>
 
@@ -291,8 +214,6 @@
 Next, take a look at the `customers.module.ts` file.
 If you're using the Angular CLI and following the steps outlined in this page, you don't have to do anything here.
 
-接下来，仔细看看 `customers.module.ts` 文件。如果你使用的是 CLI，并按照此页面中的步骤进行操作，则无需在此处执行任何操作。
-
 <code-example header="src/app/customers/customers.module.ts" path="lazy-loading-ngmodules/src/app/customers/customers.module.ts" id="customers.module.ts" region="customers-module"></code-example>
 
 The `customers.module.ts` file imports the `customers-routing.module.ts` and `customers.component.ts` files.
@@ -325,16 +246,10 @@
 
 ### Verify lazy loading
 
-<<<<<<< HEAD
 ### 确认它工作正常
 
-You can check to see that a module is indeed being lazy loaded with the Chrome developer tools.
-=======
 You can verify that a module is indeed being lazy loaded with the Chrome developer tools.
->>>>>>> 5c9a5662
 In Chrome, open the developer tools by pressing `Cmd+Option+i` on a Mac or `Ctrl+Shift+j` on a PC and go to the Network Tab.
-
-你可以使用 Chrome 开发者工具来确认一下这些模块真的是惰性加载的。在 Chrome 中，按 `Cmd+Option+i`（Mac）或 `Ctrl+Shift+j`（PC），并选中 `Network` 页标签。
 
 <div class="lightbox">
 
@@ -356,8 +271,6 @@
 
 To see it again, or to test after making changes, click the circle with a line through it in the upper left of the Network Tab:
 
-要想再次查看它或测试本项目后面的行为，只要点击 Network 页左上放的 `清除` 图标即可。
-
 <div class="lightbox">
 
 <img alt="lazy loaded modules diagram" src="generated/images/guide/lazy-loading-ngmodules/clear.gif" width="200">
@@ -370,29 +283,16 @@
 
 ## `forRoot()` and `forChild()`
 
-<<<<<<< HEAD
 ## `forRoot()` 与 `forChild()`
 
-You might have noticed that the CLI adds `RouterModule.forRoot(routes)` to the `AppRoutingModule` `imports` array.
-=======
 You might have noticed that the Angular CLI adds `RouterModule.forRoot(routes)` to the `AppRoutingModule` `imports` array.
->>>>>>> 5c9a5662
 This lets Angular know that the `AppRoutingModule` is a routing module and `forRoot()` specifies that this is the root routing module.
 It configures all the routes you pass to it, gives you access to the router directives, and registers the `Router` service.
 Use `forRoot()` only once in the application, inside the `AppRoutingModule`.
 
-<<<<<<< HEAD
-你可能已经注意到了，CLI 会把 `RouterModule.forRoot(routes)` 添加到 `AppRoutingModule` 的 `imports` 数组中。这会让 Angular 知道 `AppRoutingModule` 是一个路由模块，而 `forRoot()` 表示这是一个根路由模块。它会配置你传入的所有路由、让你能访问路由器指令并注册 `Router`。`forRoot()` 在应用中只应该使用一次，也就是这个 `AppRoutingModule` 中。
-
-The CLI also adds `RouterModule.forChild(routes)` to feature routing modules.
-This way, Angular knows that the route list is only responsible for providing additional routes and is intended for feature modules.
-=======
 The Angular CLI also adds `RouterModule.forChild(routes)` to feature routing modules.
 This way, Angular knows that the route list is only responsible for providing extra routes and is intended for feature modules.
->>>>>>> 5c9a5662
 You can use `forChild()` in multiple modules.
-
-CLI 还会把 `RouterModule.forChild(routes)` 添加到各个特性模块中。这种方式下 Angular 就会知道这个路由列表只负责提供额外的路由并且其设计意图是作为特性模块使用。你可以在多个模块中使用 `forChild()`。
 
 The `forRoot()` method takes care of the *global* injector configuration for the Router.
 The `forChild()` method has no injector configuration.
@@ -414,15 +314,9 @@
 
 ### Preloading modules
 
-<<<<<<< HEAD
 ### 预加载模块
 
-Preloading modules improves UX by loading parts of your application in the background so users don't have to wait for the elements to download when they activate a route.
-=======
 Preloading modules improves UX by loading parts of your application in the background. By doing this, users don't have to wait for the elements to download when they activate a route.
->>>>>>> 5c9a5662
-
-预加载模块通过在后台加载部分应用来改善用户体验，这样用户在激活路由时就无需等待下载这些元素。
 
 To enable preloading of all lazy loaded modules, import the `PreloadAllModules` token from the Angular `router`.
 
@@ -464,8 +358,6 @@
 
 Create a resolver service.
 With the Angular CLI, the command to create a service is as follows:
-
-创建一个解析器服务。通过 CLI，生成服务的命令如下：
 
 <code-example format="shell" language="shell">
 
@@ -574,8 +466,6 @@
 Next, create the module without the `--route` parameter.
 If `ng generate module` with the `--route` parameter returns an error, but runs correctly without it, you might have imported the same module in multiple places.
 
-惰性加载模块时常见的错误之一，就是在应用程序中的多个位置导入通用模块。可以先用 Angular CLI 生成模块并包括 `--route route-name` 参数，来测试这种情况，其中 `route-name` 是模块的名称。接下来，生成不带 `--route` 参数的模块。如果你用了 `--route` 参数，Angular CLI 就会生成错误，但如果不使用它便可以正确运行，则可能是在多个位置导入了相同的模块。
-
 Remember, many common Angular modules should be imported at the base of your application.
 
 请记住，许多常见的 Angular 模块都应该导入应用的基础模块中。
@@ -598,11 +488,11 @@
 
 * [Providers](guide/providers)
 
-  [服务提供者](guide/providers)
+  [服务提供者](guide/providers)。
 
 * [Types of Feature Modules](guide/module-types)
 
-  [特性模块的分类](guide/module-types)
+  [特性模块的类型](guide/module-types)
 
 * [Route-level code-splitting in Angular](https://web.dev/route-level-code-splitting-in-angular)
 
