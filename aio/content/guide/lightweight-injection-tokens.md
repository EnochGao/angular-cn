# Optimizing client app size with lightweight injection tokens

# 使用轻量级注入令牌优化客户应用的大小

This page provides a conceptual overview of a dependency injection technique that is recommended for library developers.
Designing your library with *lightweight injection tokens* helps optimize the bundle size of client applications that use your library.

本页面会提供一个概念性的概述，它介绍了一种建议库开发者使用的依赖注入技术。*使用轻量级注入令牌*设计你的库，这有助于优化那些用到你库的客户应用的发布包体积。

You can manage the dependency structure among your components and injectable services to optimize bundle size by using [tree-shakable providers](guide/architecture-services#introduction-to-services-and-dependency-injection).
This normally ensures that if a provided component or service is never actually used by the app, the compiler can eliminate its code from the bundle.

你可以使用[可摇树优化的提供者](guide/architecture-services#introduction-to-services-and-dependency-injection)来管理组件和可注入服务之间的依赖结构，以优化发布包体积。这通常会确保如果提供的组件或服务从未被应用实际使用过，那么编译器就可以从发布包中删除它的代码。

However, due to the way Angular stores injection tokens, it is possible that such an unused component or service can end up in the bundle anyway.
This page describes a dependency-injection design pattern that supports proper tree-shaking by using lightweight injection tokens.

<<<<<<< HEAD
但是，由于 Angular 存储注入令牌的方式，可能会导致未用到的组件或服务最终进入发布包中。本页描述了依赖注入的一种设计模式，它通过使用轻量级注入令牌来支持正确的摇树优化。

The lightweight injection token design pattern is especially important for library developers. It ensures that when an application uses only some of your library's capabilities, the unused code can be eliminated from the client's app bundle.

这种轻量级注入令牌设计模式对于库开发者来说尤其重要。它可以确保当应用只用到了你库中的某些功能时，可以从客户应用的发布包中删除未使用过的代码。

When an application uses your library, there might be some services that your library supplies which the client app doesn't use.
In this case, the app developer should expect that service to be tree-shaken, and not contribute to the size of the compiled app.
=======
The lightweight injection token design pattern is especially important for library developers. It ensures that when an application uses only some of your library's capabilities, the unused code can be eliminated from the client's application bundle.

When an application uses your library, there might be some services that your library supplies which the client application doesn't use.
In this case, the application developer should expect that service to be tree-shaken, and not contribute to the size of the compiled application.
>>>>>>> 4e2590e5
Because the application developer cannot know about or remedy a tree-shaking problem in the library, it is the responsibility of the library developer to do so.
To prevent the retention of unused components, your library should use the lightweight injection token design pattern.

当某应用用到了你的库时，你的库中可能会提供一些客户应用未用到的服务。在这种情况下，应用开发人员会期望该服务是可摇树优化的，不让这部分代码增加应用的编译后大小。由于应用开发人员既无法了解也无法解决库的摇树优化问题，因此这是库开发人员的责任。为了防止未使用的组件被保留下来，你的库应该使用轻量级注入令牌这种设计模式。

## When tokens are retained

## 什么时候令牌会被保留

To better explain the condition under which token retention occurs, consider a library that provides a library-card component, which contains a body and can contain an optional header.

为了更好地解释令牌被保留的条件，我们考虑一个提供卡片组件的库，它包含一个卡片体，还可以包含一个可选的卡片头。

```
<lib-card>
  <lib-header>...</lib-header>
</lib-card>
```

In a likely implementation, the `<lib-card>` component uses `@ContentChild()` or `@ContentChildren()` to obtain `<lib-header>` and `<lib-body>`, as in the following.

在一个可能的实现中， `<lib-card>` 组件使用 `@ContentChild()` 或者 `@ContentChildren()` 来获取 `<lib-header>` 和 `<lib-body>` ，如下所示。

```
@Component({
  selector: 'lib-header',
  ...,
})
class LibHeaderComponent {}

@Component({
  selector: 'lib-card',
  ...,
})
class LibCardComponent {
  @ContentChild(LibHeaderComponent)
  header: LibHeaderComponent|null = null;
}
```

Because `<lib-header>` is optional, the element can appear in the template in its minimal form,
`<lib-card></lib-card>`.
In this case, `<lib-header>` is not used and you would expect it to be tree-shaken, but that is not what happens.
This is because `LibCardComponent` actually contains two references to the `LibHeaderComponent`.

因为 `<lib-header>` 是可选的，所以元素可以用最小化的形式 `<lib-card></lib-card>` 出现在模板中。在这个例子中，`<lib-header>` 没有用过，你可能期望它会被摇树优化掉，但事实并非如此。这是因为 `LibCardComponent` 实际上包含两个对 `LibHeaderComponent` 引用。

`@ContentChild(LibHeaderComponent) header: LibHeaderComponent;`

* One of these reference is in the *type position*-- that is, it specifies `LibHeaderComponent` as a type: `header: LibHeaderComponent;`.

  其中一个引用位于*类型位置上* - 即，它把 `LibHeaderComponent` 用作了类型： `header: LibHeaderComponent;` 。

* The other reference is in the *value position*-- that is, LibHeaderComponent is the value of the `@ContentChild()` parameter decorator: `@ContentChild(LibHeaderComponent)`.

  另一个引用位于*值的位置* - 即，LibHeaderComponent 是 `@ContentChild()` 参数装饰器的值： `@ContentChild(LibHeaderComponent)` 。

The compiler handles token references in these positions differently.

编译器对这些位置的令牌引用的处理方式也不同。

* The compiler erases *type position* references after conversion from TypeScript, so they have no impact on tree-shaking.

  编译器在从 TypeScript 转换完后会删除这些*类型位置上*的引用，所以它们对于摇树优化没什么影响。

* The compiler must retain *value position*  references at runtime, which prevents the component from being tree-shaken.

  编译器必须在运行时保留*值位置上*的引用，这就会阻止该组件被摇树优化掉。

In the example, the compiler retains the `LibHeaderComponent` token that occurs in the value position, which prevents the referenced component from being tree-shaken, even if the application developer does not actually use `<lib-header>` anywhere.
If `LibHeaderComponent` is large (code, template, and styles), including it unnecessarily can significantly increase the size of the client application.

在这个例子中，编译器保留了 `LibHeaderComponent` 令牌，它出现在了值位置上，这就会防止所引用的组件被摇树优化掉，即使应用开发者实际上没有在任何地方用过 `<lib-header>`。如果 `LibHeaderComponent` 很大（代码、模板和样式），把它包含进来就会不必要地大大增加客户应用的大小。

## When to use the lightweight injection token pattern

## 什么时候使用轻量级注入令牌模式

The tree-shaking problem arises when a component is used as an injection token.
There are two cases when that can happen.

当一个组件被用作注入令牌时，就会出现摇树优化的问题。有两种情况可能会发生。

* The token is used in the value position of a [content query](guide/lifecycle-hooks#using-aftercontent-hooks "See more about using content queries.").

  令牌用在[内容查询](guide/lifecycle-hooks#using-aftercontent-hooks "详细了解如何使用内容查询。")中值的位置上。

* The token is used as a type specifier for constructor injection.

  该令牌用作构造函数注入的类型说明符。

In the following example, both uses of the `OtherComponent` token cause retention of `OtherComponent` (that is, prevent it from being tree-shaken when it is not used).

在下面的例子中，两处对 `OtherComponent` 令牌的使用导致 `OtherComponent` 被保留下来（也就是说，防止它在未用到时被摇树优化掉）。

```
class MyComponent {
  constructor(@Optional() other: OtherComponent) {}

  @ContentChild(OtherComponent)
  other: OtherComponent|null;
}
```

Although tokens used only as type specifiers are removed when converted to JavaScript, all tokens used for dependency injection are needed at runtime.
These effectively change `constructor(@Optional() other: OtherComponent)` to `constructor(@Optional() @Inject(OtherComponent) other)`. The token is now in a value position, and causes the tree shaker to retain the reference.

虽然转换为 JavaScript 时只会删除那些只用作类型说明符的令牌，但在运行时依赖注入需要所有这些令牌。这些工作把 `constructor(@Optional() other: OtherComponent)` 改成了 `constructor(@Optional() @Inject(OtherComponent) other)` 。该令牌现在处于值的位置，并使该摇树优化器保留该引用。

<div class="alert is helpful">

For all services, a library should use [tree-shakable providers](guide/architecture-services#introduction-to-services-and-dependency-injection), providing dependencies at the root level rather than in component constructors.

对于所有服务，库都应该使用[可摇树优化的提供者](guide/architecture-services#introduction-to-services-and-dependency-injection)，在根级而不是组件构造函数中提供依赖。

</div>

## Using lightweight injection tokens

## 使用轻量级注入令牌

The lightweight injection token design pattern consists of using a small abstract class as an injection token, and providing the actual implementation at a later stage.
The abstract class is retained (not tree-shaken), but it is small and has no material impact on the application size.

轻量级注入令牌设计模式包括：使用一个小的抽象类作为注入令牌，并在稍后为它提供实际实现。该抽象类固然会被留下（不会被摇树优化掉），但它很小，对应用程序的大小没有任何重大影响。

The following example shows how this works for the `LibHeaderComponent`.

下例举例说明了这个 `LibHeaderComponent` 的工作原理。

```
abstract class LibHeaderToken {}

@Component({
  selector: 'lib-header',
  providers: [
    {provide: LibHeaderToken, useExisting: LibHeaderComponent}
  ]
  ...,
})
class LibHeaderComponent extends LibHeaderToken {}

@Component({
  selector: 'lib-card',
  ...,
})
class LibCardComponent {
  @ContentChild(LibHeaderToken) header: LibHeaderToken|null = null;
}
```

In this example, the `LibCardComponent` implementation no longer refers to `LibHeaderComponent` in either the type position or the value position.
This allows full tree shaking of `LibHeaderComponent` to take place.
The `LibHeaderToken` is retained, but it is only a class declaration, with no concrete implementation. It is small and does not materially impact the application size when retained after compilation.

在这个例子中， `LibCardComponent` 的实现里，`LibHeaderComponent` 既不会出现在类型的位置也不会出现在值的位置。这样就可以让 `LibHeaderComponent` 完全被摇树优化掉。`LibHeaderToken` 被留下了，但它只是一个类声明，没有具体的实现。它很小，并且在编译后保留时对应用程序的大小没有实质影响。

Instead, `LibHeaderComponent` itself implements the abstract `LibHeaderToken` class. You can safely use that token as the provider in the component definition, allowing Angular to correctly inject the concrete type.

不过，`LibHeaderComponent` 本身实现了抽象类 `LibHeaderToken`。你可以放心使用这个令牌作为组件定义中的提供者，让 Angular 能够正确地注入具体类型。

To summarize, the lightweight injection token pattern consists of the following.

总结一下，轻量级注入令牌模式由以下几部分组成。

1. A lightweight injection token that is represented as an abstract class.

   一个轻量级的注入令牌，它表现为一个抽象类。

2. A component definition that implements the abstract class.

   一个实现该抽象类的组件定义。

3. Injection of the lightweight pattern, using ` @ContentChild()` or `@ContentChildren()`.

   注入这种轻量级模式时使用 `@ContentChild()` 或者 `@ContentChildren()`。

4. A provider in the implementation of the lightweight injection token which associates the lightweight injection token with the implementation.

   实现轻量级注入令牌的提供者，它将轻量级注入令牌和它的实现关联起来。

### Use the lightweight injection token for API definition

### 使用轻量级注入令牌进行 API 定义

A component that injects a lightweight injection token might need to invoke a method in the injected class.
Because the token is now an abstract class, and the injectable component implements that class, you must also declare an abstract method in the abstract lightweight injection token class.
The implementation of the method (with all of its code overhead) resides in the injectable component that can be tree-shaken.
This allows the parent to communicate with the child (if it is present) in a type-safe manner.

那些注入了轻量级注入令牌的组件可能要调用注入的类中的方法。因为令牌现在是一个抽象类，并且可注入组件实现了那个抽象类，所以你还必须在作为轻量级注入令牌的抽象类中声明一个抽象方法。该方法的实现代码（及其所有相关代码）都会留在可注入组件中，但这个组件本身仍可被摇树优化。这样就能让父组件以类型安全的方式与子组件（如果存在）进行通信。

For example, the `LibCardComponent` now queries `LibHeaderToken` rather than `LibHeaderComponent`.
The following example shows how the pattern allows `LibCardComponent` to communicate with the `LibHeaderComponent` without actually referring to `LibHeaderComponent`.

例如，`LibCardComponent` 现在要查询 `LibHeaderToken` 而不是 `LibHeaderComponent` 。这个例子展示了该模式如何让 `LibCardComponent` 与 `LibHeaderComponent` 通信，却不用实际引用 `LibHeaderComponent` 。

```
abstract class LibHeaderToken {
  abstract doSomething(): void;
}

@Component({
  selector: 'lib-header',
  providers: [
    {provide: LibHeaderToken, useExisting: LibHeaderComponent}
  ]
  ...,
})
class LibHeaderComponent extends LibHeaderToken {
  doSomething(): void {
    // Concrete implementation of `doSomething`
  }
}

@Component({
  selector: 'lib-card',
  ...,
})
class LibCardComponent implement AfterContentInit {
  @ContentChild(LibHeaderToken)
  header: LibHeaderToken|null = null;

  ngAfterContentInit(): void {
    this.header && this.header.doSomething();
  }
}
```

In this example the parent  queries the token to obtain the child component, and stores the resulting component reference if it is present.
Before calling a method in the child, the parent component checks to see if the child component is present.
If the child component has been tree-shaken, there is no runtime reference to it, and no call to its method.

在这个例子中，父组件会查询令牌以获取子组件，并持有结果组件的引用（如果存在）。在调用子组件中的方法之前，父组件会检查子组件是否存在。如果子组件已经被摇树优化掉，那运行期间就没有对它的引用，当然也没有调用它的方法。

### Naming your lightweight injection token

### 为你的轻量级注入令牌命名

Lightweight injection tokens are only useful with components. The Angular style guide suggests that you name components using the "Component" suffix. The example "LibHeaderComponent" follows this convention.

轻量级注入令牌只对组件有用。Angular 风格指南中建议你使用“Component”后缀命名组件。例如“LibHeaderComponent”就遵循这个约定。

To maintain the relationship between the component and its token while still distinguishing between them, the recommended style is to use the component base name with the suffix "Token" to name your lightweight injection tokens: "LibHeaderToken".

为了维护组件及其令牌之间的对应关系，同时又要区分它们，推荐的写法是使用组件基本名加上后缀“Token”来命名你的轻量级注入令牌：“LibHeaderToken”。<|MERGE_RESOLUTION|>--- conflicted
+++ resolved
@@ -15,21 +15,14 @@
 However, due to the way Angular stores injection tokens, it is possible that such an unused component or service can end up in the bundle anyway.
 This page describes a dependency-injection design pattern that supports proper tree-shaking by using lightweight injection tokens.
 
-<<<<<<< HEAD
 但是，由于 Angular 存储注入令牌的方式，可能会导致未用到的组件或服务最终进入发布包中。本页描述了依赖注入的一种设计模式，它通过使用轻量级注入令牌来支持正确的摇树优化。
 
-The lightweight injection token design pattern is especially important for library developers. It ensures that when an application uses only some of your library's capabilities, the unused code can be eliminated from the client's app bundle.
+The lightweight injection token design pattern is especially important for library developers. It ensures that when an application uses only some of your library's capabilities, the unused code can be eliminated from the client's application bundle.
 
 这种轻量级注入令牌设计模式对于库开发者来说尤其重要。它可以确保当应用只用到了你库中的某些功能时，可以从客户应用的发布包中删除未使用过的代码。
-
-When an application uses your library, there might be some services that your library supplies which the client app doesn't use.
-In this case, the app developer should expect that service to be tree-shaken, and not contribute to the size of the compiled app.
-=======
-The lightweight injection token design pattern is especially important for library developers. It ensures that when an application uses only some of your library's capabilities, the unused code can be eliminated from the client's application bundle.
 
 When an application uses your library, there might be some services that your library supplies which the client application doesn't use.
 In this case, the application developer should expect that service to be tree-shaken, and not contribute to the size of the compiled application.
->>>>>>> 4e2590e5
 Because the application developer cannot know about or remedy a tree-shaking problem in the library, it is the responsibility of the library developer to do so.
 To prevent the retention of unused components, your library should use the lightweight injection token design pattern.
 
