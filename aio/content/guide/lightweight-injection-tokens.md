# Optimizing client app size with lightweight injection tokens

# 使用轻量级注入令牌优化客户应用的大小

This page provides a conceptual overview of a dependency injection technique that is recommended for library developers.
Designing your library with *lightweight injection tokens* helps optimize the bundle size of client applications that use your library.

本页面会提供一个概念性的概述，它介绍了一种建议库开发者使用的依赖注入技术。*使用轻量级注入令牌*设计你的库，这有助于优化那些用到你库的客户应用的发布包体积。

You can manage the dependency structure among your components and injectable services to optimize bundle size by using [tree-shakable providers](guide/architecture-services#introduction-to-services-and-dependency-injection).
This normally ensures that if a provided component or service is never actually used by the app, the compiler can eliminate its code from the bundle.

你可以使用[可摇树优化的提供者](guide/architecture-services#introduction-to-services-and-dependency-injection)来管理组件和可注入服务之间的依赖结构，以优化发布包体积。这通常会确保如果提供的组件或服务从未被应用实际使用过，那么编译器就可以从发布包中删除它的代码。

However, due to the way Angular stores injection tokens, it is possible that such an unused component or service can end up in the bundle anyway.
This page describes a dependency-injection design pattern that supports proper tree-shaking by using lightweight injection tokens.

<<<<<<< HEAD
但是，由于 Angular 存储注入令牌的方式，可能会导致未用到的组件或服务最终进入发布包中。本页描述了依赖注入的一种设计模式，它通过使用轻量级注入令牌来支持正确的摇树优化。

The lightweight injection token design pattern is especially important for library developers. It ensures that when an application uses only some of your library's capabilities, the unused code can be eliminated from the client's application bundle.
=======
The lightweight injection token design pattern is especially important for library developers.
It ensures that when an application uses only some of your library's capabilities, the unused code can be eliminated from the client's application bundle.
>>>>>>> 64c62d61

这种轻量级注入令牌设计模式对于库开发者来说尤其重要。它可以确保当应用只用到了你库中的某些功能时，可以从客户应用的发布包中删除未使用过的代码。

When an application uses your library, there might be some services that your library supplies which the client application doesn't use.
In this case, the application developer should expect that service to be tree-shaken, and not contribute to the size of the compiled application.
Because the application developer cannot know about or remedy a tree-shaking problem in the library, it is the responsibility of the library developer to do so.
To prevent the retention of unused components, your library should use the lightweight injection token design pattern.

当某应用用到了你的库时，你的库中可能会提供一些客户应用未用到的服务。在这种情况下，应用开发人员会期望该服务是可摇树优化的，不让这部分代码增加应用的编译后大小。由于应用开发人员既无法了解也无法解决库的摇树优化问题，因此这是库开发人员的责任。为了防止未使用的组件被保留下来，你的库应该使用轻量级注入令牌这种设计模式。

## When tokens are retained

## 什么时候令牌会被保留

To better explain the condition under which token retention occurs, consider a library that provides a library-card component, which contains a body and can contain an optional header.

<<<<<<< HEAD
为了更好地解释令牌被保留的条件，我们考虑一个提供卡片组件的库，它包含一个卡片体，还可以包含一个可选的卡片头。

```
<lib-card>
  <lib-header>...</lib-header>
</lib-card>
```

In a likely implementation, the `<lib-card>` component uses `@ContentChild()` or `@ContentChildren()` to obtain `<lib-header>` and `<lib-body>`, as in the following.

在一个可能的实现中， `<lib-card>` 组件使用 `@ContentChild()` 或者 `@ContentChildren()` 来获取 `<lib-header>` 和 `<lib-body>` ，如下所示。

```
@Component({
=======
<code-example format="html" language="html">

&lt;lib-card&gt;
  &lt;lib-header&gt;&hellip;&lt;/lib-header&gt;
&lt;/lib-card&gt;

</code-example>

In a likely implementation, the `<lib-card>` component uses `@ContentChild()` or `@ContentChildren()` to obtain `<lib-header>` and `<lib-body>`, as in the following.

<code-example format="typescript" language="typescript">

&commat;Component({
>>>>>>> 64c62d61
  selector: 'lib-header',
  &hellip;,
})
class LibHeaderComponent {}

&commat;Component({
  selector: 'lib-card',
  &hellip;,
})
class LibCardComponent {
  &commat;ContentChild(LibHeaderComponent)
  header: LibHeaderComponent|null = null;
}

</code-example>

Because `<lib-header>` is optional, the element can appear in the template in its minimal form, `<lib-card></lib-card>`.
In this case, `<lib-header>` is not used and you would expect it to be tree-shaken, but that is not what happens.
This is because `LibCardComponent` actually contains two references to the `LibHeaderComponent`.

<<<<<<< HEAD
因为 `<lib-header>` 是可选的，所以元素可以用最小化的形式 `<lib-card></lib-card>` 出现在模板中。在这个例子中，`<lib-header>` 没有用过，你可能期望它会被摇树优化掉，但事实并非如此。这是因为 `LibCardComponent` 实际上包含两个对 `LibHeaderComponent` 引用。

`@ContentChild(LibHeaderComponent) header: LibHeaderComponent;`
=======
<code-example format="typescript" language="typescript">

&commat;ContentChild(LibHeaderComponent) header: LibHeaderComponent;

</code-example>
>>>>>>> 64c62d61

* One of these reference is in the *type position*-- that is, it specifies `LibHeaderComponent` as a type: `header: LibHeaderComponent;`.

  其中一个引用位于*类型位置上* - 即，它把 `LibHeaderComponent` 用作了类型： `header: LibHeaderComponent;` 。

* The other reference is in the *value position*-- that is, LibHeaderComponent is the value of the `@ContentChild()` parameter decorator: `@ContentChild(LibHeaderComponent)`.

  另一个引用位于*值的位置* - 即，LibHeaderComponent 是 `@ContentChild()` 参数装饰器的值： `@ContentChild(LibHeaderComponent)` 。

The compiler handles token references in these positions differently.

编译器对这些位置的令牌引用的处理方式也不同。

* The compiler erases *type position* references after conversion from TypeScript, so they have no impact on tree-shaking.

<<<<<<< HEAD
  编译器在从 TypeScript 转换完后会删除这些*类型位置上*的引用，所以它们对于摇树优化没什么影响。

* The compiler must retain *value position*  references at runtime, which prevents the component from being tree-shaken.
=======
* The compiler must retain *value position* references at runtime, which prevents the component from being tree-shaken.
>>>>>>> 64c62d61

  编译器必须在运行时保留*值位置上*的引用，这就会阻止该组件被摇树优化掉。

In the example, the compiler retains the `LibHeaderComponent` token that occurs in the value position, which prevents the referenced component from being tree-shaken, even if the application developer does not actually use `<lib-header>` anywhere.
If `LibHeaderComponent` is large (code, template, and styles), including it unnecessarily can significantly increase the size of the client application.

在这个例子中，编译器保留了 `LibHeaderComponent` 令牌，它出现在了值位置上，这就会防止所引用的组件被摇树优化掉，即使应用开发者实际上没有在任何地方用过 `<lib-header>`。如果 `LibHeaderComponent` 很大（代码、模板和样式），把它包含进来就会不必要地大大增加客户应用的大小。

## When to use the lightweight injection token pattern

## 什么时候使用轻量级注入令牌模式

The tree-shaking problem arises when a component is used as an injection token.
There are two cases when that can happen.

当一个组件被用作注入令牌时，就会出现摇树优化的问题。有两种情况可能会发生。

* The token is used in the value position of a [content query](guide/lifecycle-hooks#using-aftercontent-hooks "See more about using content queries.").

  令牌用在[内容查询](guide/lifecycle-hooks#using-aftercontent-hooks "详细了解如何使用内容查询。")中值的位置上。

* The token is used as a type specifier for constructor injection.

  该令牌用作构造函数注入的类型说明符。

In the following example, both uses of the `OtherComponent` token cause retention of `OtherComponent` (that is, prevent it from being tree-shaken when it is not used).

<<<<<<< HEAD
在下面的例子中，两处对 `OtherComponent` 令牌的使用导致 `OtherComponent` 被保留下来（也就是说，防止它在未用到时被摇树优化掉）。

```
=======
<code-example format="typescript" language="typescript">

>>>>>>> 64c62d61
class MyComponent {
  constructor(&commat;Optional() other: OtherComponent) {}

  &commat;ContentChild(OtherComponent)
  other: OtherComponent|null;
}

</code-example>

Although tokens used only as type specifiers are removed when converted to JavaScript, all tokens used for dependency injection are needed at runtime.
These effectively change `constructor(@Optional() other: OtherComponent)` to `constructor(@Optional() @Inject(OtherComponent) other)`.
The token is now in a value position, and causes the tree shaker to retain the reference.

虽然转换为 JavaScript 时只会删除那些只用作类型说明符的令牌，但在运行时依赖注入需要所有这些令牌。这些工作把 `constructor(@Optional() other: OtherComponent)` 改成了 `constructor(@Optional() @Inject(OtherComponent) other)` 。该令牌现在处于值的位置，并使该摇树优化器保留该引用。

<div class="alert is helpful">

For all services, a library should use [tree-shakable providers](guide/architecture-services#introduction-to-services-and-dependency-injection), providing dependencies at the root level rather than in component constructors.

对于所有服务，库都应该使用[可摇树优化的提供者](guide/architecture-services#introduction-to-services-and-dependency-injection)，在根级而不是组件构造函数中提供依赖。

</div>

## Using lightweight injection tokens

## 使用轻量级注入令牌

The lightweight injection token design pattern consists of using a small abstract class as an injection token, and providing the actual implementation at a later stage.
The abstract class is retained (not tree-shaken), but it is small and has no material impact on the application size.

轻量级注入令牌设计模式包括：使用一个小的抽象类作为注入令牌，并在稍后为它提供实际实现。该抽象类固然会被留下（不会被摇树优化掉），但它很小，对应用程序的大小没有任何重大影响。

The following example shows how this works for the `LibHeaderComponent`.

<<<<<<< HEAD
下例举例说明了这个 `LibHeaderComponent` 的工作原理。

```
=======
<code-example format="typescript" language="typescript">

>>>>>>> 64c62d61
abstract class LibHeaderToken {}

&commat;Component({
  selector: 'lib-header',
  providers: [
    {provide: LibHeaderToken, useExisting: LibHeaderComponent}
  ]
  &hellip;,
})
class LibHeaderComponent extends LibHeaderToken {}

&commat;Component({
  selector: 'lib-card',
  &hellip;,
})
class LibCardComponent {
  &commat;ContentChild(LibHeaderToken) header: LibHeaderToken|null = null;
}

</code-example>

In this example, the `LibCardComponent` implementation no longer refers to `LibHeaderComponent` in either the type position or the value position.
This lets full tree shaking of `LibHeaderComponent` take place.
The `LibHeaderToken` is retained, but it is only a class declaration, with no concrete implementation.
It is small and does not materially impact the application size when retained after compilation.

<<<<<<< HEAD
在这个例子中， `LibCardComponent` 的实现里，`LibHeaderComponent` 既不会出现在类型的位置也不会出现在值的位置。这样就可以让 `LibHeaderComponent` 完全被摇树优化掉。`LibHeaderToken` 被留下了，但它只是一个类声明，没有具体的实现。它很小，并且在编译后保留时对应用程序的大小没有实质影响。

Instead, `LibHeaderComponent` itself implements the abstract `LibHeaderToken` class. You can safely use that token as the provider in the component definition, allowing Angular to correctly inject the concrete type.
=======
Instead, `LibHeaderComponent` itself implements the abstract `LibHeaderToken` class.
You can safely use that token as the provider in the component definition, allowing Angular to correctly inject the concrete type.
>>>>>>> 64c62d61

不过，`LibHeaderComponent` 本身实现了抽象类 `LibHeaderToken`。你可以放心使用这个令牌作为组件定义中的提供者，让 Angular 能够正确地注入具体类型。

To summarize, the lightweight injection token pattern consists of the following.

总结一下，轻量级注入令牌模式由以下几部分组成。

1. A lightweight injection token that is represented as an abstract class.
<<<<<<< HEAD

   一个轻量级的注入令牌，它表现为一个抽象类。

2. A component definition that implements the abstract class.

   一个实现该抽象类的组件定义。

3. Injection of the lightweight pattern, using `@ContentChild()` or `@ContentChildren()`.

   注入这种轻量级模式时使用 `@ContentChild()` 或者 `@ContentChildren()`。

4. A provider in the implementation of the lightweight injection token which associates the lightweight injection token with the implementation.
=======
1. A component definition that implements the abstract class.
1. Injection of the lightweight pattern, using `@ContentChild()` or `@ContentChildren()`.
1. A provider in the implementation of the lightweight injection token which associates the lightweight injection token with the implementation.
>>>>>>> 64c62d61

   实现轻量级注入令牌的提供者，它将轻量级注入令牌和它的实现关联起来。

### Use the lightweight injection token for API definition

### 使用轻量级注入令牌进行 API 定义

A component that injects a lightweight injection token might need to invoke a method in the injected class.
Because the token is now an abstract class, and the injectable component implements that class, you must also declare an abstract method in the abstract lightweight injection token class.
The implementation of the method (with all of its code overhead) resides in the injectable component that can be tree-shaken.
This lets the parent communicate with the child (if it is present) in a type-safe manner.

那些注入了轻量级注入令牌的组件可能要调用注入的类中的方法。因为令牌现在是一个抽象类，并且可注入组件实现了那个抽象类，所以你还必须在作为轻量级注入令牌的抽象类中声明一个抽象方法。该方法的实现代码（及其所有相关代码）都会留在可注入组件中，但这个组件本身仍可被摇树优化。这样就能让父组件以类型安全的方式与子组件（如果存在）进行通信。

For example, the `LibCardComponent` now queries `LibHeaderToken` rather than `LibHeaderComponent`.
The following example shows how the pattern lets `LibCardComponent` communicate with the `LibHeaderComponent` without actually referring to `LibHeaderComponent`.

<<<<<<< HEAD
例如，`LibCardComponent` 现在要查询 `LibHeaderToken` 而不是 `LibHeaderComponent` 。这个例子展示了该模式如何让 `LibCardComponent` 与 `LibHeaderComponent` 通信，却不用实际引用 `LibHeaderComponent` 。

```
=======
<code-example format="typescript" language="typescript">

>>>>>>> 64c62d61
abstract class LibHeaderToken {
  abstract doSomething(): void;
}

&commat;Component({
  selector: 'lib-header',
  providers: [
    {provide: LibHeaderToken, useExisting: LibHeaderComponent}
  ]
  &hellip;,
})
class LibHeaderComponent extends LibHeaderToken {
  doSomething(): void {
    // Concrete implementation of `doSomething`
  }
}

&commat;Component({
  selector: 'lib-card',
  &hellip;,
})
class LibCardComponent implement AfterContentInit {
  &commat;ContentChild(LibHeaderToken)
  header: LibHeaderToken|null = null;

  ngAfterContentInit(): void {
    this.header &amp;&amp; this.header.doSomething();
  }
}

</code-example>

In this example the parent  queries the token to obtain the child component, and stores the resulting component reference if it is present.
Before calling a method in the child, the parent component checks to see if the child component is present.
If the child component has been tree-shaken, there is no runtime reference to it, and no call to its method.

在这个例子中，父组件会查询令牌以获取子组件，并持有结果组件的引用（如果存在）。在调用子组件中的方法之前，父组件会检查子组件是否存在。如果子组件已经被摇树优化掉，那运行期间就没有对它的引用，当然也没有调用它的方法。

### Naming your lightweight injection token

<<<<<<< HEAD
### 为你的轻量级注入令牌命名

Lightweight injection tokens are only useful with components. The Angular style guide suggests that you name components using the "Component" suffix. The example "LibHeaderComponent" follows this convention.

轻量级注入令牌只对组件有用。Angular 风格指南中建议你使用“Component”后缀命名组件。例如“LibHeaderComponent”就遵循这个约定。

To maintain the relationship between the component and its token while still distinguishing between them, the recommended style is to use the component base name with the suffix "Token" to name your lightweight injection tokens: "LibHeaderToken".

为了维护组件及其令牌之间的对应关系，同时又要区分它们，推荐的写法是使用组件基本名加上后缀“Token”来命名你的轻量级注入令牌：“LibHeaderToken”。
=======
Lightweight injection tokens are only useful with components.
The Angular style guide suggests that you name components using the "Component" suffix.
The example "LibHeaderComponent" follows this convention.

To maintain the relationship between the component and its token while still distinguishing between them, the recommended style is to use the component base name with the suffix "`Token`" to name your lightweight injection tokens: "`LibHeaderToken`".

<!-- links -->

<!-- external links -->

<!-- end links -->

@reviewed 2022-02-28
>>>>>>> 64c62d61
<|MERGE_RESOLUTION|>--- conflicted
+++ resolved
@@ -1,60 +1,26 @@
 # Optimizing client app size with lightweight injection tokens
-
-# 使用轻量级注入令牌优化客户应用的大小
 
 This page provides a conceptual overview of a dependency injection technique that is recommended for library developers.
 Designing your library with *lightweight injection tokens* helps optimize the bundle size of client applications that use your library.
 
-本页面会提供一个概念性的概述，它介绍了一种建议库开发者使用的依赖注入技术。*使用轻量级注入令牌*设计你的库，这有助于优化那些用到你库的客户应用的发布包体积。
-
 You can manage the dependency structure among your components and injectable services to optimize bundle size by using [tree-shakable providers](guide/architecture-services#introduction-to-services-and-dependency-injection).
 This normally ensures that if a provided component or service is never actually used by the app, the compiler can eliminate its code from the bundle.
 
-你可以使用[可摇树优化的提供者](guide/architecture-services#introduction-to-services-and-dependency-injection)来管理组件和可注入服务之间的依赖结构，以优化发布包体积。这通常会确保如果提供的组件或服务从未被应用实际使用过，那么编译器就可以从发布包中删除它的代码。
-
 However, due to the way Angular stores injection tokens, it is possible that such an unused component or service can end up in the bundle anyway.
 This page describes a dependency-injection design pattern that supports proper tree-shaking by using lightweight injection tokens.
 
-<<<<<<< HEAD
-但是，由于 Angular 存储注入令牌的方式，可能会导致未用到的组件或服务最终进入发布包中。本页描述了依赖注入的一种设计模式，它通过使用轻量级注入令牌来支持正确的摇树优化。
-
-The lightweight injection token design pattern is especially important for library developers. It ensures that when an application uses only some of your library's capabilities, the unused code can be eliminated from the client's application bundle.
-=======
 The lightweight injection token design pattern is especially important for library developers.
 It ensures that when an application uses only some of your library's capabilities, the unused code can be eliminated from the client's application bundle.
->>>>>>> 64c62d61
-
-这种轻量级注入令牌设计模式对于库开发者来说尤其重要。它可以确保当应用只用到了你库中的某些功能时，可以从客户应用的发布包中删除未使用过的代码。
 
 When an application uses your library, there might be some services that your library supplies which the client application doesn't use.
 In this case, the application developer should expect that service to be tree-shaken, and not contribute to the size of the compiled application.
 Because the application developer cannot know about or remedy a tree-shaking problem in the library, it is the responsibility of the library developer to do so.
 To prevent the retention of unused components, your library should use the lightweight injection token design pattern.
 
-当某应用用到了你的库时，你的库中可能会提供一些客户应用未用到的服务。在这种情况下，应用开发人员会期望该服务是可摇树优化的，不让这部分代码增加应用的编译后大小。由于应用开发人员既无法了解也无法解决库的摇树优化问题，因此这是库开发人员的责任。为了防止未使用的组件被保留下来，你的库应该使用轻量级注入令牌这种设计模式。
-
 ## When tokens are retained
 
-## 什么时候令牌会被保留
-
 To better explain the condition under which token retention occurs, consider a library that provides a library-card component, which contains a body and can contain an optional header.
 
-<<<<<<< HEAD
-为了更好地解释令牌被保留的条件，我们考虑一个提供卡片组件的库，它包含一个卡片体，还可以包含一个可选的卡片头。
-
-```
-<lib-card>
-  <lib-header>...</lib-header>
-</lib-card>
-```
-
-In a likely implementation, the `<lib-card>` component uses `@ContentChild()` or `@ContentChildren()` to obtain `<lib-header>` and `<lib-body>`, as in the following.
-
-在一个可能的实现中， `<lib-card>` 组件使用 `@ContentChild()` 或者 `@ContentChildren()` 来获取 `<lib-header>` 和 `<lib-body>` ，如下所示。
-
-```
-@Component({
-=======
 <code-example format="html" language="html">
 
 &lt;lib-card&gt;
@@ -68,7 +34,6 @@
 <code-example format="typescript" language="typescript">
 
 &commat;Component({
->>>>>>> 64c62d61
   selector: 'lib-header',
   &hellip;,
 })
@@ -89,74 +54,37 @@
 In this case, `<lib-header>` is not used and you would expect it to be tree-shaken, but that is not what happens.
 This is because `LibCardComponent` actually contains two references to the `LibHeaderComponent`.
 
-<<<<<<< HEAD
-因为 `<lib-header>` 是可选的，所以元素可以用最小化的形式 `<lib-card></lib-card>` 出现在模板中。在这个例子中，`<lib-header>` 没有用过，你可能期望它会被摇树优化掉，但事实并非如此。这是因为 `LibCardComponent` 实际上包含两个对 `LibHeaderComponent` 引用。
-
-`@ContentChild(LibHeaderComponent) header: LibHeaderComponent;`
-=======
 <code-example format="typescript" language="typescript">
 
 &commat;ContentChild(LibHeaderComponent) header: LibHeaderComponent;
 
 </code-example>
->>>>>>> 64c62d61
 
 * One of these reference is in the *type position*-- that is, it specifies `LibHeaderComponent` as a type: `header: LibHeaderComponent;`.
 
-  其中一个引用位于*类型位置上* - 即，它把 `LibHeaderComponent` 用作了类型： `header: LibHeaderComponent;` 。
-
 * The other reference is in the *value position*-- that is, LibHeaderComponent is the value of the `@ContentChild()` parameter decorator: `@ContentChild(LibHeaderComponent)`.
 
-  另一个引用位于*值的位置* - 即，LibHeaderComponent 是 `@ContentChild()` 参数装饰器的值： `@ContentChild(LibHeaderComponent)` 。
-
 The compiler handles token references in these positions differently.
 
-编译器对这些位置的令牌引用的处理方式也不同。
-
 * The compiler erases *type position* references after conversion from TypeScript, so they have no impact on tree-shaking.
 
-<<<<<<< HEAD
-  编译器在从 TypeScript 转换完后会删除这些*类型位置上*的引用，所以它们对于摇树优化没什么影响。
-
-* The compiler must retain *value position*  references at runtime, which prevents the component from being tree-shaken.
-=======
 * The compiler must retain *value position* references at runtime, which prevents the component from being tree-shaken.
->>>>>>> 64c62d61
-
-  编译器必须在运行时保留*值位置上*的引用，这就会阻止该组件被摇树优化掉。
 
 In the example, the compiler retains the `LibHeaderComponent` token that occurs in the value position, which prevents the referenced component from being tree-shaken, even if the application developer does not actually use `<lib-header>` anywhere.
 If `LibHeaderComponent` is large (code, template, and styles), including it unnecessarily can significantly increase the size of the client application.
 
-在这个例子中，编译器保留了 `LibHeaderComponent` 令牌，它出现在了值位置上，这就会防止所引用的组件被摇树优化掉，即使应用开发者实际上没有在任何地方用过 `<lib-header>`。如果 `LibHeaderComponent` 很大（代码、模板和样式），把它包含进来就会不必要地大大增加客户应用的大小。
-
 ## When to use the lightweight injection token pattern
-
-## 什么时候使用轻量级注入令牌模式
 
 The tree-shaking problem arises when a component is used as an injection token.
 There are two cases when that can happen.
 
-当一个组件被用作注入令牌时，就会出现摇树优化的问题。有两种情况可能会发生。
-
 * The token is used in the value position of a [content query](guide/lifecycle-hooks#using-aftercontent-hooks "See more about using content queries.").
-
-  令牌用在[内容查询](guide/lifecycle-hooks#using-aftercontent-hooks "详细了解如何使用内容查询。")中值的位置上。
-
 * The token is used as a type specifier for constructor injection.
 
-  该令牌用作构造函数注入的类型说明符。
-
 In the following example, both uses of the `OtherComponent` token cause retention of `OtherComponent` (that is, prevent it from being tree-shaken when it is not used).
 
-<<<<<<< HEAD
-在下面的例子中，两处对 `OtherComponent` 令牌的使用导致 `OtherComponent` 被保留下来（也就是说，防止它在未用到时被摇树优化掉）。
-
-```
-=======
-<code-example format="typescript" language="typescript">
-
->>>>>>> 64c62d61
+<code-example format="typescript" language="typescript">
+
 class MyComponent {
   constructor(&commat;Optional() other: OtherComponent) {}
 
@@ -170,35 +98,21 @@
 These effectively change `constructor(@Optional() other: OtherComponent)` to `constructor(@Optional() @Inject(OtherComponent) other)`.
 The token is now in a value position, and causes the tree shaker to retain the reference.
 
-虽然转换为 JavaScript 时只会删除那些只用作类型说明符的令牌，但在运行时依赖注入需要所有这些令牌。这些工作把 `constructor(@Optional() other: OtherComponent)` 改成了 `constructor(@Optional() @Inject(OtherComponent) other)` 。该令牌现在处于值的位置，并使该摇树优化器保留该引用。
-
 <div class="alert is helpful">
 
 For all services, a library should use [tree-shakable providers](guide/architecture-services#introduction-to-services-and-dependency-injection), providing dependencies at the root level rather than in component constructors.
 
-对于所有服务，库都应该使用[可摇树优化的提供者](guide/architecture-services#introduction-to-services-and-dependency-injection)，在根级而不是组件构造函数中提供依赖。
-
 </div>
 
 ## Using lightweight injection tokens
-
-## 使用轻量级注入令牌
 
 The lightweight injection token design pattern consists of using a small abstract class as an injection token, and providing the actual implementation at a later stage.
 The abstract class is retained (not tree-shaken), but it is small and has no material impact on the application size.
 
-轻量级注入令牌设计模式包括：使用一个小的抽象类作为注入令牌，并在稍后为它提供实际实现。该抽象类固然会被留下（不会被摇树优化掉），但它很小，对应用程序的大小没有任何重大影响。
-
 The following example shows how this works for the `LibHeaderComponent`.
 
-<<<<<<< HEAD
-下例举例说明了这个 `LibHeaderComponent` 的工作原理。
-
-```
-=======
-<code-example format="typescript" language="typescript">
-
->>>>>>> 64c62d61
+<code-example format="typescript" language="typescript">
+
 abstract class LibHeaderToken {}
 
 &commat;Component({
@@ -225,65 +139,28 @@
 The `LibHeaderToken` is retained, but it is only a class declaration, with no concrete implementation.
 It is small and does not materially impact the application size when retained after compilation.
 
-<<<<<<< HEAD
-在这个例子中， `LibCardComponent` 的实现里，`LibHeaderComponent` 既不会出现在类型的位置也不会出现在值的位置。这样就可以让 `LibHeaderComponent` 完全被摇树优化掉。`LibHeaderToken` 被留下了，但它只是一个类声明，没有具体的实现。它很小，并且在编译后保留时对应用程序的大小没有实质影响。
-
-Instead, `LibHeaderComponent` itself implements the abstract `LibHeaderToken` class. You can safely use that token as the provider in the component definition, allowing Angular to correctly inject the concrete type.
-=======
 Instead, `LibHeaderComponent` itself implements the abstract `LibHeaderToken` class.
 You can safely use that token as the provider in the component definition, allowing Angular to correctly inject the concrete type.
->>>>>>> 64c62d61
-
-不过，`LibHeaderComponent` 本身实现了抽象类 `LibHeaderToken`。你可以放心使用这个令牌作为组件定义中的提供者，让 Angular 能够正确地注入具体类型。
 
 To summarize, the lightweight injection token pattern consists of the following.
 
-总结一下，轻量级注入令牌模式由以下几部分组成。
-
 1. A lightweight injection token that is represented as an abstract class.
-<<<<<<< HEAD
-
-   一个轻量级的注入令牌，它表现为一个抽象类。
-
-2. A component definition that implements the abstract class.
-
-   一个实现该抽象类的组件定义。
-
-3. Injection of the lightweight pattern, using `@ContentChild()` or `@ContentChildren()`.
-
-   注入这种轻量级模式时使用 `@ContentChild()` 或者 `@ContentChildren()`。
-
-4. A provider in the implementation of the lightweight injection token which associates the lightweight injection token with the implementation.
-=======
 1. A component definition that implements the abstract class.
 1. Injection of the lightweight pattern, using `@ContentChild()` or `@ContentChildren()`.
 1. A provider in the implementation of the lightweight injection token which associates the lightweight injection token with the implementation.
->>>>>>> 64c62d61
-
-   实现轻量级注入令牌的提供者，它将轻量级注入令牌和它的实现关联起来。
 
 ### Use the lightweight injection token for API definition
-
-### 使用轻量级注入令牌进行 API 定义
 
 A component that injects a lightweight injection token might need to invoke a method in the injected class.
 Because the token is now an abstract class, and the injectable component implements that class, you must also declare an abstract method in the abstract lightweight injection token class.
 The implementation of the method (with all of its code overhead) resides in the injectable component that can be tree-shaken.
 This lets the parent communicate with the child (if it is present) in a type-safe manner.
 
-那些注入了轻量级注入令牌的组件可能要调用注入的类中的方法。因为令牌现在是一个抽象类，并且可注入组件实现了那个抽象类，所以你还必须在作为轻量级注入令牌的抽象类中声明一个抽象方法。该方法的实现代码（及其所有相关代码）都会留在可注入组件中，但这个组件本身仍可被摇树优化。这样就能让父组件以类型安全的方式与子组件（如果存在）进行通信。
-
 For example, the `LibCardComponent` now queries `LibHeaderToken` rather than `LibHeaderComponent`.
 The following example shows how the pattern lets `LibCardComponent` communicate with the `LibHeaderComponent` without actually referring to `LibHeaderComponent`.
 
-<<<<<<< HEAD
-例如，`LibCardComponent` 现在要查询 `LibHeaderToken` 而不是 `LibHeaderComponent` 。这个例子展示了该模式如何让 `LibCardComponent` 与 `LibHeaderComponent` 通信，却不用实际引用 `LibHeaderComponent` 。
-
-```
-=======
-<code-example format="typescript" language="typescript">
-
->>>>>>> 64c62d61
+<code-example format="typescript" language="typescript">
+
 abstract class LibHeaderToken {
   abstract doSomething(): void;
 }
@@ -320,21 +197,8 @@
 Before calling a method in the child, the parent component checks to see if the child component is present.
 If the child component has been tree-shaken, there is no runtime reference to it, and no call to its method.
 
-在这个例子中，父组件会查询令牌以获取子组件，并持有结果组件的引用（如果存在）。在调用子组件中的方法之前，父组件会检查子组件是否存在。如果子组件已经被摇树优化掉，那运行期间就没有对它的引用，当然也没有调用它的方法。
-
 ### Naming your lightweight injection token
 
-<<<<<<< HEAD
-### 为你的轻量级注入令牌命名
-
-Lightweight injection tokens are only useful with components. The Angular style guide suggests that you name components using the "Component" suffix. The example "LibHeaderComponent" follows this convention.
-
-轻量级注入令牌只对组件有用。Angular 风格指南中建议你使用“Component”后缀命名组件。例如“LibHeaderComponent”就遵循这个约定。
-
-To maintain the relationship between the component and its token while still distinguishing between them, the recommended style is to use the component base name with the suffix "Token" to name your lightweight injection tokens: "LibHeaderToken".
-
-为了维护组件及其令牌之间的对应关系，同时又要区分它们，推荐的写法是使用组件基本名加上后缀“Token”来命名你的轻量级注入令牌：“LibHeaderToken”。
-=======
 Lightweight injection tokens are only useful with components.
 The Angular style guide suggests that you name components using the "Component" suffix.
 The example "LibHeaderComponent" follows this convention.
@@ -347,5 +211,4 @@
 
 <!-- end links -->
 
-@reviewed 2022-02-28
->>>>>>> 64c62d61
+@reviewed 2022-02-28