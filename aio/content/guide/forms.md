--- conflicted
+++ resolved
@@ -1,15 +1,6 @@
-<<<<<<< HEAD
-@title
-表单
-
-@intro
-表单创建一个有机、有效、引人注目的数据输入体验。Angular 表单协调一组数据绑定控件，跟踪变更，验证输入的有效性，并且显示错误信息。
-
-@description
-
-=======
 # Forms
->>>>>>> 2fda624a
+
+# 表单
 
 Forms are the mainstay of business applications.
 You use forms to log in, submit a help request, place an order, book a flight,
@@ -58,13 +49,10 @@
 
 You can run the <live-example></live-example> in Plunker and download the code from there.
 
-<<<<<<< HEAD
 你可以在Plunker中运行<live-example></live-example>，并且从那里下载代码。
 
 
-=======
 {@a template-driven}
->>>>>>> 2fda624a
 
 ## Template-driven forms
 
@@ -129,13 +117,8 @@
 如果删除了英雄的名字，表单就会用醒目的样式把验证错误显示出来。
 
 
-<<<<<<< HEAD
-<figure class='image-display'>
-  <img src="assets/images/devguide/forms/hero-form-2.png" width="400px" alt="无效！名字是必填项"></img>
-=======
 <figure>
-  <img src="generated/images/guide/forms/hero-form-2.png" alt="Invalid, Name Required">
->>>>>>> 2fda624a
+  <img src="generated/images/guide/forms/hero-form-2.png" alt="无效！名字是必填项">
 </figure>
 
 
@@ -263,11 +246,8 @@
 
 ## Create a form component
 
-<<<<<<< HEAD
 ## 创建表单组件
 
-=======
->>>>>>> 2fda624a
 An Angular form has two parts: an HTML-based _template_ and a component _class_
 to handle data and user interactions programmatically.
 Begin with the class because it states, in brief, what the hero editor can do.
@@ -387,21 +367,14 @@
 
 1. You import `FormsModule` and the new `HeroFormComponent`.
 
-<<<<<<< HEAD
    导入`FormsModule`和新组件`HeroFormComponent`。
 
-1. You add the `FormsModule` to the list of `imports` defined in the `ngModule` decorator. This gives the application
-access to all of the template-driven forms features, including `ngModel`.
-
-   把`FormsModule`添加到`ngModule`装饰器的`imports`列表中，这样应用就能访问模板驱动表单的所有特性，包括`ngModel`。
-
-1. You add the `HeroFormComponent` to the list of `declarations` defined in the `ngModule` decorator. This makes
-=======
 1. You add the `FormsModule` to the list of `imports` defined in the `@NgModule` decorator. This gives the application
 access to all of the template-driven forms features, including `ngModel`.
 
+   把`FormsModule`添加到`ngModule`装饰器的`imports`列表中，这样应用就能访问模板驱动表单的所有特性，包括`ngModel`。
+
 1. You add the `HeroFormComponent` to the list of `declarations` defined in the `@NgModule` decorator. This makes
->>>>>>> 2fda624a
 the `HeroFormComponent` component visible throughout this module.
 
    把`HeroFormComponent`添加到`ngModule`装饰器的`declarations`列表中，使`HeroFormComponent`组件在整个模块中可见。
@@ -594,14 +567,11 @@
 The `pow` template input variable is a different power in each iteration;
 you display its name using the interpolation syntax.
 
-<<<<<<< HEAD
 列表中的每一项超能力都会渲染成`<option>`标签。
 模板输入变量`p`在每个迭代指向不同的超能力，使用双花括号插值表达式语法来显示它的名称。
 
 
-=======
 {@a ngModel}
->>>>>>> 2fda624a
 
 ## Two-way data binding with _ngModel_
 
@@ -612,13 +582,8 @@
 如果立即运行此应用，你将会失望。
 
 
-<<<<<<< HEAD
-<figure class='image-display'>
-  <img src="assets/images/devguide/forms/hero-form-3.png" width="400px" alt="没有数据绑定的早期表单"></img>
-=======
 <figure>
-  <img src="generated/images/guide/forms/hero-form-3.png" alt="Early form with no binding">
->>>>>>> 2fda624a
+  <img src="generated/images/guide/forms/hero-form-3.png" alt="没有数据绑定的早期表单">
 </figure>
 
 
@@ -674,15 +639,10 @@
 
 Focus on the binding syntax: `[(ngModel)]="..."`.
 
-<<<<<<< HEAD
 聚焦到绑定语法`[(ngModel)]="..."`上。
 
-You need one more addition to display the data. Declare 
-a template variable for the form. Update the `<form>` tag with 
-=======
 You need one more addition to display the data. Declare
 a template variable for the form. Update the `<form>` tag with
->>>>>>> 2fda624a
 `#heroForm="ngForm"` as follows:
 
 我们需要更多的工作来显示数据。在表单中声明一个模板变量。往`<form>`标签中加入`#heroForm="ngForm"`，代码如下：
@@ -741,13 +701,8 @@
 某一瞬间，它可能是这样的：
 
 
-<<<<<<< HEAD
-<figure class='image-display'>
-  <img src="assets/images/devguide/forms/ng-model-in-action.png" width="400px" alt="操作中的ngModel"></img>
-=======
 <figure>
-  <img src="generated/images/guide/forms/ng-model-in-action.png" alt="ngModel in action">
->>>>>>> 2fda624a
+  <img src="generated/images/guide/forms/ng-model-in-action.png" alt="操作中的ngModel">
 </figure>
 
 
@@ -1034,13 +989,8 @@
 动作和它对应的效果如下：
 
 
-<<<<<<< HEAD
-<figure class='image-display'>
-  <img src="assets/images/devguide/forms/control-state-transitions-anim.gif" alt="控件状态转换"></img>
-=======
 <figure>
-  <img src="generated/images/guide/forms/control-state-transitions-anim.gif" alt="Control State Transition">
->>>>>>> 2fda624a
+  <img src="generated/images/guide/forms/control-state-transitions-anim.gif" alt="控件状态转换">
 </figure>
 
 
@@ -1080,13 +1030,8 @@
 可以在输入框的左侧添加带颜色的竖条，用于标记必填字段和无效输入：
 
 
-<<<<<<< HEAD
-<figure class='image-display'>
-  <img src="assets/images/devguide/forms/validity-required-indicator.png" width="400px" alt="无效表单"></img>
-=======
 <figure>
-  <img src="generated/images/guide/forms/validity-required-indicator.png" alt="Invalid Form">
->>>>>>> 2fda624a
+  <img src="generated/images/guide/forms/validity-required-indicator.png" alt="无效表单">
 </figure>
 
 
@@ -1130,13 +1075,8 @@
 当用户删除姓名时，应该是这样的：
 
 
-<<<<<<< HEAD
-<figure class='image-display'>
-  <img src="assets/images/devguide/forms/name-required-error.png" width="400px" alt="必须填写姓名"></img>
-=======
 <figure>
-  <img src="generated/images/guide/forms/name-required-error.png" alt="Name required">
->>>>>>> 2fda624a
+  <img src="generated/images/guide/forms/name-required-error.png" alt="必须填写姓名">
 </figure>
 
 
