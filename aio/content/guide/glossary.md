# Glossary

# Angular 词汇表

Angular has its own vocabulary.
<<<<<<< HEAD
Most Angular terms are common English words or computing terms
that have a specific meaning within the Angular system.

Angular 有自己的词汇表。
虽然大多数 Angular 短语都是日常用语或计算机术语，但是在 Angular 体系中，它们有特别的含义。

This glossary lists the most prominent terms
and a few less familiar ones with unusual or
unexpected definitions.

本词汇表列出了常用术语和少量具有反常或意外含义的不常用术语。

[A](#A) [B](#B) [C](#C) [D](#D) [E](#E) [F](#F) [G](#G) [H](#H) [I](#I)
[J](#J) [K](#K) [L](#L) [M](#M) [N](#N) [O](#O) [P](#P) [Q](#Q) [R](#R)
[S](#S) [T](#T) [U](#U) [V](#V) [W](#W) [X](#X) [Y](#Y) [Z](#Z)

<a id="A"></a>
=======
Most Angular terms are common English words or computing terms that have a specific meaning within the Angular system.

This glossary lists the most prominent terms and a few less familiar ones with unusual or unexpected definitions.

[A][AioGuideGlossaryA]
[B][AioGuideGlossaryB]
[C][AioGuideGlossaryC]
[D][AioGuideGlossaryD]
[E][AioGuideGlossaryE]
[F][AioGuideGlossaryF]
[G][AioGuideGlossaryG]
[H][AioGuideGlossaryH]
[I][AioGuideGlossaryI]
[J][AioGuideGlossaryJ]
[K][AioGuideGlossaryK]
[L][AioGuideGlossaryL]
[M][AioGuideGlossaryM]
[N][AioGuideGlossaryN]
[O][AioGuideGlossaryO]
[P][AioGuideGlossaryP]
[Q][AioGuideGlossaryQ]
[R][AioGuideGlossaryR]
[S][AioGuideGlossaryS]
[T][AioGuideGlossaryT]
[U][AioGuideGlossaryU]
[V][AioGuideGlossaryV]
[W][AioGuideGlossaryW]
[X][AioGuideGlossaryX]
[Y][AioGuideGlossaryY]
[Z][AioGuideGlossaryZ]
>>>>>>> 64c62d61

<a id="aot"></a>

## ahead-of-time (AOT) compilation

<<<<<<< HEAD
## 预 (ahead-of-time, AOT) 编译

The Angular ahead-of-time (AOT) compiler converts Angular HTML and TypeScript code
into efficient JavaScript code during the build phase, before the browser downloads
and runs that code.
This is the best compilation mode for production environments, with decreased load time and increased performance compared to [just-in-time (JIT) compilation](#jit).

Angular 的预先（AOT）编译器可以在编译期间把 Angular 的 HTML 代码和 TypeScript 代码转换成高效的 JavaScript 代码，这样浏览器就可以直接下载并运行它们。
对于产品环境，这是最好的编译模式，相对于[即时 (JIT) 编译](#jit)而言，它能减小加载时间，并提高性能。

By compiling your application using the `ngc` command-line tool, you can bootstrap directly to a module factory, so you don't need to include the Angular compiler in your JavaScript bundle.

使用命令行工具 `ngc` 来编译你的应用之后，就可以直接启动一个模块工厂，这意味着你不必再在 JavaScript 打包文件中包含 Angular 编译器。

<a id="angular-element"></a>

## Angular element

## Angular 元素（element）

An Angular [component](#component) packaged as a [custom element](#custom-element).

被包装成[自定义元素](#custom-element)的 Angular [组件](#component)。

Learn more in [Angular Elements Overview](guide/elements).

参阅 [*Angular 元素*](guide/elements) 一文。

<a id="apf"></a>
=======
The Angular ahead-of-time (AOT) compiler converts Angular HTML and TypeScript code into efficient JavaScript code during the build phase, before the browser downloads and runs that code.
This is the best compilation mode for production environments, with decreased load time and increased performance compared to [just-in-time (JIT) compilation][AioGuideGlossaryJustInTimeJitCompilation].

By compiling your application using the `ngc` command-line tool, you can bootstrap directly to a module factory, so you do not need to include the Angular compiler in your JavaScript bundle.

## Angular element

An Angular [component][AioGuideGlossaryComponent] packaged as a [custom element][AioGuideGlossaryCustomElement].

Learn more in [Angular Elements Overview][AioGuideElements].
>>>>>>> 64c62d61

## Angular package format (APF)

## Angular 包格式 (APF)

An Angular specific specification for layout of npm packages that is used by all first-party Angular packages, and most third-party Angular libraries.

<<<<<<< HEAD
所有第一方 Angular 包和大多数第三方 Angular 库都在使用的 npm 包布局的 Angular 专有规范。

Learn more in the [Angular Package Format specification](guide/angular-package-format).

在 [Angular 包格式规范](guide/angular-package-format)中了解更多信息。
=======
Learn more in the [Angular Package Format specification][AioGuideAngularPackageFormat].
>>>>>>> 64c62d61

<a id="annotation"></a>

## Annotation

## 注解（Annotation）

<<<<<<< HEAD
A structure that provides metadata for a class. See [decorator](#decorator).

一种为类提供元数据的结构。参阅 [装饰器](#decorator)。

<a id="app-shell"></a>
=======
A structure that provides metadata for a class.
To learn more, see [decorator][AioGuideGlossaryDecoratorDecoration].
>>>>>>> 64c62d61

## app-shell

## 应用外壳（app-shell）

App shell is a way to render a portion of your application using a route at build time.
This gives users a meaningful first paint of your application that appears quickly because the browser can render static HTML and CSS without the need to initialize JavaScript.
To learn more, see [The App Shell Model][GoogleDevelopersWebFundamentalsArchitectureAppShell].

<<<<<<< HEAD
应用外壳是一种在构建期间通过路由为应用渲染出部分内容的方式。
这样就能为用户快速渲染出一个有意义的首屏页面，因为浏览器可以在初始化脚本之前渲染出静态的 HTML 和 CSS。

Learn more in [The App Shell Model](https://developers.google.com/web/fundamentals/architecture/app-shell).

欲知详情，参阅[应用外壳模型](https://developers.google.com/web/fundamentals/architecture/app-shell)。

You can use the Angular CLI to [generate](cli/generate#app-shell) an app shell.
This can improve the user experience by quickly launching a static rendered page (a skeleton common to all pages) while the browser downloads the full client version and switches to it automatically after the code loads.

你可以使用 Angular CLI 来[生成](cli/generate#app-shell)一个应用外壳。
它可以在浏览器下载完整版应用之前，先快速启动一个静态渲染页面（所有页面的公共骨架）来增强用户体验，等代码加载完毕后再自动切换到完整版。

See also [Service Worker and PWA](guide/service-worker-intro).

参阅 [Service Worker 与 PWA](guide/service-worker-intro)。

<a id="architect"></a>

## Architect

## 建筑师（Architect）

The tool that the CLI uses to perform complex tasks such as compilation and test running, according to a provided configuration.
Architect is a shell that runs a [builder](#builder) (defined in an [npm package](#npm-package)) with a given [target configuration](#target).

CLI 用来根据所提供的配置执行复杂任务（比如编译和执行测试）的工具。
建筑师是一个外壳，它用来对一个指定的[目标配置](#target)来执行一个[构建器（builder）](#builder) (定义在一个 [npm 包](#npm-package)中)。

In the [workspace configuration file](guide/workspace-config#project-tool-configuration-options), an "architect" section provides configuration options for Architect builders.

在[工作区配置文件](guide/workspace-config#project-tool-configuration-options)中，"architect" 区可以为建筑师的各个构建器提供配置项。

For example, a built-in builder for linting is defined in the package `@angular-devkit/build_angular:tslint`, which uses the [TSLint](https://palantir.github.io/tslint/) tool to perform linting, with a configuration specified in a `tslint.json` file.

比如，内置的 linting 构建器定义在 `@angular-devkit/build_angular:tslint` 包中，它使用 [TSLint](https://palantir.github.io/tslint/) 工具来执行 linting 操作，其配置是在 `tslint.json` 文件中指定的。

Use the [CLI command `ng run`](cli/run) to invoke a builder by specifying a [target configuration](#target) associated with that builder.
Integrators can add builders to enable tools and workflows to run through the Angular CLI. For example, a custom builder can replace the third-party tools used by the built-in implementations for CLI commands such as `ng build` or `ng test`.

使用 [CLI 命令 `ng run`](cli/run)可以通过指定与某个构建器相关联的[目标配置](#target)来调用此构建器。
整合器（Integrator）可以添加一些构建器来启用某些工具和工作流，以便通过 Angular CLI 来运行它。比如，自定义构建器可以把 CLI 命令（如 `ng build` 或 `ng test`）的内置实现替换为第三方工具。

<a id="attribute-directive"></a>

<a id="attribute-directives"></a>

## attribute directives

## 属性型指令（attribute directives）

A category of [directive](#directive) that can listen to and modify the behavior of
other HTML elements, attributes, properties, and components. They are usually represented
as HTML attributes, hence the name.

[指令 (directive)](#directive)的一种。可以监听或修改其它 HTML 元素、特性 (attribute)、属性 (property)、组件的行为。通常用作 HTML 属性，就像它的名字所暗示的那样。

Learn more in [Attribute Directives](guide/attribute-directives).

要了解更多，参阅[*属性型指令*](guide/attribute-directives)

<a id="B"></a>

<a id="binding"></a>
=======
You can use the Angular CLI to [generate][AioCliGenerateAppShell] an app shell.
This can improve the user experience by quickly launching a static rendered page while the browser downloads the full client version and switches to it automatically after the code loads.
A static rendered page is a skeleton common to all pages.
To learn more, see [Service Worker and PWA][AioGuideServiceWorkerIntro].

## Architect

The tool that the Angular CLI uses to perform complex tasks such as compilation and test running, according to a provided configuration.
Architect is a shell that runs a [builder][AioGuideGlossaryBuilder] with a given [target configuration][AioGuideGlossaryTarget].
The [builder][AioGuideGlossaryBuilder] is defined in an [npm package][AioGuideGlossaryNpmPackage].

In the [workspace configuration file][AioGuideWorkspaceConfigProjectToolConfigurationOptions], an "architect" section provides configuration options for Architect builders.

For example, a built-in builder for linting is defined in the package `@angular-devkit/build_angular:tslint`, which uses the [TSLint][GithubPalantirTslint] tool to perform linting, with a configuration specified in a `tslint.json` file.

Use the [`ng run`][AioCliRun] Angular CLI command to invoke a builder by specifying a [target configuration][AioGuideGlossaryTarget] associated with that builder.
Integrators can add builders to enable tools and workflows to run through the Angular CLI.
For example, a custom builder can replace the third-party tools used by the built-in implementations for Angular CLI commands, such as `ng build` or `ng test`.

## attribute directive

A category of [directive][AioGuideGlossaryDirective] that can listen to and modify the behavior of other HTML elements, attributes, properties, and components.
They are usually represented as HTML attributes, hence the name.

Learn more in [Attribute Directives][AioGuideAttributeDirectives].
>>>>>>> 64c62d61

## binding

## 绑定 (binding)

Generally, the practice of setting a variable or property to a data value.
<<<<<<< HEAD
Within Angular, typically refers to [data binding](#data-binding),
which coordinates DOM object properties with data object properties.

广义上是指把变量或属性设置为某个数据值的一种实践。
在 Angular 中，一般是指[数据绑定](#data-binding)，它会根据数据对象属性的值来设置 DOM 对象的属性。

Sometimes refers to a [dependency-injection](#dependency-injection) binding
between a [token](#token) and a dependency [provider](#provider).

有时也会指在“[令牌（Token）](#token)”和依赖[提供者（Provider）](#provider)
之间的[依赖注入](#dependency-injection) 绑定。

<a id="bootstrap"></a>
=======
Within Angular, typically refers to [data binding][AioGuideGlossaryDataBinding], which coordinates DOM object properties with data object properties.

Sometimes refers to a [dependency-injection][AioGuideGlossaryDependencyInjectionDi] binding between a [token][AioGuideGlossaryToken] and a dependency [provider][AioGuideGlossaryProvider].
>>>>>>> 64c62d61

## bootstrap

## 启动/引导 (bootstrap)

A way to initialize and launch an application or system.

<<<<<<< HEAD
一种用来初始化和启动应用或系统的途径。

In Angular, an application's root NgModule (`AppModule`) has a `bootstrap` property that identifies the application's top-level [components](#component).
=======
In Angular, the `AppModule` root NgModule of an application has a `bootstrap` property that identifies the top-level [components][AioGuideGlossaryComponent] of the application.
>>>>>>> 64c62d61
During the bootstrap process, Angular creates and inserts these components into the `index.html` host web page.
You can bootstrap multiple applications in the same `index.html`.
Each application contains its own components.

<<<<<<< HEAD
在 Angular 中，应用的根模块（`AppModule`）有一个 `bootstrap` 属性，用于指出该应用的的顶层[组件](#component)。
在引导期间，Angular 会创建这些组件，并插入到宿主页面 `index.html` 中。
你可以在同一个 `index.html` 中引导多个应用，每个应用都有一些自己的组件。

Learn more in [Bootstrapping](guide/bootstrapping).

要了解更多，参阅[*引导*](guide/bootstrapping)一章。

<a id="builder"></a>

## builder

## 构建器（Builder）

A function that uses the [Architect](#architect) API to perform a complex process such as "build" or "test".
The builder code is defined in an [npm package](#npm-package).

一个函数，它使用 [Architect](#architect) API 来执行复杂的过程，比如构建或测试。
构建器的代码定义在一个 [npm 包](#npm-package)中。

For example, [BrowserBuilder](https://github.com/angular/angular-cli/tree/master/packages/angular_devkit/build_angular/src/browser) runs a [webpack](https://webpack.js.org/) build for a browser target and [KarmaBuilder](https://github.com/angular/angular-cli/tree/master/packages/angular_devkit/build_angular/src/karma) starts the Karma server and runs a webpack build for unit tests.

比如，[BrowserBuilder](https://github.com/angular/angular-cli/tree/master/packages/angular_devkit/build_angular/src/browser) 针对某个浏览器目标运行 [webpack](https://webpack.js.org/) 构建，而 [KarmaBuilder](https://github.com/angular/angular-cli/tree/master/packages/angular_devkit/build_angular/src/karma) 则启动 Karma 服务器，并且针对单元测试运行 webpack 构建。

The [CLI command `ng run`](cli/run) invokes a builder with a specific [target configuration](#target).
The [workspace configuration](guide/workspace-config) file, `angular.json`, contains default configurations for built-in builders.

[CLI 命令 `ng run`](cli/run) 使用一个特定的[目标配置](#target)来调用构建器。
[工作区配置](guide/workspace-config)文件 `angular.json` 中包含这些内置构建器的默认配置。

<a id="C"></a>

<a id="case-conventions"></a>

<a id="dash-case"></a>

<a id="camelcase"></a>

<a id="kebab-case"></a>

## case types

## 大小写类型（case types）

Angular uses capitalization conventions to distinguish the names of various types, as described in the [naming guidelines section](guide/styleguide#02-01) of the Style Guide. Here's a summary of the case types:

Angular 使用大小写约定来区分多种名字，详见[风格指南中的 "命名" 一节](guide/styleguide#02-01)。下面是这些大小写类型的汇总表：

* camelCase : Symbols, properties, methods, pipe names, non-component directive selectors, constants.
  Standard or lower camel case uses lowercase on the first letter of the item. For example, "selectedHero".

    小驼峰形式（camelCase）：符号、属性、方法、管道名、非组件指令的选择器、常量。
    小驼峰（也叫标准驼峰）形式的第一个字母要使用小写形式。比如 "selectedHero"。

* UpperCamelCase (or PascalCase): Class names, including classes that define components, interfaces, NgModules, directives, and pipes,
  Upper camel case uses uppercase on the first letter of the item. For example, "HeroListComponent".

    大驼峰形式（UpperCamelCase）或叫帕斯卡形式（PascalCase）：类名（包括用来定义组件、接口、NgModule、指令、管道等的类）。
    大驼峰形式的第一个字母要使用大写形式。比如 "HeroListComponent"。

* dash-case (or "kebab-case"): Descriptive part of file names, component selectors. For example, "app-hero-list".

  中线形式（dash-case）或叫烤串形式（kebab-case）：文件名中的描述部分，组件的选择器。比如 "app-hero-list"。

* underscore_case (or "snake_case"): Not typically used in Angular. Snake case uses words connected with underscores.
  For example, "convert_link_mode".

    下划线形式（underscore_case）或叫蛇形形式（snake_case）：在 Angular 中没有典型用法。蛇形形式使用下划线连接各个单词。
    比如 "convert_link_mode"。

* UPPER_UNDERSCORE_CASE (or UPPER_SNAKE_CASE, or SCREAMING_SNAKE_CASE): Traditional for constants (acceptable, but prefer camelCase).
  Upper snake case uses words in all capital letters connected with underscores. For example, "FIX_ME".

    大写下划线形式（UPPER_UNDERSCORE_CASE）或叫大写蛇形形式（UPPER_SNAKE_CASE）：传统的常量写法（可以接受，但更推荐用小驼峰形式（camelCase））
    大蛇形形式使用下划线分隔的全大写单词。比如 "FIX_ME"。

<a id="change-detection"></a>

## change detection

## 变更检测（change detection）

The mechanism by which the Angular framework synchronizes the state of an application's UI with the state of the data.
=======
Learn more in [Bootstrapping][AioGuideBootstrapping].

## builder

A function that uses the [Architect][AioGuideGlossaryArchitect] API to perform a complex process such as "build" or "test".
The builder code is defined in an [npm package][AioGuideGlossaryNpmPackage].

For example, [BrowserBuilder][GithubAngularAngularCliTreePrimaryPackagesAngularDevkitBuildAngularSrcBuildersBrowser] runs a [webpack][JsWebpackMain] build for a browser target and [KarmaBuilder][GithubAngularAngularCliTreePrimaryPackagesAngularDevkitBuildAngularSrcBuildersKarma] starts the Karma server and runs a webpack build for unit tests.

The [`ng run`][AioCliRun] Angular CLI command invokes a builder with a specific [target configuration][AioGuideGlossaryTarget].
The [workspace configuration][AioGuideWorkspaceConfig] file, `angular.json`, contains default configurations for built-in builders.

<a id ="camelcase"></a>

<a id="case-conventions"></a>
<a id="dash-case"></a>

## case types

Angular uses capitalization conventions to distinguish the names of various types, as described in the [naming guidelines section][AioGuideStyleguide0201] of the Style Guide.
Here is a summary of the case types:

|  | Details | example |
| :-- | :------ | :------ |
| camelCase | Symbols, properties, methods, pipe names, non-component directive selectors, constants. <br /> Standard or lower camel case uses lowercase on the first letter of the item. | `selectedHero` |
| UpperCamelCase <br /> PascalCase | Class names, including classes that define components, interfaces, NgModules, directives, and pipes. <br /> Upper camel case uses uppercase on the first letter of the item. | `HeroListComponent` |
| dash-case <br /> kebab-case | Descriptive part of file names, component selectors. | `app-hero-list` |
| underscore_case <br /> snake_case | Not typically used in Angular. <br /> Snake case uses words connected with underscores. | `convert_link_mode` |
| UPPER_UNDERSCORE_CASE <br /> UPPER_SNAKE_CASE <br /> SCREAMING_SNAKE_CASE | Traditional for constants. <br /> This case is acceptable, but camelCase is preferred. <br /> Upper snake case uses words in all capital letters connected with underscores. | `FIX_ME` |

## change detection

The mechanism by which the Angular framework synchronizes the state of the UI of an application with the state of the data.
>>>>>>> 64c62d61
The change detector checks the current state of the data model whenever it runs, and maintains it as the previous state to compare on the next iteration.

Angular 框架会通过此机制将应用程序 UI 的状态与数据的状态同步。变更检测器在运行时会检查数据模型的当前状态，并在下一轮迭代时将其和先前保存的状态进行比较。

As the application logic updates component data, values that are bound to DOM properties in the view can change.
The change detector is responsible for updating the view to reflect the current data model.
Similarly, the user can interact with the UI, causing events that change the state of the data model.
These events can trigger change detection.

<<<<<<< HEAD
当应用逻辑更改组件数据时，绑定到视图中 DOM 属性上的值也要随之更改。变更检测器负责更新视图以反映当前的数据模型。类似地，用户也可以与 UI 进行交互，从而引发要更改数据模型状态的事件。这些事件可以触发变更检测。

Using the default change-detection strategy, the change detector goes through the [view hierarchy](#view-tree) on each VM turn to check every [data-bound property](#data-binding) in the template. In the first phase, it compares the current state of the dependent data with the previous state, and collects changes.
In the second phase, it updates the page DOM to reflect any new data values.

使用默认的变更检测策略，变更检测器将遍历每个视图模型上的[视图层次结构](#view-tree)，以检查模板中的每个[数据绑定属性](#data-binding)。在第一阶段，它将所依赖的数据的当前状态与先前状态进行比较，并收集更改。在第二阶段，它将更新页面上的 DOM 以反映出所有新的数据值。

If you set the `OnPush` change-detection strategy, the change detector runs only when [explicitly invoked](api/core/ChangeDetectorRef), or when it is triggered by an `Input` reference change or event handler. This typically improves performance. For more information, see [Optimize Angular's change detection](https://web.dev/faster-angular-change-detection/).

如果设置了 `OnPush`（“CheckOnce”）变更检测策略，则变更检测器仅在[显式调用](api/core/ChangeDetectorRef)它或由 `@Input` 引用的变化或触发事件处理程序时运行。这通常可以提高性能。欲知详情，参阅[优化 Angular 的变更检测](https://web.dev/faster-angular-change-detection/)。

<a id="class-decorator"></a>

## class decorator

## 类装饰器（class decorator）

A [decorator](#decorator) that appears immediately before a class definition, which declares the class to be of the given type, and provides metadata suitable to the type.

[装饰器](#decorator)会出现在类定义的紧前方，用来声明该类具有指定的类型，并且提供适合该类型的元数据。

The following decorators can declare Angular class types:

可以用下列装饰器来声明 Angular 的类：

=======
Using the default change-detection strategy, the change detector goes through the [view hierarchy][AioGuideGlossaryViewHierarchy] on each VM turn to check every [data-bound property][AioGuideGlossaryDataBinding] in the template.
In the first phase, it compares the current state of the dependent data with the previous state, and collects changes.
In the second phase, it updates the page DOM to reflect any new data values.

If you set the `OnPush` change-detection strategy, the change detector runs only when [explicitly invoked][AioApiCoreChangedetectorref], or when it is triggered by an `Input` reference change or event handler.
This typically improves performance.
To learn more, see [Optimize the change detection in Angular][WebDevFasterAngularChangeDetection].

<a id="decorator"></a>

## class decorator

A [decorator][AioGuideGlossaryDecoratorDecoration] that appears immediately before a class definition, which declares the class to be of the given type, and provides metadata suitable to the type.

The following decorators can declare Angular class types.

>>>>>>> 64c62d61
* `@Component()`
* `@Directive()`
* `@Pipe()`
* `@Injectable()`
* `@NgModule()`

<<<<<<< HEAD
<a id="class-field-decorator"></a>

## class field decorator

## 类字段装饰器（class field decorator）

A [decorator](#decorator) statement immediately before a field in a class definition that declares the type of that field. Some examples are `@Input` and `@Output`.

出现在类定义中属性紧前方的[装饰器](#decorator)语句用来声明该字段的类型。比如 `@Input` 和 `@Output`。

<a id="collection"></a>

## collection

## 集合（collection）

In Angular, a set of related [schematics](#schematic) collected in an [npm package](#npm-package).

在 Angular 中，是指收录在同一个 [npm 包](#npm-package) 中的[一组原理图（schematics）](#schematic)。

=======
## class field decorator

A [decorator][AioGuideGlossaryDecoratorDecoration] statement immediately before a field in a class definition that declares the type of that field.
Some examples are `@Input` and `@Output`.

## collection

In Angular, a set of related [schematics][AioGuideGlossarySchematic] collected in an [npm package][AioGuideGlossaryNpmPackage].

>>>>>>> 64c62d61
<a id="cli"></a>

## command-line interface (CLI)

<<<<<<< HEAD
## 命令行界面（CLI）

The [Angular CLI](cli) is a command-line tool for managing the Angular development cycle. Use it to create the initial filesystem scaffolding for a [workspace](#workspace) or [project](#project), and to run [schematics](#schematic) that add and modify code for initial generic versions of various elements. The CLI supports all stages of the development cycle, including building, testing, bundling, and deployment.

[Angular CLI](cli) 是一个命令行工具，用于管理 Angular 的开发周期。它用于为[工作区](#workspace)或[项目](#project)创建初始的脚手架，并且运行[生成器（schematics）](#schematic)来为初始生成的版本添加或修改各类代码。
CLI 支持开发周期中的所有阶段，比如构建、测试、打包和部署。

* To begin using the CLI for a new project, see [Local Environment Setup](guide/setup-local "Setting up for Local Development").

  要开始使用 CLI 来创建新项目，参阅[建立本地开发环境](guide/setup-local "Setting up for Local Development")。

* To learn more about the full capabilities of the CLI, see the [CLI command reference](cli).

  要了解 CLI 的全部功能，参阅 [CLI 命令参考手册](cli)。

See also [Schematics CLI](#schematics-cli).

参阅 [Schematics CLI](#schematics-cli)。

<a id="component"></a>

## component

## 组件 (component)

A class with the `@Component()` [decorator](#decorator) that associates it with a companion [template](#template). Together, the component class and template define a [view](#view).

一个带有 `@Component()` [装饰器](#decorator)的类，和它的伴生[模板](#template)关联在一起。组件类及其模板共同定义了一个[视图](#view)。

A component is a special type of [directive](#directive).
The `@Component()` decorator extends the `@Directive()` decorator with template-oriented features.

组件是[指令](#directive)的一种特例。`@Component()` 装饰器扩展了 `@Directive()` 装饰器，增加了一些与模板有关的特性。

An Angular component class is responsible for exposing data and handling most of the view's display and user-interaction logic through [data binding](#data-binding).

Angular 的组件类负责暴露数据，并通过[数据绑定机制](#data-binding)来处理绝大多数视图的显示和用户交互逻辑。

Read more about component classes, templates, and views in [Introduction to Angular concepts](guide/architecture).

要了解更多关于组件类、模板和视图的知识，参阅 [架构概览](guide/architecture) 一章。

## configuration

## 配置（configuration）

See  [workspace configuration](#cli-config)

参阅[工作区配置](#cli-config)

<a id="content-projection"></a>

## content projection

## 内容投影

A way to insert DOM content from outside a component into the component's view in a designated spot.

一种从组件外把 DOM 内容插入到当前组件视图的特定位置上的方式。

For more information, see [Responding to changes in content](guide/lifecycle-hooks#content-projection).

欲知详情，参阅[内容变化的应对方式](guide/lifecycle-hooks#content-projection)。

<a id="custom-element"></a>

## custom element

## 自定义元素（Custom element）

A web platform feature, currently supported by most browsers and available in other browsers through polyfills (see [Browser support](guide/browser-support)).

一种 Web 平台的特性，目前已经被绝大多数浏览器支持，在其它浏览器中也可以通过腻子脚本获得支持（参阅[浏览器支持](guide/browser-support)）。

The custom element feature extends HTML by allowing you to define a tag whose content is created and controlled by JavaScript code. A custom element (also called a *web component*) is recognized by a browser when it's added to the [CustomElementRegistry](https://developer.mozilla.org/en-US/docs/Web/API/CustomElementRegistry).

这种自定义元素特性通过允许你定义标签（其内容是由 JavaScript 代码来创建和控制的）来扩展 HTML。当自定义元素（也叫 *Web Component*）被添加到 [CustomElementRegistry](https://developer.mozilla.org/en-US/docs/Web/API/CustomElementRegistry) 之后就会被浏览器识别。

You can use the API to transform an Angular component so that it can be registered with the browser and used in any HTML that you add directly to the DOM within an Angular application. The custom element tag inserts the component's view, with change-detection and data-binding functionality, into content that would otherwise be displayed without Angular processing.

你可以使用 API 来转换 Angular 组件，以便它能够注册进浏览器中，并且可以用在你往 DOM 中添加的任意 HTML 中。
自定义元素标签可以把组件的视图（包括变更检测和数据绑定功能）插入到不受 Angular 控制的内容中。

See [Angular element](#angular-element).

参阅 [Angular 元素](#angular-element)。

See also [dynamic component loading](#dynamic-components).

参阅[加载动态组件](#dynamic-components)。

<a id="D"></a>

<a id="data-binding"></a>
=======
The [Angular CLI][AioCliMain] is a command-line tool for managing the Angular development cycle.
Use it to create the initial filesystem scaffolding for a [workspace][AioGuideGlossaryWorkspace] or [project][AioGuideGlossaryProject], and to run [schematics][AioGuideGlossarySchematic] that add and modify code for initial generic versions of various elements.
The Angular CLI supports all stages of the development cycle, including building, testing, bundling, and deployment.

* To begin using the Angular CLI for a new project, see [Local Environment Setup][AioGuideSetupLocal].
* To learn more about the full capabilities of the Angular CLI, see the [Angular CLI command reference][AioCliMain].

See also [Schematics CLI][AioGuideGlossarySchematicsCli].

## component

A class with the `@Component()` [decorator][AioGuideGlossaryDecoratorDecoration] that associates it with a companion [template][AioGuideGlossaryTemplate].
Together, the component class and template define a [view][AioGuideGlossaryView].
A component is a special type of [directive][AioGuideGlossaryDirective].
The `@Component()` decorator extends the `@Directive()` decorator with template-oriented features.

An Angular component class is responsible for exposing data and handling most of the display and user-interaction logic of the view through [data binding][AioGuideGlossaryDataBinding].

Read more about component classes, templates, and views in [Introduction to Angular concepts][AioGuideArchitecture].

## configuration

See [workspace configuration][AioGuideGlossaryWorkspaceConfig]

## content projection

A way to insert DOM content from outside a component into the view of the component in a designated spot.

To learn more, see [Responding to changes in content][AioGuideLifecycleHooksRespondingToProjectedContentChanges].

## custom element

A web platform feature, currently supported by most browsers and available in other browsers through polyfills.
See [Browser support][AioGuideBrowserSupport].

The custom element feature extends HTML by allowing you to define a tag whose content is created and controlled by JavaScript code.
A custom element is recognized by a browser when it is added to the [CustomElementRegistry][MdnDocsWebApiCustomelementregistry].
A custom element is also referenced as a *web component*.

You can use the API to transform an Angular component so that it can be registered with the browser and used in any HTML that you add directly to the DOM within an Angular application.
The custom element tag inserts the view of the component, with change-detection and data-binding functionality, into content that would otherwise be displayed without Angular processing.
See [Angular element][AioGuideGlossaryAngularElement].
See also [dynamic component loading][AioGuideGlossaryDynamicComponentLoading].

## data binding

A process that allows applications to display data values to a user and respond to user actions.
User actions include clicks, touches, keystrokes, and so on.
>>>>>>> 64c62d61

In data binding, you declare the relationship between an HTML widget and a data source and let the framework handle the details.
Data binding is an alternative to manually pushing application data values into HTML, attaching event listeners, pulling changed values from the screen, and updating application data values.

<<<<<<< HEAD
## 数据绑定 (data binding)

A process that allows applications to display data values to a user and respond to user
actions (such as clicks, touches, and keystrokes).

这个过程可以让应用程序将数据展示给用户，并对用户的操作（点击、触屏、按键）做出回应。

In data binding, you declare the relationship between an HTML widget and a data source
and let the framework handle the details.
Data binding is an alternative to manually pushing application data values into HTML, attaching
event listeners, pulling changed values from the screen, and
updating application data values.

在数据绑定机制下，你只要声明一下 HTML 部件和数据源之间的关系，把细节交给框架去处理。
而以前的手动操作过程是：将数据推送到 HTML 页面中、添加事件监听器、从屏幕获取变化后的数据，并更新应用中的值。

Read about the following forms of binding in Angular's [Template Syntax](guide/template-syntax):

更多的绑定形式，见[模板语法](guide/template-syntax)：

* [Interpolation](guide/interpolation)

   [插值](guide/interpolation)

* [Property binding](guide/property-binding)

   [property 绑定](guide/property-binding)

* [Event binding](guide/event-binding)

   [事件绑定](guide/event-binding)

* [Attribute binding](guide/attribute-binding)

   [attribute 绑定](guide/attribute-binding)

* [Class binding](guide/attribute-binding#class-binding)

   [CSS 类绑定](guide/attribute-binding#class-binding)

* [Style binding](guide/attribute-binding#style-binding)

   [样式绑定](guide/attribute-binding#style-binding)

* [Two-way data binding with ngModel](guide/built-in-directives#ngModel)

   [基于 ngModel 的双向数据绑定](guide/built-in-directives#ngModel)

<a id="declarable"></a>
=======
Read about the following forms of binding of the [Template Syntax][AioGuideTemplateSyntax] in Angular:

* [Interpolation][AioGuideInterpolation]
* [Property binding][AioGuidePropertyBinding]
* [Event binding][AioGuideEventBinding]
* [Attribute binding][AioGuideAttributeBinding]
* [Class and style binding][AioGuideAttributeBindingBindingToTheClassAttribute]
* [Two-way data binding with ngModel][AioGuideBuiltInDirectivesDisplayingAndUpdatingPropertiesWithNgmodel]

## declarable

A class type that you can add to the `declarations` list of an [NgModule][AioGuideGlossaryNgmodule].
You can declare [components][AioGuideGlossaryComponent], [directives][AioGuideGlossaryDirective], and [pipes][AioGuideGlossaryPipe].

Do not declare the following:
>>>>>>> 64c62d61

* A class that is already declared in another NgModule

<<<<<<< HEAD
## 可声明对象（declarable）

A class type that you can add to the `declarations` list of an [NgModule](#ngmodule).
You can declare [components](#component), [directives](#directive), and [pipes](#pipe).

类的一种类型，你可以把它们添加到 [NgModule](#ngmodule) 的 `declarations` 列表中。
你可以声明[组件](#component)、[指令](#directive)和[管道](#pipe)。

Don't declare the following:

*不要*声明：

* A class that's already declared in another NgModule

   已经在其它 NgModule 中声明过的类

* An array of directives imported from another package. For example, don't declare `FORMS_DIRECTIVES` from `@angular/forms`

   从其它包中导入的指令数组。比如，不要再次声明来自 `@angular/forms` 中的 `FORMS_DIRECTIVES`

* NgModule classes

   NgModule 类

* Service classes

   服务类

* Non-Angular classes and objects, such as strings, numbers, functions, entity models, configurations, business logic, and helper classes

   非 Angular 的类和对象，比如：字符串、数字、函数、实体模型、配置、业务逻辑和辅助类

<a id="decorator"></a>

<a id="decoration"></a>

## decorator | decoration

## 装饰器（decorator | decoration）

A function that modifies a class or property definition. Decorators (also called *annotations*) are an experimental (stage 2) [JavaScript language feature](https://github.com/wycats/javascript-decorators).
TypeScript adds support for decorators.

一个函数，用来修饰紧随其后的类或属性定义。
装饰器（也叫注解）是 JavaScript 的一种语言[特性](https://github.com/wycats/javascript-decorators)，是一项位于阶段 2（stage 2）的试验特性。

Angular defines decorators that attach metadata to classes or properties
so that it knows what those classes or properties mean and how they should work.

Angular 定义了一些装饰器，用来为类或属性附加元数据，来让自己知道那些类或属性的含义，以及该如何处理它们。

See [class decorator](#class-decorator), [class field decorator](#class-field-decorator).

参阅 [类装饰器](#class-decorator)、[类属性装饰器](#class-field-decorator)。

<a id="di"></a>

<a id="dependency-injection"></a>
=======
* An array of directives imported from another package.
  For example, do not declare `FORMS_DIRECTIVES` from `@angular/forms`

* NgModule classes

* Service classes

* Non-Angular classes and objects, such as strings, numbers, functions, entity models, configurations, business logic, and helper classes

## decorator | decoration

A function that modifies a class or property definition.
Decorators are an experimental (stage 3) [JavaScript language feature][GithubTC39ProposalDecorators].
A decorator is also referenced as an *annotation*.
TypeScript adds support for decorators.

Angular defines decorators that attach metadata to classes or properties so that it knows what those classes or properties mean and how they should work.

To learn more, see [class decorator][AioGuideGlossaryClassDecorator].
See also [class field decorator][AioGuideGlossaryClassFieldDecorator].
>>>>>>> 64c62d61

## dependency injection (DI)

## 依赖注入（dependency injection）

A design pattern and mechanism for creating and delivering some parts of an application (dependencies) to other parts of an application that require them.

依赖注入既是设计模式，同时又是一种机制：当应用程序的一些部件（即一些依赖）需要另一些部件时，
利用依赖注入来创建被请求的部件，并将它们注入到需要它们的部件中。

In Angular, dependencies are typically services, but they also can be values, such as strings or functions.
<<<<<<< HEAD
An [injector](#injector) for an application (created automatically during bootstrap) instantiates dependencies when needed, using a configured [provider](#provider) of the service or value.

在 Angular 中，依赖通常是服务，但是也可以是值，比如字符串或函数。应用的[注入器](#injector)（它是在启动期间自动创建的）会使用该服务或值的配置好的[提供者](#provider)来按需实例化这些依赖。各个不同的提供者可以为同一个服务提供不同的实现。

Learn more in [Dependency Injection in Angular](guide/dependency-injection).

要了解更多，参阅[Angular 中的依赖注入](guide/dependency-injection)一章。

<a id="di-token"></a>

## DI token

## DI 令牌（Token）

A lookup token associated with a dependency [provider](#provider), for use with the [dependency injection](#di) system.

一种用来查阅的令牌，它关联到一个依赖[提供者](#provider)，用于[依赖注入](#di)系统中。
<a id="differential-loading"></a>

<a id="directive"></a>
<a id="directives"></a>

## directive

## 指令 (directive)

A class that can modify the structure of the DOM or modify attributes in the DOM and component data model. A directive class definition is immediately preceded by a `@Directive()` [decorator](#decorator) that supplies metadata.

一个可以修改 DOM 结构或修改 DOM 和组件数据模型中某些属性的类。
指令类的定义紧跟在 `@Directive()` [装饰器](#decorator)之后，以提供元数据。

A directive class is usually associated with an HTML element or attribute, and that element or attribute is often referred to as the directive itself. When Angular finds a directive in an HTML [template](#template), it creates the matching directive class instance and gives the instance control over that portion of the browser DOM.
=======
An [injector][AioGuideGlossaryInjector] for an application (created automatically during bootstrap) instantiates dependencies when needed, using a configured [provider][AioGuideGlossaryProvider] of the service or value.
Learn more in [Dependency Injection in Angular][AioGuideDependencyInjection].

## DI token

A lookup token associated with a dependency [provider][AioGuideGlossaryProvider], for use with the [dependency injection][AioGuideGlossaryDependencyInjectionDi] system.

## directive

A class that can modify the structure of the DOM or modify attributes in the DOM and component data model.
A directive class definition is immediately preceded by a `@Directive()` [decorator][AioGuideGlossaryDecoratorDecoration] that supplies metadata.

A directive class is usually associated with an HTML element or attribute, and that element or attribute is often referred to as the directive itself.
When Angular finds a directive in an HTML [template][AioGuideGlossaryTemplate], it creates the matching directive class instance and gives the instance control over that portion of the browser DOM.
>>>>>>> 64c62d61

指令类几乎总与 HTML 元素或属性 (attribute) 相关。
通常会把这些 HTML 元素或者属性 (attribute) 当做指令本身。
当 Angular 在 HTML [模板中](#template)发现某个指令时，会创建与之相匹配的指令类的实例，并且把这部分 DOM 的控制权交给它。

There are three categories of directive:
<<<<<<< HEAD

指令分为三类：

* [Components](#component) use `@Component()` (an extension of `@Directive()`) to associate a template with a class.

   [组件](#component)使用 `@Component()`（继承自 `@Directive()`）为某个类关联一个模板。

* [Attribute directives](#attribute-directive) modify behavior and appearance of page elements.

   [属性型指令](#attribute-directive)修改页面元素的行为和外观。

* [Structural directives](#structural-directive) modify the structure of the DOM.
=======

* [Components][AioGuideGlossaryComponent] use `@Component()` to associate a template with a class.
  `@Component()` is an extension of `@Directive()`.

* [Attribute directives][AioGuideGlossaryAttributeDirective] modify behavior and appearance of page elements.

* [Structural directives][AioGuideGlossaryStructuralDirective] modify the structure of the DOM.
>>>>>>> 64c62d61

   [结构型指令](#structural-directive)修改 DOM 的结构。

Angular supplies a number of built-in directives that begin with the `ng` prefix.
You can also create new directives to implement your own functionality.
You associate a *selector* with a custom directive; this extends the [template syntax][AioGuideTemplateSyntax] that you can use in your applications.
A *selector* is an HTML tag, such as `<my-directive>`.

Angular 提供了一些以 `ng` 为前缀的内置指令。你也可以创建新的指令来实现自己的功能。
你可以为自定义指令关联一个*选择器*（一种形如 `<my-directive>` 的 HTML 标记），以扩展[模板语法](guide/template-syntax)，从而让你能在应用中使用它。

**UpperCamelCase**, such as `NgIf`, refers to a directive class.
You can use **UpperCamelCase** when describing properties and directive behavior.

<<<<<<< HEAD
**UpperCamelCase**（例如 `NgIf` ）用于引用指令类。在描述属性和指令行为时，使用 **UpperCamelCase**。

**lowerCamelCase**, such as `ngIf` refers to a directive's attribute name.
You can use **lowerCamelCase** when describing how to apply the directive to an element in the HTML template.

**lowerCamelCase**（例如 `ngIf`）用于引用指令的属性名。在描述如何将指令应用于 HTML 模板中的元素时，使用 **lowerCamelCase**。

<a id="dom"></a>

## domain-specific language (DSL)

## 领域特定语言（DSL)

A special-purpose library or API; see [Domain-specific language](https://en.wikipedia.org/wiki/Domain-specific_language).

一种特殊用途的库或 API，参阅[领域特定语言](https://en.wikipedia.org/wiki/Domain-specific_language)词条。

Angular extends TypeScript with domain-specific languages for a number of domains relevant to Angular applications, defined in NgModules such as [animations](guide/animations), [forms](guide/forms), and [routing and navigation](guide/router).

Angular 使用领域特定语言扩展了 TypeScript，用于与 Angular 应用相关的许多领域。这些 DSL 都定义在 NgModule 中，比如 [动画](guide/animations)、[表单](guide/forms)和[路由与导航](guide/router)。

<a id="dynamic-components"></a>

## dynamic component loading

## 动态组件加载（dynamic component loading）

A technique for adding a component to the DOM at run time. Requires that you exclude the component from compilation and then connect it to Angular's change-detection and event-handling framework when you add it to the DOM.

一种在运行期间把组件添加到 DOM 中的技术，它需要你从编译期间排除该组件，然后，当你把它添加到 DOM 中时，再把它接入 Angular 的变更检测与事件处理框架。

See also [custom element](#custom-element), which provides an easier path with the same result.

参阅[自定义元素](#custom-element)，它提供了一种更简单的方式来达到相同的效果。

<a id="E"></a>

<a id="eager-loading"></a>

## eager loading

## 急性加载（Eager Loading）

NgModules or components that are loaded on launch are called eager-loaded, to distinguish them from those
that are loaded at run time (lazy-loaded).
See [lazy loading](#lazy-load).

在启动时加载的 NgModule 和组件被称为急性加载，与之相对的是那些在运行期间才加载的方式（惰性加载）。
参阅[惰性加载](#lazy-load)。

<a id="ecma"></a>

## ECMAScript

## ECMAScript 语言

The [official JavaScript language specification](https://en.wikipedia.org/wiki/ECMAScript).

[官方 JavaScript 语言规范](https://en.wikipedia.org/wiki/ECMAScript)

Not all browsers support the latest ECMAScript standard, but you can use a [transpiler](#transpile) (like [TypeScript](#typescript)) to write code using the latest features, which will then be transpiled to code that runs on versions that are supported by browsers.

并不是所有浏览器都支持最新的 ECMAScript 标准，不过你可以使用[转译器](#transpile)（比如[TypeScript](#typescript)）来用最新特性写代码，然后它会被转译成可以在浏览器的其它版本上运行的代码。

To learn more, see [Browser Support](guide/browser-support).

要了解更多，参阅[浏览器支持](guide/browser-support)页。

<a id="element"></a>
=======
**lowerCamelCase**, such as `ngIf` refers to the attribute name of a directive.
You can use **lowerCamelCase** when describing how to apply the directive to an element in the HTML template.

## domain-specific language (DSL)

A special-purpose library or API.
To learn more, see [Domain-specific language][WikipediaWikiDomainSpecificLanguage].
Angular extends TypeScript with domain-specific languages for a number of domains relevant to Angular applications, defined in NgModules such as [animations][AioGuideAnimations], [forms][AioGuideForms], and [routing and navigation][AioGuideRouter].

## dynamic component loading

A technique for adding a component to the DOM at run time.
Requires that you exclude the component from compilation and then connect it to the change-detection and event-handling framework of Angular when you add it to the DOM.

See also [custom element][AioGuideGlossaryCustomElement], which provides an easier path with the same result.

## eager loading

NgModules or components that are loaded on launch are referenced as eager-loaded, to distinguish them from those that are loaded at run time that are referenced as lazy-loaded.
See also [lazy loading][AioGuideGlossaryLazyLoading].

## ECMAScript

The [official JavaScript language specification][WikipediaWikiEcmascript].

Not all browsers support the latest ECMAScript standard, but you can use a [transpiler][AioGuideGlossaryTranspile] to write code using the latest features, which will then be transpiled to code that runs on versions that are supported by browsers.
A example of a [transpiler][AioGuideGlossaryTranspile] is [TypeScript][AioGuideGlossaryTypescript].
To learn more, see [Browser Support][AioGuideBrowserSupport].
>>>>>>> 64c62d61

## element

## 元素（Element）

Angular defines an `ElementRef` class to wrap render-specific native UI elements.
<<<<<<< HEAD
In most cases, this allows you to use Angular templates and data binding to access DOM elements
without reference to the native element.

Angular 定义了 `ElementRef` 类来包装与渲染有关的原生 UI 元素。这让你可以在大多数情况下使用 Angular 的模板和数据绑定机制来访问 DOM 元素，而不必再引用原生元素。

The documentation generally refers to *elements* (`ElementRef` instances), as distinct from  *DOM elements*
(which can be accessed directly if necessary).

本文档中一般会使用**元素（Element）**来指代 `ElementRef` 的实例，注意与 **DOM 元素**（你必要时你可以直接访问它）区分开。

Compare to [custom element](#custom-element).

可以对比下[自定义元素](#custom-element)。

<a id="entry-point"></a>

## entry point

## 入口点（Entry Point）

A [JavaScript module](#module) that is intended to be imported by a user of [an
npm package](guide/npm-packages). An entry-point module typically re-exports
symbols from other internal modules. A package can contain multiple
entry points. For example, the `@angular/core` package has two entry-point
modules, which can be imported using the module names `@angular/core` and
`@angular/core/testing`.

[JavaScript 模块](#module)的目的是供 [npm 包](guide/npm-packages)的用户进行导入。入口点模块通常会重新导出来自其它内部模块的一些符号。每个包可以包含多个入口点。比如 `@angular/core` 就有两个入口点模块，它们可以使用名字 `@angular/core` 和 `@angular/core/testing` 进行导入。

<a id="F"></a>

<a id="form-control"></a>

## form control

## 表单控件（form control）

A instance of `FormControl`, which is a fundamental building block for Angular forms. Together with `FormGroup` and `FormArray`, tracks the value, validation, and status of a form input element.

一个 `FormControl` 实例，它是 Angular 表单的基本构造块。它会和 `FormGroup` 和 `FormArray` 一起，跟踪表单输入元素的值、有效性和状态。

Read more forms in the [Introduction to forms in Angular](guide/forms-overview).

欲知详情，参阅 [Angular 表单简介](guide/forms-overview)。

<a id="form-model"></a>

## form model

## 表单模型（form model）

The "source of truth" for the value and validation status of a form input element at a given point in time. When using [reactive forms](#reactive-forms), the form model is created explicitly in the component class. When using [template-driven forms](#template-driven-forms), the form model is implicitly created by directives.

是指在指定的时间点，表单输入元素的值和验证状态的"事实之源"。当使用[响应式表单](#reactive-forms)时，表单模型会在组件类中显式创建。当使用[模板驱动表单](#template-driven-forms)时，表单模型是由一些指令隐式创建的。

Learn more about reactive and template-driven forms in the [Introduction to forms in Angular](guide/forms-overview).

要深入了解响应式表单和模板驱动表单，参阅 [Angular 表单简介](guide/forms-overview)。

<a id="form-validation"></a>

## form validation

## 表单验证（form validation）

A check that runs when form values change and reports whether the given values are correct and complete, according to the defined constraints. Reactive forms apply [validator functions](guide/form-validation#adding-to-reactive-forms). Template-driven forms use [validator directives](guide/form-validation#adding-to-template-driven-forms).

一种检查，当表单值发生变化时运行，并根据预定义的约束来汇报指定的这些值是否正确并完全。响应式表单使用[验证器函数](guide/form-validation#adding-to-reactive-forms)，而模板驱动表单则使用[验证器指令](guide/form-validation#adding-to-template-driven-forms)。

To learn more, see [Form Validation](guide/form-validation).

要了解更多，参阅[表单验证器](guide/form-validation)。

<a id="G"></a>

<a id="H"></a>

<a id="I"></a>

<a id="immutability"></a>

## immutability

## 不可变性（immutability）

The inability to alter the state of a value after its creation. [Reactive forms](#reactive-forms) perform immutable changes in that
each change to the data model produces a new data model rather than modifying the existing one. [Template-driven forms](#template-driven-forms) perform mutable changes with `NgModel` and [two-way data binding](#data-binding) to modify the existing data model in place.

是否能够在创建之后修改值的状态。[响应式表单](#reactive-forms)会执行不可变性的更改，每次更改数据模型都会生成一个新的数据模型，而不是修改现有的数据模型。
[模板驱动表单](#template-driven-forms)则会执行可变的更改，它通过 `NgModel` 和[双向数据绑定](#data-binding)来就地修改现有的数据模型。

<a id="injectable"></a>

## injectable

## 可注入对象（injectable）

An Angular class or other definition that provides a dependency using the [dependency injection](#di) mechanism. An injectable [service](#service) class must be marked by the `@Injectable()` [decorator](#decorator). Other items, such as constant values, can also be injectable.

Angular 中的类或其它概念使用[依赖注入](#di)机制来提供依赖。
可供注入的[服务](#service)类必须使用 `@Injectable()` [装饰器](#decorator)标出来。其它条目，比如常量值，也可用于注入。

<a id="injector"></a>

## injector

## 注入器 (injector)

An object in the Angular [dependency-injection](#dependency-injection) system
that can find a named dependency in its cache or create a dependency
using a configured [provider](#provider).
Injectors are created for NgModules automatically as part of the bootstrap process
and are inherited through the component hierarchy.
=======
In most cases, this allows you to use Angular templates and data binding to access DOM elements without reference to the native element.

The documentation generally refers to *elements* as distinct from *DOM elements*.
*Elements* are instances of a `ElementRef` class.
*DOM elements* are able to be accessed directly, if necessary.

To learn more, see also [custom element][AioGuideGlossaryCustomElement].

## entry point

A [JavaScript module][AioGuideGlossaryModule] that is intended to be imported by a user of an [npm package][AioGuideNpmPackages].
An entry-point module typically re-exports symbols from other internal modules.
A package can contain multiple entry points.
For example, the `@angular/core` package has two entry-point modules, which can be imported using the module names `@angular/core` and `@angular/core/testing`.

## form control

A instance of `FormControl`, which is a fundamental building block for Angular forms.
Together with `FormGroup` and `FormArray`, tracks the value, validation, and status of a form input element.

Read more forms in the [Introduction to forms in Angular][AioGuideFormsOverview].

## form model

The "source of truth" for the value and validation status of a form input element at a given point in time.
When using [reactive forms][AioGuideGlossaryReactiveForms], the form model is created explicitly in the component class.
When using [template-driven forms][AioGuideGlossaryTemplateDrivenForms], the form model is implicitly created by directives.

Learn more about reactive and template-driven forms in the [Introduction to forms in Angular][AioGuideFormsOverview].

## form validation

A check that runs when form values change and reports whether the given values are correct and complete, according to the defined constraints.
Reactive forms apply [validator functions][AioGuideFormValidationAddingCustomValidatorsToReactiveForms].
Template-driven forms use [validator directives][AioGuideFormValidationAddingCustomValidatorsToTemplateDrivenForms].

To learn more, see [Form Validation][AioGuideFormValidation].

## immutability

The inability to alter the state of a value after its creation.
[Reactive forms][AioGuideGlossaryReactiveForms] perform immutable changes in that each change to the data model produces a new data model rather than modifying the existing one.
[Template-driven forms][AioGuideGlossaryTemplateDrivenForms] perform mutable changes with `NgModel` and [two-way data binding][AioGuideGlossaryDataBinding] to modify the existing data model in place.

## injectable

An Angular class or other definition that provides a dependency using the [dependency injection][AioGuideGlossaryDependencyInjectionDi] mechanism.
An injectable [service][AioGuideGlossaryService] class must be marked by the `@Injectable()` [decorator][AioGuideGlossaryDecoratorDecoration].
Other items, such as constant values, can also be injectable.

## injector

An object in the Angular [dependency-injection][AioGuideGlossaryDependencyInjectionDi] system that can find a named dependency in its cache or create a dependency using a configured [provider][AioGuideGlossaryProvider].
Injectors are created for NgModules automatically as part of the bootstrap process and are inherited through the component hierarchy.
>>>>>>> 64c62d61

Angular [依赖注入系统](#dependency-injection)中可以在缓存中根据名字查找依赖，也可以通过配置过的[提供者](#provider)来创建依赖。
启动过程中会自动为每个模块创建一个注入器，并被组件树继承。

* An injector provides a singleton instance of a dependency, and can inject this same instance in multiple components.
<<<<<<< HEAD

   注入器会提供依赖的一个单例，并把这个单例对象注入到多个组件中。

* A hierarchy of injectors at the NgModule and component level can provide different instances of a dependency to their own components and child components.

   模块和组件级别的注入器树可以为它们拥有的组件及其子组件提供同一个依赖的不同实例。

* You can configure injectors with different providers that can provide different implementations of the same dependency.

   你可以为同一个依赖使用不同的提供者来配置这些注入器，这些提供者可以为同一个依赖提供不同的实现。

Learn more about the injector hierarchy in [Hierarchical Dependency Injectors](guide/hierarchical-dependency-injection).

要了解关于多级注入器的更多知识，参阅[多级依赖注入](guide/hierarchical-dependency-injection)一章。

<a id="input"></a>

## input

## 输入属性 (input)

When defining a [directive](#directive), the `@Input()` decorator on a directive property
makes that property available as a *target* of a [property binding](guide/property-binding).
Data values flow into an input property from the data source identified
in the [template expression](#template-expression) to the right of the equal sign.

当定义[指令](#directive)时，指令属性上的 `@Input()` 装饰器让该属性可以作为[属性绑定](guide/property-binding)的*目标*使用。
数据值会从等号右侧的[模板表达式](#template-expression)所指定的数据源流入组件的输入属性。

To learn more, see [input and output properties](guide/inputs-outputs).

要了解更多，参阅[输入与输出属性](guide/inputs-outputs)。

<a id="interpolation"></a>

## interpolation

## 插值 (interpolation)

A form of property [data binding](#data-binding) in which a [template expression](#template-expression) between double-curly braces renders as text.
That text can be concatenated with neighboring text before it is assigned to an element property
or displayed between element tags, as in this example.

[属性数据绑定 (property data binding)](#data-binding) 的一种形式，位于双花括号中的[模板表达式 (template expression)](#template-expression)会被渲染成文本。
在被赋值给元素属性或者显示在元素标签中之前，这些文本可能会先与周边的文本合并，参阅下面的例子。

```html
<label>My current hero is {{hero.name}}</label>
```

Read more in the [Interpolation](guide/interpolation) guide.

更多信息，见[模板语法](guide/template-syntax)中的[插值](guide/interpolation)。

<a id="ivy"></a>
=======
* A hierarchy of injectors at the NgModule and component level can provide different instances of a dependency to their own components and child components.
* You can configure injectors with different providers that can provide different implementations of the same dependency.

Learn more about the injector hierarchy in [Hierarchical Dependency Injectors][AioGuideHierarchicalDependencyInjection].

## input

When defining a [directive][AioGuideGlossaryDirective], the `@Input()` decorator on a directive property makes that property available as a *target* of a [property binding][AioGuidePropertyBinding].
Data values flow into an input property from the data source identified in the [template expression][AioGuideGlossaryTemplateExpression] to the right of the equal sign.

To learn more, see [`@Input()` and `@Output()` decorator functions][AioGuideInputsOutputs].

## interpolation

A form of property [data binding][AioGuideGlossaryDataBinding] in which a [template expression][AioGuideGlossaryTemplateExpression] between double-curly braces renders as text.
That text can be concatenated with neighboring text before it is assigned to an element property or displayed between element tags, as in this example.

<code-example format="html" language="html">

&lt;label&gt;My current hero is {{hero.name}}&lt;/label&gt;

</code-example>

Read more in the [Interpolation][AioGuideInterpolation] guide.
>>>>>>> 64c62d61

## Ivy

Ivy is the historical code name for the current [compilation and rendering pipeline][AngularBlogAPlanForVersion80AndIvyB3318dfc19f7] in Angular.
It is now the only supported engine, so everything uses Ivy.

<<<<<<< HEAD
Ivy 是 Angular 当前[编译和渲染管道](https://blog.angular.io/a-plan-for-version-8-0-and-ivy-b3318dfc19f7)的历史代号。它现在是唯一受支持的引擎，所以，一切都在使用 Ivy。

<a id="J"></a>

<a id="javascript"></a>

## JavaScript

See [ECMAScript](#ecma), [TypeScript](#typescript).

参阅 [ECMAScript](#ecma) 和 [TypeScript](#typescript)。
=======
## JavaScript

To learn more, see [ECMAScript][AioGuideGlossaryEcmascript].
To learn more, see also [TypeScript][AioGuideGlossaryTypescript].
>>>>>>> 64c62d61

<a id="jit"></a>

## just-in-time (JIT) compilation

<<<<<<< HEAD
## 即时 (just-in-time, JIT) 编译

The Angular just-in-time (JIT) compiler converts your Angular HTML and TypeScript code into
efficient JavaScript code at run time, as part of bootstrapping.

在启动期间，Angular 的即时编译器（JIT)会在运行期间把你的 Angular HTML 和 TypeScript 代码转换成高效的 JavaScript 代码。

JIT compilation is the default (as opposed to AOT compilation) when you run Angular's `ng build` and `ng serve` CLI commands, and is a good choice during development.
JIT mode is strongly discouraged for production use
because it results in large application payloads that hinder the bootstrap performance.

当你运行 Angular 的 CLI 命令 `ng build` 和 `ng serve` 时，JIT 编译是默认选项，而且是开发期间的最佳实践。但是强烈建议你不要在生产环境下使用 JIT 模式，因为它会导致巨大的应用负担，从而拖累启动时的性能。

Compare to [ahead-of-time (AOT) compilation](#aot).

参阅[预先 (AOT) 编译](#aot)。

<a id="K"></a>

<a id="L"></a>

<a id="lazy-load"></a>
=======
The Angular just-in-time (JIT) compiler converts your Angular HTML and TypeScript code into efficient JavaScript code at run time, as part of bootstrapping.

JIT compilation is the default (as opposed to AOT compilation) when you run the `ng build` and `ng serve` Angular CLI commands, and is a good choice during development.
JIT mode is strongly discouraged for production use because it results in large application payloads that hinder the bootstrap performance.

Compare to [ahead-of-time (AOT) compilation][AioGuideGlossaryAheadOfTimeAotCompilation].
>>>>>>> 64c62d61

## lazy loading

## 惰性加载（Lazy loading）

A process that speeds up application load time by splitting the application into multiple bundles and loading them on demand.
<<<<<<< HEAD
For example, dependencies can be lazy loaded as needed—as opposed to [eager-loaded](#eager-loading) modules that are required by the root module and are thus loaded on launch.

惰性加载过程会把应用拆分成多个包并且按需加载它们，从而提高应用加载速度。
比如，一些依赖可以根据需要进行惰性加载，与之相对的是那些 [急性加载](#eager-loading) 的模块，它们是根模块所要用的，因此会在启动期间加载。
=======
For example, dependencies can be lazy loaded as needed.
The example differs from [eager-loaded][AioGuideGlossaryEagerLoading] modules that are required by the root module and are loaded on launch.
>>>>>>> 64c62d61

The [router][AioGuideGlossaryRouter] makes use of lazy loading to load child views only when the parent view is activated.
Similarly, you can build custom elements that can be loaded into an Angular application when needed.

<<<<<<< HEAD
[路由器](#router)只有当父视图激活时才需要加载子视图。同样，你还可以构建一些自定义元素，它们也可以在需要时才加载进 Angular 应用。

<a id="library"></a>

## library

## 库（Library）

In Angular, a [project](#project) that provides functionality that can be included in other Angular applications.
A library isn't a complete Angular application and can't run independently.
(To add re-usable Angular functionality to non-Angular web applications, you can use Angular [custom elements](#angular-element).)

一种 Angular [项目](#project)。用来让其它 Angular 应用包含它，以提供各种功能。库不是一个完整的 Angular 应用，不能独立运行。（要想为非 Angular 应用添加可复用的 Angular 功能，你可以使用 Angular 的[自定义元素](#angular-element)。）

* Library developers can use the [Angular CLI](#cli) to `generate` scaffolding for a new library in an existing [workspace](#workspace), and can publish a library as an `npm` package.

  库的开发者可以使用 [CLI](#cli) 在现有的 [工作区](#workspace) 中 `generate` 新库的脚手架，还能把库发布为 `npm` 包。

* Application developers can use the [Angular CLI](#cli) to `add` a published library for use with an application in the same [workspace](#workspace).

   应用开发者可以使用 [CLI](#cli) 来把一个已发布的库 `add` 进这个应用所在的[工作区](#workspace)。

See also [schematic](#schematic).

参阅 [原理图（schematic）](#schematic)。

<a id="lifecycle-hook"></a>

## lifecycle hook

## 生命周期钩子（Lifecycle hook）

An interface that allows you to tap into the lifecycle of [directives](#directive) and [components](#component) as they are created, updated, and destroyed.
=======
## library

In Angular, a [project][AioGuideGlossaryProject] that provides functionality that can be included in other Angular applications.
A library is not a complete Angular application and cannot run independently.

To add re-usable Angular functionality to non-Angular web applications, use Angular [custom elements][AioGuideGlossaryAngularElement].

* Library developers can use the [Angular CLI][AioGuideGlossaryCommandLineInterfaceCli] to `generate` scaffolding for a new library in an existing [workspace][AioGuideGlossaryWorkspace], and can publish a library as an `npm` package.
* Application developers can use the [Angular CLI][AioGuideGlossaryCommandLineInterfaceCli] to `add` a published library for use with an application in the same [workspace][AioGuideGlossaryWorkspace].

See also [schematic][AioGuideGlossarySchematic].

## lifecycle hook

An interface that allows you to tap into the lifecycle of [directives][AioGuideGlossaryDirective] and [components][AioGuideGlossaryComponent] as they are created, updated, and destroyed.
>>>>>>> 64c62d61

一种接口，它允许你监听[指令](#directive)和[组件](#component)的生命周期，比如创建、更新和销毁等。

Each interface has a single hook method whose name is the interface name prefixed with `ng`.
For example, the `OnInit` interface has a hook method named `ngOnInit`.

<<<<<<< HEAD
每个接口只有一个钩子方法，方法名是接口名加前缀 `ng`。例如，`OnInit` 接口的钩子方法名为 `ngOnInit`。

Angular calls these hook methods in the following order:

Angular 会按以下顺序调用钩子方法：

* `ngOnChanges`: When an [input](#input)/[output](#output) binding value changes.

   `ngOnChanges` - 在[输入属性 (input)](#input)/[输出属性 (output)](#output)的绑定值发生变化时调用。

* `ngOnInit`: After the first `ngOnChanges`.

   `ngOnInit` - 在第一次 `ngOnChanges` 完成后调用。

* `ngDoCheck`: Developer's custom change detection.

   `ngDoCheck` - 开发者自定义变更检测。

* `ngAfterContentInit`: After component content initialized.

   `ngAfterContentInit` - 在组件内容初始化后调用。

* `ngAfterContentChecked`: After every check of component content.

   `ngAfterContentChecked` - 在组件内容每次检查后调用。

* `ngAfterViewInit`: After a component's views are initialized.

   `ngAfterViewInit` - 在组件视图初始化后调用。

* `ngAfterViewChecked`: After every check of a component's views.

   `ngAfterViewChecked` - 在组件视图每次检查后调用。

* `ngOnDestroy`: Just before the directive is destroyed.

   `ngOnDestroy` - 在指令销毁前调用。

To learn more, see [Lifecycle Hooks](guide/lifecycle-hooks).

要了解更多，参阅[生命周期钩子](guide/lifecycle-hooks)页。

<a id="M"></a>

<a id="module"></a>

## module

## 模块 (module)

In general, a module collects a block of code dedicated to a single purpose. Angular uses standard JavaScript modules and also defines an Angular module, `NgModule`.

通常，模块会收集一组专注于单一目的的代码块。Angular 既使用 JavaScript 的标准模块，也定义了 Angular 自己的模块，也就是 `NgModule`。

In JavaScript (ECMAScript), each file is a module and all objects defined in the file belong to that module. Objects can be exported, making them public, and public objects can be imported for use by other modules.

在 JavaScript (ECMAScript) 中，每个文件都是一个模块，该文件中定义的所有对象都属于这个模块。这些对象可以导出为公共对象，而这些公共对象可以被其它模块导入后使用。

Angular ships as a collection of JavaScript modules (also called libraries). Each Angular library name begins with the `@angular` prefix. Install Angular libraries with the [npm package manager](https://docs.npmjs.com/getting-started/what-is-npm) and import parts of them with JavaScript `import` declarations.

Angular 就是用一组 JavaScript 模块（也叫库）的形式发布的。每个 Angular 库都带有 `@angular` 前缀。
使用 [NPM 包管理器](https://docs.npmjs.com/getting-started/what-is-npm)安装它们，并且使用 JavaScript 的 `import` 声明语句从中导入各个部件。

Compare to [NgModule](#ngmodule).

参阅 [NgModule](#ngmodule)。

<a id="N"></a>

<a id="ngcc"></a>
=======
Angular runs these hook methods in the following order:

|  | hook method | Details |
| :-- | :---------- | :------ |
| 1 | `ngOnChanges` | When an [input][AioGuideGlossaryInput] or [output][AioGuideGlossaryOutput] binding value changes. |
| 2 | `ngOnInit` | After the first `ngOnChanges`. |
| 3 | `ngDoCheck` | Developer's custom change detection. |
| 4 | `ngAfterContentInit` | After component content initialized. |
| 5 | `ngAfterContentChecked` | After every check of component content. |
| 6 | `ngAfterViewInit` | After the views of a component are initialized. |
| 7 | `ngAfterViewChecked` | After every check of the views of a component. |
| 8 | `ngOnDestroy` | Just before the directive is destroyed. |

To learn more, see [Lifecycle Hooks][AioGuideLifecycleHooks].

## module

In general, a module collects a block of code dedicated to a single purpose.
Angular uses standard JavaScript modules and also defines an Angular module, `NgModule`.

In JavaScript, or ECMAScript, each file is a module and all objects defined in the file belong to that module.
Objects can be exported, making them public, and public objects can be imported for use by other modules.

Angular ships as a collection of JavaScript modules.
A collection of JavaScript modules are also referenced as a library.
Each Angular library name begins with the `@angular` prefix.
Install Angular libraries with the [npm package manager][NpmjsDocsAboutNpm] and import parts of them with JavaScript `import` declarations.

Compare to [NgModule][AioGuideGlossaryNgmodule].
>>>>>>> 64c62d61

## ngcc

Angular compatibility compiler.
<<<<<<< HEAD
If you build your application using [Ivy](#ivy), but it depends on libraries that have not been compiled with Ivy, the CLI uses `ngcc` to automatically update the dependent libraries to use Ivy.

Angular 兼容性编译器。如果使用 [Ivy](#ivy) 构建应用程序，但依赖未用 Ivy 编译的库，则 CLI 将使用 `ngcc` 自动更新依赖库以使用 Ivy。

<a id="ngmodule"></a>

## NgModule

A class definition preceded by the `@NgModule()` [decorator](#decorator), which declares and serves as a manifest for a block of code dedicated to an application domain, a workflow, or a closely related set of capabilities.

一种带有 `@NgModule()` [装饰器](#decorator)的类定义，它会声明并提供一组专注于特定功能的代码块，比如业务领域、工作流或一组紧密相关的能力集等。

Like a [JavaScript module](#module), an NgModule can export functionality for use by other NgModules and import public functionality from other NgModules.
The metadata for an NgModule class collects components, directives, and pipes that the application uses along with the list of imports and exports. See also [declarable](#declarable).

像 [JavaScript 模块](#module)一样，NgModule 能导出那些可供其它 NgModule 使用的功能，也可以从其它 NgModule 中导入其公开的功能。
NgModule 类的元数据中包括一些供应用使用的组件、指令和管道，以及导入、导出列表。参阅[可声明对象](#declarable)。

NgModules are typically named after the file in which the exported thing is defined. For example, the Angular [DatePipe](api/common/DatePipe) class belongs to a feature module named `date_pipe` in the file `date_pipe.ts`. You import them from an Angular [scoped package](#scoped-package) such as `@angular/core`.

NgModule 通常会根据它导出的内容决定其文件名，比如，Angular 的 [DatePipe](api/common/DatePipe) 类就属于 `date_pipe.ts` 文件中一个名叫 `date_pipe` 的特性模块。
你可以从 Angular 的[范围化包](#scoped-package)中导入它们，比如 `@angular/core`。

Every Angular application has a root module. By convention, the class is called `AppModule` and resides in a file named `app.module.ts`.

每个 Angular 应用都有一个根模块。通常，这个类会命名为 `AppModule`，并且位于一个名叫 `app.module.ts` 的文件中。

To learn more, see [NgModules](guide/ngmodules).

要了解更多，参阅 [NgModules](guide/ngmodules)。

<a id="npm-package"></a>

## npm package

## npm 包

The [npm package manager](https://docs.npmjs.com/getting-started/what-is-npm) is used to distribute and load Angular modules and libraries.

[npm 包管理器](https://docs.npmjs.com/getting-started/what-is-npm)用于分发与加载 Angular 的模块和库。

Learn more about how Angular uses [Npm Packages](guide/npm-packages).

你还可以了解 Angular 如何使用 [Npm 包](guide/npm-packages) 的更多知识。

<a id="ngc"></a>

## ngc

`ngc` is a Typescript-to-Javascript transpiler that processes Angular decorators, metadata, and templates, and emits JavaScript code.
The most recent implementation is internally referred to as `ngtsc` because it's a minimalistic wrapper around the TypeScript compiler `tsc` that adds a transform for processing Angular code.

`ngc` 是一个 TypeScript 到 JavaScript 的转译器，它会处理 Angular 的注解、元数据、模板，并生成 JavaScript 代码。
其最新的实现在内部被称为 `ngtsc`，因为它是一个对 TypeScript 编译器 `tsc` 的最小化包装，为其加入了 Angular 代码的转换过程。

<a id="O"></a>

<a id="observable"></a>

## observable

## 可观察对象（Observable）

A producer of multiple values, which it pushes to [subscribers](#subscriber). Used for asynchronous event handling throughout Angular. You execute an observable by subscribing to it with its `subscribe()` method, passing callbacks for notifications of new values, errors, or completion.

一个多值生成器，这些值会被推送给[订阅者](#subscriber)。
Angular 中到处都会用到异步事件处理。你要通过调用可观察对象的 `subscribe()` 方法来订阅它，从而让这个可观察对象得以执行，你还要给该方法传入一些回调函数来接收 "有新值"、"错误" 或 "完成" 等通知。

Observables can deliver single or multiple values of any type to subscribers, either synchronously (as a function delivers a value to its caller) or on a schedule. A subscriber receives notification of new values as they are produced and notification of either normal completion or error completion.

可观察对象可以把任意类型的一个或多个值传给订阅者，无论是同步（就像函数把值返回给它的调用者一样）还是异步。
订阅者会在生成了新值时收到包含这个新值的通知，以及正常结束或错误结束时的通知。

Angular uses a third-party library called [Reactive Extensions (RxJS)](https://rxjs.dev/).

Angular 使用一个名叫[响应式扩展 (RxJS)](http://reactivex.io/rxjs/)的第三方包来实现这些功能。

To learn more, see [Observables](guide/observables).

要了解更多，参阅[可观察对象](guide/observables)。

<a id="observer"></a>

## observer

## 观察者（Observer）

An object passed to the `subscribe()` method for an [observable](#observable). The object defines the callbacks for the [subscriber](#subscriber).

传给[可观察对象](#observable) 的 `subscribe()` 方法的一个对象，其中定义了[订阅者](#subscriber)的一组回调函数。

<a id="output"></a>

## output

## 输出属性 (output)

When defining a [directive](#directive), the `@Output{}` decorator on a directive property
makes that property available as a *target* of [event binding](guide/event-binding).
Events stream *out* of this property to the receiver identified
in the [template expression](#template-expression) to the right of the equal sign.

当定义[指令](#directive)时，指令属性上的 `@Output()` 装饰器会让该属性可用作[事件绑定](guide/event-binding)的*目标*。
事件从该属性流*出*到等号右侧指定的[模板表达式](#template-expression)中。

To learn more, see [Input and Output Properties](guide/inputs-outputs).

要了解更多，参阅[输入与输出属性](guide/inputs-outputs)。

<a id="P"></a>

<a id="pipe"></a>

## pipe

## 管道（pipe）

A class which is preceded by the `@Pipe{}` decorator and which defines a function that transforms input values to output values for display in a [view](#view). Angular defines various pipes, and you can define new pipes.

一个带有 `@Pipe{}` 装饰器的类，它定义了一个函数，用来把输入值转换成输出值，以显示在[视图](#view)中。
Angular 定义了很多管道，并且你还可可以自定义新的管道。

To learn more, see [Pipes](guide/pipes).

要了解更多，参阅[管道](guide/pipes)页。

<a id="platform"></a>
=======
If you build your application using [Ivy][AioGuideGlossaryIvy], but it depends on libraries that have not been compiled with Ivy, the Angular CLI uses `ngcc` to automatically update the dependent libraries to use Ivy.

## NgModule

A class definition preceded by the `@NgModule()` [decorator][AioGuideGlossaryDecoratorDecoration], which declares and serves as a manifest for a block of code dedicated to an application domain, a workflow, or a closely related set of capabilities.

Like a [JavaScript module][AioGuideGlossaryModule], an NgModule can export functionality for use by other NgModules and import public functionality from other NgModules.
The metadata for an NgModule class collects components, directives, and pipes that the application uses along with the list of imports and exports.
See also [declarable][AioGuideGlossaryDeclarable].

NgModules are typically named after the file in which the exported thing is defined.
For example, the Angular [DatePipe][AioApiCommonDatepipe] class belongs to a feature module named `date_pipe` in the file `date_pipe.ts`.
You import them from an Angular [scoped package][AioGuideGlossaryScopedPackage] such as `@angular/core`.

Every Angular application has a root module.
By convention, the class is named `AppModule` and resides in a file named `app.module.ts`.

To learn more, see [NgModules][AioGuideNgmodules].

## npm package

The [npm package manager][NpmjsDocsAboutNpm] is used to distribute and load Angular modules and libraries.

Learn more about how Angular uses [Npm Packages][AioGuideNpmPackages].

## ngc

`ngc` is a Typescript-to-Javascript transpiler that processes Angular decorators, metadata, and templates, and emits JavaScript code.
The most recent implementation is internally referred to as `ngtsc` because it is a minimalistic wrapper around the TypeScript compiler `tsc` that adds a transform for processing Angular code.

## observable

A producer of multiple values, which it pushes to [subscribers][AioGuideGlossarySubscriber].
Used for asynchronous event handling throughout Angular.
You execute an observable by subscribing to it with its `subscribe()` method, passing callbacks for notifications of new values, errors, or completion.

Observables can deliver in one the following ways a single value or multiple values of any type to subscribers.

* Synchronously as a function delivers a value to the requester
* Scheduled

A subscriber receives notification of new values as they are produced and notification of either normal completion or error completion.

Angular uses a third-party library named [Reactive Extensions (RxJS)][RxjsMain].
To learn more, see [Observables][AioGuideObservables].

## observer

An object passed to the `subscribe()` method for an [observable][AioGuideGlossaryObservable].
The object defines the callbacks for the [subscriber][AioGuideGlossarySubscriber].

## output

When defining a [directive][AioGuideGlossaryDirective], the `@Output{}` decorator on a directive property makes that property available as a *target* of [event binding][AioGuideEventBinding].
Events stream *out* of this property to the receiver identified in the [template expression][AioGuideGlossaryTemplateExpression] to the right of the equal sign.

To learn more, see [`@Input()` and `@Output()` decorator functions][AioGuideInputsOutputs].

## pipe

A class which is preceded by the `@Pipe{}` decorator and which defines a function that transforms input values to output values for display in a [view][AioGuideGlossaryView].
Angular defines various pipes, and you can define new pipes.

To learn more, see [Pipes][AioGuidePipes].
>>>>>>> 64c62d61

## platform

## 平台（platform）

In Angular terminology, a platform is the context in which an Angular application runs.
The most common platform for Angular applications is a web browser, but it can also be an operating system for a mobile device, or a web server.

<<<<<<< HEAD
在 Angular 术语中，平台是供 Angular 应用程序在其中运行的上下文。Angular 应用程序最常见的平台是 Web 浏览器，但它也可以是移动设备的操作系统或 Web 服务器。

Support for the various Angular run-time platforms is provided by the `@angular/platform-*` packages. These packages allow applications that make use of `@angular/core` and `@angular/common` to execute in different environments by providing implementation for gathering user input and rendering UIs for the given platform. Isolating platform-specific functionality allows the developer to make platform-independent use of the rest of the framework.

`@angular/platform-*` 软件包提供了对各种 Angular 运行时平台的支持。这些软件包通过提供用于收集用户输入和渲染指定平台 UI 的实现，以允许使用 `@angular/core` 和 `@angular/common` 的应用程序在不同的环境中执行。隔离平台相关的功能使开发人员可以独立于平台使用框架的其余部分。

* When running in a web browser, [`BrowserModule`](api/platform-browser/BrowserModule) is imported from the `platform-browser` package, and supports services that simplify security and event processing, and allows applications to access browser-specific features, such as interpreting keyboard input and controlling the title of the document being displayed. All applications running in the browser use the same platform service.

  在 Web 浏览器中运行时，[`BrowserModule`](api/platform-browser/BrowserModule) 是从 `platform-browser` 软件包中导入的，并支持简化安全性和事件处理的服务，并允许应用程序访问浏览器专有的功能，例如解释键盘输入和控制文档要显示的标题。浏览器中运行的所有应用程序都使用同一个平台服务。

* When [server-side rendering](#server-side-rendering) (SSR) is used, the [`platform-server`](api/platform-server) package provides web server implementations of the `DOM`, `XMLHttpRequest`, and other low-level features that don't rely on a browser.

  使用[服务端渲染](#server-side-rendering)（SSR）时，[`platform-server`](api/platform-server) 包将提供 `DOM`、`XMLHttpRequest` 和其它不依赖浏览器的其它底层功能的 Web 服务器端实现。

<a id="polyfill"></a>

## polyfill

## 腻子脚本（polyfill）

An [npm package](guide/npm-packages) that plugs gaps in a browser's JavaScript implementation.
See [Browser Support](guide/browser-support) for polyfills that support particular functionality for particular platforms.

一个 [NPM 包](guide/npm-packages)，它负责弥补浏览器 JavaScript 实现与最新标准之间的 "缝隙"。参阅[浏览器支持](guide/browser-support)页，以了解要在特定平台支持特定功能时所需的腻子脚本。

<a id="project"></a>

## project

## 项目（project）

In the Angular CLI, a standalone application or [library](#library) that can be created or modified by a CLI command.

在 Angular CLI 中，CLI 命令可能会创建或修改独立应用或[库](#library)。

A project, as generated by the [`ng new`](cli/new), contains the set of source files, resources, and configuration files that you need to develop and test the application using the CLI. Projects can also be created with the `ng generate application` and `ng generate library` commands.

由 [`ng new`](cli/new) 创建的项目中包含一组源文件、资源和配置文件，当你用 CLI 开发或测试此应用时就会用到它们。此外，还可以用 `ng generate application` 或 `ng generate library` 命令创建项目。

For more information, see [Project File Structure](guide/file-structure).

欲知详情，参阅[项目文件结构](guide/file-structure)。

The [`angular.json`](guide/workspace-config) file configures all projects in a [workspace](#workspace).

[`angular.json`](guide/workspace-config) 文件可以配置某个[工作区](#workspace) 中的所有项目。

<a id="provider"></a>

## provider

## 提供者 (provider)

An object that implements one of the [`Provider`](api/core/Provider) interfaces. A provider object defines how to obtain an injectable dependency associated with a [DI token](#token).
An [injector](#injector) uses the provider to create a new instance of a dependency
for a class that requires it.
=======
Support for the various Angular run-time platforms is provided by the `@angular/platform-*` packages.
These packages allow applications that make use of `@angular/core` and `@angular/common` to execute in different environments by providing implementation for gathering user input and rendering UIs for the given platform.
Isolating platform-specific functionality allows the developer to make platform-independent use of the rest of the framework.

* When running in a web browser, [`BrowserModule`][AioApiPlatformBrowserBrowsermodule] is imported from the `platform-browser` package, and supports services that simplify security and event processing, and allows applications to access browser-specific features, such as interpreting keyboard input and controlling the title of the document being displayed.
  All applications running in the browser use the same platform service.

* When [server-side rendering (SSR)][AioGuideGlossaryServerSideRendering] is used, the [`platform-server`][AioApiPlatformServer] package provides web server implementations of the `DOM`, `XMLHttpRequest`, and other low-level features that do not rely on a browser.

## polyfill

An [npm package][AioGuideNpmPackages] that plugs gaps in the JavaScript implementation of a browser.
See [Browser Support][AioGuideBrowserSupport] for polyfills that support particular functionality for particular platforms.

## project

In the Angular CLI, a standalone application or [library][AioGuideGlossaryLibrary] that can be created or modified by a Angular CLI command.

A project, as generated by the [`ng new`][AioCliNew], contains the set of source files, resources, and configuration files that you need to develop and test the application using the Angular CLI.
Projects can also be created with the `ng generate application` and `ng generate library` commands.

To learn more, see [Project File Structure][AioGuideFileStructure].

The [`angular.json`][AioGuideWorkspaceConfig] file configures all projects in a [workspace][AioGuideGlossaryWorkspace].

## provider

An object that implements one of the [`Provider`][AioApiCoreProvider] interfaces.
A provider object defines how to obtain an injectable dependency associated with a [DI token][AioGuideGlossaryDiToken].
An [injector][AioGuideGlossaryInjector] uses the provider to create a new instance of a dependency for a class that requires it.
>>>>>>> 64c62d61

一个实现了 [`Provider`](api/core/Provider) 接口的对象。一个提供者对象定义了如何获取与 [DI 令牌（token）](#token) 相关联的可注入依赖。
[注入器](#injector)会使用这个提供者来创建它所依赖的那些类的实例。

Angular registers its own providers with every injector, for services that Angular defines.
You can register your own providers for services that your application needs.

<<<<<<< HEAD
Angular 会为每个注入器注册一些 Angular 自己的服务。你也可以注册应用自己所需的服务提供者。

See also [service](#service), [dependency injection](#di).

参阅[服务](#service)和[依赖注入](#di)。

Learn more in [Dependency Injection](guide/dependency-injection).

欲知详情，参阅[依赖注入](guide/dependency-injection)。

<a id="Q"></a>

<a id="R"></a>

<a id="reactive-forms"></a>
=======
See also [service][AioGuideGlossaryService].
See also [dependency injection][AioGuideGlossaryDependencyInjectionDi].

Learn more in [Dependency Injection][AioGuideDependencyInjection].
>>>>>>> 64c62d61

## reactive forms

## 响应式表单 (reactive forms)

A framework for building Angular forms through code in a component.
The alternative is a [template-driven form][AioGuideGlossaryTemplateDrivenForms].

通过组件中代码构建 Angular 表单的一个框架。
另一种技术是[模板驱动表单](#template-driven-forms)

When using reactive forms:

构建响应式表单时：

* The "source of truth", the form model, is defined in the component class.

  "事实之源"（表单模型）定义在组件类中。

* Validation is set up through validation functions rather than validation directives.

  表单验证在组件代码而不是验证器指令中定义。

* Each control is explicitly created in the component class by creating a `FormControl` instance manually or with `FormBuilder`.

   在组件类中，使用 `new FormControl()` 或者 `FormBuilder` 显性地创建每个控件。

* The template input elements do *not* use `ngModel`.

   模板中的 `input` 元素**不**使用 `ngModel`。

* The associated Angular directives are prefixed with `form`, such as `formControl`, `formGroup`, and `formControlName`.

<<<<<<< HEAD
   相关联的 Angular 指令全部以 `Form` 开头，例如 `FormGroup()`、`FormControl()` 和 `FormControlName()`。

The alternative is a template-driven form. For an introduction and comparison of both forms approaches, see [Introduction to Angular Forms](guide/forms-overview).

另一种方式是模板驱动表单。模板驱动表单的简介和这两种方式的比较，参阅 [Angular 表单简介](guide/forms-overview)。

<a id="resolver"></a>

## resolver

## 解析器（resolver）

A class that implements the [Resolve](api/router/Resolve "API reference") interface (or a function with the same signature as the [resolve() method](api/router/Resolve#resolve "API reference")) that you use to produce or retrieve data that is needed before navigation to a requested route can be completed.

一个实现了 [Resolve](api/router/Resolve "API reference") 接口的类（或一个与 [resolve() 方法](api/router/Resolve#resolve "API reference")具有相同签名的函数），你可以在导航到所请求的路由之前，先用它来生成或获取数据。

Resolvers run after all [route guards](#route-guard "Definition") for a route tree have been executed and have succeeded.

解析器会在一棵路由树的所有[路由守卫](#route-guard "Definition")都被执行并成功之后运行。

See an example of using a [resolve guard](guide/router-tutorial-toh#resolve-guard "Routing techniques tutorial") to retrieve dynamic data.

参见使用[解析守卫](guide/router-tutorial-toh#resolve-guard "Routing techniques tutorial")获取动态数据一章中的例子。

<a id="route-guard"></a>
=======
The alternative is a template-driven form.
For an introduction and comparison of both forms approaches, see [Introduction to Angular Forms][AioGuideFormsOverview].

## resolver

A class that implements the [Resolve][AioApiRouterResolve] interface that you use to produce or retrieve data that is needed before navigation to a requested route can be completed.
You may use a function with the same signature as the [resolve()][AioApiRouterResolve] method in place of the [Resolve][AioApiRouterResolve] interface.
Resolvers run after all [route guards][AioGuideGlossaryRouteGuard] for a route tree have been executed and have succeeded.

See an example of using a [resolve guard][AioGuideRouterTutorialTohResolvePreFetchingComponentData] to retrieve dynamic data.
>>>>>>> 64c62d61

## route guard

## 路由守卫

A method that controls navigation to a requested route in a routing application.
Guards determine whether a route can be activated or deactivated, and whether a lazy-loaded module can be loaded.

<<<<<<< HEAD
一种在带路由的应用中对导航到所要求的路由进行控制的方式。
这些守卫会决定一个路由是否可以激活或停止激活，以及惰性加载模块是否可以被加载。

Learn more in the [Routing and Navigation](guide/router#preventing-unauthorized-access "Examples") guide.

欲知详情，参见[路由与导航](guide/router#preventing-unauthorized-access "Examples")一章。

<a id="router"></a>
<a id="router-module"></a>

## router

## 路由器 (router)

A tool that configures and implements navigation among states and [views](#view) within an Angular application.

一种工具，用来配置和实现 Angular 应用中各个状态和[视图](#view)之间的导航。

The `Router` module is an [NgModule](#ngmodule) that provides the necessary service providers and directives for navigating through application views. A [routing component](#routing-component) is one that imports the `Router` module and whose template contains a `RouterOutlet` element where it can display views produced by the router.

`Router` 模块是一个 [NgModule](#ngmodule)，它提供在应用视图间导航时需要的服务提供者和指令。[路由组件](#routing-component)是一种组件，它导入了 `Router` 模块，并且其模板中包含 `RouterOutlet` 元素，路由器生成的视图就会被显示在那里。

The router defines navigation among views on a single page, as opposed to navigation among pages. It interprets URL-like links to determine which views to create or destroy, and which components to load or unload. It allows you to take advantage of [lazy loading](#lazy-load) in your Angular applications.

路由器定义了在单页面中的各个视图之间导航的方式，而不是在页面之间。它会解释类似 URL 的链接，以决定该创建或销毁哪些视图，以及要加载或卸载哪些组件。它让你可以在 Angular 应用中获得[惰性加载](#lazy-load)的好处。

To learn more, see [Routing and Navigation](guide/router).

要了解更多，参阅[路由与导航](guide/router)。

<a id="router-outlet"></a>

## router outlet

## 路由出口（router outlet）

A [directive](#directive) that acts as a placeholder in a routing component's template. Angular dynamically renders the template based on the current router state.

一种[指令](#directive)，它在路由组件的模板中扮演占位符的角色，Angular 会根据当前的路由状态动态填充它。

<a id="router-component"></a>

## routing component

## 路由组件 (routing component)

An Angular [component](#component) with a `RouterOutlet` directive in its template that displays views based on router navigations.

一个模板中带有 `RouterOutlet` 指令的 Angular [组件](#component)，用于根据路由器的导航显示相应的视图。

For more information, see [Routing and Navigation](guide/router).

要了解更多，参阅[路由与导航](guide/router)。
<a id="rule"></a>

## rule

## 规则（rule）

In [schematics](#schematic), a function that operates on a [file tree](#file-tree) to create, delete, or modify files in a specific manner.

在[原理图](#schematic) 中，是指一个在[文件树](#file-tree)上运行的函数，用于以指定方式创建、删除或修改文件，并返回一个新的 `Tree` 对象。

<a id="S"></a>

<a id="schematic"></a>
=======
Learn more in the [Routing and Navigation][AioGuideRouterPreventingUnauthorizedAccess] guide.

## router

A tool that configures and implements navigation among states and [views][AioGuideGlossaryView] within an Angular application.

The `Router` module is an [NgModule][AioGuideGlossaryNgmodule] that provides the necessary service providers and directives for navigating through application views.
A [routing component][AioGuideGlossaryRoutingComponent] is one that imports the `Router` module and whose template contains a `RouterOutlet` element where it can display views produced by the router.

The router defines navigation among views on a single page, as opposed to navigation among pages.
It interprets URL-like links to determine which views to create or destroy, and which components to load or unload.
It allows you to take advantage of [lazy loading][AioGuideGlossaryLazyLoading] in your Angular applications.

To learn more, see [Routing and Navigation][AioGuideRouter].

## router outlet

A [directive][AioGuideGlossaryDirective] that acts as a placeholder in the template of a routing component.
Angular dynamically renders the template based on the current router state.

## routing component

An Angular [component][AioGuideGlossaryComponent] with a `RouterOutlet` directive in its template that displays views based on router navigations.

To learn more, see [Routing and Navigation][AioGuideRouter].

## rule

In [schematics][AioGuideGlossarySchematic], a function that operates on a [file tree][AioGuideGlossaryTree] to create, delete, or modify files in a specific manner.
>>>>>>> 64c62d61

## schematic

## 原理图（schematic）

A scaffolding library that defines how to generate or transform a programming project by creating, modifying, refactoring, or moving files and code.
<<<<<<< HEAD
A schematic defines [rules](#rule) that operate on a virtual file system called a [tree](#file-tree).

脚手架库会定义如何借助创建、修改、重构或移动文件和代码等操作来生成或转换某个项目。每个原理图定义了[一些规则](#rule)，以操作一个被称为[文件树](#file-tree)的虚拟文件系统。

The [Angular CLI](#cli) uses schematics to generate and modify [Angular projects](#project) and parts of projects.

Angular [CLI](#cli) 使用原理图来生成和修改 [Angular 项目](#project)及其部件。

* Angular provides a set of schematics for use with the CLI. See the [Angular CLI command reference](cli). The [`ng add`](cli/add) command runs schematics as part of adding a library to your project. The [`ng generate`](cli/generate) command runs schematics to create applications, libraries, and Angular code constructs.

  Angular 提供了一组用于 CLI 的原理图。参阅 [Angular CLI 命令参考手册](cli)。当 [`ng add`](cli/add) 命令向项目中添加某个库时，就会运行原理图。[`ng generate`](cli/generate) 命令则会运行原理图，来创建应用、库和 Angular 代码块。

* [Library](#library) developers can create schematics that enable the Angular CLI to add and update their published libraries, and to generate artifacts the library defines.
  Add these schematics to the npm package that you use to publish and share your library.

  公共库的开发者可以创建原理图，来让 CLI 生成他们自己的发布的库。欲知详情，参阅 [devkit 文档](https://www.npmjs.com/package/@angular-devkit/schematics)。
=======
A schematic defines [rules][AioGuideGlossaryRule] that operate on a virtual file system referenced as a [tree][AioGuideGlossaryTree].

The [Angular CLI][AioGuideGlossaryCommandLineInterfaceCli] uses schematics to generate and modify [Angular projects][AioGuideGlossaryProject] and parts of projects.

* Angular provides a set of schematics for use with the Angular CLI.
  See the [Angular CLI command reference][AioCliMain].
  The [`ng add`][AioCliAdd] Angular [CLI][AioGuideGlossaryCommandLineInterfaceCli] command runs schematics as part of adding a library to your project.
  The [`ng generate`][AioCliGenerate] Angular [CLI][AioGuideGlossaryCommandLineInterfaceCli] command runs schematics to create applications, libraries, and Angular code constructs.
>>>>>>> 64c62d61

* [Library][AioGuideGlossaryLibrary] developers can create schematics that enable the Angular CLI to add and update their published libraries, and to generate artifacts the library defines.
  Add these schematics to the npm package that you use to publish and share your library.

<<<<<<< HEAD
欲知详情，参阅[原理图](guide/schematics)和[把库与 CLI 集成](guide/creating-libraries#integrating-with-the-cli)。

<a id="schematics-cli"></a>
=======
To learn more, see [Schematics][AioGuideSchematics].
To learn more, see also [Integrating Libraries with the CLI][AioGuideCreatingLibrariesIntegratingWithTheCliUsingCodeGenerationSchematics].
>>>>>>> 64c62d61

## Schematics CLI

Schematics come with their own command-line tool.
Use Node 6.9 or above to install the Schematics CLI globally.

<code-example format="shell" language="shell">

<<<<<<< HEAD
Schematics 自带了一个命令行工具。
使用 Node 6.9 或更高版本，可以全局安装这个 Schematics CLI：

<code-example language="bash">
=======
>>>>>>> 64c62d61
npm install -g @angular-devkit/schematics-cli

</code-example>

<<<<<<< HEAD
这会安装可执行文件 `schematics`，你可以用它来创建新工程、往现有工程中添加新的 schematic，或扩展某个现有的 schematic。

<a id="scoped-package"></a>

## scoped package

## 范围化包 (scoped package)

A way to group related [npm packages](guide/npm-packages).
NgModules are delivered within scoped packages whose names begin with the Angular *scope name* `@angular`. For example, `@angular/core`, `@angular/common`, `@angular/forms`, and `@angular/router`.
=======
This installs the `schematics` executable, which you can use to create a new schematics [collection][AioGuideGlossaryCollection] with an initial named schematic.
The collection directory is a workspace for schematics.
You can also use the `schematics` command to add a new schematic to an existing collection, or extend an existing schematic.

## scoped package

A way to group related [npm packages][AioGuideNpmPackages].
NgModules are delivered within scoped packages whose names begin with the Angular *scope name* `@angular`.
For example, `@angular/core`, `@angular/common`, `@angular/forms`, and `@angular/router`.
>>>>>>> 64c62d61

一种把相关的 [npm 包](guide/npm-packages)分组到一起的方式。
Angular 的 NgModule 都是在一些以 `@angular` 为范围名的*范围化包*中发布的。比如 `@angular/core`、`@angular/common`、`@angular/forms` 和 `@angular/router`。

Import a scoped package in the same way that you import a normal package.

<<<<<<< HEAD
和导入普通包相同的方式导入范围化包。

<code-example path="architecture/src/app/app.component.ts" header="architecture/src/app/app.component.ts (import)" region="import">

</code-example>

<a id="server-side-rendering"></a>
=======
<code-example path="architecture/src/app/app.component.ts" header="architecture/src/app/app.component.ts (import)" region="import"></code-example>
>>>>>>> 64c62d61

## server-side rendering

## 服务端渲染

A technique that generates static application pages on the server, and can generate and serve those pages in response to requests from browsers.
It can also pre-generate pages as HTML files that you serve later.

一项在服务端生成静态应用页面的技术，它可以在对来自浏览器的请求进行响应时生成这些页面或用它们提供服务。
它还可以提前把这些页面生成为 HTML 文件，以便稍后用它们来提供服务。

This technique can improve performance on mobile and low-powered devices and improve the user experience by showing a static first page quickly while the client-side application is loading.
The static version can also make your application more visible to web crawlers.

<<<<<<< HEAD
该技术可以增强手机和低功耗设备的性能，而且会在应用加载通过快速展示一个静态首屏来提升用户体验。这个静态版本还能让你的应用对网络蜘蛛更加友好。

You can easily prepare an application for server-side rendering by using the [CLI](#cli) to run the [Angular Universal](#universal) tool, using the `@nguniversal/express-engine` [schematic](#schematic).

你可以通过 [CLI](#cli) 运行 [Angular Universal](#universal) 工具，借助 `@nguniversal/express-engine` [schematic](#schematic) 原理图来更轻松的让应用支持服务端渲染。

<a id="service"></a>

## service

## 服务 (service)

In Angular, a class with the [@Injectable()](#injectable) decorator that encapsulates non-UI logic and code that can be reused across an application.
Angular distinguishes components from services to increase modularity and reusability.

在 Angular 中，服务就是一个带有 [@Injectable](#injectable) 装饰器的类，它封装了可以在应用程序中复用的非 UI 逻辑和代码。
Angular 把组件和服务分开，是为了增进模块化程度和可复用性。

The `@Injectable()` metadata allows the service class to be used with the [dependency injection](#di) mechanism.
The injectable class is instantiated by a [provider](#provider).
[Injectors](#injector) maintain lists of providers and use them to provide service instances when they are required by components or other services.

`@Injectable` 元数据让服务类能用于[依赖注入](#di)机制中。可注入的类是用[提供者](#provider)进行实例化的。
[各个注入器](#injector)会维护一个提供者的列表，并根据组件或其它服务的需要，用它们来提供服务的实例。

To learn more, see [Introduction to Services and Dependency Injection](guide/architecture-services).

要了解更多，参阅[服务与依赖注入简介](guide/architecture-services)。

<a id="structural-directive"></a>
<a id="structural-directives"></a>
=======
You can easily prepare an application for server-side rendering by using the [Angular CLI][AioGuideGlossaryCommandLineInterfaceCli] to run the [Angular Universal][AioGuideGlossaryUniversal] tool, using the `@nguniversal/express-engine` [schematic][AioGuideGlossarySchematic].

## service

In Angular, a class with the [@Injectable()][AioGuideGlossaryInjectable] decorator that encapsulates non-UI logic and code that can be reused across an application.
Angular distinguishes components from services to increase modularity and reusability.

The `@Injectable()` metadata allows the service class to be used with the [dependency injection][AioGuideGlossaryDependencyInjectionDi] mechanism.
The injectable class is instantiated by a [provider][AioGuideGlossaryProvider].
[Injectors][AioGuideGlossaryInjector] maintain lists of providers and use them to provide service instances when they are required by components or other services.

For To learn more, see [Introduction to Services and Dependency Injection][AioGuideArchitectureServices].
>>>>>>> 64c62d61

## structural directive

<<<<<<< HEAD
## 结构型指令（Structural directives）

A category of [directive](#directive) that is responsible for shaping HTML layout by modifying the DOM—that is, adding, removing, or manipulating elements and their children.

一种[指令](#directive)类型，它能通过修改 DOM （添加、删除或操纵元素及其子元素）来修整或重塑 HTML 的布局。

To learn more, see [Structural Directives](guide/structural-directives).

要了解更多，参阅[结构型指令](guide/structural-directives)页。

<a id="subscriber"></a>

## subscriber

## 订阅者（Subscriber）

A function that defines how to obtain or generate values or messages to be published. This function is executed when a consumer calls the `subscribe()` method of an [observable](#observable).
=======
A category of [directive][AioGuideGlossaryDirective] that is responsible for shaping HTML layout by modifying the DOM.
Modification of the DOM includes, adding, removing, or manipulating elements and the associated children.

To learn more, see [Structural Directives][AioGuideStructuralDirectives].

## subscriber

A function that defines how to obtain or generate values or messages to be published.
This function is executed when a consumer runs the `subscribe()` method of an [observable][AioGuideGlossaryObservable].
>>>>>>> 64c62d61

一个函数，用于定义如何获取或生成要发布的值或消息。
当有消费者调用[可观察对象](#observable)的 `subscribe()` 方法时，该函数就会执行。

The act of subscribing to an observable triggers its execution, associates callbacks with it, and creates a `Subscription` object that lets you unsubscribe.

<<<<<<< HEAD
订阅一个可观察对象就会触发该对象的执行、为该对象关联一些回调函数，并创建一个 `Subscription`（订阅记录）对象来让你能取消订阅。

The `subscribe()` method takes a JavaScript object (called an [observer](#observer)) with up to three callbacks, one for each type of notification that an observable can deliver:
=======
The `subscribe()` method takes an [observer][AioGuideGlossaryObserver] JavaScript object with up to three callbacks, one for each type of notification that an observable can deliver.
>>>>>>> 64c62d61

`subscribe()` 方法接收一个 JavaScript 对象（叫做[观察者（observer）](#observer)），其中最多可以包含三个回调，分别对应可观察对象可以发出的几种通知类型：

* The `next` notification sends a value such as a number, a string, or an object.

   `next`（下一个）通知会发送一个值，比如数字、字符串、对象。

* The `error` notification sends a JavaScript Error or exception.
<<<<<<< HEAD

   `error`（错误）通知会发送 JavaScript 错误或异常。

* The `complete` notification doesn't send a value, but the handler is called when the call completes. Scheduled values can continue to be returned after the call completes.

   `complete`（完成）通知不会发送值，但是当调用结束时会调用这个处理器。异步的值可能会在调用了完成之后继续发送过来。

<a id="T"></a>

<a id="target"></a>

## target

## 目标

A buildable or runnable subset of a [project](#project), configured as an object in the [workspace configuration file](guide/workspace-config#project-tool-configuration-options), and executed by an [Architect](#architect) [builder](#builder).

[项目](#project)的一个可构建或可运行的子集，它是[工作区配置文件](guide/workspace-config#project-tool-configuration-options)中的一个子对象，它会被[建筑师（Architect）](#architect)的[构建器（Builder）](#builder)执行。

In the `angular.json` file, each project has an "architect" section that contains targets which configure builders. Some of these targets correspond to [CLI commands](#cli), such as `build`, `serve`, `test`, and `lint`.

在 `angular.json` 文件中，每个项目都有一个 `architect` 分区，其中包含一些用于配置构建器的目标。其中一些目标对应于 [CLI 命令](#cli)，比如 `build`、`serve`、`test` 和 `lint`。

For example, the Architect builder invoked by the `ng build` command to compile a project uses a particular build tool, and has a default configuration with values that you can override on the command line. The `build` target also defines an alternate configuration for a "development" build, which you can invoke with the `--configuration development` flag on the `build` command.

比如，`ng build` 命令用来编译项目时所调用的构建器会使用一个特定的构建工具，并且具有一份默认配置，此配置中的值可以通过命令行参数进行覆盖。目标 `build` 还为 "开发环境" 构建定义了另一个配置，可以通过在 `build` 命令上添加 `--configuration development` 标志来调用它。

The Architect tool provides a set of builders. The [`ng new` command](cli/new) provides a set of targets for the initial application project. The [`ng generate application`](cli/generate#application) and [`ng generate library`](cli/generate#library) commands provide a set of targets for each new [project](#project). These targets, their options and configurations, can be customized to meet the needs of your project. For example, you may want to add a "staging" or "testing" configuration to a project's "build" target.

建筑师工具提供了一组构建器。[`ng new` 命令](cli/new)为初始应用项目提供了一组目标。[`ng generate application`](cli/generate#application) 和 [`ng generate library`](cli/generate#library) 命令则为每个新[项目](#project)提供了一组目标。这些目标的选项和配置都可以进行自定义，以便适应你项目的需求。比如，你可能会想为项目的 "build" 目标添加一个 "staging" 或 "testing" 配置。

You can also define a custom builder, and add a target to the project configuration that uses your custom builder. You can then run the target using the [`ng run`](cli/run) CLI command.

你还可以定义一个自定义构建器，并且往项目配置中添加一个目标，来使用你的自定义构建器。然后你就可以通过 [`ng run`](cli/run) 命令来运行此目标。

<a id="template"></a>

## template

## 模板 (template)

Code that defines how to render a component's [view](#view).

用来定义要如何在 HTML 中渲染组件[视图](#view)的代码。

A template combines straight HTML with Angular [data-binding](#data-binding) syntax, [directives](#directive),
and [template expressions](#template-expression) (logical constructs).
The Angular elements insert or calculate values that modify the HTML elements before the page is displayed. Learn more about Angular template language in the [Template Syntax](guide/template-syntax) guide.

模板会把纯 HTML 和 Angular 的[数据绑定](#data-binding)语法、[指令](#directive)和[模板表达式](#template-expression)组合起来。Angular 的元素会插入或计算那些值，以便在页面显示出来之前修改 HTML 元素。

A template is associated with a [component class](#component) through the `@Component()` [decorator](#decorator). The template code can be provided inline, as the value of the `template` property, or in a separate HTML file linked through the `templateUrl` property. 

模板通过 `@Component()` [装饰器](#decorator)与[组件类](#component)类关联起来。模板代码可以作为 `template` 属性的值用内联的方式提供，也可以通过 `templateUrl` 属性链接到一个独立的 HTML 文件。

Additional templates, represented by `TemplateRef` objects, can define alternative or *embedded* views, which can be referenced from multiple components.

用 `TemplateRef` 对象表示的其它模板用来定义一些备用视图或*内嵌*视图，它们可以来自多个不同的组件。

<a id="template-driven-forms"></a>

=======
* The `complete` notification does not send a value, but the handler is run when the method completes.
  Scheduled values can continue to be returned after the method completes.

## target

A buildable or runnable subset of a [project][AioGuideGlossaryProject], configured as an object in the [workspace configuration file][AioGuideWorkspaceConfigProjectToolConfigurationOptions], and executed by an [Architect][AioGuideGlossaryArchitect] [builder][AioGuideGlossaryBuilder].

In the `angular.json` file, each project has an "architect" section that contains targets which configure builders.
Some of these targets correspond to Angular [CLI][AioGuideGlossaryCommandLineInterfaceCli] command, such as `build`, `serve`, `test`, and `lint`.

For example, the Architect builder invoked by the `ng build` command to compile a project uses a particular build tool, and has a default configuration with values that you can override on the command line.
The `build` target also defines an alternate configuration for a "development" build, which you can invoke with the `--configuration development` flag on the `build` command.

The Architect tool provides a set of builders.
The [`ng new`][AioCliNew] Angular [CLI][AioGuideGlossaryCommandLineInterfaceCli] command provides a set of targets for the initial application project.
The [`ng generate application`][AioCliGenerateApplication] and [`ng generate library`][AioCliGenerateLibrary] Angular [CLI][AioGuideGlossaryCommandLineInterfaceCli] commands provide a set of targets for each new [project][AioGuideGlossaryProject].
These targets, their options and configurations, can be customized to meet the needs of your project.
For example, you may want to add a "staging" or "testing" configuration to the "build" target of a project.

You can also define a custom builder, and add a target to the project configuration that uses your custom builder.
You can then run the target using the [`ng run`][AioCliRun] Angular [CLI][AioGuideGlossaryCommandLineInterfaceCli] command.

## template

Code that defines how to render the [view][AioGuideGlossaryView] of a component.

A template combines straight HTML with Angular [data-binding][AioGuideGlossaryDataBinding] syntax, [directives][AioGuideGlossaryDirective], and [template expressions][AioGuideGlossaryTemplateExpression] (logical constructs).
The Angular elements insert or calculate values that modify the HTML elements before the page is displayed.
Learn more about Angular template language in the [Template Syntax][AioGuideTemplateSyntax] guide.

A template is associated with a [component class][AioGuideGlossaryComponent] through the `@Component()` [decorator][AioGuideGlossaryDecoratorDecoration].
The template code can be provided inline, as the value of the `template` property, or in a separate HTML file linked through the `templateUrl` property.

Additional templates, represented by `TemplateRef` objects, can define alternative or *embedded* views, which can be referenced from multiple components.

>>>>>>> 64c62d61
## template-driven forms

## 模板驱动表单（template-driven forms）

A format for building Angular forms using HTML forms and input elements in the view.
The alternative format uses the [reactive forms][AioGuideGlossaryReactiveForms] framework.

一种在视图中使用 HTML 表单和输入类元素构建 Angular 表单的格式。
它的替代方案是[响应式表单](#reactive-forms)框架。

When using template-driven forms:

<<<<<<< HEAD
当构建模板驱动表单时：

* The "source of truth" is the template. The validation is defined using attributes on the individual input elements.

   模板是“事实之源”。使用属性 (attribute) 在单个输入元素上定义验证规则。

* [Two-way binding](#data-binding) with `ngModel` keeps the component model synchronized with the user's entry into the input elements.

   使用 `ngModel` 进行[双向绑定](#data-binding)，保持组件模型和用户输入之间的同步。

* Behind the scenes, Angular creates a new control for each input element, provided you have set up a `name` attribute and two-way binding for each input.

   在幕后，Angular 为每个带有 `name` 属性和双向绑定的输入元素创建了一个新的控件。

* The associated Angular directives are prefixed with `ng` such as `ngForm`, `ngModel`, and `ngModelGroup`.

   相关的 Angular 指令都带有 `ng` 前缀，例如 `ngForm`、`ngModel` 和 `ngModelGroup`。

The alternative is a reactive form. For an introduction and comparison of both forms approaches, see [Introduction to Angular Forms](guide/forms-overview).

另一种方式是响应式表单。响应式表单的简介和两种方式的比较参阅 [Angular 表单简介](guide/forms-overview)。

<a id="template-expression"></a>

## template expression

## 模板表达式（template expression）

A TypeScript-like syntax that Angular evaluates within a [data binding](#data-binding).

一种类似 TypeScript 的语法，Angular 用它对[数据绑定 (data binding)](#data-binding)进行求值。

Read about how to write template expressions in the [template expressions](guide/interpolation#template-expressions) section of the [Interpolation](guide/interpolation) guide.

请到[插值](guide/interpolation)中的[模板表达式](guide/interpolation#template-expressions)部分学习如何编写模板表达式。

<a id="template-reference-variable"></a>
=======
* The "source of truth" is the template.
  The validation is defined using attributes on the individual input elements.

* [Two-way binding][AioGuideGlossaryDataBinding] with `ngModel` keeps the component model synchronized with the user's entry into the input elements.

* Behind the scenes, Angular creates a new control for each input element, provided you have set up a `name` attribute and two-way binding for each input.

* The associated Angular directives are prefixed with `ng` such as `ngForm`, `ngModel`, and `ngModelGroup`.

The alternative is a reactive form.
For an introduction and comparison of both forms approaches, see [Introduction to Angular Forms][AioGuideFormsOverview].

## template expression

A TypeScript-like syntax that Angular evaluates within a [data binding][AioGuideGlossaryDataBinding].

<!--todo: have Alex review this -->

<!-- Read about how to write template expressions in the [template expressions][AioGuideInterpolationTemplateExpressions] section of the [Interpolation][AioGuideInterpolation] guide. -->
>>>>>>> 64c62d61

## template reference variable

## 模板引用变量

A variable defined in a template that references an instance associated with an element, such as a directive instance, component instance, template as in `TemplateRef`, or DOM element.
After declaring a template reference variable on an element in a template, you can access values from that variable elsewhere within the same template.
The following example defines a template reference variable named `#phone`.

模板中定义的一个变量，它可以引用与某元素相关的实例，比如指令实例、组件实例、模板（`TemplateRef`）或 DOM 元素。
在模板中的某个元素上声明了模板引用变量之后，你可以从同一个模板中的其它位置访问这些值。
下面的例子定义了一个名叫 `#phone` 的模板引用变量。

<code-example path="template-reference-variables/src/app/app.component.html" region="ref-var" header="src/app/app.component.html"></code-example>

<<<<<<< HEAD
For more information, see the [Template reference variable](guide/template-reference-variables) guide.

到[模板表达式](guide/template-reference-variables)部分了解更多模板表达式的知识。

<a id="template-input-variable"></a>

## template input variable

## 模板输入变量（template input variable）

A template input variable is a variable you can reference within a single instance of the template. You declare a template input variable using the `let` keyword as in `let customer`.

模板输入变量是一种你可以在模板的单个实例中引用的变量。你可以使用 `let` 关键字来声明模板输入变量，就像 `let customer` 一样。

```
 <tr *ngFor="let customer of customers;">
     <td>{{customer.customerNo}}</td>
     <td>{{customer.name}}</td>
     <td>{{customer.address}}</td>
     <td>{{customer.city}}</td>
     <td>{{customer.state}}</td>
     <button (click)="selectedCustomer=customer">Select</button>
   </tr>
```
=======
To learn more, see [Template reference variable][AioGuideTemplateReferenceVariables].

## template input variable

A template input variable is a variable you can reference within a single instance of the template.
You declare a template input variable using the `let` keyword as in `let customer`.

<code-example format="html" language="html">
>>>>>>> 64c62d61

&lt;tr *ngFor="let customer of customers;"&gt;
    &lt;td&gt;{{customer.customerNo}}&lt;/td&gt;
    &lt;td&gt;{{customer.name}}&lt;/td&gt;
    &lt;td&gt;{{customer.address}}&lt;/td&gt;
    &lt;td&gt;{{customer.city}}&lt;/td&gt;
    &lt;td&gt;{{customer.state}}&lt;/td&gt;
    &lt;button (click)="selectedCustomer=customer"&gt;Select&lt;/button&gt;
&lt;/tr&gt;

<<<<<<< HEAD
欲知详情，参见[模板输入变量](guide/template-reference-variables#template-input-variable)。

<a id="token"></a>

## token

## 令牌（Token）

An opaque identifier used for efficient table lookup. In Angular, a [DI token](#di-token) is used to find [providers](#provider) of dependencies in the [dependency injection](#di) system.

用于高效查表的不透明标识符（译注：不透明是指你不必了解其细节）。在 Angular 中，[DI 令牌](#di-token)用于在[依赖注入](#di)系统中查找[服务提供者](#provider)。

<a id="transpile"></a>
=======
</code-example>

Read and learn more about [template input variables][AioGuideTemplateReferenceVariablesTemplateInputVariable].

## token

An opaque identifier used for efficient table lookup.
In Angular, a [DI token][AioGuideGlossaryDiToken] is used to find [providers][AioGuideGlossaryProvider] of dependencies in the [dependency injection][AioGuideGlossaryDependencyInjectionDi] system.
>>>>>>> 64c62d61

## transpile

## 转译（transpile)

The translation process that transforms one version of JavaScript to another version; for example, down-leveling ES2015 to the older ES5 version.

<<<<<<< HEAD
一种翻译过程，它会把一个版本的 JavaScript 转换成另一个版本，比如把下一版的 ES2015 转换成老版本的 ES5。
<a id="file-tree"></a>

## tree

## 目录树（tree）

In [schematics](#schematic), a virtual file system represented by the `Tree` class.
Schematic [rules](#rule) take a tree object as input, operate on them, and return a new tree object.

在 [schematics](#schematic) 中，一个用 `Tree` 类表示的虚拟文件系统。
Schematic [规则](#rule)以一个 `tree` 对象作为输入，对它们进行操作，并且返回一个新的 `tree` 对象。

<a id="typescript"></a>
=======
## tree

In [schematics][AioGuideGlossarySchematic], a virtual file system represented by the `Tree` class.
Schematic [rules][AioGuideGlossaryRule] take a tree object as input, operate on them, and return a new tree object.
>>>>>>> 64c62d61

## TypeScript

A programming language based on JavaScript that is notable for its optional typing system.
TypeScript provides compile-time type checking and strong tooling support
The type checking and tooling support include code completion, refactoring, inline documentation, and intelligent search.
Many code editors and IDEs support TypeScript either natively or with plug-ins.

TypeScript 是一种基于 JavaScript 的程序设计语言，以其可选类型系统著称。
TypeScript 提供了编译时类型检查和强大的工具支持（比如代码补齐、重构、内联文档和智能搜索等）。
许多代码编辑器和 IDE 都原生支持 TypeScript 或通过插件提供支持。

TypeScript is the preferred language for Angular development.
To learn more about TypeScript, see [typescriptlang.org][TypescriptlangMain].

TypeScript 是 Angular 的首选语言。要了解更多，参阅 [typescriptlang.org](http://www.typescriptlang.org/)。

## TypeScript configuration file

<<<<<<< HEAD
## TypeScript 配置文件

A file specifies the root files and the compiler options required to compile a TypeScript project. For more information, see [TypeScript configuration](/guide/typescript-configuration).

一个文件，用来指定编译 TypeScript 项目时的根文件和编译器选项。欲知详情，参阅 [TypeScript 配置](/guide/typescript-configuration)。

<a id="U"></a>

<a id="unidirectional-data-flow"></a>

## unidirectional data flow

## 单向数据流

A data flow model where the component tree is always checked for changes in one direction (parent to child), which prevents cycles in the change detection graph.
=======
A file specifies the root files and the compiler options required to compile a TypeScript project.
To learn more, see [TypeScript configuration][AioGuideTypescriptConfiguration].

## unidirectional data flow

A data flow model where the component tree is always checked for changes in one direction from parent to child, which prevents cycles in the change detection graph.
>>>>>>> 64c62d61

一种数据流模型，它总是在一个方向（从父到子）上检查组件树是否有变化，以防止在变更检测图中出现循环。

In practice, this means that data in Angular flows downward during change detection.
A parent component can easily change values in its child components because the parent is checked first.
A failure could occur, however, if a child component tries to change a value in its parent during change detection (inverting the expected data flow), because the parent component has already been rendered.
In development mode, Angular throws the `ExpressionChangedAfterItHasBeenCheckedError` error if your application attempts to do this, rather than silently failing to render the new value.

<<<<<<< HEAD
在实践中，这意味着 Angular 中的数据会在变更检测过程中向下流动。父组件可以很容易地改变子组件中的值，因为父组件是先检查的。但是，如果子组件在更改检测期间（反转预期的数据流）尝试更改其父组件中的值，则可能会导致错误，因为父组件已经渲染过了。在开发模式下，如果你的应用尝试这样做，Angular 会抛出 `ExpressionChangedAfterItHasBeenCheckedError` 错误，而不是沉默地渲染新值。

To avoid this error, a [lifecycle hook](guide/lifecycle-hooks) method that seeks to make such a change should trigger a new change detection run. The new run follows the same direction as before, but succeeds in picking up the new value.

为了避免这个错误，进行此类更改的[生命周期钩子](guide/lifecycle-hooks)方法中就要触发一次新的变更检测。这次新的变更检测与之前那次的方向一样，但可以成功获得新值。

<a id="universal"></a>
=======
To avoid this error, a [lifecycle hook][AioGuideLifecycleHooks] method that seeks to make such a change should trigger a new change detection run.
The new run follows the same direction as before, but succeeds in picking up the new value.
>>>>>>> 64c62d61

## Universal

A tool for implementing [server-side rendering][AioGuideGlossaryServerSideRendering] of an Angular application.
When integrated with an app, Universal generates and serves static pages on the server in response to requests from browsers.
The initial static page serves as a fast-loading placeholder while the full application is being prepared for normal execution in the browser.
<<<<<<< HEAD

用来帮 Angular 应用实现[服务端渲染](#server-side-rendering)的工具。
当与应用集成在一起时，Universal 可以在服务端生成静态页面并用它们来响应来自浏览器的请求。
当浏览器正准备运行完整版应用的时候，这个初始的静态页可以用作一个可快速加载的占位符。

To learn more, see [Angular Universal: server-side rendering](guide/universal).

欲知详情，参阅 [Angular Universal: 服务端渲染](guide/universal)。

<a id="V"></a>

<a id="view"></a>
=======
To learn more, see [Angular Universal: server-side rendering][AioGuideUniversal].
>>>>>>> 64c62d61

## view

## 视图 (view)

The smallest grouping of display elements that can be created and destroyed together.
Angular renders a view under the control of one or more [directives][AioGuideGlossaryDirective].

<<<<<<< HEAD
视图是可显示元素的最小分组单位，它们会被同时创建和销毁。
Angular 在一个或多个[指令 (directive)](#directive) 的控制下渲染视图。

A [component](#component) class and its associated [template](#template) define a view.
=======
A [component][AioGuideGlossaryComponent] class and its associated [template][AioGuideGlossaryTemplate] define a view.
>>>>>>> 64c62d61
A view is specifically represented by a `ViewRef` instance associated with a component.
A view that belongs immediately to a component is referenced as a *host view*.
Views are typically collected into [view hierarchies][AioGuideGlossaryViewHierarchy].

<<<<<<< HEAD
[组件 (component)](#component) 类及其关联的[模板 (template)](#template)定义了一个视图。
具体实现上，视图由一个与该组件相关的 `ViewRef` 实例表示。
直属于某个组件的视图叫做*宿主视图*。
通常会把视图组织成一些[视图树（view hierarchies）](#view-tree)。

Properties of elements in a view can change dynamically, in response to user actions;
the structure (number and order) of elements in a view can't.
You can change the structure of elements by inserting, moving, or removing nested views within their view containers.

视图中各个元素的属性可以动态修改以响应用户的操作，而这些元素的结构（数量或顺序）则不能。你可以通过在它们的视图容器中插入、移动或移除内嵌视图来修改这些元素的结构。

View hierarchies can be loaded and unloaded dynamically as the user navigates through the application, typically under the control of a [router](#router).

当用户在应用中导航时（比如使用[路由器](#router)），视图树可以动态加载或卸载。

=======
Properties of elements in a view can change dynamically, in response to user actions; the structure (number and order) of elements in a view cannot.
You can change the structure of elements by inserting, moving, or removing nested views within their view containers.

View hierarchies can be loaded and unloaded dynamically as the user navigates through the application, typically under the control of a [router][AioGuideGlossaryRouter].

>>>>>>> 64c62d61
<a id="ve"></a>

## View Engine

<<<<<<< HEAD
## 视图引擎（View Engine）

A previous compilation and rendering pipeline used by Angular. It has since been replaced by
[Ivy](#ivy) and is no longer in use. View Engine was deprecated in version 9 and removed in version
13\.

Angular 曾经用过的编译和渲染管道。它已被 [Ivy](#ivy) 取代，不再使用了。View Engine 在版本 9 中已弃用，并在版本 13 中删除。

=======
A previous compilation and rendering pipeline used by Angular.
It has since been replaced by [Ivy][AioGuideGlossaryIvy] and is no longer in use.
View Engine was deprecated in version 9 and removed in version 13.

>>>>>>> 64c62d61
<a id="view-tree"></a>

## view hierarchy

<<<<<<< HEAD
## 视图树（View hierarchy）

A tree of related views that can be acted on as a unit. The root view is a component's *host view*.  A host view can be the root of a tree of *embedded views*, collected in a *view container* (`ViewContainerRef`) attached to an anchor element in the hosting component. The view hierarchy is a key part of Angular [change detection](#change-detection).

一棵相关视图的树，它们可以作为一个整体行动。其根视图就是组件的*宿主视图*。宿主视图可以是*内嵌视图*树的根，它被收集到了宿主组件上的一个*视图容器（`ViewContainerRef`）*中<!-- 再校对 -->。视图树是 Angular [变更检测](#change-detection)的关键部件之一。

The view hierarchy doesn't imply a component hierarchy. Views that are embedded in the context of a particular hierarchy can be host views of other components. Those components can be in the same NgModule as the hosting component, or belong to other NgModules.

视图树和组件树并不是一一对应的。那些嵌入到指定视图树上下文中的视图也可能是其它组件的宿主视图。那些组件可能和宿主组件位于同一个 NgModule 中，也可能属于其它 NgModule。

<a id="W"></a>
<a id="web-component"></a>

## web component

## Web 组件

See [custom element](#custom-element).

参阅[自定义元素](#custom-element)

<a id="workspace"></a>

## workspace

## 工作区（Workspace）

A collection of Angular [projects](#project) (that is, applications and libraries) powered by the [Angular CLI](#cli) that are typically co-located in a single source-control repository (such as [git](https://git-scm.com/)).

一组基于 [Angular CLI](#cli) 的 Angular [项目](#project)（也就是说应用或库），它们通常共同位于一个单一的源码仓库（比如 [git](https://git-scm.com/)）中。

The [CLI](#cli) [`ng new` command](cli/new) creates a file system directory (the "workspace root").
In the workspace root, it also creates the workspace [configuration file](#configuration) (`angular.json`) and, by default, an initial application project with the same name.

[CLI](#cli) 的 [`ng new` 命令](cli/new)会在文件系统中创建一个目录（也就是工作区的根目录）。
在工作区根目录下，还会创建此工作区的[配置文件](#configuration)（`angular.json`），并且还会默认初始化一个同名的应用项目。

Commands that create or operate on applications and libraries (such as `add` and `generate`) must be executed from within a workspace folder.

而用来创建或操作应用和库的命令（比如 `add` 和 `generate`）必须在工作区目录下才能执行。

For more information, see [Workspace Configuration](guide/workspace-config).

欲知详情，参阅[工作区配置](guide/workspace-config)。

<a id="cli-config"></a>

<a id="config"></a>
=======
A tree of related views that can be acted on as a unit.
The root view referenced as the *host view* of a component.
A host view is the root of a tree of *embedded views*, collected in a `ViewContainerRef` view container attached to an anchor element in the hosting component.
The view hierarchy is a key part of Angular [change detection][AioGuideGlossaryChangeDetection].

The view hierarchy does not imply a component hierarchy.
Views that are embedded in the context of a particular hierarchy can be host views of other components.
Those components can be in the same NgModule as the hosting component, or belong to other NgModules.

## web component

See [custom element][AioGuideGlossaryCustomElement].

## workspace

A collection of Angular [projects][AioGuideGlossaryProject] (that is, applications and libraries) powered by the Angular [CLI][AioGuideGlossaryCommandLineInterfaceCli] that are typically co-located in a single source-control repository (such as [git][GitScmMain]).

The [`ng new`][AioCliNew] Angular [CLI][AioGuideGlossaryCommandLineInterfaceCli] command creates a file system directory (the "workspace root").
In the workspace root, it also creates the workspace [configuration file][AioGuideGlossaryConfiguration] (`angular.json`) and, by default, an initial application project with the same name.

Commands that create or operate on applications and libraries (such as `add` and `generate`) must be executed from within a workspace directory.
To learn more, see [Workspace Configuration][AioGuideWorkspaceConfig].

## workspace configuration

A file named `angular.json` at the root level of an Angular [workspace][AioGuideGlossaryWorkspace] provides workspace-wide and project-specific configuration defaults for build and development tools that are provided by or integrated with the [Angular CLI][AioGuideGlossaryCommandLineInterfaceCli].
To learn more, see [Workspace Configuration][AioGuideWorkspaceConfig].

Additional project-specific configuration files are used by tools, such as `package.json` for the [npm package manager][AioGuideGlossaryNpmPackage], `tsconfig.json` for [TypeScript transpilation][AioGuideGlossaryTranspile], and `tslint.json` for [TSLint][GithubPalantirTslint].
To learn more, see [Workspace and Project File Structure][AioGuideFileStructure].
>>>>>>> 64c62d61

## zone

<<<<<<< HEAD
## 工作区配置（Workspace configuration）

A file named `angular.json` at the root level of an Angular [workspace](#workspace) provides workspace-wide and project-specific configuration defaults for build and development tools that are provided by or integrated with the [Angular CLI](#cli).

一个名叫 `angular.json` 的文件，它位于 Angular [工作区](#workspace) 的根目录下，并为 [Angular CLI](#cli) 提供的或集成的各个构建/开发工具提供工作区级和项目专属的默认配置项。

For more information, see [Workspace Configuration](guide/workspace-config).

欲知详情，参阅[工作区配置](guide/workspace-config)。

Additional project-specific configuration files are used by tools, such as `package.json` for the [npm package manager](#npm-package), `tsconfig.json` for [TypeScript transpilation](#transpile), and `tslint.json` for [TSLint](https://palantir.github.io/tslint/).

还有一些项目专属的配置文件是给某些工具使用的。比如 `package.json` 是给 [npm 包管理器](#npm-package)使用的，`tsconfig.json` 是给 [TypeScript 转译器](#transpile)使用的，而 `tslint.json` 是给 [TSLint](https://palantir.github.io/tslint/) 使用的。

For more information, see [Workspace and Project File Structure](guide/file-structure).

欲知详情，参阅[工作区和项目文件结构](guide/file-structure)。

<a id="X"></a>

<a id="Y"></a>

<a id="Z"></a>
<a id="zone"></a>
=======
An execution context for a set of asynchronous tasks.
Useful for debugging, profiling, and testing applications that include asynchronous operations such as event processing, promises, and runs to remote servers.

An Angular application runs in a zone where it can respond to asynchronous events by checking for data changes and updating the information it displays by resolving [data bindings][AioGuideGlossaryDataBinding].

A zone client can take action before and after an async operation completes.

Learn more about zones in this [Brian Ford video][YoutubeWatchV3iqtmusceU].

<!-- links -->

[AioApiCommonDatepipe]: api/common/DatePipe "DatePipe | @angular/common - API | Angular"

[AioApiCoreChangedetectorref]: api/core/ChangeDetectorRef "ChangeDetectorRef | @angular/core - API | Angular"

[AioApiCoreProvider]: api/core/Provider "Provider | @angular/core - API | Angular"

[AioApiPlatformBrowserBrowsermodule]: api/platform-browser/BrowserModule "BrowserModule | @angular/platform-browser - API | Angular"
>>>>>>> 64c62d61

[AioApiPlatformServer]: api/platform-server "@angular/platform-server | API | Angular"

<<<<<<< HEAD
## 区域 (zone)

An execution context for a set of asynchronous tasks. Useful for debugging, profiling, and testing applications that include asynchronous operations such as event processing, promises, and calls to remote servers.

一组异步任务的执行上下文。它对于调试、性能分析和测试那些包含了异步操作（如事件处理、承诺、远程服务器调用等）的应用是非常有用的。

An Angular application runs in a zone where it can respond to asynchronous events by checking for data changes and updating the information it displays by resolving [data bindings](#data-binding).

Angular 应用会运行在一个 Zone 区域中，在这里，它可以对异步事件做出反应，可以通过检查数据变更、利用[数据绑定 (data bindings)](#data-binding) 来更新信息显示。

A zone client can take action before and after an async operation completes.

Zone 的使用方可以在异步操作完成之前或之后采取行动。

Learn more about zones in this
[Brian Ford video](https://www.youtube.com/watch?v=3IqtmUscE_U).

要了解更多，参阅 [Brian Ford 的视频](https://www.youtube.com/watch?v=3IqtmUscE_U)。
=======
[AioApiRouterResolve]: api/router/Resolve "Resolve | @angular/router - API | Angular"

[AioCliAdd]: cli/add "ng add | CLI | Angular"

[AioCliGenerate]: cli/generate "ng generate | CLI | Angular"

[AioCliGenerateApplication]: cli/generate#application "application - ng generate | CLI | Angular"

[AioCliGenerateAppShell]: cli/generate#app-shell "app-shell - ng generate | CLI | Angular"

[AioCliGenerateLibrary]: cli/generate#library "library - ng generate | CLI | Angular"

[AioCliMain]: cli "CLI Overview and Command Reference | Angular"

[AioCliNew]: cli/new "ng new | CLI | Angular"

[AioCliRun]: cli/run "ng run | CLI | Angular"

[AioGuideAngularPackageFormat]: guide/angular-package-format "Angular Package Format | Angular"

[AioGuideAnimations]: guide/animations "Introduction to Angular animations | Angular"

[AioGuideArchitecture]: guide/architecture "Introduction to Angular concepts | Angular"

[AioGuideArchitectureServices]: guide/architecture-services "Introduction to services and dependency injection | Angular"

[AioGuideAttributeBinding]: guide/attribute-binding "Attribute binding | Angular"

[AioGuideAttributeBindingBindingToTheClassAttribute]: guide/class-binding "Class and style binding | Angular"

[AioGuideAttributeDirectives]: guide/attribute-directives "Attribute directives | Angular"

[AioGuideBootstrapping]: guide/bootstrapping "Launching your app with a root module | Angular"

[AioGuideBrowserSupport]: guide/browser-support "Browser support | Angular"

[AioGuideBuiltInDirectivesDisplayingAndUpdatingPropertiesWithNgmodel]: guide/built-in-directives#displaying-and-updating-properties-with-ngmodel "Displaying and updating properties with ngModel - Built-in directives | Angular"

[AioGuideLifecycleHooks]: guide/lifecycle-hooks "Lifecycle Hooks | Angular"

[AioGuideLifecycleHooksRespondingToProjectedContentChanges]: guide/lifecycle-hooks#responding-to-projected-content-changes "Responding to projected content changes - Lifecycle Hooks | Angular"

[AioGuideInputsOutputs]: guide/inputs-outputs "Sharing data between child and parent directives and components | Angular"

[AioGuideCreatingLibrariesIntegratingWithTheCliUsingCodeGenerationSchematics]: guide/creating-libraries#integrating-with-the-cli-using-code-generation-schematics "Integrating with the CLI using code-generation schematics - Creating libraries | Angular"

[AioGuideDependencyInjection]: guide/dependency-injection "Dependency injection in Angular | Angular"

[AioGuideElements]: guide/elements "Angular elements overview | Angular"

[AioGuideEventBinding]: guide/event-binding "Event binding | Angular"

[AioGuideForms]: guide/forms "Building a template-driven form | Angular"

[AioGuideFileStructure]: guide/file-structure "Workspace and project file structure | Angular"

[AioGuideFormsOverview]: guide/forms-overview "Introduction to forms in Angular | Angular"

[AioGuideFormValidation]: guide/form-validation "Validating form input | Angular"

[AioGuideFormValidationAddingCustomValidatorsToReactiveForms]: guide/form-validation#adding-custom-validators-to-reactive-forms "Adding custom validators to reactive forms - Validating form input | Angular"

[AioGuideFormValidationAddingCustomValidatorsToTemplateDrivenForms]: guide/form-validation#adding-custom-validators-to-template-driven-forms "Adding custom validators to template-driven forms - Validating form input | Angular"

[AioGuideGlossaryA]: guide/glossary#ahead-of-time-aot-compilation "A - Glossary | Angular"

[AioGuideGlossaryAheadOfTimeAotCompilation]: guide/glossary#ahead-of-time-aot-compilation "ahead-of-time (AOT) compilation - Glossary | Angular"

[AioGuideGlossaryAngularElement]: guide/glossary#angular-element "Angular element - Glossary | Angular"

[AioGuideGlossaryArchitect]: guide/glossary#architect "Architect - Glossary | Angular"

[AioGuideGlossaryAttributeDirective]: guide/glossary#attribute-directive "attribute directive - Glossary | Angular"

[AioGuideGlossaryB]: guide/glossary#binding "B - Glossary | Angular"

[AioGuideGlossaryBuilder]: guide/glossary#builder "builder - Glossary | Angular"

[AioGuideGlossaryC]: guide/glossary#case-types "C - Glossary | Angular"

[AioGuideGlossaryChangeDetection]: guide/glossary#change-detection " change detection - Glossary | Angular"

[AioGuideGlossaryClassDecorator]: guide/glossary#class-decorator "class decorator - Glossary | Angular"

[AioGuideGlossaryClassFieldDecorator]: guide/glossary#class-field-decorator "class field decorator - Glossary | Angular"

[AioGuideGlossaryCollection]: guide/glossary#collection "collection - Glossary | Angular"

[AioGuideGlossaryCommandLineInterfaceCli]: guide/glossary#command-line-interface-cli "command-line interface (CLI) - Glossary | Angular"

[AioGuideGlossaryComponent]: guide/glossary#component "component - Glossary | Angular"

[AioGuideGlossaryConfiguration]: guide/glossary#configuration "configuration - Glossary | Angular"

[AioGuideGlossaryCustomElement]: guide/glossary#custom-element "custom element - Glossary | Angular"

[AioGuideGlossaryD]: guide/glossary#data-binding "D - Glossary | Angular"

[AioGuideGlossaryDataBinding]: guide/glossary#data-binding "data binding - Glossary | Angular"

[AioGuideGlossaryDeclarable]: guide/glossary#declarable "declarable - Glossary | Angular"

[AioGuideGlossaryDecoratorDecoration]: guide/glossary#decorator--decoration "decorator | decoration - Glossary | Angular"

[AioGuideGlossaryDependencyInjectionDi]: guide/glossary#dependency-injection-di "dependency injection (DI) - Glossary | Angular"

[AioGuideGlossaryDirective]: guide/glossary#directive "directive - Glossary | Angular"

[AioGuideGlossaryDiToken]: guide/glossary#di-token "DI token - Glossary | Angular"

[AioGuideGlossaryDynamicComponentLoading]: guide/glossary#dynamic-component-loading "dynamic component loading - Glossary | Angular"

[AioGuideGlossaryE]: guide/glossary#eager-loading "E - Glossary | Angular"

[AioGuideGlossaryEagerLoading]: guide/glossary#eager-loading "eager loading - Glossary | Angular"

[AioGuideGlossaryEcmascript]: guide/glossary#ecmascript "ECMAScript - Glossary | Angular"

[AioGuideGlossaryF]: guide/glossary#form-control "F - Glossary | Angular"

[AioGuideGlossaryG]: guide/glossary#immutability "G - Glossary | Angular"

[AioGuideGlossaryH]: guide/glossary#immutability "H - Glossary | Angular"

[AioGuideGlossaryI]: guide/glossary#immutability "I - Glossary | Angular"

[AioGuideGlossaryInjectable]: guide/glossary#injectable "injectable - Glossary | Angular"

[AioGuideGlossaryInjector]: guide/glossary#injector "injector - Glossary | Angular"

[AioGuideGlossaryInput]: guide/glossary#input "input - Glossary | Angular"

[AioGuideGlossaryIvy]: guide/glossary#ivy "Ivy - Glossary | Angular"

[AioGuideGlossaryJ]: guide/glossary#javascript "J - Glossary | Angular"

[AioGuideGlossaryJustInTimeJitCompilation]: guide/glossary#just-in-time-jit-compilation "just-in-time (JIT) compilation - Glossary | Angular"

[AioGuideGlossaryK]: guide/glossary#lazy-loading "K - Glossary | Angular"

[AioGuideGlossaryL]: guide/glossary#lazy-loading "L - Glossary | Angular"

[AioGuideGlossaryLazyLoading]: guide/glossary#lazy-loading "lazy loading - Glossary | Angular"

[AioGuideGlossaryLibrary]: guide/glossary#library "library - Glossary | Angular"

[AioGuideGlossaryM]: guide/glossary#module "M - Glossary | Angular"

[AioGuideGlossaryModule]: guide/glossary#module "module - Glossary | Angular"

[AioGuideGlossaryN]: guide/glossary#ngcc "N - Glossary | Angular"

[AioGuideGlossaryNgmodule]: guide/glossary#ngmodule "NgModule - Glossary | Angular"

[AioGuideGlossaryNpmPackage]: guide/glossary#npm-package "npm package - Glossary | Angular"

[AioGuideGlossaryO]: guide/glossary#observable "O - Glossary | Angular"

[AioGuideGlossaryObservable]: guide/glossary#observable "observable - Glossary | Angular"

[AioGuideGlossaryObserver]: guide/glossary#observer "observer - Glossary | Angular"

[AioGuideGlossaryOutput]: guide/glossary#output "output - Glossary | Angular"

[AioGuideGlossaryP]: guide/glossary#pipe "P - Glossary | Angular"

[AioGuideGlossaryPipe]: guide/glossary#pipe "pipe - Glossary | Angular"

[AioGuideGlossaryProject]: guide/glossary#project "project - Glossary | Angular"

[AioGuideGlossaryProvider]: guide/glossary#provider "provider - Glossary | Angular"

[AioGuideGlossaryQ]: guide/glossary#reactive-forms "Q - Glossary | Angular"

[AioGuideGlossaryR]: guide/glossary#reactive-forms "R - Glossary | Angular"

[AioGuideGlossaryReactiveForms]: guide/glossary#reactive-forms "reactive forms - Glossary | Angular"

[AioGuideGlossaryRouteGuard]: guide/glossary#route-guard "route guard - Glossary | Angular"

[AioGuideGlossaryRouter]: guide/glossary#router "router - Glossary | Angular"

[AioGuideGlossaryRoutingComponent]: guide/glossary#routing-component "routing component - Glossary | Angular"

[AioGuideGlossaryRule]: guide/glossary#rule "rule - Glossary | Angular"

[AioGuideGlossaryS]: guide/glossary#schematic "S - Glossary | Angular"

[AioGuideGlossarySchematic]: guide/glossary#schematic "schematic - Glossary | Angular"

[AioGuideGlossarySchematicsCli]: guide/glossary#schematics-cli "Schematics CLI - Glossary | Angular"

[AioGuideGlossaryScopedPackage]: guide/glossary#scoped-package "scoped package - Glossary | Angular"

[AioGuideGlossaryServerSideRendering]: guide/glossary#server-side-rendering "server-side rendering - Glossary | Angular"

[AioGuideGlossaryService]: guide/glossary#service "service - Glossary | Angular"

[AioGuideGlossaryStructuralDirective]: guide/glossary#structural-directive "structural directive - Glossary | Angular"

[AioGuideGlossarySubscriber]: guide/glossary#subscriber "subscriber - Glossary | Angular"

[AioGuideGlossaryT]: guide/glossary#target "T - Glossary | Angular"

[AioGuideGlossaryTarget]: guide/glossary#target "target - Glossary | Angular"

[AioGuideGlossaryTemplate]: guide/glossary#template "template - Glossary | Angular"

[AioGuideGlossaryTemplateDrivenForms]: guide/glossary#template-driven-forms "template-driven forms - Glossary | Angular"

[AioGuideGlossaryTemplateExpression]: guide/glossary#template-expression "template expression - Glossary | Angular"

[AioGuideGlossaryToken]: guide/glossary#token "token - Glossary | Angular"

[AioGuideGlossaryTranspile]: guide/glossary#transpile "transpile - Glossary | Angular"

[AioGuideGlossaryTree]: guide/glossary#tree "tree - Glossary | Angular"

[AioGuideGlossaryTypescript]: guide/glossary#typescript "TypeScript - Glossary | Angular"

[AioGuideGlossaryU]: guide/glossary#unidirectional-data-flow "U - Glossary | Angular"

[AioGuideGlossaryUniversal]: guide/glossary#universal "Universal - Glossary | Angular"

[AioGuideGlossaryV]: guide/glossary#view "V - Glossary | Angular"

[AioGuideGlossaryView]: guide/glossary#view "view - Glossary | Angular"

[AioGuideGlossaryViewHierarchy]: guide/glossary#view-hierarchy "view hierarchy - Glossary | Angular"

[AioGuideGlossaryW]: guide/glossary#web-component "W - Glossary | Angular"

[AioGuideGlossaryWorkspace]: guide/glossary#workspace "workspace - Glossary | Angular"

[AioGuideGlossaryWorkspaceConfig]: guide/glossary#workspace-configuration "workspace configuration - Glossary | Angular"

[AioGuideGlossaryX]: guide/glossary#zone "X - Glossary | Angular"

[AioGuideGlossaryY]: guide/glossary#zone "Y - Glossary | Angular"

[AioGuideGlossaryZ]: guide/glossary#zone "Z - Glossary | Angular"

[AioGuideHierarchicalDependencyInjection]: guide/hierarchical-dependency-injection "Hierarchical injectors | Angular"

[AioGuideInterpolation]: guide/interpolation "Text interpolation | Angular"

<!-- [AioGuideInterpolationTemplateExpressions]: guide/interpolation#template-expressions "Template expressions - Text interpolation | Angular" -->

[AioGuideNgmodules]: guide/ngmodules "NgModules | Angular"

[AioGuideNpmPackages]: guide/npm-packages "Workspace npm dependencies | Angular"

[AioGuideObservables]: guide/observables "Using observables to pass values | Angular"

[AioGuidePipes]: guide/pipes "Transforming Data Using Pipes | Angular"

[AioGuidePropertyBinding]: guide/property-binding "Property binding | Angular"

[AioGuideRouter]: guide/router "Common Routing Tasks | Angular"

[AioGuideRouterPreventingUnauthorizedAccess]: guide/router#preventing-unauthorized-access "Preventing unauthorized access - Common Routing Tasks | Angular"

[AioGuideRouterTutorialTohResolvePreFetchingComponentData]: guide/router-tutorial-toh#resolve-pre-fetching-component-data "Resolve: pre-fetching component data - Router tutorial: tour of heroes | Angular"

[AioGuideSchematics]: guide/schematics "Generating code using schematics | Angular"

[AioGuideServiceWorkerIntro]: guide/service-worker-intro "Angular service worker introduction | Angular"

[AioGuideSetupLocal]: guide/setup-local "Setting up the local environment and workspace | Angular"

[AioGuideStructuralDirectives]: guide/structural-directives "Writing structural directives | Angular"

[AioGuideStyleguide0201]: guide/styleguide#02-01 "Style 02-01 - Angular coding style guide | Angular"

[AioGuideTemplateReferenceVariables]: guide/template-reference-variables "Template variables | Angular"

[AioGuideTemplateReferenceVariablesTemplateInputVariable]: guide/template-reference-variables#template-input-variable "Template input variable - Template variables | Angular"

[AioGuideTemplateSyntax]: guide/template-syntax "Template syntax | Angular"

[AioGuideTypescriptConfiguration]: guide/typescript-configuration "TypeScript configuration | Angular"

[AioGuideUniversal]: guide/universal "Server-side rendering (SSR) with Angular Universal | Angular"

[AioGuideWorkspaceConfig]: guide/workspace-config "Angular workspace configuration | Angular"

[AioGuideWorkspaceConfigProjectToolConfigurationOptions]: guide/workspace-config#project-tool-configuration-options "Project tool configuration options - Angular workspace configuration | Angular"

<!-- external links -->

[AngularBlogAPlanForVersion80AndIvyB3318dfc19f7]: https://blog.angular.io/a-plan-for-version-8-0-and-ivy-b3318dfc19f7 "A plan for version 8.0 and Ivy | Angular Blog"

[GithubAngularAngularCliTreePrimaryPackagesAngularDevkitBuildAngularSrcBuildersBrowser]: https://github.com/angular/angular-cli/tree/main/packages/angular_devkit/build_angular/src/builders/browser "packages/angular_devkit/build_angular/src/builders/browser | angular/angular-cli | GitHub"

[GithubAngularAngularCliTreePrimaryPackagesAngularDevkitBuildAngularSrcBuildersKarma]: https://github.com/angular/angular-cli/tree/main/packages/angular_devkit/build_angular/src/builders/karma "packages/angular_devkit/build_angular/src/builders/karma | angular/angular-cli | GitHub"

[GithubPalantirTslint]: https://palantir.github.io/tslint "TSLint | Palantir | GitHub"

[GithubTC39ProposalDecorators]: https://github.com/tc39/proposal-decorators "tc39/proposal-decorators | GitHub"

[GitScmMain]: https://git-scm.com "Git"

[GoogleDevelopersWebFundamentalsArchitectureAppShell]: https://developers.google.com/web/fundamentals/architecture/app-shell "The App Shell Model | Web Fundamentals | Google Developers"

[JsWebpackMain]: https://webpack.js.org "webpack | JS.ORG"

[MdnDocsWebApiCustomelementregistry]: https://developer.mozilla.org/docs/Web/API/CustomElementRegistry "CustomElementRegistry | MDN"

[NpmjsDocsAboutNpm]: https://docs.npmjs.com/about-npm "About npm | npm"

[RxjsMain]: https://rxjs.dev "RxJS"

[TypescriptlangMain]: https://www.typescriptlang.org "TypeScript"

[WebDevFasterAngularChangeDetection]: https://web.dev/faster-angular-change-detection "Optimize Angular's change detection | web.dev"

[WikipediaWikiDomainSpecificLanguage]: https://en.wikipedia.org/wiki/Domain-specific_language "Domain-specific language | Wikipedia"

[WikipediaWikiEcmascript]: https://en.wikipedia.org/wiki/ECMAScript "ECMAScript | Wikipedia"

[YoutubeWatchV3iqtmusceU]: https://www.youtube.com/watch?v=3IqtmUscE_U "Brian Ford - Zones - NG-Conf 2014 | YouTube"

<!-- end links -->

@reviewed 2022-02-28
>>>>>>> 64c62d61
<|MERGE_RESOLUTION|>--- conflicted
+++ resolved
@@ -1,27 +1,6 @@
 # Glossary
 
-# Angular 词汇表
-
 Angular has its own vocabulary.
-<<<<<<< HEAD
-Most Angular terms are common English words or computing terms
-that have a specific meaning within the Angular system.
-
-Angular 有自己的词汇表。
-虽然大多数 Angular 短语都是日常用语或计算机术语，但是在 Angular 体系中，它们有特别的含义。
-
-This glossary lists the most prominent terms
-and a few less familiar ones with unusual or
-unexpected definitions.
-
-本词汇表列出了常用术语和少量具有反常或意外含义的不常用术语。
-
-[A](#A) [B](#B) [C](#C) [D](#D) [E](#E) [F](#F) [G](#G) [H](#H) [I](#I)
-[J](#J) [K](#K) [L](#L) [M](#M) [N](#N) [O](#O) [P](#P) [Q](#Q) [R](#R)
-[S](#S) [T](#T) [U](#U) [V](#V) [W](#W) [X](#X) [Y](#Y) [Z](#Z)
-
-<a id="A"></a>
-=======
 Most Angular terms are common English words or computing terms that have a specific meaning within the Angular system.
 
 This glossary lists the most prominent terms and a few less familiar ones with unusual or unexpected definitions.
@@ -52,43 +31,11 @@
 [X][AioGuideGlossaryX]
 [Y][AioGuideGlossaryY]
 [Z][AioGuideGlossaryZ]
->>>>>>> 64c62d61
 
 <a id="aot"></a>
 
 ## ahead-of-time (AOT) compilation
 
-<<<<<<< HEAD
-## 预 (ahead-of-time, AOT) 编译
-
-The Angular ahead-of-time (AOT) compiler converts Angular HTML and TypeScript code
-into efficient JavaScript code during the build phase, before the browser downloads
-and runs that code.
-This is the best compilation mode for production environments, with decreased load time and increased performance compared to [just-in-time (JIT) compilation](#jit).
-
-Angular 的预先（AOT）编译器可以在编译期间把 Angular 的 HTML 代码和 TypeScript 代码转换成高效的 JavaScript 代码，这样浏览器就可以直接下载并运行它们。
-对于产品环境，这是最好的编译模式，相对于[即时 (JIT) 编译](#jit)而言，它能减小加载时间，并提高性能。
-
-By compiling your application using the `ngc` command-line tool, you can bootstrap directly to a module factory, so you don't need to include the Angular compiler in your JavaScript bundle.
-
-使用命令行工具 `ngc` 来编译你的应用之后，就可以直接启动一个模块工厂，这意味着你不必再在 JavaScript 打包文件中包含 Angular 编译器。
-
-<a id="angular-element"></a>
-
-## Angular element
-
-## Angular 元素（element）
-
-An Angular [component](#component) packaged as a [custom element](#custom-element).
-
-被包装成[自定义元素](#custom-element)的 Angular [组件](#component)。
-
-Learn more in [Angular Elements Overview](guide/elements).
-
-参阅 [*Angular 元素*](guide/elements) 一文。
-
-<a id="apf"></a>
-=======
 The Angular ahead-of-time (AOT) compiler converts Angular HTML and TypeScript code into efficient JavaScript code during the build phase, before the browser downloads and runs that code.
 This is the best compilation mode for production environments, with decreased load time and increased performance compared to [just-in-time (JIT) compilation][AioGuideGlossaryJustInTimeJitCompilation].
 
@@ -99,115 +46,24 @@
 An Angular [component][AioGuideGlossaryComponent] packaged as a [custom element][AioGuideGlossaryCustomElement].
 
 Learn more in [Angular Elements Overview][AioGuideElements].
->>>>>>> 64c62d61
 
 ## Angular package format (APF)
 
-## Angular 包格式 (APF)
-
 An Angular specific specification for layout of npm packages that is used by all first-party Angular packages, and most third-party Angular libraries.
 
-<<<<<<< HEAD
-所有第一方 Angular 包和大多数第三方 Angular 库都在使用的 npm 包布局的 Angular 专有规范。
-
-Learn more in the [Angular Package Format specification](guide/angular-package-format).
-
-在 [Angular 包格式规范](guide/angular-package-format)中了解更多信息。
-=======
 Learn more in the [Angular Package Format specification][AioGuideAngularPackageFormat].
->>>>>>> 64c62d61
-
-<a id="annotation"></a>
-
-## Annotation
-
-## 注解（Annotation）
-
-<<<<<<< HEAD
-A structure that provides metadata for a class. See [decorator](#decorator).
-
-一种为类提供元数据的结构。参阅 [装饰器](#decorator)。
-
-<a id="app-shell"></a>
-=======
+
+## annotation
+
 A structure that provides metadata for a class.
 To learn more, see [decorator][AioGuideGlossaryDecoratorDecoration].
->>>>>>> 64c62d61
 
 ## app-shell
-
-## 应用外壳（app-shell）
 
 App shell is a way to render a portion of your application using a route at build time.
 This gives users a meaningful first paint of your application that appears quickly because the browser can render static HTML and CSS without the need to initialize JavaScript.
 To learn more, see [The App Shell Model][GoogleDevelopersWebFundamentalsArchitectureAppShell].
 
-<<<<<<< HEAD
-应用外壳是一种在构建期间通过路由为应用渲染出部分内容的方式。
-这样就能为用户快速渲染出一个有意义的首屏页面，因为浏览器可以在初始化脚本之前渲染出静态的 HTML 和 CSS。
-
-Learn more in [The App Shell Model](https://developers.google.com/web/fundamentals/architecture/app-shell).
-
-欲知详情，参阅[应用外壳模型](https://developers.google.com/web/fundamentals/architecture/app-shell)。
-
-You can use the Angular CLI to [generate](cli/generate#app-shell) an app shell.
-This can improve the user experience by quickly launching a static rendered page (a skeleton common to all pages) while the browser downloads the full client version and switches to it automatically after the code loads.
-
-你可以使用 Angular CLI 来[生成](cli/generate#app-shell)一个应用外壳。
-它可以在浏览器下载完整版应用之前，先快速启动一个静态渲染页面（所有页面的公共骨架）来增强用户体验，等代码加载完毕后再自动切换到完整版。
-
-See also [Service Worker and PWA](guide/service-worker-intro).
-
-参阅 [Service Worker 与 PWA](guide/service-worker-intro)。
-
-<a id="architect"></a>
-
-## Architect
-
-## 建筑师（Architect）
-
-The tool that the CLI uses to perform complex tasks such as compilation and test running, according to a provided configuration.
-Architect is a shell that runs a [builder](#builder) (defined in an [npm package](#npm-package)) with a given [target configuration](#target).
-
-CLI 用来根据所提供的配置执行复杂任务（比如编译和执行测试）的工具。
-建筑师是一个外壳，它用来对一个指定的[目标配置](#target)来执行一个[构建器（builder）](#builder) (定义在一个 [npm 包](#npm-package)中)。
-
-In the [workspace configuration file](guide/workspace-config#project-tool-configuration-options), an "architect" section provides configuration options for Architect builders.
-
-在[工作区配置文件](guide/workspace-config#project-tool-configuration-options)中，"architect" 区可以为建筑师的各个构建器提供配置项。
-
-For example, a built-in builder for linting is defined in the package `@angular-devkit/build_angular:tslint`, which uses the [TSLint](https://palantir.github.io/tslint/) tool to perform linting, with a configuration specified in a `tslint.json` file.
-
-比如，内置的 linting 构建器定义在 `@angular-devkit/build_angular:tslint` 包中，它使用 [TSLint](https://palantir.github.io/tslint/) 工具来执行 linting 操作，其配置是在 `tslint.json` 文件中指定的。
-
-Use the [CLI command `ng run`](cli/run) to invoke a builder by specifying a [target configuration](#target) associated with that builder.
-Integrators can add builders to enable tools and workflows to run through the Angular CLI. For example, a custom builder can replace the third-party tools used by the built-in implementations for CLI commands such as `ng build` or `ng test`.
-
-使用 [CLI 命令 `ng run`](cli/run)可以通过指定与某个构建器相关联的[目标配置](#target)来调用此构建器。
-整合器（Integrator）可以添加一些构建器来启用某些工具和工作流，以便通过 Angular CLI 来运行它。比如，自定义构建器可以把 CLI 命令（如 `ng build` 或 `ng test`）的内置实现替换为第三方工具。
-
-<a id="attribute-directive"></a>
-
-<a id="attribute-directives"></a>
-
-## attribute directives
-
-## 属性型指令（attribute directives）
-
-A category of [directive](#directive) that can listen to and modify the behavior of
-other HTML elements, attributes, properties, and components. They are usually represented
-as HTML attributes, hence the name.
-
-[指令 (directive)](#directive)的一种。可以监听或修改其它 HTML 元素、特性 (attribute)、属性 (property)、组件的行为。通常用作 HTML 属性，就像它的名字所暗示的那样。
-
-Learn more in [Attribute Directives](guide/attribute-directives).
-
-要了解更多，参阅[*属性型指令*](guide/attribute-directives)
-
-<a id="B"></a>
-
-<a id="binding"></a>
-=======
 You can use the Angular CLI to [generate][AioCliGenerateAppShell] an app shell.
 This can improve the user experience by quickly launching a static rendered page while the browser downloads the full client version and switches to it automatically after the code loads.
 A static rendered page is a skeleton common to all pages.
@@ -233,135 +89,23 @@
 They are usually represented as HTML attributes, hence the name.
 
 Learn more in [Attribute Directives][AioGuideAttributeDirectives].
->>>>>>> 64c62d61
 
 ## binding
 
-## 绑定 (binding)
-
 Generally, the practice of setting a variable or property to a data value.
-<<<<<<< HEAD
-Within Angular, typically refers to [data binding](#data-binding),
-which coordinates DOM object properties with data object properties.
-
-广义上是指把变量或属性设置为某个数据值的一种实践。
-在 Angular 中，一般是指[数据绑定](#data-binding)，它会根据数据对象属性的值来设置 DOM 对象的属性。
-
-Sometimes refers to a [dependency-injection](#dependency-injection) binding
-between a [token](#token) and a dependency [provider](#provider).
-
-有时也会指在“[令牌（Token）](#token)”和依赖[提供者（Provider）](#provider)
-之间的[依赖注入](#dependency-injection) 绑定。
-
-<a id="bootstrap"></a>
-=======
 Within Angular, typically refers to [data binding][AioGuideGlossaryDataBinding], which coordinates DOM object properties with data object properties.
 
 Sometimes refers to a [dependency-injection][AioGuideGlossaryDependencyInjectionDi] binding between a [token][AioGuideGlossaryToken] and a dependency [provider][AioGuideGlossaryProvider].
->>>>>>> 64c62d61
 
 ## bootstrap
 
-## 启动/引导 (bootstrap)
-
 A way to initialize and launch an application or system.
 
-<<<<<<< HEAD
-一种用来初始化和启动应用或系统的途径。
-
-In Angular, an application's root NgModule (`AppModule`) has a `bootstrap` property that identifies the application's top-level [components](#component).
-=======
 In Angular, the `AppModule` root NgModule of an application has a `bootstrap` property that identifies the top-level [components][AioGuideGlossaryComponent] of the application.
->>>>>>> 64c62d61
 During the bootstrap process, Angular creates and inserts these components into the `index.html` host web page.
 You can bootstrap multiple applications in the same `index.html`.
 Each application contains its own components.
 
-<<<<<<< HEAD
-在 Angular 中，应用的根模块（`AppModule`）有一个 `bootstrap` 属性，用于指出该应用的的顶层[组件](#component)。
-在引导期间，Angular 会创建这些组件，并插入到宿主页面 `index.html` 中。
-你可以在同一个 `index.html` 中引导多个应用，每个应用都有一些自己的组件。
-
-Learn more in [Bootstrapping](guide/bootstrapping).
-
-要了解更多，参阅[*引导*](guide/bootstrapping)一章。
-
-<a id="builder"></a>
-
-## builder
-
-## 构建器（Builder）
-
-A function that uses the [Architect](#architect) API to perform a complex process such as "build" or "test".
-The builder code is defined in an [npm package](#npm-package).
-
-一个函数，它使用 [Architect](#architect) API 来执行复杂的过程，比如构建或测试。
-构建器的代码定义在一个 [npm 包](#npm-package)中。
-
-For example, [BrowserBuilder](https://github.com/angular/angular-cli/tree/master/packages/angular_devkit/build_angular/src/browser) runs a [webpack](https://webpack.js.org/) build for a browser target and [KarmaBuilder](https://github.com/angular/angular-cli/tree/master/packages/angular_devkit/build_angular/src/karma) starts the Karma server and runs a webpack build for unit tests.
-
-比如，[BrowserBuilder](https://github.com/angular/angular-cli/tree/master/packages/angular_devkit/build_angular/src/browser) 针对某个浏览器目标运行 [webpack](https://webpack.js.org/) 构建，而 [KarmaBuilder](https://github.com/angular/angular-cli/tree/master/packages/angular_devkit/build_angular/src/karma) 则启动 Karma 服务器，并且针对单元测试运行 webpack 构建。
-
-The [CLI command `ng run`](cli/run) invokes a builder with a specific [target configuration](#target).
-The [workspace configuration](guide/workspace-config) file, `angular.json`, contains default configurations for built-in builders.
-
-[CLI 命令 `ng run`](cli/run) 使用一个特定的[目标配置](#target)来调用构建器。
-[工作区配置](guide/workspace-config)文件 `angular.json` 中包含这些内置构建器的默认配置。
-
-<a id="C"></a>
-
-<a id="case-conventions"></a>
-
-<a id="dash-case"></a>
-
-<a id="camelcase"></a>
-
-<a id="kebab-case"></a>
-
-## case types
-
-## 大小写类型（case types）
-
-Angular uses capitalization conventions to distinguish the names of various types, as described in the [naming guidelines section](guide/styleguide#02-01) of the Style Guide. Here's a summary of the case types:
-
-Angular 使用大小写约定来区分多种名字，详见[风格指南中的 "命名" 一节](guide/styleguide#02-01)。下面是这些大小写类型的汇总表：
-
-* camelCase : Symbols, properties, methods, pipe names, non-component directive selectors, constants.
-  Standard or lower camel case uses lowercase on the first letter of the item. For example, "selectedHero".
-
-    小驼峰形式（camelCase）：符号、属性、方法、管道名、非组件指令的选择器、常量。
-    小驼峰（也叫标准驼峰）形式的第一个字母要使用小写形式。比如 "selectedHero"。
-
-* UpperCamelCase (or PascalCase): Class names, including classes that define components, interfaces, NgModules, directives, and pipes,
-  Upper camel case uses uppercase on the first letter of the item. For example, "HeroListComponent".
-
-    大驼峰形式（UpperCamelCase）或叫帕斯卡形式（PascalCase）：类名（包括用来定义组件、接口、NgModule、指令、管道等的类）。
-    大驼峰形式的第一个字母要使用大写形式。比如 "HeroListComponent"。
-
-* dash-case (or "kebab-case"): Descriptive part of file names, component selectors. For example, "app-hero-list".
-
-  中线形式（dash-case）或叫烤串形式（kebab-case）：文件名中的描述部分，组件的选择器。比如 "app-hero-list"。
-
-* underscore_case (or "snake_case"): Not typically used in Angular. Snake case uses words connected with underscores.
-  For example, "convert_link_mode".
-
-    下划线形式（underscore_case）或叫蛇形形式（snake_case）：在 Angular 中没有典型用法。蛇形形式使用下划线连接各个单词。
-    比如 "convert_link_mode"。
-
-* UPPER_UNDERSCORE_CASE (or UPPER_SNAKE_CASE, or SCREAMING_SNAKE_CASE): Traditional for constants (acceptable, but prefer camelCase).
-  Upper snake case uses words in all capital letters connected with underscores. For example, "FIX_ME".
-
-    大写下划线形式（UPPER_UNDERSCORE_CASE）或叫大写蛇形形式（UPPER_SNAKE_CASE）：传统的常量写法（可以接受，但更推荐用小驼峰形式（camelCase））
-    大蛇形形式使用下划线分隔的全大写单词。比如 "FIX_ME"。
-
-<a id="change-detection"></a>
-
-## change detection
-
-## 变更检测（change detection）
-
-The mechanism by which the Angular framework synchronizes the state of an application's UI with the state of the data.
-=======
 Learn more in [Bootstrapping][AioGuideBootstrapping].
 
 ## builder
@@ -395,43 +139,13 @@
 ## change detection
 
 The mechanism by which the Angular framework synchronizes the state of the UI of an application with the state of the data.
->>>>>>> 64c62d61
 The change detector checks the current state of the data model whenever it runs, and maintains it as the previous state to compare on the next iteration.
-
-Angular 框架会通过此机制将应用程序 UI 的状态与数据的状态同步。变更检测器在运行时会检查数据模型的当前状态，并在下一轮迭代时将其和先前保存的状态进行比较。
 
 As the application logic updates component data, values that are bound to DOM properties in the view can change.
 The change detector is responsible for updating the view to reflect the current data model.
 Similarly, the user can interact with the UI, causing events that change the state of the data model.
 These events can trigger change detection.
 
-<<<<<<< HEAD
-当应用逻辑更改组件数据时，绑定到视图中 DOM 属性上的值也要随之更改。变更检测器负责更新视图以反映当前的数据模型。类似地，用户也可以与 UI 进行交互，从而引发要更改数据模型状态的事件。这些事件可以触发变更检测。
-
-Using the default change-detection strategy, the change detector goes through the [view hierarchy](#view-tree) on each VM turn to check every [data-bound property](#data-binding) in the template. In the first phase, it compares the current state of the dependent data with the previous state, and collects changes.
-In the second phase, it updates the page DOM to reflect any new data values.
-
-使用默认的变更检测策略，变更检测器将遍历每个视图模型上的[视图层次结构](#view-tree)，以检查模板中的每个[数据绑定属性](#data-binding)。在第一阶段，它将所依赖的数据的当前状态与先前状态进行比较，并收集更改。在第二阶段，它将更新页面上的 DOM 以反映出所有新的数据值。
-
-If you set the `OnPush` change-detection strategy, the change detector runs only when [explicitly invoked](api/core/ChangeDetectorRef), or when it is triggered by an `Input` reference change or event handler. This typically improves performance. For more information, see [Optimize Angular's change detection](https://web.dev/faster-angular-change-detection/).
-
-如果设置了 `OnPush`（“CheckOnce”）变更检测策略，则变更检测器仅在[显式调用](api/core/ChangeDetectorRef)它或由 `@Input` 引用的变化或触发事件处理程序时运行。这通常可以提高性能。欲知详情，参阅[优化 Angular 的变更检测](https://web.dev/faster-angular-change-detection/)。
-
-<a id="class-decorator"></a>
-
-## class decorator
-
-## 类装饰器（class decorator）
-
-A [decorator](#decorator) that appears immediately before a class definition, which declares the class to be of the given type, and provides metadata suitable to the type.
-
-[装饰器](#decorator)会出现在类定义的紧前方，用来声明该类具有指定的类型，并且提供适合该类型的元数据。
-
-The following decorators can declare Angular class types:
-
-可以用下列装饰器来声明 Angular 的类：
-
-=======
 Using the default change-detection strategy, the change detector goes through the [view hierarchy][AioGuideGlossaryViewHierarchy] on each VM turn to check every [data-bound property][AioGuideGlossaryDataBinding] in the template.
 In the first phase, it compares the current state of the dependent data with the previous state, and collects changes.
 In the second phase, it updates the page DOM to reflect any new data values.
@@ -448,35 +162,12 @@
 
 The following decorators can declare Angular class types.
 
->>>>>>> 64c62d61
 * `@Component()`
 * `@Directive()`
 * `@Pipe()`
 * `@Injectable()`
 * `@NgModule()`
 
-<<<<<<< HEAD
-<a id="class-field-decorator"></a>
-
-## class field decorator
-
-## 类字段装饰器（class field decorator）
-
-A [decorator](#decorator) statement immediately before a field in a class definition that declares the type of that field. Some examples are `@Input` and `@Output`.
-
-出现在类定义中属性紧前方的[装饰器](#decorator)语句用来声明该字段的类型。比如 `@Input` 和 `@Output`。
-
-<a id="collection"></a>
-
-## collection
-
-## 集合（collection）
-
-In Angular, a set of related [schematics](#schematic) collected in an [npm package](#npm-package).
-
-在 Angular 中，是指收录在同一个 [npm 包](#npm-package) 中的[一组原理图（schematics）](#schematic)。
-
-=======
 ## class field decorator
 
 A [decorator][AioGuideGlossaryDecoratorDecoration] statement immediately before a field in a class definition that declares the type of that field.
@@ -486,107 +177,10 @@
 
 In Angular, a set of related [schematics][AioGuideGlossarySchematic] collected in an [npm package][AioGuideGlossaryNpmPackage].
 
->>>>>>> 64c62d61
 <a id="cli"></a>
 
 ## command-line interface (CLI)
 
-<<<<<<< HEAD
-## 命令行界面（CLI）
-
-The [Angular CLI](cli) is a command-line tool for managing the Angular development cycle. Use it to create the initial filesystem scaffolding for a [workspace](#workspace) or [project](#project), and to run [schematics](#schematic) that add and modify code for initial generic versions of various elements. The CLI supports all stages of the development cycle, including building, testing, bundling, and deployment.
-
-[Angular CLI](cli) 是一个命令行工具，用于管理 Angular 的开发周期。它用于为[工作区](#workspace)或[项目](#project)创建初始的脚手架，并且运行[生成器（schematics）](#schematic)来为初始生成的版本添加或修改各类代码。
-CLI 支持开发周期中的所有阶段，比如构建、测试、打包和部署。
-
-* To begin using the CLI for a new project, see [Local Environment Setup](guide/setup-local "Setting up for Local Development").
-
-  要开始使用 CLI 来创建新项目，参阅[建立本地开发环境](guide/setup-local "Setting up for Local Development")。
-
-* To learn more about the full capabilities of the CLI, see the [CLI command reference](cli).
-
-  要了解 CLI 的全部功能，参阅 [CLI 命令参考手册](cli)。
-
-See also [Schematics CLI](#schematics-cli).
-
-参阅 [Schematics CLI](#schematics-cli)。
-
-<a id="component"></a>
-
-## component
-
-## 组件 (component)
-
-A class with the `@Component()` [decorator](#decorator) that associates it with a companion [template](#template). Together, the component class and template define a [view](#view).
-
-一个带有 `@Component()` [装饰器](#decorator)的类，和它的伴生[模板](#template)关联在一起。组件类及其模板共同定义了一个[视图](#view)。
-
-A component is a special type of [directive](#directive).
-The `@Component()` decorator extends the `@Directive()` decorator with template-oriented features.
-
-组件是[指令](#directive)的一种特例。`@Component()` 装饰器扩展了 `@Directive()` 装饰器，增加了一些与模板有关的特性。
-
-An Angular component class is responsible for exposing data and handling most of the view's display and user-interaction logic through [data binding](#data-binding).
-
-Angular 的组件类负责暴露数据，并通过[数据绑定机制](#data-binding)来处理绝大多数视图的显示和用户交互逻辑。
-
-Read more about component classes, templates, and views in [Introduction to Angular concepts](guide/architecture).
-
-要了解更多关于组件类、模板和视图的知识，参阅 [架构概览](guide/architecture) 一章。
-
-## configuration
-
-## 配置（configuration）
-
-See  [workspace configuration](#cli-config)
-
-参阅[工作区配置](#cli-config)
-
-<a id="content-projection"></a>
-
-## content projection
-
-## 内容投影
-
-A way to insert DOM content from outside a component into the component's view in a designated spot.
-
-一种从组件外把 DOM 内容插入到当前组件视图的特定位置上的方式。
-
-For more information, see [Responding to changes in content](guide/lifecycle-hooks#content-projection).
-
-欲知详情，参阅[内容变化的应对方式](guide/lifecycle-hooks#content-projection)。
-
-<a id="custom-element"></a>
-
-## custom element
-
-## 自定义元素（Custom element）
-
-A web platform feature, currently supported by most browsers and available in other browsers through polyfills (see [Browser support](guide/browser-support)).
-
-一种 Web 平台的特性，目前已经被绝大多数浏览器支持，在其它浏览器中也可以通过腻子脚本获得支持（参阅[浏览器支持](guide/browser-support)）。
-
-The custom element feature extends HTML by allowing you to define a tag whose content is created and controlled by JavaScript code. A custom element (also called a *web component*) is recognized by a browser when it's added to the [CustomElementRegistry](https://developer.mozilla.org/en-US/docs/Web/API/CustomElementRegistry).
-
-这种自定义元素特性通过允许你定义标签（其内容是由 JavaScript 代码来创建和控制的）来扩展 HTML。当自定义元素（也叫 *Web Component*）被添加到 [CustomElementRegistry](https://developer.mozilla.org/en-US/docs/Web/API/CustomElementRegistry) 之后就会被浏览器识别。
-
-You can use the API to transform an Angular component so that it can be registered with the browser and used in any HTML that you add directly to the DOM within an Angular application. The custom element tag inserts the component's view, with change-detection and data-binding functionality, into content that would otherwise be displayed without Angular processing.
-
-你可以使用 API 来转换 Angular 组件，以便它能够注册进浏览器中，并且可以用在你往 DOM 中添加的任意 HTML 中。
-自定义元素标签可以把组件的视图（包括变更检测和数据绑定功能）插入到不受 Angular 控制的内容中。
-
-See [Angular element](#angular-element).
-
-参阅 [Angular 元素](#angular-element)。
-
-See also [dynamic component loading](#dynamic-components).
-
-参阅[加载动态组件](#dynamic-components)。
-
-<a id="D"></a>
-
-<a id="data-binding"></a>
-=======
 The [Angular CLI][AioCliMain] is a command-line tool for managing the Angular development cycle.
 Use it to create the initial filesystem scaffolding for a [workspace][AioGuideGlossaryWorkspace] or [project][AioGuideGlossaryProject], and to run [schematics][AioGuideGlossarySchematic] that add and modify code for initial generic versions of various elements.
 The Angular CLI supports all stages of the development cycle, including building, testing, bundling, and deployment.
@@ -635,62 +229,10 @@
 
 A process that allows applications to display data values to a user and respond to user actions.
 User actions include clicks, touches, keystrokes, and so on.
->>>>>>> 64c62d61
 
 In data binding, you declare the relationship between an HTML widget and a data source and let the framework handle the details.
 Data binding is an alternative to manually pushing application data values into HTML, attaching event listeners, pulling changed values from the screen, and updating application data values.
 
-<<<<<<< HEAD
-## 数据绑定 (data binding)
-
-A process that allows applications to display data values to a user and respond to user
-actions (such as clicks, touches, and keystrokes).
-
-这个过程可以让应用程序将数据展示给用户，并对用户的操作（点击、触屏、按键）做出回应。
-
-In data binding, you declare the relationship between an HTML widget and a data source
-and let the framework handle the details.
-Data binding is an alternative to manually pushing application data values into HTML, attaching
-event listeners, pulling changed values from the screen, and
-updating application data values.
-
-在数据绑定机制下，你只要声明一下 HTML 部件和数据源之间的关系，把细节交给框架去处理。
-而以前的手动操作过程是：将数据推送到 HTML 页面中、添加事件监听器、从屏幕获取变化后的数据，并更新应用中的值。
-
-Read about the following forms of binding in Angular's [Template Syntax](guide/template-syntax):
-
-更多的绑定形式，见[模板语法](guide/template-syntax)：
-
-* [Interpolation](guide/interpolation)
-
-   [插值](guide/interpolation)
-
-* [Property binding](guide/property-binding)
-
-   [property 绑定](guide/property-binding)
-
-* [Event binding](guide/event-binding)
-
-   [事件绑定](guide/event-binding)
-
-* [Attribute binding](guide/attribute-binding)
-
-   [attribute 绑定](guide/attribute-binding)
-
-* [Class binding](guide/attribute-binding#class-binding)
-
-   [CSS 类绑定](guide/attribute-binding#class-binding)
-
-* [Style binding](guide/attribute-binding#style-binding)
-
-   [样式绑定](guide/attribute-binding#style-binding)
-
-* [Two-way data binding with ngModel](guide/built-in-directives#ngModel)
-
-   [基于 ngModel 的双向数据绑定](guide/built-in-directives#ngModel)
-
-<a id="declarable"></a>
-=======
 Read about the following forms of binding of the [Template Syntax][AioGuideTemplateSyntax] in Angular:
 
 * [Interpolation][AioGuideInterpolation]
@@ -706,70 +248,9 @@
 You can declare [components][AioGuideGlossaryComponent], [directives][AioGuideGlossaryDirective], and [pipes][AioGuideGlossaryPipe].
 
 Do not declare the following:
->>>>>>> 64c62d61
 
 * A class that is already declared in another NgModule
 
-<<<<<<< HEAD
-## 可声明对象（declarable）
-
-A class type that you can add to the `declarations` list of an [NgModule](#ngmodule).
-You can declare [components](#component), [directives](#directive), and [pipes](#pipe).
-
-类的一种类型，你可以把它们添加到 [NgModule](#ngmodule) 的 `declarations` 列表中。
-你可以声明[组件](#component)、[指令](#directive)和[管道](#pipe)。
-
-Don't declare the following:
-
-*不要*声明：
-
-* A class that's already declared in another NgModule
-
-   已经在其它 NgModule 中声明过的类
-
-* An array of directives imported from another package. For example, don't declare `FORMS_DIRECTIVES` from `@angular/forms`
-
-   从其它包中导入的指令数组。比如，不要再次声明来自 `@angular/forms` 中的 `FORMS_DIRECTIVES`
-
-* NgModule classes
-
-   NgModule 类
-
-* Service classes
-
-   服务类
-
-* Non-Angular classes and objects, such as strings, numbers, functions, entity models, configurations, business logic, and helper classes
-
-   非 Angular 的类和对象，比如：字符串、数字、函数、实体模型、配置、业务逻辑和辅助类
-
-<a id="decorator"></a>
-
-<a id="decoration"></a>
-
-## decorator | decoration
-
-## 装饰器（decorator | decoration）
-
-A function that modifies a class or property definition. Decorators (also called *annotations*) are an experimental (stage 2) [JavaScript language feature](https://github.com/wycats/javascript-decorators).
-TypeScript adds support for decorators.
-
-一个函数，用来修饰紧随其后的类或属性定义。
-装饰器（也叫注解）是 JavaScript 的一种语言[特性](https://github.com/wycats/javascript-decorators)，是一项位于阶段 2（stage 2）的试验特性。
-
-Angular defines decorators that attach metadata to classes or properties
-so that it knows what those classes or properties mean and how they should work.
-
-Angular 定义了一些装饰器，用来为类或属性附加元数据，来让自己知道那些类或属性的含义，以及该如何处理它们。
-
-See [class decorator](#class-decorator), [class field decorator](#class-field-decorator).
-
-参阅 [类装饰器](#class-decorator)、[类属性装饰器](#class-field-decorator)。
-
-<a id="di"></a>
-
-<a id="dependency-injection"></a>
-=======
 * An array of directives imported from another package.
   For example, do not declare `FORMS_DIRECTIVES` from `@angular/forms`
 
@@ -790,52 +271,12 @@
 
 To learn more, see [class decorator][AioGuideGlossaryClassDecorator].
 See also [class field decorator][AioGuideGlossaryClassFieldDecorator].
->>>>>>> 64c62d61
 
 ## dependency injection (DI)
 
-## 依赖注入（dependency injection）
-
 A design pattern and mechanism for creating and delivering some parts of an application (dependencies) to other parts of an application that require them.
 
-依赖注入既是设计模式，同时又是一种机制：当应用程序的一些部件（即一些依赖）需要另一些部件时，
-利用依赖注入来创建被请求的部件，并将它们注入到需要它们的部件中。
-
 In Angular, dependencies are typically services, but they also can be values, such as strings or functions.
-<<<<<<< HEAD
-An [injector](#injector) for an application (created automatically during bootstrap) instantiates dependencies when needed, using a configured [provider](#provider) of the service or value.
-
-在 Angular 中，依赖通常是服务，但是也可以是值，比如字符串或函数。应用的[注入器](#injector)（它是在启动期间自动创建的）会使用该服务或值的配置好的[提供者](#provider)来按需实例化这些依赖。各个不同的提供者可以为同一个服务提供不同的实现。
-
-Learn more in [Dependency Injection in Angular](guide/dependency-injection).
-
-要了解更多，参阅[Angular 中的依赖注入](guide/dependency-injection)一章。
-
-<a id="di-token"></a>
-
-## DI token
-
-## DI 令牌（Token）
-
-A lookup token associated with a dependency [provider](#provider), for use with the [dependency injection](#di) system.
-
-一种用来查阅的令牌，它关联到一个依赖[提供者](#provider)，用于[依赖注入](#di)系统中。
-<a id="differential-loading"></a>
-
-<a id="directive"></a>
-<a id="directives"></a>
-
-## directive
-
-## 指令 (directive)
-
-A class that can modify the structure of the DOM or modify attributes in the DOM and component data model. A directive class definition is immediately preceded by a `@Directive()` [decorator](#decorator) that supplies metadata.
-
-一个可以修改 DOM 结构或修改 DOM 和组件数据模型中某些属性的类。
-指令类的定义紧跟在 `@Directive()` [装饰器](#decorator)之后，以提供元数据。
-
-A directive class is usually associated with an HTML element or attribute, and that element or attribute is often referred to as the directive itself. When Angular finds a directive in an HTML [template](#template), it creates the matching directive class instance and gives the instance control over that portion of the browser DOM.
-=======
 An [injector][AioGuideGlossaryInjector] for an application (created automatically during bootstrap) instantiates dependencies when needed, using a configured [provider][AioGuideGlossaryProvider] of the service or value.
 Learn more in [Dependency Injection in Angular][AioGuideDependencyInjection].
 
@@ -850,27 +291,8 @@
 
 A directive class is usually associated with an HTML element or attribute, and that element or attribute is often referred to as the directive itself.
 When Angular finds a directive in an HTML [template][AioGuideGlossaryTemplate], it creates the matching directive class instance and gives the instance control over that portion of the browser DOM.
->>>>>>> 64c62d61
-
-指令类几乎总与 HTML 元素或属性 (attribute) 相关。
-通常会把这些 HTML 元素或者属性 (attribute) 当做指令本身。
-当 Angular 在 HTML [模板中](#template)发现某个指令时，会创建与之相匹配的指令类的实例，并且把这部分 DOM 的控制权交给它。
 
 There are three categories of directive:
-<<<<<<< HEAD
-
-指令分为三类：
-
-* [Components](#component) use `@Component()` (an extension of `@Directive()`) to associate a template with a class.
-
-   [组件](#component)使用 `@Component()`（继承自 `@Directive()`）为某个类关联一个模板。
-
-* [Attribute directives](#attribute-directive) modify behavior and appearance of page elements.
-
-   [属性型指令](#attribute-directive)修改页面元素的行为和外观。
-
-* [Structural directives](#structural-directive) modify the structure of the DOM.
-=======
 
 * [Components][AioGuideGlossaryComponent] use `@Component()` to associate a template with a class.
   `@Component()` is an extension of `@Directive()`.
@@ -878,92 +300,15 @@
 * [Attribute directives][AioGuideGlossaryAttributeDirective] modify behavior and appearance of page elements.
 
 * [Structural directives][AioGuideGlossaryStructuralDirective] modify the structure of the DOM.
->>>>>>> 64c62d61
-
-   [结构型指令](#structural-directive)修改 DOM 的结构。
 
 Angular supplies a number of built-in directives that begin with the `ng` prefix.
 You can also create new directives to implement your own functionality.
 You associate a *selector* with a custom directive; this extends the [template syntax][AioGuideTemplateSyntax] that you can use in your applications.
 A *selector* is an HTML tag, such as `<my-directive>`.
 
-Angular 提供了一些以 `ng` 为前缀的内置指令。你也可以创建新的指令来实现自己的功能。
-你可以为自定义指令关联一个*选择器*（一种形如 `<my-directive>` 的 HTML 标记），以扩展[模板语法](guide/template-syntax)，从而让你能在应用中使用它。
-
 **UpperCamelCase**, such as `NgIf`, refers to a directive class.
 You can use **UpperCamelCase** when describing properties and directive behavior.
 
-<<<<<<< HEAD
-**UpperCamelCase**（例如 `NgIf` ）用于引用指令类。在描述属性和指令行为时，使用 **UpperCamelCase**。
-
-**lowerCamelCase**, such as `ngIf` refers to a directive's attribute name.
-You can use **lowerCamelCase** when describing how to apply the directive to an element in the HTML template.
-
-**lowerCamelCase**（例如 `ngIf`）用于引用指令的属性名。在描述如何将指令应用于 HTML 模板中的元素时，使用 **lowerCamelCase**。
-
-<a id="dom"></a>
-
-## domain-specific language (DSL)
-
-## 领域特定语言（DSL)
-
-A special-purpose library or API; see [Domain-specific language](https://en.wikipedia.org/wiki/Domain-specific_language).
-
-一种特殊用途的库或 API，参阅[领域特定语言](https://en.wikipedia.org/wiki/Domain-specific_language)词条。
-
-Angular extends TypeScript with domain-specific languages for a number of domains relevant to Angular applications, defined in NgModules such as [animations](guide/animations), [forms](guide/forms), and [routing and navigation](guide/router).
-
-Angular 使用领域特定语言扩展了 TypeScript，用于与 Angular 应用相关的许多领域。这些 DSL 都定义在 NgModule 中，比如 [动画](guide/animations)、[表单](guide/forms)和[路由与导航](guide/router)。
-
-<a id="dynamic-components"></a>
-
-## dynamic component loading
-
-## 动态组件加载（dynamic component loading）
-
-A technique for adding a component to the DOM at run time. Requires that you exclude the component from compilation and then connect it to Angular's change-detection and event-handling framework when you add it to the DOM.
-
-一种在运行期间把组件添加到 DOM 中的技术，它需要你从编译期间排除该组件，然后，当你把它添加到 DOM 中时，再把它接入 Angular 的变更检测与事件处理框架。
-
-See also [custom element](#custom-element), which provides an easier path with the same result.
-
-参阅[自定义元素](#custom-element)，它提供了一种更简单的方式来达到相同的效果。
-
-<a id="E"></a>
-
-<a id="eager-loading"></a>
-
-## eager loading
-
-## 急性加载（Eager Loading）
-
-NgModules or components that are loaded on launch are called eager-loaded, to distinguish them from those
-that are loaded at run time (lazy-loaded).
-See [lazy loading](#lazy-load).
-
-在启动时加载的 NgModule 和组件被称为急性加载，与之相对的是那些在运行期间才加载的方式（惰性加载）。
-参阅[惰性加载](#lazy-load)。
-
-<a id="ecma"></a>
-
-## ECMAScript
-
-## ECMAScript 语言
-
-The [official JavaScript language specification](https://en.wikipedia.org/wiki/ECMAScript).
-
-[官方 JavaScript 语言规范](https://en.wikipedia.org/wiki/ECMAScript)
-
-Not all browsers support the latest ECMAScript standard, but you can use a [transpiler](#transpile) (like [TypeScript](#typescript)) to write code using the latest features, which will then be transpiled to code that runs on versions that are supported by browsers.
-
-并不是所有浏览器都支持最新的 ECMAScript 标准，不过你可以使用[转译器](#transpile)（比如[TypeScript](#typescript)）来用最新特性写代码，然后它会被转译成可以在浏览器的其它版本上运行的代码。
-
-To learn more, see [Browser Support](guide/browser-support).
-
-要了解更多，参阅[浏览器支持](guide/browser-support)页。
-
-<a id="element"></a>
-=======
 **lowerCamelCase**, such as `ngIf` refers to the attribute name of a directive.
 You can use **lowerCamelCase** when describing how to apply the directive to an element in the HTML template.
 
@@ -992,128 +337,10 @@
 Not all browsers support the latest ECMAScript standard, but you can use a [transpiler][AioGuideGlossaryTranspile] to write code using the latest features, which will then be transpiled to code that runs on versions that are supported by browsers.
 A example of a [transpiler][AioGuideGlossaryTranspile] is [TypeScript][AioGuideGlossaryTypescript].
 To learn more, see [Browser Support][AioGuideBrowserSupport].
->>>>>>> 64c62d61
 
 ## element
 
-## 元素（Element）
-
 Angular defines an `ElementRef` class to wrap render-specific native UI elements.
-<<<<<<< HEAD
-In most cases, this allows you to use Angular templates and data binding to access DOM elements
-without reference to the native element.
-
-Angular 定义了 `ElementRef` 类来包装与渲染有关的原生 UI 元素。这让你可以在大多数情况下使用 Angular 的模板和数据绑定机制来访问 DOM 元素，而不必再引用原生元素。
-
-The documentation generally refers to *elements* (`ElementRef` instances), as distinct from  *DOM elements*
-(which can be accessed directly if necessary).
-
-本文档中一般会使用**元素（Element）**来指代 `ElementRef` 的实例，注意与 **DOM 元素**（你必要时你可以直接访问它）区分开。
-
-Compare to [custom element](#custom-element).
-
-可以对比下[自定义元素](#custom-element)。
-
-<a id="entry-point"></a>
-
-## entry point
-
-## 入口点（Entry Point）
-
-A [JavaScript module](#module) that is intended to be imported by a user of [an
-npm package](guide/npm-packages). An entry-point module typically re-exports
-symbols from other internal modules. A package can contain multiple
-entry points. For example, the `@angular/core` package has two entry-point
-modules, which can be imported using the module names `@angular/core` and
-`@angular/core/testing`.
-
-[JavaScript 模块](#module)的目的是供 [npm 包](guide/npm-packages)的用户进行导入。入口点模块通常会重新导出来自其它内部模块的一些符号。每个包可以包含多个入口点。比如 `@angular/core` 就有两个入口点模块，它们可以使用名字 `@angular/core` 和 `@angular/core/testing` 进行导入。
-
-<a id="F"></a>
-
-<a id="form-control"></a>
-
-## form control
-
-## 表单控件（form control）
-
-A instance of `FormControl`, which is a fundamental building block for Angular forms. Together with `FormGroup` and `FormArray`, tracks the value, validation, and status of a form input element.
-
-一个 `FormControl` 实例，它是 Angular 表单的基本构造块。它会和 `FormGroup` 和 `FormArray` 一起，跟踪表单输入元素的值、有效性和状态。
-
-Read more forms in the [Introduction to forms in Angular](guide/forms-overview).
-
-欲知详情，参阅 [Angular 表单简介](guide/forms-overview)。
-
-<a id="form-model"></a>
-
-## form model
-
-## 表单模型（form model）
-
-The "source of truth" for the value and validation status of a form input element at a given point in time. When using [reactive forms](#reactive-forms), the form model is created explicitly in the component class. When using [template-driven forms](#template-driven-forms), the form model is implicitly created by directives.
-
-是指在指定的时间点，表单输入元素的值和验证状态的"事实之源"。当使用[响应式表单](#reactive-forms)时，表单模型会在组件类中显式创建。当使用[模板驱动表单](#template-driven-forms)时，表单模型是由一些指令隐式创建的。
-
-Learn more about reactive and template-driven forms in the [Introduction to forms in Angular](guide/forms-overview).
-
-要深入了解响应式表单和模板驱动表单，参阅 [Angular 表单简介](guide/forms-overview)。
-
-<a id="form-validation"></a>
-
-## form validation
-
-## 表单验证（form validation）
-
-A check that runs when form values change and reports whether the given values are correct and complete, according to the defined constraints. Reactive forms apply [validator functions](guide/form-validation#adding-to-reactive-forms). Template-driven forms use [validator directives](guide/form-validation#adding-to-template-driven-forms).
-
-一种检查，当表单值发生变化时运行，并根据预定义的约束来汇报指定的这些值是否正确并完全。响应式表单使用[验证器函数](guide/form-validation#adding-to-reactive-forms)，而模板驱动表单则使用[验证器指令](guide/form-validation#adding-to-template-driven-forms)。
-
-To learn more, see [Form Validation](guide/form-validation).
-
-要了解更多，参阅[表单验证器](guide/form-validation)。
-
-<a id="G"></a>
-
-<a id="H"></a>
-
-<a id="I"></a>
-
-<a id="immutability"></a>
-
-## immutability
-
-## 不可变性（immutability）
-
-The inability to alter the state of a value after its creation. [Reactive forms](#reactive-forms) perform immutable changes in that
-each change to the data model produces a new data model rather than modifying the existing one. [Template-driven forms](#template-driven-forms) perform mutable changes with `NgModel` and [two-way data binding](#data-binding) to modify the existing data model in place.
-
-是否能够在创建之后修改值的状态。[响应式表单](#reactive-forms)会执行不可变性的更改，每次更改数据模型都会生成一个新的数据模型，而不是修改现有的数据模型。
-[模板驱动表单](#template-driven-forms)则会执行可变的更改，它通过 `NgModel` 和[双向数据绑定](#data-binding)来就地修改现有的数据模型。
-
-<a id="injectable"></a>
-
-## injectable
-
-## 可注入对象（injectable）
-
-An Angular class or other definition that provides a dependency using the [dependency injection](#di) mechanism. An injectable [service](#service) class must be marked by the `@Injectable()` [decorator](#decorator). Other items, such as constant values, can also be injectable.
-
-Angular 中的类或其它概念使用[依赖注入](#di)机制来提供依赖。
-可供注入的[服务](#service)类必须使用 `@Injectable()` [装饰器](#decorator)标出来。其它条目，比如常量值，也可用于注入。
-
-<a id="injector"></a>
-
-## injector
-
-## 注入器 (injector)
-
-An object in the Angular [dependency-injection](#dependency-injection) system
-that can find a named dependency in its cache or create a dependency
-using a configured [provider](#provider).
-Injectors are created for NgModules automatically as part of the bootstrap process
-and are inherited through the component hierarchy.
-=======
 In most cases, this allows you to use Angular templates and data binding to access DOM elements without reference to the native element.
 
 The documentation generally refers to *elements* as distinct from *DOM elements*.
@@ -1168,69 +395,8 @@
 
 An object in the Angular [dependency-injection][AioGuideGlossaryDependencyInjectionDi] system that can find a named dependency in its cache or create a dependency using a configured [provider][AioGuideGlossaryProvider].
 Injectors are created for NgModules automatically as part of the bootstrap process and are inherited through the component hierarchy.
->>>>>>> 64c62d61
-
-Angular [依赖注入系统](#dependency-injection)中可以在缓存中根据名字查找依赖，也可以通过配置过的[提供者](#provider)来创建依赖。
-启动过程中会自动为每个模块创建一个注入器，并被组件树继承。
 
 * An injector provides a singleton instance of a dependency, and can inject this same instance in multiple components.
-<<<<<<< HEAD
-
-   注入器会提供依赖的一个单例，并把这个单例对象注入到多个组件中。
-
-* A hierarchy of injectors at the NgModule and component level can provide different instances of a dependency to their own components and child components.
-
-   模块和组件级别的注入器树可以为它们拥有的组件及其子组件提供同一个依赖的不同实例。
-
-* You can configure injectors with different providers that can provide different implementations of the same dependency.
-
-   你可以为同一个依赖使用不同的提供者来配置这些注入器，这些提供者可以为同一个依赖提供不同的实现。
-
-Learn more about the injector hierarchy in [Hierarchical Dependency Injectors](guide/hierarchical-dependency-injection).
-
-要了解关于多级注入器的更多知识，参阅[多级依赖注入](guide/hierarchical-dependency-injection)一章。
-
-<a id="input"></a>
-
-## input
-
-## 输入属性 (input)
-
-When defining a [directive](#directive), the `@Input()` decorator on a directive property
-makes that property available as a *target* of a [property binding](guide/property-binding).
-Data values flow into an input property from the data source identified
-in the [template expression](#template-expression) to the right of the equal sign.
-
-当定义[指令](#directive)时，指令属性上的 `@Input()` 装饰器让该属性可以作为[属性绑定](guide/property-binding)的*目标*使用。
-数据值会从等号右侧的[模板表达式](#template-expression)所指定的数据源流入组件的输入属性。
-
-To learn more, see [input and output properties](guide/inputs-outputs).
-
-要了解更多，参阅[输入与输出属性](guide/inputs-outputs)。
-
-<a id="interpolation"></a>
-
-## interpolation
-
-## 插值 (interpolation)
-
-A form of property [data binding](#data-binding) in which a [template expression](#template-expression) between double-curly braces renders as text.
-That text can be concatenated with neighboring text before it is assigned to an element property
-or displayed between element tags, as in this example.
-
-[属性数据绑定 (property data binding)](#data-binding) 的一种形式，位于双花括号中的[模板表达式 (template expression)](#template-expression)会被渲染成文本。
-在被赋值给元素属性或者显示在元素标签中之前，这些文本可能会先与周边的文本合并，参阅下面的例子。
-
-```html
-<label>My current hero is {{hero.name}}</label>
-```
-
-Read more in the [Interpolation](guide/interpolation) guide.
-
-更多信息，见[模板语法](guide/template-syntax)中的[插值](guide/interpolation)。
-
-<a id="ivy"></a>
-=======
 * A hierarchy of injectors at the NgModule and component level can provide different instances of a dependency to their own components and child components.
 * You can configure injectors with different providers that can provide different implementations of the same dependency.
 
@@ -1255,121 +421,37 @@
 </code-example>
 
 Read more in the [Interpolation][AioGuideInterpolation] guide.
->>>>>>> 64c62d61
 
 ## Ivy
 
 Ivy is the historical code name for the current [compilation and rendering pipeline][AngularBlogAPlanForVersion80AndIvyB3318dfc19f7] in Angular.
 It is now the only supported engine, so everything uses Ivy.
 
-<<<<<<< HEAD
-Ivy 是 Angular 当前[编译和渲染管道](https://blog.angular.io/a-plan-for-version-8-0-and-ivy-b3318dfc19f7)的历史代号。它现在是唯一受支持的引擎，所以，一切都在使用 Ivy。
-
-<a id="J"></a>
-
-<a id="javascript"></a>
-
-## JavaScript
-
-See [ECMAScript](#ecma), [TypeScript](#typescript).
-
-参阅 [ECMAScript](#ecma) 和 [TypeScript](#typescript)。
-=======
 ## JavaScript
 
 To learn more, see [ECMAScript][AioGuideGlossaryEcmascript].
 To learn more, see also [TypeScript][AioGuideGlossaryTypescript].
->>>>>>> 64c62d61
 
 <a id="jit"></a>
 
 ## just-in-time (JIT) compilation
 
-<<<<<<< HEAD
-## 即时 (just-in-time, JIT) 编译
-
-The Angular just-in-time (JIT) compiler converts your Angular HTML and TypeScript code into
-efficient JavaScript code at run time, as part of bootstrapping.
-
-在启动期间，Angular 的即时编译器（JIT)会在运行期间把你的 Angular HTML 和 TypeScript 代码转换成高效的 JavaScript 代码。
-
-JIT compilation is the default (as opposed to AOT compilation) when you run Angular's `ng build` and `ng serve` CLI commands, and is a good choice during development.
-JIT mode is strongly discouraged for production use
-because it results in large application payloads that hinder the bootstrap performance.
-
-当你运行 Angular 的 CLI 命令 `ng build` 和 `ng serve` 时，JIT 编译是默认选项，而且是开发期间的最佳实践。但是强烈建议你不要在生产环境下使用 JIT 模式，因为它会导致巨大的应用负担，从而拖累启动时的性能。
-
-Compare to [ahead-of-time (AOT) compilation](#aot).
-
-参阅[预先 (AOT) 编译](#aot)。
-
-<a id="K"></a>
-
-<a id="L"></a>
-
-<a id="lazy-load"></a>
-=======
 The Angular just-in-time (JIT) compiler converts your Angular HTML and TypeScript code into efficient JavaScript code at run time, as part of bootstrapping.
 
 JIT compilation is the default (as opposed to AOT compilation) when you run the `ng build` and `ng serve` Angular CLI commands, and is a good choice during development.
 JIT mode is strongly discouraged for production use because it results in large application payloads that hinder the bootstrap performance.
 
 Compare to [ahead-of-time (AOT) compilation][AioGuideGlossaryAheadOfTimeAotCompilation].
->>>>>>> 64c62d61
 
 ## lazy loading
 
-## 惰性加载（Lazy loading）
-
 A process that speeds up application load time by splitting the application into multiple bundles and loading them on demand.
-<<<<<<< HEAD
-For example, dependencies can be lazy loaded as needed—as opposed to [eager-loaded](#eager-loading) modules that are required by the root module and are thus loaded on launch.
-
-惰性加载过程会把应用拆分成多个包并且按需加载它们，从而提高应用加载速度。
-比如，一些依赖可以根据需要进行惰性加载，与之相对的是那些 [急性加载](#eager-loading) 的模块，它们是根模块所要用的，因此会在启动期间加载。
-=======
 For example, dependencies can be lazy loaded as needed.
 The example differs from [eager-loaded][AioGuideGlossaryEagerLoading] modules that are required by the root module and are loaded on launch.
->>>>>>> 64c62d61
 
 The [router][AioGuideGlossaryRouter] makes use of lazy loading to load child views only when the parent view is activated.
 Similarly, you can build custom elements that can be loaded into an Angular application when needed.
 
-<<<<<<< HEAD
-[路由器](#router)只有当父视图激活时才需要加载子视图。同样，你还可以构建一些自定义元素，它们也可以在需要时才加载进 Angular 应用。
-
-<a id="library"></a>
-
-## library
-
-## 库（Library）
-
-In Angular, a [project](#project) that provides functionality that can be included in other Angular applications.
-A library isn't a complete Angular application and can't run independently.
-(To add re-usable Angular functionality to non-Angular web applications, you can use Angular [custom elements](#angular-element).)
-
-一种 Angular [项目](#project)。用来让其它 Angular 应用包含它，以提供各种功能。库不是一个完整的 Angular 应用，不能独立运行。（要想为非 Angular 应用添加可复用的 Angular 功能，你可以使用 Angular 的[自定义元素](#angular-element)。）
-
-* Library developers can use the [Angular CLI](#cli) to `generate` scaffolding for a new library in an existing [workspace](#workspace), and can publish a library as an `npm` package.
-
-  库的开发者可以使用 [CLI](#cli) 在现有的 [工作区](#workspace) 中 `generate` 新库的脚手架，还能把库发布为 `npm` 包。
-
-* Application developers can use the [Angular CLI](#cli) to `add` a published library for use with an application in the same [workspace](#workspace).
-
-   应用开发者可以使用 [CLI](#cli) 来把一个已发布的库 `add` 进这个应用所在的[工作区](#workspace)。
-
-See also [schematic](#schematic).
-
-参阅 [原理图（schematic）](#schematic)。
-
-<a id="lifecycle-hook"></a>
-
-## lifecycle hook
-
-## 生命周期钩子（Lifecycle hook）
-
-An interface that allows you to tap into the lifecycle of [directives](#directive) and [components](#component) as they are created, updated, and destroyed.
-=======
 ## library
 
 In Angular, a [project][AioGuideGlossaryProject] that provides functionality that can be included in other Angular applications.
@@ -1385,85 +467,10 @@
 ## lifecycle hook
 
 An interface that allows you to tap into the lifecycle of [directives][AioGuideGlossaryDirective] and [components][AioGuideGlossaryComponent] as they are created, updated, and destroyed.
->>>>>>> 64c62d61
-
-一种接口，它允许你监听[指令](#directive)和[组件](#component)的生命周期，比如创建、更新和销毁等。
 
 Each interface has a single hook method whose name is the interface name prefixed with `ng`.
 For example, the `OnInit` interface has a hook method named `ngOnInit`.
 
-<<<<<<< HEAD
-每个接口只有一个钩子方法，方法名是接口名加前缀 `ng`。例如，`OnInit` 接口的钩子方法名为 `ngOnInit`。
-
-Angular calls these hook methods in the following order:
-
-Angular 会按以下顺序调用钩子方法：
-
-* `ngOnChanges`: When an [input](#input)/[output](#output) binding value changes.
-
-   `ngOnChanges` - 在[输入属性 (input)](#input)/[输出属性 (output)](#output)的绑定值发生变化时调用。
-
-* `ngOnInit`: After the first `ngOnChanges`.
-
-   `ngOnInit` - 在第一次 `ngOnChanges` 完成后调用。
-
-* `ngDoCheck`: Developer's custom change detection.
-
-   `ngDoCheck` - 开发者自定义变更检测。
-
-* `ngAfterContentInit`: After component content initialized.
-
-   `ngAfterContentInit` - 在组件内容初始化后调用。
-
-* `ngAfterContentChecked`: After every check of component content.
-
-   `ngAfterContentChecked` - 在组件内容每次检查后调用。
-
-* `ngAfterViewInit`: After a component's views are initialized.
-
-   `ngAfterViewInit` - 在组件视图初始化后调用。
-
-* `ngAfterViewChecked`: After every check of a component's views.
-
-   `ngAfterViewChecked` - 在组件视图每次检查后调用。
-
-* `ngOnDestroy`: Just before the directive is destroyed.
-
-   `ngOnDestroy` - 在指令销毁前调用。
-
-To learn more, see [Lifecycle Hooks](guide/lifecycle-hooks).
-
-要了解更多，参阅[生命周期钩子](guide/lifecycle-hooks)页。
-
-<a id="M"></a>
-
-<a id="module"></a>
-
-## module
-
-## 模块 (module)
-
-In general, a module collects a block of code dedicated to a single purpose. Angular uses standard JavaScript modules and also defines an Angular module, `NgModule`.
-
-通常，模块会收集一组专注于单一目的的代码块。Angular 既使用 JavaScript 的标准模块，也定义了 Angular 自己的模块，也就是 `NgModule`。
-
-In JavaScript (ECMAScript), each file is a module and all objects defined in the file belong to that module. Objects can be exported, making them public, and public objects can be imported for use by other modules.
-
-在 JavaScript (ECMAScript) 中，每个文件都是一个模块，该文件中定义的所有对象都属于这个模块。这些对象可以导出为公共对象，而这些公共对象可以被其它模块导入后使用。
-
-Angular ships as a collection of JavaScript modules (also called libraries). Each Angular library name begins with the `@angular` prefix. Install Angular libraries with the [npm package manager](https://docs.npmjs.com/getting-started/what-is-npm) and import parts of them with JavaScript `import` declarations.
-
-Angular 就是用一组 JavaScript 模块（也叫库）的形式发布的。每个 Angular 库都带有 `@angular` 前缀。
-使用 [NPM 包管理器](https://docs.npmjs.com/getting-started/what-is-npm)安装它们，并且使用 JavaScript 的 `import` 声明语句从中导入各个部件。
-
-Compare to [NgModule](#ngmodule).
-
-参阅 [NgModule](#ngmodule)。
-
-<a id="N"></a>
-
-<a id="ngcc"></a>
-=======
 Angular runs these hook methods in the following order:
 
 |  | hook method | Details |
@@ -1493,140 +500,10 @@
 Install Angular libraries with the [npm package manager][NpmjsDocsAboutNpm] and import parts of them with JavaScript `import` declarations.
 
 Compare to [NgModule][AioGuideGlossaryNgmodule].
->>>>>>> 64c62d61
 
 ## ngcc
 
 Angular compatibility compiler.
-<<<<<<< HEAD
-If you build your application using [Ivy](#ivy), but it depends on libraries that have not been compiled with Ivy, the CLI uses `ngcc` to automatically update the dependent libraries to use Ivy.
-
-Angular 兼容性编译器。如果使用 [Ivy](#ivy) 构建应用程序，但依赖未用 Ivy 编译的库，则 CLI 将使用 `ngcc` 自动更新依赖库以使用 Ivy。
-
-<a id="ngmodule"></a>
-
-## NgModule
-
-A class definition preceded by the `@NgModule()` [decorator](#decorator), which declares and serves as a manifest for a block of code dedicated to an application domain, a workflow, or a closely related set of capabilities.
-
-一种带有 `@NgModule()` [装饰器](#decorator)的类定义，它会声明并提供一组专注于特定功能的代码块，比如业务领域、工作流或一组紧密相关的能力集等。
-
-Like a [JavaScript module](#module), an NgModule can export functionality for use by other NgModules and import public functionality from other NgModules.
-The metadata for an NgModule class collects components, directives, and pipes that the application uses along with the list of imports and exports. See also [declarable](#declarable).
-
-像 [JavaScript 模块](#module)一样，NgModule 能导出那些可供其它 NgModule 使用的功能，也可以从其它 NgModule 中导入其公开的功能。
-NgModule 类的元数据中包括一些供应用使用的组件、指令和管道，以及导入、导出列表。参阅[可声明对象](#declarable)。
-
-NgModules are typically named after the file in which the exported thing is defined. For example, the Angular [DatePipe](api/common/DatePipe) class belongs to a feature module named `date_pipe` in the file `date_pipe.ts`. You import them from an Angular [scoped package](#scoped-package) such as `@angular/core`.
-
-NgModule 通常会根据它导出的内容决定其文件名，比如，Angular 的 [DatePipe](api/common/DatePipe) 类就属于 `date_pipe.ts` 文件中一个名叫 `date_pipe` 的特性模块。
-你可以从 Angular 的[范围化包](#scoped-package)中导入它们，比如 `@angular/core`。
-
-Every Angular application has a root module. By convention, the class is called `AppModule` and resides in a file named `app.module.ts`.
-
-每个 Angular 应用都有一个根模块。通常，这个类会命名为 `AppModule`，并且位于一个名叫 `app.module.ts` 的文件中。
-
-To learn more, see [NgModules](guide/ngmodules).
-
-要了解更多，参阅 [NgModules](guide/ngmodules)。
-
-<a id="npm-package"></a>
-
-## npm package
-
-## npm 包
-
-The [npm package manager](https://docs.npmjs.com/getting-started/what-is-npm) is used to distribute and load Angular modules and libraries.
-
-[npm 包管理器](https://docs.npmjs.com/getting-started/what-is-npm)用于分发与加载 Angular 的模块和库。
-
-Learn more about how Angular uses [Npm Packages](guide/npm-packages).
-
-你还可以了解 Angular 如何使用 [Npm 包](guide/npm-packages) 的更多知识。
-
-<a id="ngc"></a>
-
-## ngc
-
-`ngc` is a Typescript-to-Javascript transpiler that processes Angular decorators, metadata, and templates, and emits JavaScript code.
-The most recent implementation is internally referred to as `ngtsc` because it's a minimalistic wrapper around the TypeScript compiler `tsc` that adds a transform for processing Angular code.
-
-`ngc` 是一个 TypeScript 到 JavaScript 的转译器，它会处理 Angular 的注解、元数据、模板，并生成 JavaScript 代码。
-其最新的实现在内部被称为 `ngtsc`，因为它是一个对 TypeScript 编译器 `tsc` 的最小化包装，为其加入了 Angular 代码的转换过程。
-
-<a id="O"></a>
-
-<a id="observable"></a>
-
-## observable
-
-## 可观察对象（Observable）
-
-A producer of multiple values, which it pushes to [subscribers](#subscriber). Used for asynchronous event handling throughout Angular. You execute an observable by subscribing to it with its `subscribe()` method, passing callbacks for notifications of new values, errors, or completion.
-
-一个多值生成器，这些值会被推送给[订阅者](#subscriber)。
-Angular 中到处都会用到异步事件处理。你要通过调用可观察对象的 `subscribe()` 方法来订阅它，从而让这个可观察对象得以执行，你还要给该方法传入一些回调函数来接收 "有新值"、"错误" 或 "完成" 等通知。
-
-Observables can deliver single or multiple values of any type to subscribers, either synchronously (as a function delivers a value to its caller) or on a schedule. A subscriber receives notification of new values as they are produced and notification of either normal completion or error completion.
-
-可观察对象可以把任意类型的一个或多个值传给订阅者，无论是同步（就像函数把值返回给它的调用者一样）还是异步。
-订阅者会在生成了新值时收到包含这个新值的通知，以及正常结束或错误结束时的通知。
-
-Angular uses a third-party library called [Reactive Extensions (RxJS)](https://rxjs.dev/).
-
-Angular 使用一个名叫[响应式扩展 (RxJS)](http://reactivex.io/rxjs/)的第三方包来实现这些功能。
-
-To learn more, see [Observables](guide/observables).
-
-要了解更多，参阅[可观察对象](guide/observables)。
-
-<a id="observer"></a>
-
-## observer
-
-## 观察者（Observer）
-
-An object passed to the `subscribe()` method for an [observable](#observable). The object defines the callbacks for the [subscriber](#subscriber).
-
-传给[可观察对象](#observable) 的 `subscribe()` 方法的一个对象，其中定义了[订阅者](#subscriber)的一组回调函数。
-
-<a id="output"></a>
-
-## output
-
-## 输出属性 (output)
-
-When defining a [directive](#directive), the `@Output{}` decorator on a directive property
-makes that property available as a *target* of [event binding](guide/event-binding).
-Events stream *out* of this property to the receiver identified
-in the [template expression](#template-expression) to the right of the equal sign.
-
-当定义[指令](#directive)时，指令属性上的 `@Output()` 装饰器会让该属性可用作[事件绑定](guide/event-binding)的*目标*。
-事件从该属性流*出*到等号右侧指定的[模板表达式](#template-expression)中。
-
-To learn more, see [Input and Output Properties](guide/inputs-outputs).
-
-要了解更多，参阅[输入与输出属性](guide/inputs-outputs)。
-
-<a id="P"></a>
-
-<a id="pipe"></a>
-
-## pipe
-
-## 管道（pipe）
-
-A class which is preceded by the `@Pipe{}` decorator and which defines a function that transforms input values to output values for display in a [view](#view). Angular defines various pipes, and you can define new pipes.
-
-一个带有 `@Pipe{}` 装饰器的类，它定义了一个函数，用来把输入值转换成输出值，以显示在[视图](#view)中。
-Angular 定义了很多管道，并且你还可可以自定义新的管道。
-
-To learn more, see [Pipes](guide/pipes).
-
-要了解更多，参阅[管道](guide/pipes)页。
-
-<a id="platform"></a>
-=======
 If you build your application using [Ivy][AioGuideGlossaryIvy], but it depends on libraries that have not been compiled with Ivy, the Angular CLI uses `ngcc` to automatically update the dependent libraries to use Ivy.
 
 ## NgModule
@@ -1691,73 +568,12 @@
 Angular defines various pipes, and you can define new pipes.
 
 To learn more, see [Pipes][AioGuidePipes].
->>>>>>> 64c62d61
 
 ## platform
-
-## 平台（platform）
 
 In Angular terminology, a platform is the context in which an Angular application runs.
 The most common platform for Angular applications is a web browser, but it can also be an operating system for a mobile device, or a web server.
 
-<<<<<<< HEAD
-在 Angular 术语中，平台是供 Angular 应用程序在其中运行的上下文。Angular 应用程序最常见的平台是 Web 浏览器，但它也可以是移动设备的操作系统或 Web 服务器。
-
-Support for the various Angular run-time platforms is provided by the `@angular/platform-*` packages. These packages allow applications that make use of `@angular/core` and `@angular/common` to execute in different environments by providing implementation for gathering user input and rendering UIs for the given platform. Isolating platform-specific functionality allows the developer to make platform-independent use of the rest of the framework.
-
-`@angular/platform-*` 软件包提供了对各种 Angular 运行时平台的支持。这些软件包通过提供用于收集用户输入和渲染指定平台 UI 的实现，以允许使用 `@angular/core` 和 `@angular/common` 的应用程序在不同的环境中执行。隔离平台相关的功能使开发人员可以独立于平台使用框架的其余部分。
-
-* When running in a web browser, [`BrowserModule`](api/platform-browser/BrowserModule) is imported from the `platform-browser` package, and supports services that simplify security and event processing, and allows applications to access browser-specific features, such as interpreting keyboard input and controlling the title of the document being displayed. All applications running in the browser use the same platform service.
-
-  在 Web 浏览器中运行时，[`BrowserModule`](api/platform-browser/BrowserModule) 是从 `platform-browser` 软件包中导入的，并支持简化安全性和事件处理的服务，并允许应用程序访问浏览器专有的功能，例如解释键盘输入和控制文档要显示的标题。浏览器中运行的所有应用程序都使用同一个平台服务。
-
-* When [server-side rendering](#server-side-rendering) (SSR) is used, the [`platform-server`](api/platform-server) package provides web server implementations of the `DOM`, `XMLHttpRequest`, and other low-level features that don't rely on a browser.
-
-  使用[服务端渲染](#server-side-rendering)（SSR）时，[`platform-server`](api/platform-server) 包将提供 `DOM`、`XMLHttpRequest` 和其它不依赖浏览器的其它底层功能的 Web 服务器端实现。
-
-<a id="polyfill"></a>
-
-## polyfill
-
-## 腻子脚本（polyfill）
-
-An [npm package](guide/npm-packages) that plugs gaps in a browser's JavaScript implementation.
-See [Browser Support](guide/browser-support) for polyfills that support particular functionality for particular platforms.
-
-一个 [NPM 包](guide/npm-packages)，它负责弥补浏览器 JavaScript 实现与最新标准之间的 "缝隙"。参阅[浏览器支持](guide/browser-support)页，以了解要在特定平台支持特定功能时所需的腻子脚本。
-
-<a id="project"></a>
-
-## project
-
-## 项目（project）
-
-In the Angular CLI, a standalone application or [library](#library) that can be created or modified by a CLI command.
-
-在 Angular CLI 中，CLI 命令可能会创建或修改独立应用或[库](#library)。
-
-A project, as generated by the [`ng new`](cli/new), contains the set of source files, resources, and configuration files that you need to develop and test the application using the CLI. Projects can also be created with the `ng generate application` and `ng generate library` commands.
-
-由 [`ng new`](cli/new) 创建的项目中包含一组源文件、资源和配置文件，当你用 CLI 开发或测试此应用时就会用到它们。此外，还可以用 `ng generate application` 或 `ng generate library` 命令创建项目。
-
-For more information, see [Project File Structure](guide/file-structure).
-
-欲知详情，参阅[项目文件结构](guide/file-structure)。
-
-The [`angular.json`](guide/workspace-config) file configures all projects in a [workspace](#workspace).
-
-[`angular.json`](guide/workspace-config) 文件可以配置某个[工作区](#workspace) 中的所有项目。
-
-<a id="provider"></a>
-
-## provider
-
-## 提供者 (provider)
-
-An object that implements one of the [`Provider`](api/core/Provider) interfaces. A provider object defines how to obtain an injectable dependency associated with a [DI token](#token).
-An [injector](#injector) uses the provider to create a new instance of a dependency
-for a class that requires it.
-=======
 Support for the various Angular run-time platforms is provided by the `@angular/platform-*` packages.
 These packages allow applications that make use of `@angular/core` and `@angular/common` to execute in different environments by providing implementation for gathering user input and rendering UIs for the given platform.
 Isolating platform-specific functionality allows the developer to make platform-independent use of the rest of the framework.
@@ -1788,96 +604,28 @@
 An object that implements one of the [`Provider`][AioApiCoreProvider] interfaces.
 A provider object defines how to obtain an injectable dependency associated with a [DI token][AioGuideGlossaryDiToken].
 An [injector][AioGuideGlossaryInjector] uses the provider to create a new instance of a dependency for a class that requires it.
->>>>>>> 64c62d61
-
-一个实现了 [`Provider`](api/core/Provider) 接口的对象。一个提供者对象定义了如何获取与 [DI 令牌（token）](#token) 相关联的可注入依赖。
-[注入器](#injector)会使用这个提供者来创建它所依赖的那些类的实例。
 
 Angular registers its own providers with every injector, for services that Angular defines.
 You can register your own providers for services that your application needs.
 
-<<<<<<< HEAD
-Angular 会为每个注入器注册一些 Angular 自己的服务。你也可以注册应用自己所需的服务提供者。
-
-See also [service](#service), [dependency injection](#di).
-
-参阅[服务](#service)和[依赖注入](#di)。
-
-Learn more in [Dependency Injection](guide/dependency-injection).
-
-欲知详情，参阅[依赖注入](guide/dependency-injection)。
-
-<a id="Q"></a>
-
-<a id="R"></a>
-
-<a id="reactive-forms"></a>
-=======
 See also [service][AioGuideGlossaryService].
 See also [dependency injection][AioGuideGlossaryDependencyInjectionDi].
 
 Learn more in [Dependency Injection][AioGuideDependencyInjection].
->>>>>>> 64c62d61
 
 ## reactive forms
-
-## 响应式表单 (reactive forms)
 
 A framework for building Angular forms through code in a component.
 The alternative is a [template-driven form][AioGuideGlossaryTemplateDrivenForms].
 
-通过组件中代码构建 Angular 表单的一个框架。
-另一种技术是[模板驱动表单](#template-driven-forms)
-
 When using reactive forms:
 
-构建响应式表单时：
-
 * The "source of truth", the form model, is defined in the component class.
-
-  "事实之源"（表单模型）定义在组件类中。
-
 * Validation is set up through validation functions rather than validation directives.
-
-  表单验证在组件代码而不是验证器指令中定义。
-
 * Each control is explicitly created in the component class by creating a `FormControl` instance manually or with `FormBuilder`.
-
-   在组件类中，使用 `new FormControl()` 或者 `FormBuilder` 显性地创建每个控件。
-
 * The template input elements do *not* use `ngModel`.
-
-   模板中的 `input` 元素**不**使用 `ngModel`。
-
 * The associated Angular directives are prefixed with `form`, such as `formControl`, `formGroup`, and `formControlName`.
 
-<<<<<<< HEAD
-   相关联的 Angular 指令全部以 `Form` 开头，例如 `FormGroup()`、`FormControl()` 和 `FormControlName()`。
-
-The alternative is a template-driven form. For an introduction and comparison of both forms approaches, see [Introduction to Angular Forms](guide/forms-overview).
-
-另一种方式是模板驱动表单。模板驱动表单的简介和这两种方式的比较，参阅 [Angular 表单简介](guide/forms-overview)。
-
-<a id="resolver"></a>
-
-## resolver
-
-## 解析器（resolver）
-
-A class that implements the [Resolve](api/router/Resolve "API reference") interface (or a function with the same signature as the [resolve() method](api/router/Resolve#resolve "API reference")) that you use to produce or retrieve data that is needed before navigation to a requested route can be completed.
-
-一个实现了 [Resolve](api/router/Resolve "API reference") 接口的类（或一个与 [resolve() 方法](api/router/Resolve#resolve "API reference")具有相同签名的函数），你可以在导航到所请求的路由之前，先用它来生成或获取数据。
-
-Resolvers run after all [route guards](#route-guard "Definition") for a route tree have been executed and have succeeded.
-
-解析器会在一棵路由树的所有[路由守卫](#route-guard "Definition")都被执行并成功之后运行。
-
-See an example of using a [resolve guard](guide/router-tutorial-toh#resolve-guard "Routing techniques tutorial") to retrieve dynamic data.
-
-参见使用[解析守卫](guide/router-tutorial-toh#resolve-guard "Routing techniques tutorial")获取动态数据一章中的例子。
-
-<a id="route-guard"></a>
-=======
 The alternative is a template-driven form.
 For an introduction and comparison of both forms approaches, see [Introduction to Angular Forms][AioGuideFormsOverview].
 
@@ -1888,83 +636,12 @@
 Resolvers run after all [route guards][AioGuideGlossaryRouteGuard] for a route tree have been executed and have succeeded.
 
 See an example of using a [resolve guard][AioGuideRouterTutorialTohResolvePreFetchingComponentData] to retrieve dynamic data.
->>>>>>> 64c62d61
 
 ## route guard
-
-## 路由守卫
 
 A method that controls navigation to a requested route in a routing application.
 Guards determine whether a route can be activated or deactivated, and whether a lazy-loaded module can be loaded.
 
-<<<<<<< HEAD
-一种在带路由的应用中对导航到所要求的路由进行控制的方式。
-这些守卫会决定一个路由是否可以激活或停止激活，以及惰性加载模块是否可以被加载。
-
-Learn more in the [Routing and Navigation](guide/router#preventing-unauthorized-access "Examples") guide.
-
-欲知详情，参见[路由与导航](guide/router#preventing-unauthorized-access "Examples")一章。
-
-<a id="router"></a>
-<a id="router-module"></a>
-
-## router
-
-## 路由器 (router)
-
-A tool that configures and implements navigation among states and [views](#view) within an Angular application.
-
-一种工具，用来配置和实现 Angular 应用中各个状态和[视图](#view)之间的导航。
-
-The `Router` module is an [NgModule](#ngmodule) that provides the necessary service providers and directives for navigating through application views. A [routing component](#routing-component) is one that imports the `Router` module and whose template contains a `RouterOutlet` element where it can display views produced by the router.
-
-`Router` 模块是一个 [NgModule](#ngmodule)，它提供在应用视图间导航时需要的服务提供者和指令。[路由组件](#routing-component)是一种组件，它导入了 `Router` 模块，并且其模板中包含 `RouterOutlet` 元素，路由器生成的视图就会被显示在那里。
-
-The router defines navigation among views on a single page, as opposed to navigation among pages. It interprets URL-like links to determine which views to create or destroy, and which components to load or unload. It allows you to take advantage of [lazy loading](#lazy-load) in your Angular applications.
-
-路由器定义了在单页面中的各个视图之间导航的方式，而不是在页面之间。它会解释类似 URL 的链接，以决定该创建或销毁哪些视图，以及要加载或卸载哪些组件。它让你可以在 Angular 应用中获得[惰性加载](#lazy-load)的好处。
-
-To learn more, see [Routing and Navigation](guide/router).
-
-要了解更多，参阅[路由与导航](guide/router)。
-
-<a id="router-outlet"></a>
-
-## router outlet
-
-## 路由出口（router outlet）
-
-A [directive](#directive) that acts as a placeholder in a routing component's template. Angular dynamically renders the template based on the current router state.
-
-一种[指令](#directive)，它在路由组件的模板中扮演占位符的角色，Angular 会根据当前的路由状态动态填充它。
-
-<a id="router-component"></a>
-
-## routing component
-
-## 路由组件 (routing component)
-
-An Angular [component](#component) with a `RouterOutlet` directive in its template that displays views based on router navigations.
-
-一个模板中带有 `RouterOutlet` 指令的 Angular [组件](#component)，用于根据路由器的导航显示相应的视图。
-
-For more information, see [Routing and Navigation](guide/router).
-
-要了解更多，参阅[路由与导航](guide/router)。
-<a id="rule"></a>
-
-## rule
-
-## 规则（rule）
-
-In [schematics](#schematic), a function that operates on a [file tree](#file-tree) to create, delete, or modify files in a specific manner.
-
-在[原理图](#schematic) 中，是指一个在[文件树](#file-tree)上运行的函数，用于以指定方式创建、删除或修改文件，并返回一个新的 `Tree` 对象。
-
-<a id="S"></a>
-
-<a id="schematic"></a>
-=======
 Learn more in the [Routing and Navigation][AioGuideRouterPreventingUnauthorizedAccess] guide.
 
 ## router
@@ -1994,31 +671,10 @@
 ## rule
 
 In [schematics][AioGuideGlossarySchematic], a function that operates on a [file tree][AioGuideGlossaryTree] to create, delete, or modify files in a specific manner.
->>>>>>> 64c62d61
 
 ## schematic
 
-## 原理图（schematic）
-
 A scaffolding library that defines how to generate or transform a programming project by creating, modifying, refactoring, or moving files and code.
-<<<<<<< HEAD
-A schematic defines [rules](#rule) that operate on a virtual file system called a [tree](#file-tree).
-
-脚手架库会定义如何借助创建、修改、重构或移动文件和代码等操作来生成或转换某个项目。每个原理图定义了[一些规则](#rule)，以操作一个被称为[文件树](#file-tree)的虚拟文件系统。
-
-The [Angular CLI](#cli) uses schematics to generate and modify [Angular projects](#project) and parts of projects.
-
-Angular [CLI](#cli) 使用原理图来生成和修改 [Angular 项目](#project)及其部件。
-
-* Angular provides a set of schematics for use with the CLI. See the [Angular CLI command reference](cli). The [`ng add`](cli/add) command runs schematics as part of adding a library to your project. The [`ng generate`](cli/generate) command runs schematics to create applications, libraries, and Angular code constructs.
-
-  Angular 提供了一组用于 CLI 的原理图。参阅 [Angular CLI 命令参考手册](cli)。当 [`ng add`](cli/add) 命令向项目中添加某个库时，就会运行原理图。[`ng generate`](cli/generate) 命令则会运行原理图，来创建应用、库和 Angular 代码块。
-
-* [Library](#library) developers can create schematics that enable the Angular CLI to add and update their published libraries, and to generate artifacts the library defines.
-  Add these schematics to the npm package that you use to publish and share your library.
-
-  公共库的开发者可以创建原理图，来让 CLI 生成他们自己的发布的库。欲知详情，参阅 [devkit 文档](https://www.npmjs.com/package/@angular-devkit/schematics)。
-=======
 A schematic defines [rules][AioGuideGlossaryRule] that operate on a virtual file system referenced as a [tree][AioGuideGlossaryTree].
 
 The [Angular CLI][AioGuideGlossaryCommandLineInterfaceCli] uses schematics to generate and modify [Angular projects][AioGuideGlossaryProject] and parts of projects.
@@ -2027,19 +683,12 @@
   See the [Angular CLI command reference][AioCliMain].
   The [`ng add`][AioCliAdd] Angular [CLI][AioGuideGlossaryCommandLineInterfaceCli] command runs schematics as part of adding a library to your project.
   The [`ng generate`][AioCliGenerate] Angular [CLI][AioGuideGlossaryCommandLineInterfaceCli] command runs schematics to create applications, libraries, and Angular code constructs.
->>>>>>> 64c62d61
 
 * [Library][AioGuideGlossaryLibrary] developers can create schematics that enable the Angular CLI to add and update their published libraries, and to generate artifacts the library defines.
   Add these schematics to the npm package that you use to publish and share your library.
 
-<<<<<<< HEAD
-欲知详情，参阅[原理图](guide/schematics)和[把库与 CLI 集成](guide/creating-libraries#integrating-with-the-cli)。
-
-<a id="schematics-cli"></a>
-=======
 To learn more, see [Schematics][AioGuideSchematics].
 To learn more, see also [Integrating Libraries with the CLI][AioGuideCreatingLibrariesIntegratingWithTheCliUsingCodeGenerationSchematics].
->>>>>>> 64c62d61
 
 ## Schematics CLI
 
@@ -2048,29 +697,10 @@
 
 <code-example format="shell" language="shell">
 
-<<<<<<< HEAD
-Schematics 自带了一个命令行工具。
-使用 Node 6.9 或更高版本，可以全局安装这个 Schematics CLI：
-
-<code-example language="bash">
-=======
->>>>>>> 64c62d61
 npm install -g @angular-devkit/schematics-cli
 
 </code-example>
 
-<<<<<<< HEAD
-这会安装可执行文件 `schematics`，你可以用它来创建新工程、往现有工程中添加新的 schematic，或扩展某个现有的 schematic。
-
-<a id="scoped-package"></a>
-
-## scoped package
-
-## 范围化包 (scoped package)
-
-A way to group related [npm packages](guide/npm-packages).
-NgModules are delivered within scoped packages whose names begin with the Angular *scope name* `@angular`. For example, `@angular/core`, `@angular/common`, `@angular/forms`, and `@angular/router`.
-=======
 This installs the `schematics` executable, which you can use to create a new schematics [collection][AioGuideGlossaryCollection] with an initial named schematic.
 The collection directory is a workspace for schematics.
 You can also use the `schematics` command to add a new schematic to an existing collection, or extend an existing schematic.
@@ -2080,71 +710,19 @@
 A way to group related [npm packages][AioGuideNpmPackages].
 NgModules are delivered within scoped packages whose names begin with the Angular *scope name* `@angular`.
 For example, `@angular/core`, `@angular/common`, `@angular/forms`, and `@angular/router`.
->>>>>>> 64c62d61
-
-一种把相关的 [npm 包](guide/npm-packages)分组到一起的方式。
-Angular 的 NgModule 都是在一些以 `@angular` 为范围名的*范围化包*中发布的。比如 `@angular/core`、`@angular/common`、`@angular/forms` 和 `@angular/router`。
 
 Import a scoped package in the same way that you import a normal package.
 
-<<<<<<< HEAD
-和导入普通包相同的方式导入范围化包。
-
-<code-example path="architecture/src/app/app.component.ts" header="architecture/src/app/app.component.ts (import)" region="import">
-
-</code-example>
-
-<a id="server-side-rendering"></a>
-=======
 <code-example path="architecture/src/app/app.component.ts" header="architecture/src/app/app.component.ts (import)" region="import"></code-example>
->>>>>>> 64c62d61
 
 ## server-side rendering
-
-## 服务端渲染
 
 A technique that generates static application pages on the server, and can generate and serve those pages in response to requests from browsers.
 It can also pre-generate pages as HTML files that you serve later.
 
-一项在服务端生成静态应用页面的技术，它可以在对来自浏览器的请求进行响应时生成这些页面或用它们提供服务。
-它还可以提前把这些页面生成为 HTML 文件，以便稍后用它们来提供服务。
-
 This technique can improve performance on mobile and low-powered devices and improve the user experience by showing a static first page quickly while the client-side application is loading.
 The static version can also make your application more visible to web crawlers.
 
-<<<<<<< HEAD
-该技术可以增强手机和低功耗设备的性能，而且会在应用加载通过快速展示一个静态首屏来提升用户体验。这个静态版本还能让你的应用对网络蜘蛛更加友好。
-
-You can easily prepare an application for server-side rendering by using the [CLI](#cli) to run the [Angular Universal](#universal) tool, using the `@nguniversal/express-engine` [schematic](#schematic).
-
-你可以通过 [CLI](#cli) 运行 [Angular Universal](#universal) 工具，借助 `@nguniversal/express-engine` [schematic](#schematic) 原理图来更轻松的让应用支持服务端渲染。
-
-<a id="service"></a>
-
-## service
-
-## 服务 (service)
-
-In Angular, a class with the [@Injectable()](#injectable) decorator that encapsulates non-UI logic and code that can be reused across an application.
-Angular distinguishes components from services to increase modularity and reusability.
-
-在 Angular 中，服务就是一个带有 [@Injectable](#injectable) 装饰器的类，它封装了可以在应用程序中复用的非 UI 逻辑和代码。
-Angular 把组件和服务分开，是为了增进模块化程度和可复用性。
-
-The `@Injectable()` metadata allows the service class to be used with the [dependency injection](#di) mechanism.
-The injectable class is instantiated by a [provider](#provider).
-[Injectors](#injector) maintain lists of providers and use them to provide service instances when they are required by components or other services.
-
-`@Injectable` 元数据让服务类能用于[依赖注入](#di)机制中。可注入的类是用[提供者](#provider)进行实例化的。
-[各个注入器](#injector)会维护一个提供者的列表，并根据组件或其它服务的需要，用它们来提供服务的实例。
-
-To learn more, see [Introduction to Services and Dependency Injection](guide/architecture-services).
-
-要了解更多，参阅[服务与依赖注入简介](guide/architecture-services)。
-
-<a id="structural-directive"></a>
-<a id="structural-directives"></a>
-=======
 You can easily prepare an application for server-side rendering by using the [Angular CLI][AioGuideGlossaryCommandLineInterfaceCli] to run the [Angular Universal][AioGuideGlossaryUniversal] tool, using the `@nguniversal/express-engine` [schematic][AioGuideGlossarySchematic].
 
 ## service
@@ -2157,29 +735,9 @@
 [Injectors][AioGuideGlossaryInjector] maintain lists of providers and use them to provide service instances when they are required by components or other services.
 
 For To learn more, see [Introduction to Services and Dependency Injection][AioGuideArchitectureServices].
->>>>>>> 64c62d61
 
 ## structural directive
 
-<<<<<<< HEAD
-## 结构型指令（Structural directives）
-
-A category of [directive](#directive) that is responsible for shaping HTML layout by modifying the DOM—that is, adding, removing, or manipulating elements and their children.
-
-一种[指令](#directive)类型，它能通过修改 DOM （添加、删除或操纵元素及其子元素）来修整或重塑 HTML 的布局。
-
-To learn more, see [Structural Directives](guide/structural-directives).
-
-要了解更多，参阅[结构型指令](guide/structural-directives)页。
-
-<a id="subscriber"></a>
-
-## subscriber
-
-## 订阅者（Subscriber）
-
-A function that defines how to obtain or generate values or messages to be published. This function is executed when a consumer calls the `subscribe()` method of an [observable](#observable).
-=======
 A category of [directive][AioGuideGlossaryDirective] that is responsible for shaping HTML layout by modifying the DOM.
 Modification of the DOM includes, adding, removing, or manipulating elements and the associated children.
 
@@ -2189,91 +747,13 @@
 
 A function that defines how to obtain or generate values or messages to be published.
 This function is executed when a consumer runs the `subscribe()` method of an [observable][AioGuideGlossaryObservable].
->>>>>>> 64c62d61
-
-一个函数，用于定义如何获取或生成要发布的值或消息。
-当有消费者调用[可观察对象](#observable)的 `subscribe()` 方法时，该函数就会执行。
 
 The act of subscribing to an observable triggers its execution, associates callbacks with it, and creates a `Subscription` object that lets you unsubscribe.
 
-<<<<<<< HEAD
-订阅一个可观察对象就会触发该对象的执行、为该对象关联一些回调函数，并创建一个 `Subscription`（订阅记录）对象来让你能取消订阅。
-
-The `subscribe()` method takes a JavaScript object (called an [observer](#observer)) with up to three callbacks, one for each type of notification that an observable can deliver:
-=======
 The `subscribe()` method takes an [observer][AioGuideGlossaryObserver] JavaScript object with up to three callbacks, one for each type of notification that an observable can deliver.
->>>>>>> 64c62d61
-
-`subscribe()` 方法接收一个 JavaScript 对象（叫做[观察者（observer）](#observer)），其中最多可以包含三个回调，分别对应可观察对象可以发出的几种通知类型：
 
 * The `next` notification sends a value such as a number, a string, or an object.
-
-   `next`（下一个）通知会发送一个值，比如数字、字符串、对象。
-
 * The `error` notification sends a JavaScript Error or exception.
-<<<<<<< HEAD
-
-   `error`（错误）通知会发送 JavaScript 错误或异常。
-
-* The `complete` notification doesn't send a value, but the handler is called when the call completes. Scheduled values can continue to be returned after the call completes.
-
-   `complete`（完成）通知不会发送值，但是当调用结束时会调用这个处理器。异步的值可能会在调用了完成之后继续发送过来。
-
-<a id="T"></a>
-
-<a id="target"></a>
-
-## target
-
-## 目标
-
-A buildable or runnable subset of a [project](#project), configured as an object in the [workspace configuration file](guide/workspace-config#project-tool-configuration-options), and executed by an [Architect](#architect) [builder](#builder).
-
-[项目](#project)的一个可构建或可运行的子集，它是[工作区配置文件](guide/workspace-config#project-tool-configuration-options)中的一个子对象，它会被[建筑师（Architect）](#architect)的[构建器（Builder）](#builder)执行。
-
-In the `angular.json` file, each project has an "architect" section that contains targets which configure builders. Some of these targets correspond to [CLI commands](#cli), such as `build`, `serve`, `test`, and `lint`.
-
-在 `angular.json` 文件中，每个项目都有一个 `architect` 分区，其中包含一些用于配置构建器的目标。其中一些目标对应于 [CLI 命令](#cli)，比如 `build`、`serve`、`test` 和 `lint`。
-
-For example, the Architect builder invoked by the `ng build` command to compile a project uses a particular build tool, and has a default configuration with values that you can override on the command line. The `build` target also defines an alternate configuration for a "development" build, which you can invoke with the `--configuration development` flag on the `build` command.
-
-比如，`ng build` 命令用来编译项目时所调用的构建器会使用一个特定的构建工具，并且具有一份默认配置，此配置中的值可以通过命令行参数进行覆盖。目标 `build` 还为 "开发环境" 构建定义了另一个配置，可以通过在 `build` 命令上添加 `--configuration development` 标志来调用它。
-
-The Architect tool provides a set of builders. The [`ng new` command](cli/new) provides a set of targets for the initial application project. The [`ng generate application`](cli/generate#application) and [`ng generate library`](cli/generate#library) commands provide a set of targets for each new [project](#project). These targets, their options and configurations, can be customized to meet the needs of your project. For example, you may want to add a "staging" or "testing" configuration to a project's "build" target.
-
-建筑师工具提供了一组构建器。[`ng new` 命令](cli/new)为初始应用项目提供了一组目标。[`ng generate application`](cli/generate#application) 和 [`ng generate library`](cli/generate#library) 命令则为每个新[项目](#project)提供了一组目标。这些目标的选项和配置都可以进行自定义，以便适应你项目的需求。比如，你可能会想为项目的 "build" 目标添加一个 "staging" 或 "testing" 配置。
-
-You can also define a custom builder, and add a target to the project configuration that uses your custom builder. You can then run the target using the [`ng run`](cli/run) CLI command.
-
-你还可以定义一个自定义构建器，并且往项目配置中添加一个目标，来使用你的自定义构建器。然后你就可以通过 [`ng run`](cli/run) 命令来运行此目标。
-
-<a id="template"></a>
-
-## template
-
-## 模板 (template)
-
-Code that defines how to render a component's [view](#view).
-
-用来定义要如何在 HTML 中渲染组件[视图](#view)的代码。
-
-A template combines straight HTML with Angular [data-binding](#data-binding) syntax, [directives](#directive),
-and [template expressions](#template-expression) (logical constructs).
-The Angular elements insert or calculate values that modify the HTML elements before the page is displayed. Learn more about Angular template language in the [Template Syntax](guide/template-syntax) guide.
-
-模板会把纯 HTML 和 Angular 的[数据绑定](#data-binding)语法、[指令](#directive)和[模板表达式](#template-expression)组合起来。Angular 的元素会插入或计算那些值，以便在页面显示出来之前修改 HTML 元素。
-
-A template is associated with a [component class](#component) through the `@Component()` [decorator](#decorator). The template code can be provided inline, as the value of the `template` property, or in a separate HTML file linked through the `templateUrl` property. 
-
-模板通过 `@Component()` [装饰器](#decorator)与[组件类](#component)类关联起来。模板代码可以作为 `template` 属性的值用内联的方式提供，也可以通过 `templateUrl` 属性链接到一个独立的 HTML 文件。
-
-Additional templates, represented by `TemplateRef` objects, can define alternative or *embedded* views, which can be referenced from multiple components.
-
-用 `TemplateRef` 对象表示的其它模板用来定义一些备用视图或*内嵌*视图，它们可以来自多个不同的组件。
-
-<a id="template-driven-forms"></a>
-
-=======
 * The `complete` notification does not send a value, but the handler is run when the method completes.
   Scheduled values can continue to be returned after the method completes.
 
@@ -2309,58 +789,13 @@
 
 Additional templates, represented by `TemplateRef` objects, can define alternative or *embedded* views, which can be referenced from multiple components.
 
->>>>>>> 64c62d61
 ## template-driven forms
-
-## 模板驱动表单（template-driven forms）
 
 A format for building Angular forms using HTML forms and input elements in the view.
 The alternative format uses the [reactive forms][AioGuideGlossaryReactiveForms] framework.
 
-一种在视图中使用 HTML 表单和输入类元素构建 Angular 表单的格式。
-它的替代方案是[响应式表单](#reactive-forms)框架。
-
 When using template-driven forms:
 
-<<<<<<< HEAD
-当构建模板驱动表单时：
-
-* The "source of truth" is the template. The validation is defined using attributes on the individual input elements.
-
-   模板是“事实之源”。使用属性 (attribute) 在单个输入元素上定义验证规则。
-
-* [Two-way binding](#data-binding) with `ngModel` keeps the component model synchronized with the user's entry into the input elements.
-
-   使用 `ngModel` 进行[双向绑定](#data-binding)，保持组件模型和用户输入之间的同步。
-
-* Behind the scenes, Angular creates a new control for each input element, provided you have set up a `name` attribute and two-way binding for each input.
-
-   在幕后，Angular 为每个带有 `name` 属性和双向绑定的输入元素创建了一个新的控件。
-
-* The associated Angular directives are prefixed with `ng` such as `ngForm`, `ngModel`, and `ngModelGroup`.
-
-   相关的 Angular 指令都带有 `ng` 前缀，例如 `ngForm`、`ngModel` 和 `ngModelGroup`。
-
-The alternative is a reactive form. For an introduction and comparison of both forms approaches, see [Introduction to Angular Forms](guide/forms-overview).
-
-另一种方式是响应式表单。响应式表单的简介和两种方式的比较参阅 [Angular 表单简介](guide/forms-overview)。
-
-<a id="template-expression"></a>
-
-## template expression
-
-## 模板表达式（template expression）
-
-A TypeScript-like syntax that Angular evaluates within a [data binding](#data-binding).
-
-一种类似 TypeScript 的语法，Angular 用它对[数据绑定 (data binding)](#data-binding)进行求值。
-
-Read about how to write template expressions in the [template expressions](guide/interpolation#template-expressions) section of the [Interpolation](guide/interpolation) guide.
-
-请到[插值](guide/interpolation)中的[模板表达式](guide/interpolation#template-expressions)部分学习如何编写模板表达式。
-
-<a id="template-reference-variable"></a>
-=======
 * The "source of truth" is the template.
   The validation is defined using attributes on the individual input elements.
 
@@ -2380,48 +815,15 @@
 <!--todo: have Alex review this -->
 
 <!-- Read about how to write template expressions in the [template expressions][AioGuideInterpolationTemplateExpressions] section of the [Interpolation][AioGuideInterpolation] guide. -->
->>>>>>> 64c62d61
 
 ## template reference variable
-
-## 模板引用变量
 
 A variable defined in a template that references an instance associated with an element, such as a directive instance, component instance, template as in `TemplateRef`, or DOM element.
 After declaring a template reference variable on an element in a template, you can access values from that variable elsewhere within the same template.
 The following example defines a template reference variable named `#phone`.
 
-模板中定义的一个变量，它可以引用与某元素相关的实例，比如指令实例、组件实例、模板（`TemplateRef`）或 DOM 元素。
-在模板中的某个元素上声明了模板引用变量之后，你可以从同一个模板中的其它位置访问这些值。
-下面的例子定义了一个名叫 `#phone` 的模板引用变量。
-
 <code-example path="template-reference-variables/src/app/app.component.html" region="ref-var" header="src/app/app.component.html"></code-example>
 
-<<<<<<< HEAD
-For more information, see the [Template reference variable](guide/template-reference-variables) guide.
-
-到[模板表达式](guide/template-reference-variables)部分了解更多模板表达式的知识。
-
-<a id="template-input-variable"></a>
-
-## template input variable
-
-## 模板输入变量（template input variable）
-
-A template input variable is a variable you can reference within a single instance of the template. You declare a template input variable using the `let` keyword as in `let customer`.
-
-模板输入变量是一种你可以在模板的单个实例中引用的变量。你可以使用 `let` 关键字来声明模板输入变量，就像 `let customer` 一样。
-
-```
- <tr *ngFor="let customer of customers;">
-     <td>{{customer.customerNo}}</td>
-     <td>{{customer.name}}</td>
-     <td>{{customer.address}}</td>
-     <td>{{customer.city}}</td>
-     <td>{{customer.state}}</td>
-     <button (click)="selectedCustomer=customer">Select</button>
-   </tr>
-```
-=======
 To learn more, see [Template reference variable][AioGuideTemplateReferenceVariables].
 
 ## template input variable
@@ -2430,7 +832,6 @@
 You declare a template input variable using the `let` keyword as in `let customer`.
 
 <code-example format="html" language="html">
->>>>>>> 64c62d61
 
 &lt;tr *ngFor="let customer of customers;"&gt;
     &lt;td&gt;{{customer.customerNo}}&lt;/td&gt;
@@ -2441,21 +842,6 @@
     &lt;button (click)="selectedCustomer=customer"&gt;Select&lt;/button&gt;
 &lt;/tr&gt;
 
-<<<<<<< HEAD
-欲知详情，参见[模板输入变量](guide/template-reference-variables#template-input-variable)。
-
-<a id="token"></a>
-
-## token
-
-## 令牌（Token）
-
-An opaque identifier used for efficient table lookup. In Angular, a [DI token](#di-token) is used to find [providers](#provider) of dependencies in the [dependency injection](#di) system.
-
-用于高效查表的不透明标识符（译注：不透明是指你不必了解其细节）。在 Angular 中，[DI 令牌](#di-token)用于在[依赖注入](#di)系统中查找[服务提供者](#provider)。
-
-<a id="transpile"></a>
-=======
 </code-example>
 
 Read and learn more about [template input variables][AioGuideTemplateReferenceVariablesTemplateInputVariable].
@@ -2464,35 +850,15 @@
 
 An opaque identifier used for efficient table lookup.
 In Angular, a [DI token][AioGuideGlossaryDiToken] is used to find [providers][AioGuideGlossaryProvider] of dependencies in the [dependency injection][AioGuideGlossaryDependencyInjectionDi] system.
->>>>>>> 64c62d61
 
 ## transpile
 
-## 转译（transpile)
-
 The translation process that transforms one version of JavaScript to another version; for example, down-leveling ES2015 to the older ES5 version.
 
-<<<<<<< HEAD
-一种翻译过程，它会把一个版本的 JavaScript 转换成另一个版本，比如把下一版的 ES2015 转换成老版本的 ES5。
-<a id="file-tree"></a>
-
-## tree
-
-## 目录树（tree）
-
-In [schematics](#schematic), a virtual file system represented by the `Tree` class.
-Schematic [rules](#rule) take a tree object as input, operate on them, and return a new tree object.
-
-在 [schematics](#schematic) 中，一个用 `Tree` 类表示的虚拟文件系统。
-Schematic [规则](#rule)以一个 `tree` 对象作为输入，对它们进行操作，并且返回一个新的 `tree` 对象。
-
-<a id="typescript"></a>
-=======
 ## tree
 
 In [schematics][AioGuideGlossarySchematic], a virtual file system represented by the `Tree` class.
 Schematic [rules][AioGuideGlossaryRule] take a tree object as input, operate on them, and return a new tree object.
->>>>>>> 64c62d61
 
 ## TypeScript
 
@@ -2501,199 +867,60 @@
 The type checking and tooling support include code completion, refactoring, inline documentation, and intelligent search.
 Many code editors and IDEs support TypeScript either natively or with plug-ins.
 
-TypeScript 是一种基于 JavaScript 的程序设计语言，以其可选类型系统著称。
-TypeScript 提供了编译时类型检查和强大的工具支持（比如代码补齐、重构、内联文档和智能搜索等）。
-许多代码编辑器和 IDE 都原生支持 TypeScript 或通过插件提供支持。
-
 TypeScript is the preferred language for Angular development.
 To learn more about TypeScript, see [typescriptlang.org][TypescriptlangMain].
 
-TypeScript 是 Angular 的首选语言。要了解更多，参阅 [typescriptlang.org](http://www.typescriptlang.org/)。
-
 ## TypeScript configuration file
 
-<<<<<<< HEAD
-## TypeScript 配置文件
-
-A file specifies the root files and the compiler options required to compile a TypeScript project. For more information, see [TypeScript configuration](/guide/typescript-configuration).
-
-一个文件，用来指定编译 TypeScript 项目时的根文件和编译器选项。欲知详情，参阅 [TypeScript 配置](/guide/typescript-configuration)。
-
-<a id="U"></a>
-
-<a id="unidirectional-data-flow"></a>
-
-## unidirectional data flow
-
-## 单向数据流
-
-A data flow model where the component tree is always checked for changes in one direction (parent to child), which prevents cycles in the change detection graph.
-=======
 A file specifies the root files and the compiler options required to compile a TypeScript project.
 To learn more, see [TypeScript configuration][AioGuideTypescriptConfiguration].
 
 ## unidirectional data flow
 
 A data flow model where the component tree is always checked for changes in one direction from parent to child, which prevents cycles in the change detection graph.
->>>>>>> 64c62d61
-
-一种数据流模型，它总是在一个方向（从父到子）上检查组件树是否有变化，以防止在变更检测图中出现循环。
 
 In practice, this means that data in Angular flows downward during change detection.
 A parent component can easily change values in its child components because the parent is checked first.
 A failure could occur, however, if a child component tries to change a value in its parent during change detection (inverting the expected data flow), because the parent component has already been rendered.
 In development mode, Angular throws the `ExpressionChangedAfterItHasBeenCheckedError` error if your application attempts to do this, rather than silently failing to render the new value.
 
-<<<<<<< HEAD
-在实践中，这意味着 Angular 中的数据会在变更检测过程中向下流动。父组件可以很容易地改变子组件中的值，因为父组件是先检查的。但是，如果子组件在更改检测期间（反转预期的数据流）尝试更改其父组件中的值，则可能会导致错误，因为父组件已经渲染过了。在开发模式下，如果你的应用尝试这样做，Angular 会抛出 `ExpressionChangedAfterItHasBeenCheckedError` 错误，而不是沉默地渲染新值。
-
-To avoid this error, a [lifecycle hook](guide/lifecycle-hooks) method that seeks to make such a change should trigger a new change detection run. The new run follows the same direction as before, but succeeds in picking up the new value.
-
-为了避免这个错误，进行此类更改的[生命周期钩子](guide/lifecycle-hooks)方法中就要触发一次新的变更检测。这次新的变更检测与之前那次的方向一样，但可以成功获得新值。
-
-<a id="universal"></a>
-=======
 To avoid this error, a [lifecycle hook][AioGuideLifecycleHooks] method that seeks to make such a change should trigger a new change detection run.
 The new run follows the same direction as before, but succeeds in picking up the new value.
->>>>>>> 64c62d61
 
 ## Universal
 
 A tool for implementing [server-side rendering][AioGuideGlossaryServerSideRendering] of an Angular application.
 When integrated with an app, Universal generates and serves static pages on the server in response to requests from browsers.
 The initial static page serves as a fast-loading placeholder while the full application is being prepared for normal execution in the browser.
-<<<<<<< HEAD
-
-用来帮 Angular 应用实现[服务端渲染](#server-side-rendering)的工具。
-当与应用集成在一起时，Universal 可以在服务端生成静态页面并用它们来响应来自浏览器的请求。
-当浏览器正准备运行完整版应用的时候，这个初始的静态页可以用作一个可快速加载的占位符。
-
-To learn more, see [Angular Universal: server-side rendering](guide/universal).
-
-欲知详情，参阅 [Angular Universal: 服务端渲染](guide/universal)。
-
-<a id="V"></a>
-
-<a id="view"></a>
-=======
 To learn more, see [Angular Universal: server-side rendering][AioGuideUniversal].
->>>>>>> 64c62d61
 
 ## view
-
-## 视图 (view)
 
 The smallest grouping of display elements that can be created and destroyed together.
 Angular renders a view under the control of one or more [directives][AioGuideGlossaryDirective].
 
-<<<<<<< HEAD
-视图是可显示元素的最小分组单位，它们会被同时创建和销毁。
-Angular 在一个或多个[指令 (directive)](#directive) 的控制下渲染视图。
-
-A [component](#component) class and its associated [template](#template) define a view.
-=======
 A [component][AioGuideGlossaryComponent] class and its associated [template][AioGuideGlossaryTemplate] define a view.
->>>>>>> 64c62d61
 A view is specifically represented by a `ViewRef` instance associated with a component.
 A view that belongs immediately to a component is referenced as a *host view*.
 Views are typically collected into [view hierarchies][AioGuideGlossaryViewHierarchy].
 
-<<<<<<< HEAD
-[组件 (component)](#component) 类及其关联的[模板 (template)](#template)定义了一个视图。
-具体实现上，视图由一个与该组件相关的 `ViewRef` 实例表示。
-直属于某个组件的视图叫做*宿主视图*。
-通常会把视图组织成一些[视图树（view hierarchies）](#view-tree)。
-
-Properties of elements in a view can change dynamically, in response to user actions;
-the structure (number and order) of elements in a view can't.
-You can change the structure of elements by inserting, moving, or removing nested views within their view containers.
-
-视图中各个元素的属性可以动态修改以响应用户的操作，而这些元素的结构（数量或顺序）则不能。你可以通过在它们的视图容器中插入、移动或移除内嵌视图来修改这些元素的结构。
-
-View hierarchies can be loaded and unloaded dynamically as the user navigates through the application, typically under the control of a [router](#router).
-
-当用户在应用中导航时（比如使用[路由器](#router)），视图树可以动态加载或卸载。
-
-=======
 Properties of elements in a view can change dynamically, in response to user actions; the structure (number and order) of elements in a view cannot.
 You can change the structure of elements by inserting, moving, or removing nested views within their view containers.
 
 View hierarchies can be loaded and unloaded dynamically as the user navigates through the application, typically under the control of a [router][AioGuideGlossaryRouter].
 
->>>>>>> 64c62d61
 <a id="ve"></a>
 
 ## View Engine
 
-<<<<<<< HEAD
-## 视图引擎（View Engine）
-
-A previous compilation and rendering pipeline used by Angular. It has since been replaced by
-[Ivy](#ivy) and is no longer in use. View Engine was deprecated in version 9 and removed in version
-13\.
-
-Angular 曾经用过的编译和渲染管道。它已被 [Ivy](#ivy) 取代，不再使用了。View Engine 在版本 9 中已弃用，并在版本 13 中删除。
-
-=======
 A previous compilation and rendering pipeline used by Angular.
 It has since been replaced by [Ivy][AioGuideGlossaryIvy] and is no longer in use.
 View Engine was deprecated in version 9 and removed in version 13.
 
->>>>>>> 64c62d61
 <a id="view-tree"></a>
 
 ## view hierarchy
 
-<<<<<<< HEAD
-## 视图树（View hierarchy）
-
-A tree of related views that can be acted on as a unit. The root view is a component's *host view*.  A host view can be the root of a tree of *embedded views*, collected in a *view container* (`ViewContainerRef`) attached to an anchor element in the hosting component. The view hierarchy is a key part of Angular [change detection](#change-detection).
-
-一棵相关视图的树，它们可以作为一个整体行动。其根视图就是组件的*宿主视图*。宿主视图可以是*内嵌视图*树的根，它被收集到了宿主组件上的一个*视图容器（`ViewContainerRef`）*中<!-- 再校对 -->。视图树是 Angular [变更检测](#change-detection)的关键部件之一。
-
-The view hierarchy doesn't imply a component hierarchy. Views that are embedded in the context of a particular hierarchy can be host views of other components. Those components can be in the same NgModule as the hosting component, or belong to other NgModules.
-
-视图树和组件树并不是一一对应的。那些嵌入到指定视图树上下文中的视图也可能是其它组件的宿主视图。那些组件可能和宿主组件位于同一个 NgModule 中，也可能属于其它 NgModule。
-
-<a id="W"></a>
-<a id="web-component"></a>
-
-## web component
-
-## Web 组件
-
-See [custom element](#custom-element).
-
-参阅[自定义元素](#custom-element)
-
-<a id="workspace"></a>
-
-## workspace
-
-## 工作区（Workspace）
-
-A collection of Angular [projects](#project) (that is, applications and libraries) powered by the [Angular CLI](#cli) that are typically co-located in a single source-control repository (such as [git](https://git-scm.com/)).
-
-一组基于 [Angular CLI](#cli) 的 Angular [项目](#project)（也就是说应用或库），它们通常共同位于一个单一的源码仓库（比如 [git](https://git-scm.com/)）中。
-
-The [CLI](#cli) [`ng new` command](cli/new) creates a file system directory (the "workspace root").
-In the workspace root, it also creates the workspace [configuration file](#configuration) (`angular.json`) and, by default, an initial application project with the same name.
-
-[CLI](#cli) 的 [`ng new` 命令](cli/new)会在文件系统中创建一个目录（也就是工作区的根目录）。
-在工作区根目录下，还会创建此工作区的[配置文件](#configuration)（`angular.json`），并且还会默认初始化一个同名的应用项目。
-
-Commands that create or operate on applications and libraries (such as `add` and `generate`) must be executed from within a workspace folder.
-
-而用来创建或操作应用和库的命令（比如 `add` 和 `generate`）必须在工作区目录下才能执行。
-
-For more information, see [Workspace Configuration](guide/workspace-config).
-
-欲知详情，参阅[工作区配置](guide/workspace-config)。
-
-<a id="cli-config"></a>
-
-<a id="config"></a>
-=======
 A tree of related views that can be acted on as a unit.
 The root view referenced as the *host view* of a component.
 A host view is the root of a tree of *embedded views*, collected in a `ViewContainerRef` view container attached to an anchor element in the hosting component.
@@ -2724,36 +951,9 @@
 
 Additional project-specific configuration files are used by tools, such as `package.json` for the [npm package manager][AioGuideGlossaryNpmPackage], `tsconfig.json` for [TypeScript transpilation][AioGuideGlossaryTranspile], and `tslint.json` for [TSLint][GithubPalantirTslint].
 To learn more, see [Workspace and Project File Structure][AioGuideFileStructure].
->>>>>>> 64c62d61
 
 ## zone
 
-<<<<<<< HEAD
-## 工作区配置（Workspace configuration）
-
-A file named `angular.json` at the root level of an Angular [workspace](#workspace) provides workspace-wide and project-specific configuration defaults for build and development tools that are provided by or integrated with the [Angular CLI](#cli).
-
-一个名叫 `angular.json` 的文件，它位于 Angular [工作区](#workspace) 的根目录下，并为 [Angular CLI](#cli) 提供的或集成的各个构建/开发工具提供工作区级和项目专属的默认配置项。
-
-For more information, see [Workspace Configuration](guide/workspace-config).
-
-欲知详情，参阅[工作区配置](guide/workspace-config)。
-
-Additional project-specific configuration files are used by tools, such as `package.json` for the [npm package manager](#npm-package), `tsconfig.json` for [TypeScript transpilation](#transpile), and `tslint.json` for [TSLint](https://palantir.github.io/tslint/).
-
-还有一些项目专属的配置文件是给某些工具使用的。比如 `package.json` 是给 [npm 包管理器](#npm-package)使用的，`tsconfig.json` 是给 [TypeScript 转译器](#transpile)使用的，而 `tslint.json` 是给 [TSLint](https://palantir.github.io/tslint/) 使用的。
-
-For more information, see [Workspace and Project File Structure](guide/file-structure).
-
-欲知详情，参阅[工作区和项目文件结构](guide/file-structure)。
-
-<a id="X"></a>
-
-<a id="Y"></a>
-
-<a id="Z"></a>
-<a id="zone"></a>
-=======
 An execution context for a set of asynchronous tasks.
 Useful for debugging, profiling, and testing applications that include asynchronous operations such as event processing, promises, and runs to remote servers.
 
@@ -2772,30 +972,9 @@
 [AioApiCoreProvider]: api/core/Provider "Provider | @angular/core - API | Angular"
 
 [AioApiPlatformBrowserBrowsermodule]: api/platform-browser/BrowserModule "BrowserModule | @angular/platform-browser - API | Angular"
->>>>>>> 64c62d61
 
 [AioApiPlatformServer]: api/platform-server "@angular/platform-server | API | Angular"
 
-<<<<<<< HEAD
-## 区域 (zone)
-
-An execution context for a set of asynchronous tasks. Useful for debugging, profiling, and testing applications that include asynchronous operations such as event processing, promises, and calls to remote servers.
-
-一组异步任务的执行上下文。它对于调试、性能分析和测试那些包含了异步操作（如事件处理、承诺、远程服务器调用等）的应用是非常有用的。
-
-An Angular application runs in a zone where it can respond to asynchronous events by checking for data changes and updating the information it displays by resolving [data bindings](#data-binding).
-
-Angular 应用会运行在一个 Zone 区域中，在这里，它可以对异步事件做出反应，可以通过检查数据变更、利用[数据绑定 (data bindings)](#data-binding) 来更新信息显示。
-
-A zone client can take action before and after an async operation completes.
-
-Zone 的使用方可以在异步操作完成之前或之后采取行动。
-
-Learn more about zones in this
-[Brian Ford video](https://www.youtube.com/watch?v=3IqtmUscE_U).
-
-要了解更多，参阅 [Brian Ford 的视频](https://www.youtube.com/watch?v=3IqtmUscE_U)。
-=======
 [AioApiRouterResolve]: api/router/Resolve "Resolve | @angular/router - API | Angular"
 
 [AioCliAdd]: cli/add "ng add | CLI | Angular"
@@ -3120,5 +1299,4 @@
 
 <!-- end links -->
 
-@reviewed 2022-02-28
->>>>>>> 64c62d61
+@reviewed 2022-02-28