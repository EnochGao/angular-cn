# Glossary

# Angular 词汇表

Angular has its own vocabulary.
Most Angular terms are common English words or computing terms
that have a specific meaning within the Angular system.

Angular 有自己的词汇表。
虽然大多数 Angular 短语都是日常用语或计算机术语，但是在 Angular 体系中，它们有特别的含义。

This glossary lists the most prominent terms
and a few less familiar ones with unusual or
unexpected definitions.

本词汇表列出了常用术语和少量具有反常或意外含义的不常用术语。

[A](#A) [B](#B) [C](#C) [D](#D) [E](#E) [F](#F) [G](#G) [H](#H) [I](#I)
[J](#J) [K](#K) [L](#L) [M](#M) [N](#N) [O](#O) [P](#P) [Q](#Q) [R](#R)
[S](#S) [T](#T) [U](#U) [V](#V) [W](#W) [X](#X) [Y](#Y) [Z](#Z)

{@a A}

{@a aot}

## ahead-of-time (AOT) compilation

## 预 (ahead-of-time, AOT) 编译

The Angular ahead-of-time (AOT) compiler converts Angular HTML and TypeScript code
into efficient JavaScript code during the build phase, before the browser downloads
and runs that code.
This is the best compilation mode for production environments, with decreased load time and increased performance compared to [just-in-time (JIT) compilation](#jit).

Angular 的预先（AOT）编译器可以在编译期间把 Angular 的 HTML 代码和 TypeScript 代码转换成高效的 JavaScript 代码，这样浏览器就可以直接下载并运行它们。
对于产品环境，这是最好的编译模式，相对于[即时 (JIT) 编译](#jit)而言，它能减小加载时间，并提高性能。

By compiling your application using the `ngc` command-line tool, you can bootstrap directly to a module factory, so you don't need to include the Angular compiler in your JavaScript bundle.

使用命令行工具 `ngc` 来编译你的应用之后，就可以直接启动一个模块工厂，这意味着你不必再在 JavaScript 打包文件中包含 Angular 编译器。

{@a angular-element}

## Angular element

## Angular 元素（element）

An Angular [component](#component) packaged as a [custom element](#custom-element).

被包装成[自定义元素](#custom-element)的 Angular [组件](#component)。

Learn more in [Angular Elements Overview](guide/elements).

参见 [_Angular 元素_](guide/elements) 一文。

{@a annotation}

## Annotation

## 注解（Annotation）

A structure that provides metadata for a class. See [decorator](#decorator).

一种为类提供元数据的结构。参见 [装饰器](#decorator)。

{@a app-shell}

## app-shell

## 应用外壳（app-shell）

App shell is a way to render a portion of your application via a route at build time.
This gives users a meaningful first paint of your application that appears quickly because the browser can render static HTML and CSS without the need to initialize JavaScript.

应用外壳是一种在构建期间通过路由为应用渲染出部分内容的方式。
这样就能为用户快速呈现出一个有意义的首屏页面，因为浏览器可以在初始化脚本之前渲染出静态的 HTML 和 CSS。

Learn more in [The App Shell Model](https://developers.google.com/web/fundamentals/architecture/app-shell).

欲知详情，参见[应用外壳模型](https://developers.google.com/web/fundamentals/architecture/app-shell)。

You can use the Angular CLI to [generate](cli/generate#appshell) an app shell.
This can improve the user experience by quickly launching a static rendered page (a skeleton common to all pages) while the browser downloads the full client version and switches to it automatically after the code loads.

你可以使用 Angular CLI 来[生成](cli/generate#appshell)一个应用外壳。
它可以在浏览器下载完整版应用之前，先快速启动一个静态渲染页面（所有页面的公共骨架）来增强用户体验，等代码加载完毕后再自动切换到完整版。

See also [Service Worker and PWA](guide/service-worker-intro).

参见 [Service Worker 与 PWA](guide/service-worker-intro)。

{@a architect}

## Architect

## 建筑师（Architect）

The tool that the CLI uses to perform complex tasks such as compilation and test running, according to a provided configuration.
Architect is a shell that runs a [builder](#builder) (defined in an [npm package](#npm-package)) with a given [target configuration](#target).

CLI 用来根据所提供的配置执行复杂任务（比如编译和执行测试）的工具。
建筑师是一个外壳，它用来对一个指定的[目标配置](#target)来执行一个[构建器（builder）](#builder) (定义在一个 [npm 包](#npm-package)中)。

In the [workspace configuration file](guide/workspace-config#project-tool-configuration-options), an "architect" section provides configuration options for Architect builders.

在[工作空间配置文件](guide/workspace-config#project-tool-configuration-options)中，"architect" 区可以为建筑师的各个构建器提供配置项。

For example, a built-in builder for linting is defined in the package `@angular-devkit/build_angular:tslint`, which uses the [TSLint](https://palantir.github.io/tslint/) tool to perform linting, with a configuration specified in a `tslint.json` file.

比如，内置的 linting 构建器定义在 `@angular-devkit/build_angular:tslint` 包中，它使用 [TSLint](https://palantir.github.io/tslint/) 工具来执行 linting 操作，其配置是在 `tslint.json` 文件中指定的。

Use the [CLI command `ng run`](cli/run) to invoke a builder by specifying a [target configuration](#target) associated with that builder.
Integrators can add builders to enable tools and workflows to run through the Angular CLI. For example, a custom builder can replace the third-party tools used by the built-in implementations for CLI commands such as `ng build` or `ng test`.

使用 [CLI 命令 `ng run`](cli/run)可以通过指定与某个构建器相关联的[目标配置](#target)来调用此构建器。
整合器（Integrator）可以添加一些构建器来启用某些工具和工作流，以便通过 Angular CLI 来运行它。比如，自定义构建器可以把 CLI 命令（如 `ng build` 或 `ng test`）的内置实现替换为第三方工具。

{@a attribute-directive}

{@a attribute-directives}

## attribute directives

## 属性型指令（attribute directives）

A category of [directive](#directive) that can listen to and modify the behavior of
other HTML elements, attributes, properties, and components. They are usually represented
as HTML attributes, hence the name.

[指令 (directive)](#directive)的一种。可以监听或修改其它 HTML 元素、特性 (attribute)、属性 (property)、组件的行为。通常用作 HTML 属性，就像它的名字所暗示的那样。

Learn more in [Attribute Directives](guide/attribute-directives).

要了解更多，参见[*属性型指令*](guide/attribute-directives)

{@a B}

{@a binding}

## binding

## 绑定 (binding)

Generally, the practice of setting a variable or property to a data value.
Within Angular, typically refers to [data binding](#data-binding),
which coordinates DOM object properties with data object properties.

广义上是指把变量或属性设置为某个数据值的一种实践。
在 Angular 中，一般是指[数据绑定](#data-binding)，它会根据数据对象属性的值来设置 DOM 对象的属性。

Sometimes refers to a [dependency-injection](#dependency-injection) binding
between a [token](#token) and a dependency [provider](#provider).

有时也会指在“[令牌（Token）](#token)”和依赖[提供商（Provider）](#provider)
之间的[依赖注入](#dependency-injection) 绑定。

{@a bootstrap}

## bootstrap

## 启动/引导 (bootstrap)

A way to initialize and launch an app or system.

一种用来初始化和启动应用或系统的途径。

In Angular, an app's root NgModule (`AppModule`) has a `bootstrap` property that identifies the app's top-level [components](#component).
During the bootstrap process, Angular creates and inserts these components into the `index.html` host web page.
You can bootstrap multiple apps in the same `index.html`. Each app contains its own components.

在 Angular 中，应用的根模块（`AppModule`）有一个 `bootstrap` 属性，用于指出该应用的的顶级[组件](#component)。
在引导期间，Angular 会创建这些组件，并插入到宿主页面 `index.html` 中。
你可以在同一个 `index.html` 中引导多个应用，每个应用都有一些自己的组件。

Learn more in [Bootstrapping](guide/bootstrapping).

要了解更多，参见[*引导*](guide/bootstrapping)一章。

{@a builder}

## builder

## 构建器（Builder）

A function that uses the [Architect](#architect) API to perform a complex process such as "build" or "test".
The builder code is defined in an [npm package](#npm-package).

一个函数，它使用 [Architect](#architect) API 来执行复杂的过程，比如构建或测试。
构建器的代码定义在一个 [npm 包](#npm-package)中。

For example, [BrowserBuilder](https://github.com/angular/angular-cli/tree/master/packages/angular_devkit/build_angular/src/browser) runs a [webpack](https://webpack.js.org/) build for a browser target and [KarmaBuilder](https://github.com/angular/angular-cli/tree/master/packages/angular_devkit/build_angular/src/karma) starts the Karma server and runs a webpack build for unit tests.

比如，[BrowserBuilder](https://github.com/angular/angular-cli/tree/master/packages/angular_devkit/build_angular/src/browser) 针对某个浏览器目标运行 [webpack](https://webpack.js.org/) 构建，而 [KarmaBuilder](https://github.com/angular/angular-cli/tree/master/packages/angular_devkit/build_angular/src/karma) 则启动 Karma 服务器，并且针对单元测试运行 webpack 构建。

The [CLI command `ng run`](cli/run) invokes a builder with a specific [target configuration](#target).
The [workspace configuration](guide/workspace-config) file, `angular.json`, contains default configurations for built-in builders.

[CLI 命令 `ng run`](cli/run) 使用一个特定的[目标配置](#target)来调用构建器。
[工作空间配置](guide/workspace-config)文件 `angular.json` 中包含这些内置构建器的默认配置。

{@a C}

{@a case-conventions}

{@a dash-case}

{@a camelcase}

{@a kebab-case}

## case types

## 大小写类型（case types）

Angular uses capitalization conventions to distinguish the names of various types, as described in the [naming guidelines section](guide/styleguide#02-01) of the Style Guide. Here's a summary of the case types:

Angular 使用大小写约定来区分多种名字，详见[风格指南中的 "命名" 一节](guide/styleguide#02-01)。下面是这些大小写类型的汇总表：

* camelCase : Symbols, properties, methods, pipe names, non-component directive selectors, constants.
Standard or lower camel case uses lowercase on the first letter of the item. For example, "selectedHero".

  小驼峰形式（camelCase）：符号、属性、方法、管道名、非组件指令的选择器、常量。
  小驼峰（也叫标准驼峰）形式的第一个字母要使用小写形式。比如 "selectedHero"。

* UpperCamelCase (or PascalCase): Class names, including classes that define components, interfaces, NgModules, directives, and pipes,
Upper camel case uses uppercase on the first letter of the item. For example, "HeroListComponent".

  大驼峰形式（UpperCamelCase）或叫帕斯卡形式（PascalCase）：类名（包括用来定义组件、接口、NgModule、指令、管道等的类）。
  大驼峰形式的第一个字母要使用大写形式。比如 "HeroListComponent"。

* dash-case (or "kebab-case"): Descriptive part of file names, component selectors. For example, "app-hero-list".

  中线形式（dash-case）或叫烤串形式（kebab-case）：文件名中的描述部分，组件的选择器。比如 "app-hero-list"。

* underscore_case (or "snake_case"): Not typically used in Angular. Snake case uses words connected with underscores.
For example, "convert_link_mode".

  下划线形式（underscore_case）或叫蛇形形式（snake_case）：在 Angular 中没有典型用法。蛇形形式使用下划线连接各个单词。
  比如 "convert_link_mode"。


* UPPER_UNDERSCORE_CASE (or UPPER_SNAKE_CASE, or SCREAMING_SNAKE_CASE): Traditional for constants (acceptable, but prefer camelCase).
Upper snake case uses words in all capital letters connected with underscores. For example, "FIX_ME".

<<<<<<< HEAD
  大写下划线形式（UPPER_UNDERSCORE_CASE）或叫大写蛇形形式（UPPER_SNAKE_CASE）：传统的常量写法（可以接受，但更推荐用小驼峰形式（camelCase））
  大蛇形形式使用下划线分隔的全大写单词。比如 "FIX_ME" 。
=======
{@a change-detection}

## change detection

The mechanism by which the Angular framework synchronizes the state of an application's UI with the state of the data.
The change detector checks the current state of the data model whenever it runs, and maintains it as the previous state to compare on the next iteration.

As the application logic updates component data, values that are bound to DOM properties in the view can change.
The change detector is responsible for updating the view to reflect the current data model.
Similarly, the user can interact with the UI, causing events that change the state of the data model.
These events can trigger change detection.

Using the default ("CheckAlways") change-detection strategy, the change detector goes through the [view hierarchy](#view-tree) on each VM turn to check every [data-bound property](#data-binding) in the template. In the first phase, it compares the current state of the dependent data with the previous state, and collects changes.
In the second phase, it updates the page DOM to reflect any new data values.

If you set the `OnPush` ("CheckOnce") change-detection strategy, the change detector runs only when [explicitly invoked] (api/core/ChangeDetectorRef), or when it is triggered by an `Input` reference change or event handler. This typically improves performance. For more information, see [Optimize Angular's change detection](https://web.dev/faster-angular-change-detection/).
>>>>>>> bc5390ec

{@a class-decorator}

## class decorator

## 类装饰器（class decorator）

A [decorator](#decorator) that appears immediately before a class definition, which declares the class to be of the given type, and provides metadata suitable to the type.

[装饰器](#decorator)会出现在类定义的紧前方，用来声明该类具有指定的类型，并且提供适合该类型的元数据。

The following decorators can declare Angular class types:

可以用下列装饰器来声明 Angular 的类：

* `@Component()`

* `@Directive()`

* `@Pipe()`

* `@Injectable()`

* `@NgModule()`

{@a class-field-decorator}

## class field decorator

## 类字段装饰器（class field decorator）

A [decorator](#decorator) statement immediately before a field in a class definition that declares the type of that field. Some examples are `@Input` and `@Output`.

出现在类定义中属性紧前方的[装饰器](#decorator)语句用来声明该字段的类型。比如 `@Input` 和 `@Output`。

{@a collection}

## collection

## 集合（collection）

In Angular, a set of related [schematics](#schematic) collected in an [npm package](#npm-package).

在 Angular 中，是指收录在同一个 [npm 包](#npm-package) 中的[一组原理图（schematics）](#schematic)。

{@a cli}

## command-line interface (CLI)

## 命令行界面（CLI）

The [Angular CLI](cli) is a command-line tool for managing the Angular development cycle. Use it to create the initial filesystem scaffolding for a [workspace](#workspace) or [project](#project), and to run [schematics](#schematic) that add and modify code for initial generic versions of various elements. The CLI supports all stages of the development cycle, including building, testing, bundling, and deployment.

[Angular CLI](cli) 是一个命令行工具，用于管理 Angular 的开发周期。它用于为[工作区](#workspace)或[项目](#project)创建初始的脚手架，并且运行[生成器（schematics）](#schematic)来为初始生成的版本添加或修改各类代码。
CLI 支持开发周期中的所有阶段，比如构建、测试、打包和部署。

* To begin using the CLI for a new project, see [Local Environment Setup](guide/setup-local "Setting up for Local Development").

  要开始使用 CLI 来创建新项目，参见[建立本地开发环境](guide/setup-local "Setting up for Local Development")。
  
* To learn more about the full capabilities of the CLI, see the [CLI command reference](cli).

  要了解 CLI 的全部功能，参见 [CLI 命令参考手册](cli)。

See also [Schematics CLI](#schematics-cli).

参见 [Schematics CLI](#schematics-cli)。

{@a component}

## component

## 组件 (component)

A class with the `@Component()` [decorator](#decorator) that associates it with a companion [template](#template). Together, the component and template define a [view](#view).

一个带有 `@Component()` [装饰器](#decorator)的类，和它的伴生[模板](#template)关联在一起。组件及其模板共同定义了一个[视图](#view)。

A component is a special type of [directive](#directive).
The `@Component()` decorator extends the `@Directive()` decorator with template-oriented features.

组件是[指令](#directive)的一种特例。`@Component()` 装饰器扩展了 `@Directive()` 装饰器，增加了一些与模板有关的特性。

An Angular component class is responsible for exposing data and handling most of the view's display and user-interaction logic through [data binding](#data-binding).

Angular 的组件类负责暴露数据，并通过[数据绑定机制](#data-binding)来处理绝大多数视图的显示和用户交互逻辑。

Read more about components, templates, and views in [Architecture Overview](guide/architecture).

要了解更多关于组件、模板和视图的知识，参见 [架构概览](guide/architecture) 一章。

## configuration

## 配置（configuration）

See  [workspace configuration](#cli-config)

参见[工作空间配置](#cli-config)

{@a custom-element}

## custom element

## 自定义元素（Custom element）

A web platform feature, currently supported by most browsers and available in other browsers through polyfills (see [Browser support](guide/browser-support)).

一种 Web 平台的特性，目前已经被绝大多数浏览器支持，在其它浏览器中也可以通过腻子脚本获得支持（参见[浏览器支持](guide/browser-support)）。

The custom element feature extends HTML by allowing you to define a tag whose content is created and controlled by JavaScript code. A custom element (also called a *web component*) is recognized by a browser when it's added to the [CustomElementRegistry](https://developer.mozilla.org/en-US/docs/Web/API/CustomElementRegistry).

这种自定义元素特性通过允许你定义标签（其内容是由 JavaScript 代码来创建和控制的）来扩展 HTML。当自定义元素（也叫 *Web Component*）被添加到 [CustomElementRegistry](https://developer.mozilla.org/en-US/docs/Web/API/CustomElementRegistry) 之后就会被浏览器识别。

You can use the API to transform an Angular component so that it can be registered with the browser and used in any HTML that you add directly to the DOM within an Angular app. The custom element tag inserts the component's view, with change-detection and data-binding functionality, into content that would otherwise be displayed without Angular processing.

你可以使用 API 来转换 Angular 组件，以便它能够注册进浏览器中，并且可以用在你往 DOM 中添加的任意 HTML 中。
自定义元素标签可以把组件的视图（包括变更检测和数据绑定功能）插入到不受 Angular 控制的内容中。

See [Angular element](#angular-element).

参见 [Angular 元素](#angular-element)。

See also [dynamic component loading](#dynamic-components).

参见[加载动态组件](#dynamic-components)。

{@a D}

{@a data-binding}

## data binding

## 数据绑定 (data binding)

A process that allows apps to display data values to a user and respond to user
actions (such as clicks, touches, and keystrokes).

这个过程可以让应用程序将数据展示给用户，并对用户的操作（点击、触屏、按键）做出回应。

In data binding, you declare the relationship between an HTML widget and a data source
and let the framework handle the details.
Data binding is an alternative to manually pushing application data values into HTML, attaching
event listeners, pulling changed values from the screen, and
updating application data values.

在数据绑定机制下，你只要声明一下 HTML 部件和数据源之间的关系，把细节交给框架去处理。
而以前的手动操作过程是：将数据推送到 HTML 页面中、添加事件监听器、从屏幕获取变化后的数据，并更新应用中的值。

Read about the following forms of binding in [Template Syntax](guide/template-syntax):

更多的绑定形式，见[模板语法](guide/template-syntax)：

 * [Interpolation](guide/template-syntax#interpolation)

    [插值表达式](guide/template-syntax#interpolation)

 * [Property binding](guide/template-syntax#property-binding)

    [property 绑定](guide/template-syntax#property-binding)

 * [Event binding](guide/template-syntax#event-binding)

    [事件绑定](guide/template-syntax#event-binding)

 * [Attribute binding](guide/template-syntax#attribute-binding)

    [attribute 绑定](guide/template-syntax#attribute-binding)

 * [Class binding](guide/template-syntax#class-binding)

    [CSS 类绑定](guide/template-syntax#class-binding)

 * [Style binding](guide/template-syntax#style-binding)

    [样式绑定](guide/template-syntax#style-binding)

 * [Two-way data binding with ngModel](guide/template-syntax#ngModel)

    [基于 ngModel 的双向数据绑定](guide/template-syntax#ngModel)

{@a declarable}

## declarable

## 可声明对象（declarable）

A class type that you can add to the `declarations` list of an [NgModule](#ngmodule).
You can declare [components](#component), [directives](#directive), and [pipes](#pipe).

类的一种类型，你可以把它们添加到 [NgModule](#ngmodule) 的 `declarations` 列表中。
你可以声明[组件](#component)、[指令](#directive)和[管道](#pipe)。

Don't declare the following:

*不要*声明：

* A class that's already declared in another NgModule

   已经在其它 NgModule 中声明过的类

* An array of directives imported from another package. For example, don't declare `FORMS_DIRECTIVES` from `@angular/forms`

   从其它包中导入的指令数组。比如，不要再次声明来自 `@angular/forms` 中的 `FORMS_DIRECTIVES`

* NgModule classes

   NgModule 类

* Service classes

   服务类

* Non-Angular classes and objects, such as strings, numbers, functions, entity models, configurations, business logic, and helper classes

   非 Angular 的类和对象，比如：字符串、数字、函数、实体模型、配置、业务逻辑和辅助类

{@a decorator}

{@a decoration}

## decorator | decoration

## 装饰器（decorator | decoration）

A function that modifies a class or property definition. Decorators (also called *annotations*) are an experimental (stage 2) [JavaScript language feature](https://github.com/wycats/javascript-decorators).
TypeScript adds support for decorators.

一个函数，用来修饰紧随其后的类或属性定义。
装饰器（也叫注解）是 JavaScript 的一种语言[特性](https://github.com/wycats/javascript-decorators)，是一项位于阶段2（stage 2）的试验特性。

Angular defines decorators that attach metadata to classes or properties
so that it knows what those classes or properties mean and how they should work.

Angular 定义了一些装饰器，用来为类或属性附加元数据，来让自己知道那些类或属性的含义，以及该如何处理它们。

See [class decorator](#class-decorator), [class field decorator](#class-field-decorator).

参见 [类装饰器](#class-decorator)、[类属性装饰器](#class-field-decorator)。

{@a di}

{@a dependency-injection}

## dependency injection (DI)

## 依赖注入（dependency injection）

A design pattern and mechanism for creating and delivering some parts of an application (dependencies) to other parts of an application that require them.

依赖注入既是设计模式，同时又是一种机制：当应用程序的一些部件（即一些依赖）需要另一些部件时，
利用依赖注入来创建被请求的部件，并将它们注入到需要它们的部件中。

In Angular, dependencies are typically services, but they also can be values, such as strings or functions.
An [injector](#injector) for an app (created automatically during bootstrap) instantiates dependencies when needed, using a configured [provider](#provider) of the service or value.

在 Angular 中，依赖通常是服务，但是也可以是值，比如字符串或函数。应用的[注入器](#injector)（它是在启动期间自动创建的）会使用该服务或值的配置好的[提供商](#provider)来按需实例化这些依赖。各个不同的提供商可以为同一个服务提供不同的实现。

Learn more in [Dependency Injection in Angular](guide/dependency-injection).

要了解更多，参见[Angular 中的依赖注入](guide/dependency-injection)一章。

{@a di-token}

## DI token

## DI 令牌（Token）

A lookup token associated with a dependency [provider](#provider), for use with the [dependency injection](#di) system.

一种用来查阅的令牌，它关联到一个依赖[提供商](#provider)，用于[依赖注入](#di)系统中。

{@a directive}


{@a directives}

## directive

## 指令 (directive)

A class that can modify the structure of the DOM or modify attributes in the DOM and component data model. A directive class definition is immediately preceded by a `@Directive()` [decorator](#decorator) that supplies metadata.

一个可以修改 DOM 结构或修改 DOM 和组件数据模型中某些属性的类。
指令类的定义紧跟在 `@Directive()` [装饰器](#decorator)之后，以提供元数据。

A directive class is usually associated with an HTML element or attribute, and that element or attribute is often referred to as the directive itself. When Angular finds a directive in an HTML [template](#template), it creates the matching directive class instance and gives the instance control over that portion of the browser DOM.

指令类几乎总与 HTML 元素或属性 (attribute) 相关。
通常会把这些 HTML 元素或者属性 (attribute) 当做指令本身。
当 Angular 在 HTML [模板中](#template)发现某个指令时，会创建与之相匹配的指令类的实例，并且把这部分 DOM 的控制权交给它。

There are three categories of directive:

指令分为三类：

* [Components](#component) use `@Component()` (an extension of `@Directive()`) to associate a template with a class.

   [组件](#component)使用 `@Component()`（继承自 `@Directive()`）为某个类关联一个模板。

* [Attribute directives](#attribute-directive) modify behavior and appearance of page elements.

   [属性型指令](#attribute-directive)修改页面元素的行为和外观。

* [Structural directives](#structural-directive) modify the structure of the DOM.

   [结构型指令](#structural-directive)修改 DOM 的结构。

Angular supplies a number of built-in directives that begin with the `ng` prefix.
You can also create new directives to implement your own functionality.
You associate a *selector* (an HTML tag such as `<my-directive>`) with a custom directive, thereby extending the [template syntax](guide/template-syntax) that you can use in your apps.

Angular 提供了一些以 `ng` 为前缀的内置指令。你也可以创建新的指令来实现自己的功能。
你可以为自定义指令关联一个*选择器*（一种形如 `<my-directive>` 的 HTML 标记），以扩展[模板语法](guide/template-syntax)，从而让你能在应用中使用它。

{@a dom}

## domain-specific language (DSL)

## 领域特定语言（DSL)

A special-purpose library or API; see [Domain-specific language](https://en.wikipedia.org/wiki/Domain-specific_language).

一种特殊用途的库或 API，参见[领域特定语言](https://en.wikipedia.org/wiki/Domain-specific_language)词条。

Angular extends TypeScript with domain-specific languages for a number of domains relevant to Angular apps, defined in NgModules such as [animations](guide/animations), [forms](guide/forms), and [routing and navigation](guide/router).

Angular 使用领域特定语言扩展了 TypeScript，用于与 Angular 应用相关的许多领域。这些 DSL 都定义在 NgModule 中，比如 [动画](guide/animations)、[表单](guide/forms)和[路由与导航](guide/router)。

{@a dynamic-components}

## dynamic component loading

## 动态组件加载（dynamic component loading）

A technique for adding a component to the DOM at run time. Requires that you exclude the component from compilation and then connect it to Angular's change-detection and event-handling framework when you add it to the DOM.

一种在运行期间把组件添加到 DOM 中的技术，它需要你从编译期间排除该组件，然后，当你把它添加到 DOM 中时，再把它接入 Angular 的变更检测与事件处理框架。

See also [custom element](#custom-element), which provides an easier path with the same result.

参见[自定义元素](#custom-element)，它提供了一种更简单的方式来达到相同的效果。

{@a E}

{@a eager-loading}

## eager loading

## 急性加载（Eager Loading）

NgModules or components that are loaded on launch are called eager-loaded, to distinguish them from those
that are loaded at run time (lazy-loaded).
See [lazy loading](#lazy-load).

在启动时加载的 NgModule 和组件被称为急性加载，与之相对的是那些在运行期间才加载的方式（惰性加载）。
参见[惰性加载](#lazy-load)。

{@a ecma}

## ECMAScript

## ECMAScript 语言

The [official JavaScript language specification](https://en.wikipedia.org/wiki/ECMAScript).

[官方 JavaScript 语言规范](https://en.wikipedia.org/wiki/ECMAScript)

Not all browsers support the latest ECMAScript standard, but you can use a [transpiler](#transpile) (like [TypeScript](#typescript)) to write code using the latest features, which will then be transpiled to code that runs on versions that are supported by browsers.

并不是所有浏览器都支持最新的 ECMAScript 标准，不过你可以使用[转译器](#transpile)（比如[TypeScript](#typescript)）来用最新特性写代码，然后它会被转译成可以在浏览器的其它版本上运行的代码。

To learn more, see [Browser Support](guide/browser-support).

要了解更多，参见[浏览器支持](guide/browser-support)页。

{@a element}

## element

## 元素（Element）

Angular defines an `ElementRef` class to wrap render-specific native UI elements.
In most cases, this allows you to use Angular templates and data binding to access DOM elements
without reference to the native element.

Angular 定义了 `ElementRef` 类来包装与渲染有关的原生 UI 元素。这让你可以在大多数情况下使用 Angular 的模板和数据绑定机制来访问 DOM 元素，而不必再引用原生元素。

The documentation generally refers to *elements* (`ElementRef` instances), as distinct from  *DOM elements*
(which can be accessed directly if necessary).

本文档中一般会使用**元素（Element）**来指代 `ElementRef` 的实例，注意与 **DOM 元素**（你必要时你可以直接访问它）区分开。

Compare to [custom element](#custom-element).

可以对比下[自定义元素](#custom-element)。

{@a entry-point}

## Entry point

## 入口点（Entry Point）

A [JavaScript module](#module) that is intended to be imported by a user of [an
npm package](guide/npm-packages). An entry-point module typically re-exports
symbols from other internal modules. A package can contain multiple
entry points. For example, the `@angular/core` package has two entry-point
modules, which can be imported using the module names `@angular/core` and
`@angular/core/testing`.

JavaScript 模块(#module)的目的是供 [npm 包](guide/npm-packages)的用户进行导入。入口点模块通常会重新导出来自其它内部模块的一些符号。每个包可以包含多个入口点。比如 `@angular/core` 就有两个入口点模块，它们可以使用名字 `@angular/core` 和 `@angular/core/testing` 进行导入。

{@a F}

{@a form-control}

## form control

## 表单控件（form control）

A instance of `FormControl`, which is a fundamental building block for Angular forms. Together with `FormGroup` and `FormArray`, tracks the value, validation, and status of a form input element.

一个 `FormControl` 实例，它是 Angular 表单的基本构造块。它会和 `FormGroup` 和 `FormArray` 一起，跟踪表单输入元素的值、有效性和状态。

Read more forms in the [Introduction to forms in Angular](guide/forms-overview).

欲知详情，参见 [Angular 表单简介](guide/forms-overview)。

{@a form-model}

## form model

## 表单模型（form model）

The "source of truth" for the value and validation status of a form input element at a given point in time. When using [reactive forms](#reactive-forms), the form model is created explicitly in the component class. When using [template-driven forms](#template-driven-forms), the form model is implicitly created by directives.

是指在指定的时间点，表单输入元素的值和验证状态的"权威数据源"。当使用[响应式表单](#reactive-forms)时，表单模型会在组件类中显式创建。当使用[模板驱动表单](#template-driven-forms)时，表单模型是由一些指令隐式创建的。

Learn more about reactive and template-driven forms in the [Introduction to forms in Angular](guide/forms-overview).

要深入了解响应式表单和模板驱动表单，参见 [Angular 表单简介](guide/forms-overview)。

{@a form-validation}

## form validation

## 表单验证（form validation）

A check that runs when form values change and reports whether the given values are correct and complete, according to the defined constraints. Reactive forms apply [validator functions](guide/form-validation#adding-to-reactive-forms). Template-driven forms use [validator directives](guide/form-validation#adding-to-template-driven-forms).

一种检查，当表单值发生变化时运行，并根据预定义的约束来汇报指定的这些值是否正确并完全。响应式表单使用[验证器函数](guide/form-validation#adding-to-reactive-forms)，而模板驱动表单则使用[验证器指令](guide/form-validation#adding-to-template-driven-forms)。

To learn more, see [Form Validation](guide/form-validation).

要了解更多，参见[表单验证器](guide/form-validation)。

{@a G}

{@a H}

{@a I}


{@a immutability}

## immutability

## 不可变性（immutability）

The ability to alter the state of a value after its creation. [Reactive forms](#reactive-forms) perform immutable changes in that
each change to the data model produces a new data model rather than modifying the existing one. [Template-driven forms](#template-driven-forms) perform mutable changes with `NgModel` and [two-way data binding](#data-binding) to modify the existing data model in place.

是否能够在创建之后修改值的状态。[响应式表单](#reactive-forms)会执行不可变性的更改，每次更改数据模型都会生成一个新的数据模型，而不是修改现有的数据模型。
[模板驱动表单](#template-driven-forms)则会执行可变的更改，它通过 `NgModel` 和[双向数据绑定](#data-binding)来就地修改现有的数据模型。

{@a injectable}

## injectable

## 可注入对象（injectable）

An Angular class or other definition that provides a dependency using the [dependency injection](#di) mechanism. An injectable [service](#service) class must be marked by the `@Injectable()` [decorator](#decorator). Other items, such as constant values, can also be injectable.

Angular 中的类或其它概念使用[依赖注入](#di)机制来提供依赖。
可供注入的[服务](#service)类必须使用`@Injectable()` [装饰器](#decorator)标出来。其它条目，比如常量值，也可用于注入。

{@a injector}

## injector

## 注入器 (injector)

An object in the Angular [dependency-injection](#dependency-injection) system
that can find a named dependency in its cache or create a dependency
using a configured [provider](#provider).
Injectors are created for NgModules automatically as part of the bootstrap process
and are inherited through the component hierarchy.

Angular [依赖注入系统](#dependency-injection)中可以在缓存中根据名字查找依赖，也可以通过配置过的[提供商](#provider)来创建依赖。
启动过程中会自动为每个模块创建一个注入器，并被组件树继承。


* An injector provides a singleton instance of a dependency, and can inject this same instance in multiple components.

   注入器会提供依赖的一个单例，并把这个单例对象注入到多个组件中。

* A hierarchy of injectors at the NgModule and component level can provide different instances of a dependency to their own components and child components.

   模块和组件级别的注入器树可以为它们拥有的组件及其子组件提供同一个依赖的不同实例。

* You can configure injectors with different providers that can provide different implementations of the same dependency.

   你可以为同一个依赖使用不同的提供商来配置这些注入器，这些提供商可以为同一个依赖提供不同的实现。

Learn more about the injector hierarchy in [Hierarchical Dependency Injectors](guide/hierarchical-dependency-injection).

要了解关于多级注入器的更多知识，参见[多级依赖注入](guide/hierarchical-dependency-injection)一章。

{@a input}

## input

## 输入属性 (input)

When defining a [directive](#directive), the `@Input()` decorator on a directive property
makes that property available as a *target* of a [property binding](guide/template-syntax#property-binding).
Data values flow into an input property from the data source identified
in the [template expression](#template-expression) to the right of the equal sign.

当定义[指令](#directive)时，指令属性上的 `@Input()` 装饰器让该属性可以作为[属性绑定](guide/template-syntax#property-binding)的*目标*使用。
数据值会从等号右侧的[模板表达式](#template-expression)所指定的数据源流入组件的输入属性。

To learn more, see [input and output properties](guide/template-syntax#inputs-outputs).

要了解更多，参见[输入与输出属性](guide/template-syntax#inputs-outputs)。

{@a interpolation}

## interpolation

## 插值表达式 (interpolation)

A form of property [data binding](#data-binding) in which a [template expression](#template-expression) between double-curly braces renders as text.
That text can be concatenated with neighboring text before it is assigned to an element property
or displayed between element tags, as in this example.

<<<<<<< HEAD
[属性数据绑定 (property data binding)](#data-binding) 的一种形式，位于双大括号中的[模板表达式 (template expression)](#template-expression)会被渲染成文本。
在被赋值给元素属性或者显示在元素标签中之前，这些文本可能会先与周边的文本合并，参见下面的例子。

<code-example language="html" escape="html">
  <label>My current hero is {{hero.name}}</label>

</code-example>
=======
```html
<label>My current hero is {{hero.name}}</label>
```
>>>>>>> bc5390ec

Read more about [interpolation](guide/template-syntax#interpolation) in [Template Syntax](guide/template-syntax).

<<<<<<< HEAD
更多信息，见[模板语法](guide/template-syntax)中的[插值表达式](guide/template-syntax#interpolation)。
=======
{@a ivy}

## Ivy

Ivy is the code name for Angular's [next-generation compilation and rendering pipeline](https://blog.angular.io/a-plan-for-version-8-0-and-ivy-b3318dfc19f7).
With the version 9 release of Angular, the new compiler and runtime instructions are used by default instead of the older compiler and runtime, known as [View Engine](#ve).

See [Angular Ivy](guide/ivy).

>>>>>>> bc5390ec

{@a J}

{@a javascript}

## JavaScript

See [ECMAScript](#ecma), [TypeScript](#typescript).

参见 [ECMAScript](#ecma) 和 [TypeScript](#typescript)。

{@a jit}

## just-in-time (JIT) compilation

## 即时 (just-in-time, JIT) 编译

The Angular just-in-time (JIT) compiler converts your Angular HTML and TypeScript code into
efficient JavaScript code at run time, as part of bootstrapping.

在启动期间，Angular 的即时编译器（JIT)会在运行期间把你的 Angular HTML 和 TypeScript 代码转换成高效的 JavaScript 代码。

JIT compilation is the default (as opposed to AOT compilation) when you run Angular's `ng build` and `ng serve` CLI commands, and is a good choice during development.
JIT mode is strongly discouraged for production use
because it results in large application payloads that hinder the bootstrap performance.

当你运行 Angular 的 CLI 命令 `ng build` 和 `ng serve` 时，JIT 编译是默认选项，而且是开发期间的最佳实践。但是强烈建议你不要在生产环境下使用 JIT 模式，因为它会导致巨大的应用负担，从而拖累启动时的性能。

Compare to [ahead-of-time (AOT) compilation](#aot).

参见[预先 (AOT) 编译](#aot)。

{@a K}

{@a L}

{@a lazy-load}

## lazy loading

## 惰性加载（Lazy loading）

A process that speeds up application load time by splitting the application into multiple bundles and loading them on demand.
For example, dependencies can be lazy loaded as needed&mdash;as opposed to [eager-loaded](#eager-loading) modules that are required by the root module and are thus loaded on launch.

惰性加载过程会把应用拆分成多个包并且按需加载它们，从而提高应用加载速度。
比如，一些依赖可以根据需要进行惰性加载，与之相对的是那些 [急性加载](#eager-loading) 的模块，它们是根模块所要用的，因此会在启动期间加载。

The [router](#router) makes use of lazy loading to load child views only when the parent view is activated.
Similarly, you can build custom elements that can be loaded into an Angular app when needed.

[路由器](#router)只有当父视图激活时才需要加载子视图。同样，你还可以构建一些自定义元素，它们也可以在需要时才加载进 Angular 应用。

{@a library}

## library

## 库（Library）

In Angular, a [project](#project) that provides functionality that can be included in other Angular apps.
A library isn't a complete Angular app and can't run independently.
(To add re-usable Angular functionality to non-Angular web apps, you can use Angular [custom elements](#angular-element).)

一种 Angular [项目](#project)。用来让其它 Angular 应用包含它，以提供各种功能。库不是一个完整的 Angular 应用，不能独立运行。（要想为非 Angular 应用添加可复用的 Angular 功能，你可以使用 Angular 的[自定义元素](#angular-element)。）

* Library developers can use the [Angular CLI](#cli) to `generate` scaffolding for a new library in an existing [workspace](#workspace), and can publish a library as an `npm` package.

  库的开发者可以使用 [CLI](#cli) 在现有的 [工作区](#workspace) 中 `generate` 新库的脚手架，还能把库发布为 `npm` 包。

* Application developers can use the [Angular CLI](#cli) to `add` a published library for use with an application in the same [workspace](#workspace).

   应用开发者可以使用 [CLI](#cli) 来把一个已发布的库 `add` 进这个应用所在的[工作区](#workspace)。

See also [schematic](#schematic).

参见 [原理图（schematic）](#schematic)。

{@a lifecycle-hook}

## lifecycle hook

## 生命周期钩子（Lifecycle hook）

An interface that allows you to tap into the lifecycle of [directives](#directive) and [components](#component) as they are created, updated, and destroyed.

一种接口，它允许你监听[指令](#directive)和[组件](#component)的生命周期，比如创建、更新和销毁等。

Each interface has a single hook method whose name is the interface name prefixed with `ng`.
For example, the `OnInit` interface has a hook method named `ngOnInit`.

每个接口只有一个钩子方法，方法名是接口名加前缀 `ng`。例如，`OnInit` 接口的钩子方法名为 `ngOnInit`。

Angular calls these hook methods in the following order:

Angular 会按以下顺序调用钩子方法：

* `ngOnChanges`: When an [input](#input)/[output](#output) binding value changes.

   `ngOnChanges` - 在[输入属性 (input)](#input)/[输出属性 (output)](#output)的绑定值发生变化时调用。
* `ngOnInit`: After the first `ngOnChanges`.

   `ngOnInit` - 在第一次 `ngOnChanges` 完成后调用。

* `ngDoCheck`: Developer's custom change detection.

   `ngDoCheck` - 开发者自定义变更检测。

* `ngAfterContentInit`: After component content initialized.

   `ngAfterContentInit` - 在组件内容初始化后调用。

* `ngAfterContentChecked`: After every check of component content.

   `ngAfterContentChecked` - 在组件内容每次检查后调用。

* `ngAfterViewInit`: After a component's views are initialized.

   `ngAfterViewInit` - 在组件视图初始化后调用。

* `ngAfterViewChecked`: After every check of a component's views.

   `ngAfterViewChecked` - 在组件视图每次检查后调用。

* `ngOnDestroy`: Just before the directive is destroyed.

   `ngOnDestroy` - 在指令销毁前调用。

To learn more, see [Lifecycle Hooks](guide/lifecycle-hooks).

要了解更多，参见[生命周期钩子](guide/lifecycle-hooks)页。

{@a M}

{@a module}

## module

## 模块 (module)

In general, a module collects a block of code dedicated to a single purpose. Angular uses standard JavaScript modules and also defines an Angular module, `NgModule`.

通常，模块会收集一组专注于单一目的的代码块。Angular 既使用 JavaScript 的标准模块，也定义了 Angular 自己的模块，也就是 `NgModule`。

In JavaScript (ECMAScript), each file is a module and all objects defined in the file belong to that module. Objects can exported, making them public, and public objects can be imported for use by other modules.

在 JavaScript (ECMAScript) 中，每个文件都是一个模块，该文件中定义的所有对象都属于这个模块。这些对象可以导出为公共对象，而这些公共对象可以被其它模块导入后使用。

Angular ships as a collection of JavaScript modules (also called libraries). Each Angular library name begins with the `@angular` prefix. Install Angular libraries with the [npm package manager](https://docs.npmjs.com/getting-started/what-is-npm) and import parts of them with JavaScript `import` declarations.

Angular 就是用一组 JavaScript 模块（也叫库）的形式发布的。每个 Angular 库都带有 `@angular` 前缀。
使用 [NPM 包管理器](https://docs.npmjs.com/getting-started/what-is-npm)安装它们，并且使用 JavaScript 的 `import` 声明语句从中导入各个部件。

Compare to [NgModule](#ngmodule).

参见 [NgModule](#ngmodule)。

{@a N}

{@a ngcc}

## ngcc

Angular compatability compiler.
If you build your app using [Ivy](#ivy), but it depends on libraries have not been compiled with Ivy, the CLI uses `ngcc` to automatically update the dependent libraries to use Ivy.


{@a ngmodule}

## NgModule

A class definition preceded by the `@NgModule()` [decorator](#decorator), which declares and serves as a manifest for a block of code dedicated to an application domain, a workflow, or a closely related set of capabilities.

一种带有 `@NgModule()` [装饰器](#decorator)的类定义，它会声明并提供一组专注于特定功能的代码块，比如业务领域、工作流或一组紧密相关的能力集等。

Like a [JavaScript module](#module), an NgModule can export functionality for use by other NgModules and import public functionality from other NgModules.
The metadata for an NgModule class collects components, directives, and pipes that the application uses along with the list of imports and exports. See also [declarable](#declarable).

像 [JavaScript 模块](#module)一样，NgModule 能导出那些可供其它 NgModule 使用的功能，也可以从其它 NgModule 中导入其公开的功能。
NgModule 类的元数据中包括一些供应用使用的组件、指令和管道，以及导入、导出列表。参见[可声明对象](#declarable)。

NgModules are typically named after the file in which the exported thing is defined. For example, the Angular [DatePipe](api/common/DatePipe) class belongs to a feature module named `date_pipe` in the file `date_pipe.ts`. You import them from an Angular [scoped package](#scoped-package) such as `@angular/core`.

NgModule 通常会根据它导出的内容决定其文件名，比如，Angular 的 [DatePipe](api/common/DatePipe) 类就属于 `date_pipe.ts` 文件中一个名叫 `date_pipe` 的特性模块。
你可以从 Angular 的[范围化包](#scoped-package)中导入它们，比如 `@angular/core` 。

Every Angular application has a root module. By convention, the class is called `AppModule` and resides in a file named `app.module.ts`.

每个 Angular 应用都有一个根模块。通常，这个类会命名为 `AppModule`，并且位于一个名叫 `app.module.ts` 的文件中。

To learn more, see [NgModules](guide/ngmodules).

要了解更多，参见 [NgModules](guide/ngmodules)。

{@a npm-package}

## npm package

## npm 包

The [npm package manager](https://docs.npmjs.com/getting-started/what-is-npm) is used to distribute and load Angular modules and libraries.

[npm 包管理器](https://docs.npmjs.com/getting-started/what-is-npm)用于分发与加载 Angular 的模块和库。

Learn more about how Angular uses [Npm Packages](guide/npm-packages).

你还可以了解 Angular 如何使用 [Npm 包](guide/npm-packages) 的更多知识。

{@a O}

{@a observable}

## observable

## 可观察对象（Observable）

A producer of multiple values, which it pushes to [subscribers](#subscriber). Used for asynchronous event handling throughout Angular. You execute an observable by subscribing to it with its `subscribe()` method, passing callbacks for notifications of new values, errors, or completion.

一个多值生成器，这些值会被推送给[订阅者](#subscriber)。
Angular 中到处都会用到异步事件处理。你要通过调用可观察对象的 `subscribe()` 方法来订阅它，从而让这个可观察对象得以执行，你还要给该方法传入一些回调函数来接收 "有新值"、"错误" 或 "完成" 等通知。

Observables can deliver single or multiple values of any type to subscribers, either synchronously (as a function delivers a value to its caller) or on a schedule. A subscriber receives notification of new values as they are produced and notification of either normal completion or error completion.

可观察对象可以把任意类型的一个或多个值传给订阅者，无论是同步（就像函数把值返回给它的调用者一样）还是异步。
订阅者会在生成了新值时收到包含这个新值的通知，以及正常结束或错误结束时的通知。

Angular uses a third-party library called [Reactive Extensions (RxJS)](http://reactivex.io/rxjs/).

Angular 使用一个名叫[响应式扩展 (RxJS)](http://reactivex.io/rxjs/)的第三方包来实现这些功能。

To learn more, see [Observables](guide/observables).

要了解更多，参见[可观察对象](guide/observables)。

{@a observer}

## observer

## 观察者（Observer）

An object passed to the `subscribe()` method for an [observable](#observable). The object defines the callbacks for the [subscriber](#subscriber).

传给[可观察对象](#observable) 的 `subscribe()` 方法的一个对象，其中定义了[订阅者](#subscriber)的一组回调函数。

{@a output}

## output

## 输出属性 (output)

When defining a [directive](#directive), the `@Output{}` decorator on a directive property
makes that property available as a *target* of [event binding](guide/template-syntax#event-binding).
Events stream *out* of this property to the receiver identified
in the [template expression](#template-expression) to the right of the equal sign.

当定义[指令](#directive)时，指令属性上的 `@Output()` 装饰器会让该属性可用作[事件绑定](guide/template-syntax#event-binding)的*目标*。
事件从该属性流*出*到等号右侧指定的[模板表达式](#template-expression)中。

To learn more, see [Input and Output Properties](guide/template-syntax#inputs-outputs).

要了解更多，参见[输入与输出属性](guide/template-syntax#inputs-outputs)。

{@a P}

{@a pipe}

## pipe

## 管道（pipe）

A class which is preceded by the `@Pipe{}` decorator and which defines a function that transforms input values to output values for display in a [view](#view). Angular defines various pipes, and you can define new pipes.

一个带有 `@Pipe{}` 装饰器的类，它定义了一个函数，用来把输入值转换成输出值，以显示在[视图](#view)中。
Angular 定义了很多管道，并且你还可可以自定义新的管道。

To learn more, see [Pipes](guide/pipes).

<<<<<<< HEAD
要了解更多，参见[管道](guide/pipes)页。
=======
{@a platform}

## platform

In Angular terminology, a platform is the context in which an Angular application runs.
The most common platform for Angular applications is a web browser, but it can also be an operating system for a mobile device, or a web server.

Support for the various Angular run-time platforms is provided by the `@angular/platform-*` packages. These packages allow applications that make use of `@angular/core` and `@angular/common` to execute in different environments by providing implementation for gathering user input and rendering UIs for the given platform. Isolating platform-specific functionality allows the developer to make platform-independent use of the rest of the framework.

* When running in a web browser, [`BrowserModule`](api/platform-browser/BrowserModule) is imported from the `platform-browser` package, and supports services that simplify security and event processing, and allows applications to access browser-specific features, such as interpreting keyboard input and controlling the title of the document being displayed. All applications running in the browser use the same platform service.

* When [server-side rendering](#server-side-rendering) (SSR) is used, the [`platform-server`](api/platform-server) package provides web server implementations of the `DOM`, `XMLHttpRequest`, and other low-level features that don't rely on a browser.

{@a polyfill}
>>>>>>> bc5390ec

{@a polyfill}
## polyfill

## 腻子脚本（polyfill）

An [npm package](guide/npm-packages) that plugs gaps in a browser's JavaScript implementation.
See [Browser Support](guide/browser-support) for polyfills that support particular functionality for particular platforms.

一个 [NPM 包](guide/npm-packages)，它负责弥补浏览器 JavaScript 实现与最新标准之间的 "缝隙"。参见[浏览器支持](guide/browser-support)页，以了解要在特定平台支持特定功能时所需的腻子脚本。

{@a project}

## project

## 项目（project）

In the Angular CLI, a standalone application or [library](#library) that can be created or modified by a CLI command.

在 Angular CLI 中，CLI 命令可能会创建或修改独立应用或[库](#library)。

A project, as generated by the [`ng new`](cli/new), contains the set of source files, resources, and configuration files that you need to develop and test the application using the CLI. Projects can also be created with the `ng generate application` and `ng generate library` commands.

由 [`ng new`](cli/new) 创建的项目中包含一组源文件、资源和配置文件，当你用 CLI 开发或测试此应用时就会用到它们。此外，还可以用 `ng generate application` 或 `ng generate library` 命令创建项目。

For more information, see [Project File Structure](guide/file-structure).

欲知详情，参见[项目文件结构](guide/file-structure)。

The [`angular.json`](guide/workspace-config) file configures all projects in a [workspace](#workspace).

[`angular.json`](guide/workspace-config) 文件可以配置某个[工作空间](#workspace) 中的所有项目。

{@a provider}

## provider

## 提供商 (provider)

An object that implements one of the [`Provider`](api/core/Provider) interfaces. A provider object defines how to obtain an injectable dependency associated with a [DI token](#token).
An [injector](#injector) uses the provider to create a new instance of a dependency
for a class that requires it.

一个实现了 [`Provider`](api/core/Provider) 接口的对象。一个提供商对象定义了如何获取与 [DI 令牌（token）](#token) 相关联的可注入依赖。
[注入器](#injector)会使用这个提供商来创建它所依赖的那些类的实例。

Angular registers its own providers with every injector, for services that Angular defines.
You can register your own providers for services that your app needs.

Angular 会为每个注入器注册一些 Angular 自己的服务。你也可以注册应用自己所需的服务提供商。

See also [service](#service), [dependency injection](#di).

参见[服务](#service)和[依赖注入](#di)。

Learn more in [Dependency Injection](guide/dependency-injection).

欲知详情，参见[依赖注入](guide/dependency-injection)。

{@a Q}

{@a R}

{@a reactive-forms}

## reactive forms

## 响应式表单 (reactive forms)

A framework for building Angular forms through code in a component.
The alternative is a [template-driven form](#template-driven-forms).

通过组件中代码构建 Angular 表单的一个框架。
另一种技术是[模板驱动表单](#template-driven-forms)

When using reactive forms:

构建响应式表单时：

* The "source of truth", the form model, is defined in the component class.

  "权威数据源"（表单模型）定义在组件类中。

* Validation is set up through validation functions rather than valdation directives.

  表单验证在组件代码而不是验证器指令中定义。

* Each control is explicitly created in the component class by creating a `FormControl` instance manually or with `FormBuilder`.

   在组件类中，使用 `new FormControl()` 或者 `FormBuilder` 显性地创建每个控件。

* The template input elements do *not* use `ngModel`.

   模板中的 `input` 元素**不**使用 `ngModel`。

* The associated Angular directives are prefixed with `form`, such as `formControl`, `formGroup`, and `formControlName`.

   相关联的 Angular 指令全部以 `Form` 开头，例如 `FormGroup()`、`FormControl()` 和 `FormControlName()`。

The alternative is a template-driven form. For an introduction and comparison of both forms approaches, see [Introduction to Angular Forms](guide/forms-overview).

另一种方式是模板驱动表单。模板驱动表单的简介和这两种方式的比较，参见 [Angular 表单简介](guide/forms-overview)。

{@a router}
{@a router-module}

## router

## 路由器 (router)

A tool that configures and implements navigation among states and [views](#view) within an Angular app.

一种工具，用来配置和实现 Angular 应用中各个状态和[视图](#view)之间的导航。

The `Router` module is an [NgModule](#ngmodule) that provides the necessary service providers and directives for navigating through application views. A [routing component](#routing-component) is one that imports the `Router` module and whose template contains a `RouterOutlet` element where it can display views produced by the router.

`Router` 模块是一个 [NgModule](#ngmodule)，它提供在应用视图间导航时需要的服务提供商和指令。[路由组件](#routing-component)是一种组件，它导入了 `Router` 模块，并且其模板中包含 `RouterOutlet` 元素，路由器生成的视图就会被显示在那里。

The router defines navigation among views on a single page, as opposed to navigation among pages. It interprets URL-like links to determine which views to create or destroy, and which components to load or unload. It allows you to take advantage of [lazy loading](#lazy-load) in your Angular apps.

路由器定义了在单页面中的各个视图之间导航的方式，而不是在页面之间。它会解释类似 URL 的链接，以决定该创建或销毁哪些视图，以及要加载或卸载哪些组件。它让你可以在 Angular 应用中获得[惰性加载](#lazy-load)的好处。

To learn more, see [Routing and Navigation](guide/router).

要了解更多，参见[路由与导航](guide/router)。

{@a router-outlet}

## router outlet

## 路由出口（router outlet）

A [directive](#directive) that acts as a placeholder in a routing component's template. Angular dynamically renders the template based on the current router state.

一种[指令](#directive)，它在路由组件的模板中扮演占位符的角色，Angular 会根据当前的路由状态动态填充它。

{@a router-component}

## routing component

## 路由组件 (routing component)

An Angular [component](#component) with a `RouterOutlet` directive in its template that displays views based on router navigations.

一个模板中带有 `RouterOutlet` 指令的 Angular [组件](#component)，用于根据路由器的导航显示相应的视图。

For more information, see [Routing and Navigation](guide/router).

要了解更多，参见[路由与导航](guide/router)。
{@a rule}

## rule

## 规则（rule）

In [schematics](#schematic), a function that operates on a [file tree](#file-tree) to create, delete, or modify files in a specific manner.

在[原理图](#schematic) 中，是指一个在[文件树](#file-tree)上运行的函数，用于以指定方式创建、删除或修改文件，并返回一个新的 `Tree` 对象。

{@a S}

{@a schematic}

## schematic

## 原理图（schematic）

A scaffolding library that defines how to generate or transform a programming project by creating, modifying, refactoring, or moving files and code.
A schematic defines [rules](#rule) that operate on a virtual file system called a [tree](#file-tree).

脚手架库会定义如何借助创建、修改、重构或移动文件和代码等操作来生成或转换某个项目。每个原理图定义了[一些规则](#rule)，以操作一个被称为[文件树](#file-tree)的虚拟文件系统。


The [Angular CLI](#cli) uses schematics to generate and modify [Angular projects](#project) and parts of projects.

Angular [CLI](#cli) 使用原理图来生成和修改 [Angular 项目](#project)及其部件。

* Angular provides a set of schematics for use with the CLI. See the [Angular CLI command reference](cli). The [`ng add`](cli/add) command runs schematics as part of adding a library to your project. The [`ng generate`](cli/generate) command runs schematics to create apps, libraries, and Angular code constructs.

  Angular 提供了一组用于 CLI 的原理图。参见 [Angular CLI 命令参考手册](cli)。当 [`ng add`](cli/add) 命令向项目中添加某个库时，就会运行原理图。[`ng generate`](cli/generate) 命令则会运行原理图，来创建应用、库和 Angular 代码块。

* [Library](#library) developers can create schematics that enable the Angular CLI to add and update their published libraries, and to generate artifacts the library defines.
Add these schematics to the npm package that you use to publish and share your library.

  公共库的开发者可以创建原理图，来让 CLI 生成他们自己的发布的库。欲知详情，参见 [devkit 文档](https://www.npmjs.com/package/@angular-devkit/schematics)。

   For more information, see [Schematics](guide/schematics) and [Integrating Libraries with the CLI](guide/creating-libraries#integrating-with-the-cli).

   欲知详情，参见[原理图](guide/schematics)和[把库与 CLI 集成](guide/creating-libraries#integrating-with-the-cli)。

{@a schematics-cli}

## Schematics CLI

Schematics come with their own command-line tool.
Using Node 6.9 or above, install the Schematics CLI globally:

<<<<<<< HEAD
Schematics 自带了一个命令行工具。
使用 Node 6.9 或更高版本，可以全局安装这个 Schematics CLI：

<code-example format="." language="bash">
=======
<code-example language="bash">
>>>>>>> bc5390ec
npm install -g @angular-devkit/schematics-cli
</code-example>

This installs the `schematics` executable, which you can use to create a new schematics [collection](#collection) with an initial named schematic. The collection folder is a workspace for schematics. You can also use the `schematics` command to add a new schematic to an existing collection, or extend an existing schematic.

这会安装可执行文件 `schematics`，你可以用它来创建新工程、往现有工程中添加新的 schematic，或扩展某个现有的 schematic。

{@a scoped-package}

## scoped package

## 范围化包 (scoped package)

A way to group related [npm packages](guide/npm-packages).
NgModules are delivered within scoped packages whose names begin with the Angular *scope name* `@angular`. For example, `@angular/core`, `@angular/common`, `@angular/forms`, and `@angular/router`.

一种把相关的 [npm 包](guide/npm-packages)分组到一起的方式。
Angular 的 NgModule 都是在一些以 `@angular` 为范围名的*范围化包*中发布的。比如 `@angular/core`、`@angular/common`、`@angular/forms` 和 `@angular/router`。

Import a scoped package in the same way that you import a normal package.

<<<<<<< HEAD
和导入普通包相同的方式导入范围化包。

<code-example path="architecture/src/app/app.component.ts" linenums="false" header="architecture/src/app/app.component.ts (import)" region="import">
=======
<code-example path="architecture/src/app/app.component.ts" header="architecture/src/app/app.component.ts (import)" region="import">
>>>>>>> bc5390ec

</code-example>

{@a server-side-rendering}

## server-side rendering

## 服务端渲染

A technique that generates static application pages on the server, and can generate and serve those pages in response to requests from browsers.
It can also pre-generate pages as HTML files that you serve later.

一项在服务端生成静态应用页面的技术，它可以在对来自浏览器的请求进行响应时生成这些页面或用它们提供服务。
它还可以提前把这些页面生成为 HTML 文件，以便稍后用它们来提供服务。

This technique can improve performance on mobile and low-powered devices and improve the user experience by showing a static first page quickly while the client-side app is loading.
The static version can also make your app more visible to web crawlers.

该技术可以增强手机和低功耗设备的性能，而且会在应用加载通过快速展示一个静态首屏来提升用户体验。这个静态版本还能让你的应用对网络蜘蛛更加友好。

You can easily prepare an app for server-side rendering by using the [CLI](#cli) to run the [Angular Universal](#universal) tool, using the `@nguniversal/express-engine` [schematic](#schematic).

你可以通过 [CLI](#cli) 运行 [Angular Universal](#universal) 工具，借助 `@nguniversal/express-engine` [schematic](#schematic) 原理图来更轻松的让应用支持服务端渲染。

{@a service}

## service

## 服务 (service)

In Angular, a class with the [@Injectable()](#injectable) decorator that encapsulates non-UI logic and code that can be reused across an application.
Angular distinguishes components from services to increase modularity and reusability.

在 Angular 中，服务就是一个带有 [@Injectable](#injectable) 装饰器的类，它封装了可以在应用程序中复用的非 UI 逻辑和代码。
Angular 把组件和服务分开，是为了增进模块化程度和可复用性。

The `@Injectable()` metadata allows the service class to be used with the [dependency injection](#di) mechanism.
The injectable class is instantiated by a [provider](#provider).
[Injectors](#injector) maintain lists of providers and use them to provide service instances when they are required by components or other services.

`@Injectable` 元数据让服务类能用于[依赖注入](#di)机制中。可注入的类是用[提供商](#provider)进行实例化的。
[各个注入器](#injector)会维护一个提供商的列表，并根据组件或其它服务的需要，用它们来提供服务的实例。

To learn more, see [Introduction to Services and Dependency Injection](guide/architecture-services).

要了解更多，参见[服务与依赖注入简介](guide/architecture-services)。

{@a structural-directive}
{@a structural-directives}

## structural directives

## 结构型指令（Structural directives）

A category of [directive](#directive) that is responsible for shaping HTML layout by modifying the DOM&mdashthat is, adding, removing, or manipulating elements and their children.

一种[指令](#directive)类型，它能通过修改 DOM （添加、删除或操纵元素及其子元素）来修整或重塑 HTML 的布局。

To learn more, see [Structural Directives](guide/structural-directives).

要了解更多，参见[结构型指令](guide/structural-directives)页。

{@a subscriber}

## subscriber

## 订阅者（Subscriber）

A function that defines how to obtain or generate values or messages to be published. This function is executed when a consumer calls the `subscribe()` method of an [observable](#observable).

一个函数，用于定义如何获取或生成要发布的值或消息。
当有消费者调用[可观察对象](#observable)的 `subscribe()` 方法时，该函数就会执行。

The act of subscribing to an observable triggers its execution, associates callbacks with it, and creates a `Subscription` object that lets you unsubscribe.

订阅一个可观察对象就会触发该对象的执行、为该对象关联一些回调函数，并创建一个 `Subscription`（订阅记录）对象来让你能取消订阅。

The `subscribe()` method takes a JavaScript object (called an [observer](#observer)) with up to three callbacks, one for each type of notification that an observable can deliver:

`subscribe()` 方法接收一个 JavaScript 对象（叫做[观察者（observer）](#observer)），其中最多可以包含三个回调，分别对应可观察对象可以发出的几种通知类型：

* The `next` notification sends a value such as a number, a string, or an object.

   `next`（下一个）通知会发送一个值，比如数字、字符串、对象。

* The `error` notification sends a JavaScript Error or exception.

   `error`（错误）通知会发送 JavaScript 错误或异常。

* The `complete` notification doesn't send a value, but the handler is called when the call completes. Scheduled values can continue to be returned after the call completes.

   `complete`（完成）通知不会发送值，但是当调用结束时会调用这个处理器。异步的值可能会在调用了完成之后继续发送过来。

{@a T}

{@a target}

## target

## 目标

A buildable or runnable subset of a [project](#project), configured as an object in the [workspace configuration file](guide/workspace-config#project-tool-configuration-options), and executed by an [Architect](#architect) [builder](#builder).

[项目](#project)的一个可构建或可运行的子集，它是[工作空间配置文件](guide/workspace-config#project-tool-configuration-options)中的一个子对象，它会被[建筑师（Architect）](#architect)的[构建器（Builder）](#builder)执行。

In the `angular.json` file, each project has an "architect" section that contains targets which configure builders. Some of these targets correspond to [CLI commands](#cli), such as `build`, `serve`, `test`, and `lint`.

在 `angular.json` 文件中，每个项目都有一个 `architect` 分区，其中包含一些用于配置构建器的目标。其中一些目标对应于 [CLI 命令](#cli)，比如 `build`、`serve`、`test` 和 `lint`。

For example, the Architect builder invoked by the `ng build` command to compile a project uses a particular build tool, and has a default configuration whose values can be overridden on the command line. The `build` target also defines an alternate configuration for a "production" build, that can be invoked with the `--prod` flag on the `build` command.

比如，`ng build` 命令用来编译项目时所调用的构建器会使用一个特定的构建工具，并且具有一份默认配置，此配置中的值可以通过命令行参数进行覆盖。目标 `build` 还为 "生产环境" 构建定义了另一个配置，可以通过在 `build` 命令上添加 `--prod` 标志来调用它。

The Architect tool provides a set of builders. The [`ng new` command](cli/new) provides a set of targets for the initial application project. The [`ng generate application`](cli/generate#application) and [`ng generate library`](cli/generate#library) commands provide a set of targets for each new [project](#project). These targets, their options and configurations, can be customized to meet the needs of your project. For example, you may want to add a "staging" or "testing" configuration to a project's "build" target.

建筑师工具提供了一组构建器。[`ng new` 命令](cli/new)为初始应用项目提供了一组目标。[`ng generate application`](cli/generate#application) 和 [`ng generate library`](cli/generate#library) 命令则为每个新[项目](#project)提供了一组目标。这些目标的选项和配置都可以进行自定义，以便适应你项目的需求。比如，你可能会想为项目的 "build" 目标添加一个 "staging" 或 "testing" 配置。 

You can also define a custom builder, and add a target to the project configuration that uses your custom builder. You can then run the target using the [`ng run`](cli/run) CLI command.

你还可以定义一个自定义构建器，并且往项目配置中添加一个目标，来使用你的自定义构建器。然后你就可以通过 [`ng run`](cli/run) 命令来运行此目标。

{@a template}

## template

## 模板 (template)

Code associated with a component that defines how to render the component's [view](#view).

模板是与组件相关的代码，用来定义如何在 HTML 中渲染组件的[视图](#view)。

A template combines straight HTML with Angular [data-binding](#data-binding) syntax, [directives](#directive),
and [template expressions](#template-expression) (logical constructs).
The Angular elements insert or calculate values that modify the HTML elements before the page is displayed.

模板会把纯 HTML 和 Angular 的[数据绑定](#data-binding)语法、[指令](#directive)和[模板表达式](#template-expression)组合起来。Angular 的元素会插入或计算那些值，以便在页面显示出来之前修改 HTML 元素。

A template is associated with a [component](#component) class through the `@Component()` [decorator](#decorator). The HTML can be provided inline, as the value of the `template` property, or in a separate HTML file linked through the `templateUrl` property. 

模板通过 `@Component()` [装饰器](#decorator)与[组件](#component)类关联起来。其 HTML 可以作为 `template` 属性的值用内联的方式提供，也可以通过 `templateUrl` 属性链接到一个独立的 HTML 文件。

Additional templates, represented by `TemplateRef` objects, can define alternative or *embedded* views, which can be referenced from multiple components.

用 `TemplateRef` 对象表示的其它模板用来定义一些备用视图或*内嵌*视图，它们可以来自多个不同的组件。

{@a template-driven-forms}

## template-driven forms

## 模板驱动表单（template-driven forms）

A format for building Angular forms using HTML forms and input elements in the view.
The alternative format uses the [reactive forms](#reactive-forms) framework.

一种在视图中使用 HTML 表单和输入类元素构建 Angular 表单的格式。
它的替代方案是[响应式表单](#reactive-forms)框架。

When using template-driven forms:

当构建模板驱动表单时：

* The "source of truth" is the template. The validation is defined using attributes on the individual input elements.

   模板是“权威数据源”。使用属性 (attribute) 在单个输入元素上定义验证规则。

* [Two-way binding](#data-binding) with `ngModel` keeps the component model synchronized with the user's entry into the input elements.

   使用 `ngModel` 进行[双向绑定](#data-binding)，保持组件模型和用户输入之间的同步。
* Behind the scenes, Angular creates a new control for each input element, provided you have set up a `name` attribute and two-way binding for each input.

   在幕后，Angular 为每个带有 `name` 属性和双向绑定的输入元素创建了一个新的控件。

* The associated Angular directives are prefixed with `ng` such as `ngForm`, `ngModel`, and `ngModelGroup`.

   相关的 Angular 指令都带有 `ng` 前缀，例如 `ngForm`、`ngModel` 和 `ngModelGroup`。

The alternative is a reactive form. For an introduction and comparison of both forms approaches, see [Introduction to Angular Forms](guide/forms-overview).

另一种方式是响应式表单。响应式表单的简介和两种方式的比较参见 [Angular 表单简介](guide/forms-overview)。

{@a template-expression}

## template expression

## 模板表达式（template expression）

A TypeScript-like syntax that Angular evaluates within a [data binding](#data-binding).

一种类似 TypeScript 的语法，Angular 用它对[数据绑定 (data binding)](#data-binding)进行求值。

Read about how to write template expressions in  [Template expressions](guide/template-syntax#template-expressions).

到[模板表达式](guide/template-syntax#template-expressions)部分了解更多模板表达式的知识。

{@a token}

## token

## 令牌（Token）

An opaque identifier used for efficient table lookup. In Angular, a [DI token](#di-token) is used to find [providers](#provider) of dependencies in the [dependency injection](#di) system.

用于高效查表的不透明标识符（译注：不透明是指你不必了解其细节）。在 Angular 中，[DI 令牌](#di-token)用于在[依赖注入](#di)系统中查找[服务提供商](#provider)。

{@a transpile}

## transpile

## 转译（transpile)

The translation process that transforms one version of JavaScript to another version; for example, down-leveling ES2015 to the older ES5 version.

一种翻译过程，它会把一个版本的 JavaScript 转换成另一个版本，比如把下一版的 ES2015 转换成老版本的 ES5。
{@a file-tree}

## tree

In [schematics](#schematic), a virtual file system represented by the `Tree` class.
Schematic [rules](#rule) take a tree object as input, operate on them, and return a new tree object.

在 [schematics](#schematic) 中，一个用 `Tree` 类表示的虚拟文件系统。
Schematic [规则](#rule)以一个 `tree` 对象作为输入，对它们进行操作，并且返回一个新的 `tree` 对象。

{@a typescript}

## TypeScript

A programming language based on JavaScript that is notable for its optional typing system.
TypeScript provides compile-time type checking and strong tooling support (such as
code completion, refactoring, inline documentation, and intelligent search).
Many code editors and IDEs support TypeScript either natively or with plug-ins.

TypeScript 是一种基于 JavaScript 的程序设计语言，以其可选类型系统著称。
TypeScript 提供了编译时类型检查和强大的工具支持（比如代码补齐、重构、内联文档和智能搜索等）。
许多代码编辑器和 IDE 都原生支持 TypeScript 或通过插件提供支持。

TypeScript is the preferred language for Angular development.
Read more about TypeScript at [typescriptlang.org](http://www.typescriptlang.org/).

TypeScript 是 Angular 的首选语言。要了解更多，参见 [typescriptlang.org](http://www.typescriptlang.org/)。

{@a U}

{@a universal}

## Universal

A tool for implementing [server-side rendering](#server-side-rendering) of an Angular application.
When integrated with an app, Universal generates and serves static pages on the server in response to requests from browsers.
The initial static page serves as a fast-loading placeholder while the full application is being prepared for normal execution in the browser.

用来帮 Angular 应用实现[服务端渲染](#server-side-rendering)的工具。
当与应用集成在一起时，Universal 可以在服务端生成静态页面并用它们来响应来自浏览器的请求。
当浏览器正准备运行完整版应用的时候，这个初始的静态页可以用作一个可快速加载的占位符。

To learn more, see [Angular Universal: server-side rendering](guide/universal).

欲知详情，参见 [Angular Universal: 服务端渲染](guide/universal)。

{@a V}

{@a view}

## view

## 视图 (view)

The smallest grouping of display elements that can be created and destroyed together.
Angular renders a view under the control of one or more [directives](#directive),
especially [component](#component) directives and their companion [templates](#template).

视图是可显示元素的最小分组单位，它们会被同时创建和销毁。
Angular 在一个或多个[指令 (directive)](#directive) 的控制下渲染视图，
尤其是[组件 (component)](#component) 指令及其[模板 (template)](#template)。

A view is specifically represented by a `ViewRef` instance associated with the component.
A view that belongs to a component is called a *host view*.
Views are typically collected into [view hierarchies](#view-tree).

具体实现上，视图由一个与该组件相关的 `ViewRef` 实例表示。
属于某个组件的视图叫做*宿主视图*。
通常会把视图组织成一些[视图树（view hierarchies）](#view-tree)。

Properties of elements in a view can change dynamically, in response to user actions;
the structure (number and order) of elements in a view can't.
You can change the structure of elements by inserting, moving, or removing nested views within their view containers.

视图中各个元素的属性可以动态修改以响应用户的操作，而这些元素的结构（数量或顺序）则不能。你可以通过在它们的视图容器中插入、移动或移除内嵌视图来修改这些元素的结构。

View hierarchies can be loaded and unloaded dynamically as the user navigates through the application, typically under the control of a [router](#router).

<<<<<<< HEAD
当用户在应用中导航时（比如使用[路由器](#router)），视图树可以动态加载或卸载。
=======
{@a ve}

## View Engine

The compilation and rendering pipeline used by Angular before version 9. Compare [Ivy](#ivy).

>>>>>>> bc5390ec

{@a view-tree}

## view hierarchy

<<<<<<< HEAD
## 视图树（View hierarchy）

A tree of related views that can be acted on as a unit. The root view is a component's *host view*.  A host view can be the root of a tree of *embedded views*, collected in a *view container* (`ViewContainerRef`) attached to an anchor element in the hosting component. The view hierarchy is a key part of Angular change detection.
=======
A tree of related views that can be acted on as a unit. The root view is a component's *host view*. A host view can be the root of a tree of *embedded views*, collected in a *view container* (`ViewContainerRef`) attached to an anchor element in the hosting component. The view hierarchy is a key part of Angular [change detection](#change-detection).
>>>>>>> bc5390ec

一棵相关视图的树，它们可以作为一个整体行动。其根视图就是组件的*宿主视图*。宿主视图可以是*内嵌视图*树的根，它被收集到了宿主组件上的一个*视图容器（`ViewContainerRef`）*中<!-- 再校对 -->。视图树是 Angular 变更检测的关键部件之一。

The view hierarchy doesn't imply a component hierarchy. Views that are embedded in the context of a particular hierarchy can be host views of other components. Those components can be in the same NgModule as the hosting component, or belong to other NgModules.

视图树和组件树并不是一一对应的。那些嵌入到指定视图树上下文中的视图也可能是其它组件的宿主视图。那些组件可能和宿主组件位于同一个 NgModule 中，也可能属于其它 NgModule。

{@a W}
{@a web-component}

## web component

## Web 组件

See [custom element](#custom-element).

参见[自定义元素](#custom-element)

{@a workspace}

## workspace

## 工作空间（Workspace）

A collection of Angular [projects](#project) (that is, applications and libraries) powered by the [Angular CLI] (#cli) that are typically co-located in a single source-control repository (such as [git](https://git-scm.com/)).

一组基于 [Angular CLI] (#cli) 的 Angular [项目](#project)（也就是说应用或库），它们通常共同位于一个单一的源码仓库（比如 [git](https://git-scm.com/)）中。

The [CLI](#cli) [`ng new` command](cli/new) creates a file system directory (the "workspace root").
In the workspace root, it also creates the workspace [configuration file](#configuration) (`angular.json`) and, by default, an initial application project with the same name.

[CLI](#cli) 的 [`ng new` 命令](cli/new)会在文件系统中创建一个目录（也就是工作空间的根目录）。
在工作空间根目录下，还会创建此工作空间的[配置文件](#configuration)（`angular.json`），并且还会默认初始化一个同名的应用项目。

Commands that create or operate on apps and libraries (such as `add` and `generate`) must be executed from within a workspace folder.

而用来创建或操作应用和库的命令（比如 `add` 和 `generate`）必须在工作区目录下才能执行。

For more information, see [Workspace Configuration](guide/workspace-config).

欲知详情，参见[工作空间配置](guide/workspace-config)。

{@a cli-config}

{@a config}

## workspace configuration

## 工作空间配置（Workspace configuration）

A file named `angular.json` at the root level of an Angular [workspace](#workspace) provides workspace-wide and project-specific configuration defaults for build and development tools that are provided by or integrated with the [Angular CLI](#cli).

一个名叫 `angular.json` 的文件，它位于 Angular [工作空间](#workspace) 的根目录下，并为 [Angular CLI](#cli) 提供的或集成的各个构建/开发工具提供工作空间级和项目专属的默认配置项。

For more information, see [Workspace Configuration](guide/workspace-config).

欲知详情，参见[工作空间配置](guide/workspace-config)。

Additional project-specific configuration files are used by tools, such as `package.json` for the [npm package manager](#npm-package), `tsconfig.json` for [TypeScript transpilation](#transpile), and `tslint.json` for [TSLint](https://palantir.github.io/tslint/).

还有一些项目专属的配置文件是给某些工具使用的。比如 `package.json` 是给 [npm 包管理器](#npm-package)使用的，`tsconfig.json` 是给 [TypeScript 转译器](#transpile)使用的，而 `tslint.json` 是给 [TSLint](https://palantir.github.io/tslint/) 使用的。

For more information, see [Workspace and Project File Structure](guide/file-structure).

欲知详情，参见[工作空间和项目文件结构](guide/file-structure)。

{@a X}

{@a Y}

{@a Z}
{@a zone}

## zone

## 区域 (zone)

An execution context for a set of asynchronous tasks. Useful for debugging, profiling, and testing apps that include asynchronous operations such as event processing, promises, and calls to remote servers.

一组异步任务的执行上下文。它对于调试、性能分析和测试那些包含了异步操作（如事件处理、承诺、远程服务器调用等）的应用是非常有用的。

An Angular app runs in a zone where it can respond to asynchronous events by checking for data changes and updating the information it displays by resolving [data bindings](#data-binding).

Angular 应用会运行在一个 Zone 区域中，在这里，它可以对异步事件做出反应，可以通过检查数据变更、利用[数据绑定 (data bindings)](#data-binding) 来更新信息显示。

A zone client can take action before and after an async operation completes.

Zone 的使用方可以在异步操作完成之前或之后采取行动。

Learn more about zones in this
[Brian Ford video](https://www.youtube.com/watch?v=3IqtmUscE_U).

要了解更多，参见 [Brian Ford 的视频](https://www.youtube.com/watch?v=3IqtmUscE_U)。<|MERGE_RESOLUTION|>--- conflicted
+++ resolved
@@ -242,27 +242,40 @@
 * UPPER_UNDERSCORE_CASE (or UPPER_SNAKE_CASE, or SCREAMING_SNAKE_CASE): Traditional for constants (acceptable, but prefer camelCase).
 Upper snake case uses words in all capital letters connected with underscores. For example, "FIX_ME".
 
-<<<<<<< HEAD
   大写下划线形式（UPPER_UNDERSCORE_CASE）或叫大写蛇形形式（UPPER_SNAKE_CASE）：传统的常量写法（可以接受，但更推荐用小驼峰形式（camelCase））
   大蛇形形式使用下划线分隔的全大写单词。比如 "FIX_ME" 。
-=======
+
+
 {@a change-detection}
-
 ## change detection
+
+## 变更检测（change detection）
+
 
 The mechanism by which the Angular framework synchronizes the state of an application's UI with the state of the data.
 The change detector checks the current state of the data model whenever it runs, and maintains it as the previous state to compare on the next iteration.
+
+Angular 框架会通过此机制将应用程序 UI 的状态与数据的状态同步。变更检测器在运行时会检查数据模型的当前状态，并在下一轮迭代时将其和先前保存的状态进行比较。
+
 
 As the application logic updates component data, values that are bound to DOM properties in the view can change.
 The change detector is responsible for updating the view to reflect the current data model.
 Similarly, the user can interact with the UI, causing events that change the state of the data model.
 These events can trigger change detection.
 
+当应用逻辑更改组件数据时，绑定到视图中 DOM 属性上的值也要随之更改。变更检测器负责更新视图以反映当前的数据模型。类似地，用户也可以与 UI 进行交互，从而引发要更改数据模型状态的事件。这些事件可以触发变更检测。
+
+
 Using the default ("CheckAlways") change-detection strategy, the change detector goes through the [view hierarchy](#view-tree) on each VM turn to check every [data-bound property](#data-binding) in the template. In the first phase, it compares the current state of the dependent data with the previous state, and collects changes.
 In the second phase, it updates the page DOM to reflect any new data values.
 
-If you set the `OnPush` ("CheckOnce") change-detection strategy, the change detector runs only when [explicitly invoked] (api/core/ChangeDetectorRef), or when it is triggered by an `Input` reference change or event handler. This typically improves performance. For more information, see [Optimize Angular's change detection](https://web.dev/faster-angular-change-detection/).
->>>>>>> bc5390ec
+使用默认的（“CheckAlways”）变更检测策略，变更检测器将遍历每个视图模型上的[视图层次结构](#view-tree) ，以检查模板中的每个[数据绑定属性](#data-binding)。在第一阶段，它将所依赖的数据的当前状态与先前状态进行比较，并收集更改。在第二阶段，它将更新页面上的 DOM 以反映出所有新的数据值。
+
+
+If you set the `OnPush` ("CheckOnce") change-detection strategy, the change detector runs only when [explicitly invoked](api/core/ChangeDetectorRef), or when it is triggered by an `Input` reference change or event handler. This typically improves performance. For more information, see [Optimize Angular's change detection](https://web.dev/faster-angular-change-detection/).
+
+如果设置了 `OnPush`（“CheckOnce”）变更检测策略，则变更检测器仅在[显式调用](api/core/ChangeDetectorRef)它或由 `@Input` 引用的变化或触发事件处理程序时运行。这通常可以提高性能。欲知详情，参见[优化 Angular 的变更检测](https://web.dev/faster-angular-change-detection/) 。
+
 
 {@a class-decorator}
 
@@ -661,11 +674,11 @@
 
 {@a entry-point}
 
-## Entry point
+## entry point
 
 ## 入口点（Entry Point）
 
-A [JavaScript module](#module) that is intended to be imported by a user of [an
+A JavaScript module(#module) that is intended to be imported by a user of [an
 npm package](guide/npm-packages). An entry-point module typically re-exports
 symbols from other internal modules. A package can contain multiple
 entry points. For example, the `@angular/core` package has two entry-point
@@ -808,7 +821,6 @@
 That text can be concatenated with neighboring text before it is assigned to an element property
 or displayed between element tags, as in this example.
 
-<<<<<<< HEAD
 [属性数据绑定 (property data binding)](#data-binding) 的一种形式，位于双大括号中的[模板表达式 (template expression)](#template-expression)会被渲染成文本。
 在被赋值给元素属性或者显示在元素标签中之前，这些文本可能会先与周边的文本合并，参见下面的例子。
 
@@ -816,27 +828,28 @@
   <label>My current hero is {{hero.name}}</label>
 
 </code-example>
-=======
-```html
-<label>My current hero is {{hero.name}}</label>
-```
->>>>>>> bc5390ec
 
 Read more about [interpolation](guide/template-syntax#interpolation) in [Template Syntax](guide/template-syntax).
 
-<<<<<<< HEAD
 更多信息，见[模板语法](guide/template-syntax)中的[插值表达式](guide/template-syntax#interpolation)。
-=======
+
+
 {@a ivy}
 
 ## Ivy
+
+## 常春藤引擎（Ivy）
+
 
 Ivy is the code name for Angular's [next-generation compilation and rendering pipeline](https://blog.angular.io/a-plan-for-version-8-0-and-ivy-b3318dfc19f7).
 With the version 9 release of Angular, the new compiler and runtime instructions are used by default instead of the older compiler and runtime, known as [View Engine](#ve).
 
+Ivy 是 Angular 的[下一代编译和渲染管道](https://blog.angular.io/a-plan-for-version-8-0-and-ivy-b3318dfc19f7)的代号。在 Angular 的版本 9 中，默认情况下使用新的编译器和运行时，而不再用旧的编译器和运行时，也就是 [View Engine](#ve) 。
+
+
 See [Angular Ivy](guide/ivy).
 
->>>>>>> bc5390ec
+参见 [Angular Ivy](guide/ivy)。
 
 {@a J}
 
@@ -995,16 +1008,16 @@
 
 {@a N}
 
+
 {@a ngcc}
-
 ## ngcc
 
 Angular compatability compiler.
 If you build your app using [Ivy](#ivy), but it depends on libraries have not been compiled with Ivy, the CLI uses `ngcc` to automatically update the dependent libraries to use Ivy.
 
+Angular 兼容性编译器。如果使用 [Ivy](#ivy) 构建应用程序，但依赖未用 Ivy 编译的库，则 CLI 将使用 `ngcc` 自动更新依赖库以使用 Ivy。
 
 {@a ngmodule}
-
 ## NgModule
 
 A class definition preceded by the `@NgModule()` [decorator](#decorator), which declares and serves as a manifest for a block of code dedicated to an application domain, a workflow, or a closely related set of capabilities.
@@ -1113,24 +1126,34 @@
 
 To learn more, see [Pipes](guide/pipes).
 
-<<<<<<< HEAD
 要了解更多，参见[管道](guide/pipes)页。
-=======
+
 {@a platform}
 
 ## platform
+
+## 平台（platform）
+
 
 In Angular terminology, a platform is the context in which an Angular application runs.
 The most common platform for Angular applications is a web browser, but it can also be an operating system for a mobile device, or a web server.
 
+在 Angular 术语中，平台是供 Angular 应用程序在其中运行的上下文。 Angular 应用程序最常见的平台是 Web 浏览器，但它也可以是移动设备的操作系统或 Web 服务器。
+
+
 Support for the various Angular run-time platforms is provided by the `@angular/platform-*` packages. These packages allow applications that make use of `@angular/core` and `@angular/common` to execute in different environments by providing implementation for gathering user input and rendering UIs for the given platform. Isolating platform-specific functionality allows the developer to make platform-independent use of the rest of the framework.
 
-* When running in a web browser, [`BrowserModule`](api/platform-browser/BrowserModule) is imported from the `platform-browser` package, and supports services that simplify security and event processing, and allows applications to access browser-specific features, such as interpreting keyboard input and controlling the title of the document being displayed. All applications running in the browser use the same platform service.
-
-* When [server-side rendering](#server-side-rendering) (SSR) is used, the [`platform-server`](api/platform-server) package provides web server implementations of the `DOM`, `XMLHttpRequest`, and other low-level features that don't rely on a browser.
-
-{@a polyfill}
->>>>>>> bc5390ec
+`@angular/platform-*` 软件包提供了对各种 Angular 运行时平台的支持。这些软件包通过提供用于收集用户输入和渲染指定平台 UI 的实现，以允许使用 `@angular/core` 和 `@angular/common` 的应用程序在不同的环境中执行。隔离平台相关的功能使开发人员可以独立于平台使用框架的其余部分。
+
+
+- When running in a web browser, [`BrowserModule`](api/platform-browser/BrowserModule) is imported from the `platform-browser` package, and supports services that simplify security and event processing, and allows applications to access browser-specific features, such as interpreting keyboard input and controlling the title of the document being displayed. All applications running in the browser use the same platform service.
+
+  在 Web 浏览器中运行时，[`BrowserModule`](api/platform-browser/BrowserModule) 是从 `platform-browser` 软件包中导入的，并支持简化安全性和事件处理的服务，并允许应用程序访问浏览器专有的功能，例如解释键盘输入和控制文档要显示的标题。浏览器中运行的所有应用程序都使用同一个平台服务。
+
+
+- When [server-side rendering](#server-side-rendering) (SSR) is used, the [`platform-server`](api/platform-server) package provides web server implementations of the `DOM`, `XMLHttpRequest`, and other low-level features that don't rely on a browser.
+
+  使用[服务端渲染](#server-side-rendering)（SSR）时，[`platform-server`](api/platform-server) 包将提供 `DOM`、`XMLHttpRequest` 和其他不依赖浏览器的其他底层功能的 Web 服务器端实现。
 
 {@a polyfill}
 ## polyfill
@@ -1317,9 +1340,9 @@
 
   公共库的开发者可以创建原理图，来让 CLI 生成他们自己的发布的库。欲知详情，参见 [devkit 文档](https://www.npmjs.com/package/@angular-devkit/schematics)。
 
-   For more information, see [Schematics](guide/schematics) and [Integrating Libraries with the CLI](guide/creating-libraries#integrating-with-the-cli).
-
-   欲知详情，参见[原理图](guide/schematics)和[把库与 CLI 集成](guide/creating-libraries#integrating-with-the-cli)。
+For more information, see [Schematics](guide/schematics) and [Integrating Libraries with the CLI](guide/creating-libraries#integrating-with-the-cli).
+
+欲知详情，参见[原理图](guide/schematics)和[把库与 CLI 集成](guide/creating-libraries#integrating-with-the-cli)。
 
 {@a schematics-cli}
 
@@ -1328,14 +1351,10 @@
 Schematics come with their own command-line tool.
 Using Node 6.9 or above, install the Schematics CLI globally:
 
-<<<<<<< HEAD
 Schematics 自带了一个命令行工具。
 使用 Node 6.9 或更高版本，可以全局安装这个 Schematics CLI：
 
-<code-example format="." language="bash">
-=======
 <code-example language="bash">
->>>>>>> bc5390ec
 npm install -g @angular-devkit/schematics-cli
 </code-example>
 
@@ -1357,13 +1376,9 @@
 
 Import a scoped package in the same way that you import a normal package.
 
-<<<<<<< HEAD
 和导入普通包相同的方式导入范围化包。
 
-<code-example path="architecture/src/app/app.component.ts" linenums="false" header="architecture/src/app/app.component.ts (import)" region="import">
-=======
 <code-example path="architecture/src/app/app.component.ts" header="architecture/src/app/app.component.ts (import)" region="import">
->>>>>>> bc5390ec
 
 </code-example>
 
@@ -1655,30 +1670,29 @@
 
 View hierarchies can be loaded and unloaded dynamically as the user navigates through the application, typically under the control of a [router](#router).
 
-<<<<<<< HEAD
 当用户在应用中导航时（比如使用[路由器](#router)），视图树可以动态加载或卸载。
-=======
+
+
 {@a ve}
 
 ## View Engine
 
+## 视图引擎（View Engine）
+
+
 The compilation and rendering pipeline used by Angular before version 9. Compare [Ivy](#ivy).
 
->>>>>>> bc5390ec
+Angular 9 之前的版本使用的编译和渲染管道。可对比 [Ivy](#ivy)。
 
 {@a view-tree}
 
 ## view hierarchy
 
-<<<<<<< HEAD
 ## 视图树（View hierarchy）
 
-A tree of related views that can be acted on as a unit. The root view is a component's *host view*.  A host view can be the root of a tree of *embedded views*, collected in a *view container* (`ViewContainerRef`) attached to an anchor element in the hosting component. The view hierarchy is a key part of Angular change detection.
-=======
-A tree of related views that can be acted on as a unit. The root view is a component's *host view*. A host view can be the root of a tree of *embedded views*, collected in a *view container* (`ViewContainerRef`) attached to an anchor element in the hosting component. The view hierarchy is a key part of Angular [change detection](#change-detection).
->>>>>>> bc5390ec
-
-一棵相关视图的树，它们可以作为一个整体行动。其根视图就是组件的*宿主视图*。宿主视图可以是*内嵌视图*树的根，它被收集到了宿主组件上的一个*视图容器（`ViewContainerRef`）*中<!-- 再校对 -->。视图树是 Angular 变更检测的关键部件之一。
+A tree of related views that can be acted on as a unit. The root view is a component's *host view*.  A host view can be the root of a tree of *embedded views*, collected in a *view container* (`ViewContainerRef`) attached to an anchor element in the hosting component. The view hierarchy is a key part of Angular [change detection](#change-detection).
+
+一棵相关视图的树，它们可以作为一个整体行动。其根视图就是组件的*宿主视图*。宿主视图可以是*内嵌视图*树的根，它被收集到了宿主组件上的一个*视图容器（`ViewContainerRef`）*中<!-- 再校对 -->。视图树是 Angular [变更检测](#change-detection)的关键部件之一。
 
 The view hierarchy doesn't imply a component hierarchy. Views that are embedded in the context of a particular hierarchy can be host views of other components. Those components can be in the same NgModule as the hosting component, or belong to other NgModules.
 
