--- conflicted
+++ resolved
@@ -21,13 +21,9 @@
 
 ## Service worker and caching of app resources
 
-<<<<<<< HEAD
 ## Service Worker 与应用资源的缓存
 
-Conceptually, you can imagine the Angular service worker as a forward cache or a CDN edge that is installed in the end user's web browser. The service worker's job is to satisfy requests made by the Angular application for resources or data from a local cache, without needing to wait for the network. Like any cache, it has rules for how content is expired and updated.
-=======
 Conceptually, imagine the Angular service worker as a forward cache or a CDN edge that is installed in the end user's web browser. The service worker's job is to satisfy requests made by the Angular application for resources or data from a local cache, without needing to wait for the network. Like any cache, it has rules for how content is expired and updated.
->>>>>>> f7af5d41
 
 从概念上说，你可以把 Angular Service Worker 想象成一个转发式缓存或装在最终用户浏览器中的 CDN 边缘。
 Service Worker 的工作是从本地缓存中满足 Angular 应用对资源或数据的请求，而不用等待网络。
@@ -37,13 +33,9 @@
 
 ### App versions
 
-<<<<<<< HEAD
 ### 应用的版本
 
-In the context of an Angular service worker, a "version" is a collection of resources that represent a specific build of the Angular application. Whenever a new build of the application is deployed, the service worker treats that build as a new version of the application. This is true even if only a single file is updated. At any given time, the service worker may have multiple versions of the application in its cache and it may be serving them simultaneously. For more information, see the [App tabs](guide/service-worker-devops#tabs) section below.
-=======
 In the context of an Angular service worker, a "version" is a collection of resources that represent a specific build of the Angular application. Whenever a new build of the application is deployed, the service worker treats that build as a new version of the application. This is true even if only a single file is updated. At any given time, the service worker might have multiple versions of the application in its cache and it might be serving them simultaneously. For more information, see the [App tabs](guide/service-worker-devops#tabs) section below.
->>>>>>> f7af5d41
 
 在 Angular Service Worker 的语境下，“版本”是指用来表示 Angular 应用的某一次构建成果的一组资源。
 当应用的一个新的构建发布时，Service Worker 就把它看做此应用的一个新版本。
@@ -278,36 +270,24 @@
 
 ### Bypassing the service worker
 
-<<<<<<< HEAD
 ### 绕过 Service Worker
 
-In some cases, you may want to bypass the service worker entirely and let the browser handle the
-request instead. An example is when you rely on a feature that is currently not supported in service
-workers (for example, [reporting progress on uploaded files](https://github.com/w3c/ServiceWorker/issues/1141)).
-
-某些情况下，你可能想要完全绕过 Service Worker，转而让浏览器处理请求。比如当你要用到某些 Service Worker 尚不支持的特性时（例如[报告文件上传的进度](https://github.com/w3c/ServiceWorker/issues/1141)）。
-
-To bypass the service worker you can set `ngsw-bypass` as a request header, or as a query parameter.
-=======
 In some cases, you might want to bypass the service worker entirely and let the browser handle the
 request instead. An example is when you rely on a feature that is currently not supported in service
 workers (for example, [reporting progress on uploaded files](https://github.com/w3c/ServiceWorker/issues/1141)).
 
+某些情况下，你可能想要完全绕过 Service Worker，转而让浏览器处理请求。比如当你要用到某些 Service Worker 尚不支持的特性时（例如[报告文件上传的进度](https://github.com/w3c/ServiceWorker/issues/1141)）。
+
 To bypass the service worker, set `ngsw-bypass` as a request header, or as a query parameter.
->>>>>>> f7af5d41
 (The value of the header or query parameter is ignored and can be empty or omitted.)
 
 要想绕过 Service Worker，你可以设置一个名叫 `ngsw-bypass` 的请求头或查询参数。（这个请求头或查询参数的值会被忽略，可以把它设为空字符串或略去。）
 
 ## Debugging the Angular service worker
 
-<<<<<<< HEAD
 ## 调试 Angular Service Worker
 
-Occasionally, it may be necessary to examine the Angular service
-=======
 Occasionally, it might be necessary to examine the Angular service
->>>>>>> f7af5d41
 worker in a running state to investigate issues or to ensure that
 it is operating as designed. Browsers provide built-in tools for
 debugging service workers and the Angular service worker itself
@@ -535,16 +515,12 @@
 * If you look in the Cache Storage viewer, the cache is frequently
 out of date. Right click the Cache Storage title and refresh the caches.
 
-<<<<<<< HEAD
    如果你查看缓存存储器的查看器，缓存就会经常过期。右键单击缓存存储器的标题并刷新缓存。
 
-Stopping and starting the service worker in the Service Worker
-=======
 * Stopping and starting the service worker in the Service Worker
->>>>>>> f7af5d41
 pane triggers a check for updates.
 
-在 Service Worker 页停止并重新启动这个 Service Worker 将会触发一次更新检查。
+  在 Service Worker 页停止并重新启动这个 Service Worker 将会触发一次更新检查。
 
 ## Service Worker Safety
 
@@ -581,7 +557,7 @@
 be used as a last resort to get rid of unwanted service workers already 
 installed on client pages.
 
-`@angular/service-worker` NPM 包中还包含一个小脚本 `safety-worker.js`，当它被加载时就会把它自己从浏览器中注销。
+`@angular/service-worker` NPM 包中还包含一个小脚本 `safety-worker.js`，当它被加载时就会把它自己从浏览器中注销，并移除此 Service Worker 的缓存。
 这个脚本可以作为终极武器来摆脱那些已经安装在客户端页面上的不想要的 Service Worker。
 
 It's important to note that you cannot register this worker directly,
@@ -602,7 +578,7 @@
 (and remove the corresponding caches) as well as any other Service
 Workers which might have been served in the past on your site.
 
-这个脚本可以用来停用 `@angular/service-worker` 以及任何其它曾在你的站点上提供过的 Service Worker。
+这个脚本可以用来停用 `@angular/service-worker`（并移除相应的缓存）以及任何其它曾在你的站点上提供过的 Service Worker。
 
 ### Changing your app's location
 
@@ -622,30 +598,22 @@
  get redirected to the new location `www.example.com` and create the error
 `The script resource is behind a redirect, which is disallowed`.
 
-<<<<<<< HEAD
 如果你不得不更改应用的位置，就可能会出现问题。如果你设置了从旧位置（例如 `example.com` ）到新位置（例如 `www.example.com`）的重定向，则 Service Worker 将停止工作。
 同样，对于完全从 Service Worker 加载该网站的用户，甚至都不会触发重定向。老的 Worker（注册在 `example.com`）会尝试更新并将请求发送到原来的位置 `example.com`，该位置重定向到新位置 `www.example.com` 就会导致错误 `The script resource is behind a redirect, which is disallowed`。
 
-To remedy this, you may need to kill the old worker using one of the above
-=======
 To remedy this, you might need to deactivate the old worker using one of the above
->>>>>>> f7af5d41
 techniques ([Fail-safe](#fail-safe) or [Safety Worker](#safety-worker)).
 
-为了解决这个问题，你可能需要用上述技巧（[故障安全](#fail-safe)或[Safety Worker](#safety-worker)）之一杀死老的 Worker。
+为了解决这个问题，你可能需要用上述技巧（[故障安全](#fail-safe)或[Safety Worker](#safety-worker)）之一移除老的 Worker。
 
 ## More on Angular service workers
 
-<<<<<<< HEAD
 ## 关于 Angular Service Worker 的更多信息
 
-You may also be interested in the following:
+You might also be interested in the following:
 
 你可能还对下列内容感兴趣：
 
-=======
-You might also be interested in the following:
->>>>>>> f7af5d41
 * [Service Worker Configuration](guide/service-worker-config).
 
    [Service Worker 配置](guide/service-worker-config)。