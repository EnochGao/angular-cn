# Service worker in production

# 生产环境下的 Service Worker

This page is a reference for deploying and supporting production applications that use the Angular service worker.
It explains how the Angular service worker fits into the larger production environment, the service worker's behavior under various conditions, and available resources and fail-safes.

本页讲的是如何使用 Angular Service Worker 发布和支持生产环境下的应用。它解释了 Angular Service Worker 如何满足大规模生产环境的需求、Service Worker 在多种条件下有哪些行为以及有哪些可用的资源和故障保护机制。

## Prerequisites

## 前提条件

A basic understanding of the following:

对下列知识有基本的了解：

* [Service Worker Communication](guide/service-worker-communications)

  [与 Service Worker 通讯](guide/service-worker-communications).

## Service worker and caching of application resources

<<<<<<< HEAD
## Service Worker 与应用资源的缓存

Conceptually, imagine the Angular service worker as a forward cache or a CDN edge that is installed in the end user's web browser.
The service worker's job is to satisfy requests made by the Angular application for resources or data from a local cache, without needing to wait for the network.
=======
Imagine the Angular service worker as a forward cache or a Content Delivery Network (CDN) edge that is installed in the end user's web browser.
The service worker responds to requests made by the Angular application for resources or data from a local cache, without needing to wait for the network.
>>>>>>> 5c9a5662
Like any cache, it has rules for how content is expired and updated.

从概念上说，你可以把 Angular Service Worker 想象成一个转发式缓存或装在最终用户浏览器中的 CDN 边缘。Service Worker 的工作是从本地缓存中满足 Angular 应用对资源或数据的请求，而不用等待网络。和所有缓存一样，它有一些规则来决定内容该如何过期或更新。

<a id="versions"></a>

### Application versions

### 应用的版本

In the context of an Angular service worker, a "version" is a collection of resources that represent a specific build of the Angular application.
Whenever a new build of the application is deployed, the service worker treats that build as a new version of the application.
This is true even if only a single file is updated.
At any given time, the service worker might have multiple versions of the application in its cache and it might be serving them simultaneously.
For more information, see the [Application tabs](guide/service-worker-devops#tabs) section.

在 Angular Service Worker 的语境下，“版本”是指用来表示 Angular 应用的某一次构建成果的一组资源。当应用的一个新的构建发布时，Service Worker 就把它看做此应用的一个新版本。就算只修改了一个文件，也同样如此。在任何一个给定的时间，Service Worker 可能会在它的缓存中拥有此应用的多个版本，这几个版本也都能用于提供服务。要了解更多，参阅稍后的 [App 选项卡](guide/service-worker-devops#tabs)。

To preserve application integrity, the Angular service worker groups all files into a version together.
The files grouped into a version usually include HTML, JS, and CSS files.
Grouping of these files is essential for integrity because HTML, JS, and CSS files frequently refer to each other and depend on specific content.
For example, an `index.html` file might have a `<script>` tag that references `bundle.js` and it might attempt to call a function `startApp()` from within that script.
Any time this version of `index.html` is served, the corresponding `bundle.js` must be served with it.
For example, assume that the `startApp()` function is renamed to `runApp()` in both files.
In this scenario, it is not valid to serve the old `index.html`, which calls `startApp()`, along with the new bundle, which defines `runApp()`.

要保持应用的整体性，Angular Service Worker 会用所有的文件共同组成一个版本。组成版本的这些文件通常包括 HTML、JS 和 CSS 文件。把这些文件分成一组是至关重要的，因为它们会互相引用，并且依赖于一些特定内容。比如，`index.html` 文件可能有个引用 `bundle.js` 的 `<script>` 标签，它可能会试图从这个脚本中调用一个 `startApp()` 函数。任何时候，只要这个版本的 `index.html` 被提供了，与它对应的 `bundle.js` 也必须同时提供。这种情况下，使用调用了 `startApp()` 的老的 `index.html` 并同时使用定义了 `runApp()` 的新 bundle 就是无效的。

This file integrity is especially important when lazy loading modules.
A JS bundle might reference many lazy chunks, and the filenames of the lazy chunks are unique to the particular build of the application.
If a running application at version `X` attempts to load a lazy chunk, but the server has already updated to version `X + 1`, the lazy loading operation fails.

当使用惰性加载模块时，文件的整体性就显得格外重要。某个 JS 包可能引用很多惰性块，而这些惰性块的文件名在应用的每次特定的构建中都是唯一的。如果运行应用的 `X` 版本视图加载一个惰性块，但该块的服务器已经升级到了 `X + 1` 版本，这次惰性加载操作就会失败。

The version identifier of the application is determined by the contents of all resources, and it changes if any of them change.
In practice, the version is determined by the contents of the `ngsw.json` file, which includes hashes for all known content.
If any of the cached files change, the file's hash changes in `ngsw.json`. This change causes the Angular service worker to treat the active set of files as a new version.

本应用的版本标识符由其所有资源的内容决定，如果它们中的任何一个发生了变化，则版本标识符也随之改变。实际上，版本是由 `ngsw.json` 文件的内容决定的，包含了所有已知内容的哈希值。如果任何一个被缓存的文件发生了变化，则该文件的哈希也将在 `ngsw.json` 中随之变化，从而导致 Angular Service Worker 将这个活动文件的集合视为一个新版本。

<div class="alert is-helpful">

The build process creates the manifest file, `ngsw.json`, using information from `ngsw-config.json`.

`ngsw.json` 是在构建时基于 `ngsw-config.json` 生成的清单文件。

</div>

With the versioning behavior of the Angular service worker, an application server can ensure that the Angular application always has a consistent set of files.

借助 Angular Service Worker 的这种版本控制行为，应用服务器就可以确保这个 Angular 应用中的这组文件始终保持一致。

#### Update checks

#### 更新检测

Every time the user opens or refreshes the application, the Angular service worker checks for updates to the application by looking for updates to the `ngsw.json` manifest.
If an update is found, it is downloaded and cached automatically, and is served the next time the application is loaded.

每当用户打开或刷新应用程序时，Angular Service Worker 都会通过查看清单（manifest）文件 “ngsw.json” 的更新来检查该应用程序的更新。如果它找到了更新，就会自动下载并缓存这个版本，并在下次加载应用程序时提供。

### Resource integrity

<<<<<<< HEAD
### 资源整体性

One of the potential side effects of long caching is inadvertently caching an invalid resource.
In a normal HTTP cache, a hard refresh or cache expiration limits the negative effects of caching an invalid file.
A service worker ignores such constraints and effectively long caches the entire application.
Consequently, it is essential that the service worker gets the correct content.
=======
One of the potential side effects of long caching is inadvertently caching a resource that's not valid.
In a normal HTTP cache, a hard refresh or the cache expiring limits the negative effects of caching a file that's not valid.
A service worker ignores such constraints and effectively long-caches the entire application.
It's important that the service worker gets the correct content, so it keeps hashes of the resources to maintain their integrity.

#### Hashed content
>>>>>>> 5c9a5662

长周期缓存的潜在副作用之一就是可能无意中缓存了无效的资源。在普通的 HTTP 缓存中，硬刷新或缓存过期限制了缓存这种无效文件导致的负面影响。而 Service Worker 会忽略这样的约束，事实上会对整个应用程序进行长期缓存。因此，让 Service Worker 获得正确的内容就显得至关重要。

To ensure resource integrity, the Angular service worker validates the hashes of all resources for which it has a hash.
For an application created with the [Angular CLI](cli), this is everything in the `dist` directory covered by the user's `src/ngsw-config.json` configuration.

<<<<<<< HEAD
为了确保资源的整体性，Angular Service Worker 会验证所有带哈希的资源的哈希值。通常，对于 [Angular CLI](cli) 应用程序，用户的 `src/ngsw-config.json` 配置文件中会涵盖 `dist` 目录下的所有内容。

If a particular file fails validation, the Angular service worker attempts to re-fetch the content using a "cache-busting" URL parameter to eliminate the effects of browser or intermediate caching.
If that content also fails validation, the service worker considers the entire version of the application to be invalid and it stops serving the application.
If necessary, the service worker enters a safe mode where requests fall back on the network, opting not to use its cache if the risk of serving invalid, broken, or outdated content is high.
=======
If a particular file fails validation, the Angular service worker attempts to re-fetch the content using a "cache-busting" URL parameter to prevent browser or intermediate caching.
If that content also fails validation, the service worker considers the entire version of the application to not be valid and stops serving the application.
If necessary, the service worker enters a safe mode where requests fall back on the network. The service worker doesn't use its cache if there's a high risk of serving content that is broken, outdated, or not valid.
>>>>>>> 5c9a5662

如果某个特定的文件未能通过验证，Angular Service Worker 就会尝试用 “cache-busting” URL 为参数重新获取内容，以消除浏览器或中间缓存的影响。如果该内容也未能通过验证，则 Service Worker 会认为该应用的整个版本都无效，并停止用它提供服务。如有必要，Service Worker 会进入安全模式，这些请求将退化为直接访问网络。如果服务无效、损坏或内容过期的风险很高，则会选择不使用缓存。

Hash mismatches can occur for a variety of reasons:

<<<<<<< HEAD
导致哈希值不匹配的原因有很多：

* Caching layers in between the origin server and the end user could serve stale content

  在源服务器和最终用户之间缓存图层可能会提供陈旧的内容。

* A non-atomic deployment could result in the Angular service worker having visibility of partially updated content

  非原子化的部署可能会导致 Angular Service Worker 看到部分更新后的内容。

* Errors during the build process could result in updated resources without `ngsw.json` being updated.
  The reverse could also happen resulting in an updated `ngsw.json` without updated resources.

  构建过程中的错误可能会导致更新了资源，却没有更新 `ngsw.json`。反之，也可能发生没有更新资源，却更新了 `ngsw.json` 的情况。
=======
*   Caching layers between the origin server and the end user could serve stale content
*   A non-atomic deployment could result in the Angular service worker having visibility of partially updated content
*   Errors during the build process could result in updated resources without `ngsw.json` being updated.
    The reverse could also happen resulting in an updated `ngsw.json` without updated resources.
>>>>>>> 5c9a5662

#### Unhashed content

#### 不带哈希的内容

The only resources that have hashes in the `ngsw.json` manifest are resources that were present in the `dist` directory at the time the manifest was built.
Other resources, especially those loaded from CDNs, have content that is unknown at build time or are updated more frequently than the application is deployed.

<<<<<<< HEAD
`ngsw.json` 清单中唯一带哈希值的资源就是构建清单时 `dist` 目录中的资源。而其它资源，特别是从 CDN 加载的资源，其内容在构建时是未知的，或者会比应用程序部署得更频繁。

If the Angular service worker does not have a hash to validate a given resource, it still caches its contents but it honors the HTTP caching headers by using a policy of "stale while revalidate".
That is, when HTTP caching headers for a cached resource indicate that the resource has expired, the Angular service worker continues to serve the content and it attempts to refresh the resource in the background.
=======
If the Angular service worker does not have a hash to verify a resource is valid, it still caches its contents. At the same time, it honors the HTTP caching headers by using a policy of *stale while revalidate*.
The Angular service worker continues to serve a resource even after its HTTP caching headers indicate
that it is no longer valid. At the same time, it attempts to refresh the expired resource in the background.
>>>>>>> 5c9a5662
This way, broken unhashed resources do not remain in the cache beyond their configured lifetimes.

如果 Angular Service Worker 没有哈希可以验证给定的资源，它仍然会缓存它的内容，但会使用 “重新验证时失效” 的策略来承认 HTTP 缓存头。也就是说，当被缓存资源的 HTTP 缓存头指出该资源已过期时，Angular Service Worker 将继续提供内容，并尝试在后台刷新资源。这样，那些被破坏的非哈希资源留在缓存中的时间就不会超出为它配置的生命周期。

<a id="tabs"></a>

### Application tabs

### App 选项卡

It can be problematic for an application if the version of resources it's receiving changes suddenly or without warning.
See the [Application versions](guide/service-worker-devops#versions) section for a description of such issues.

<<<<<<< HEAD
如果应用程序的资源版本突然发生了变化或没有给出警告，就可能会有问题。关于这些问题的描述，请参阅前面的 [版本](guide/service-worker-devops#versions) 部分。

The Angular service worker provides a guarantee: a running application will continue to run the same version of the application.
If another instance of the application is opened in a new web browser tab, then the most current version of the app is served.
=======
The Angular service worker provides a guarantee: a running application continues to run the same version of the application.
If another instance of the application is opened in a new web browser tab, then the most current version of the application is served.
>>>>>>> 5c9a5662
As a result, that new tab can be running a different version of the application than the original tab.

Angular Service Worker 会保证：正在运行的应用程序会继续运行和当前应用相同的版本。而如果在新的 Web 浏览器选项卡中打开了该应用的另一个实例，则会提供该应用的最新版本。因此，这个新标签可以和原始标签同时运行不同版本的应用。

<div class="alert is-important">

**IMPORTANT**: <br />
This guarantee is **stronger** than that provided by the normal web deployment model.
Without a service worker, there is no guarantee that lazily loaded code is from the same version as the application's initial code.

**重要**：<br />
这种担保比普通的 Web 部署模型提供的担保还要**更强一点**。
如果没有 Service Worker，则不能保证稍后在这个正在运行的应用中惰性加载的代码
和其初始代码的版本是一样的。

</div>

The Angular service worker might change the version of a running application under error conditions such as:

<<<<<<< HEAD
Angular Service Worker 为什么可能会更改运行中的应用的版本有几个有限的原因。
其中一些是因为出错了：

* The current version becomes invalid due to a failed hash

  由于哈希验证失败，当前版本变成了无效的

* An unrelated error causes the service worker to enter safe mode; that is, temporary deactivation

  某个无关的错误导致 Service Worker 进入了安全模式，或者说，它被暂时禁用了
=======
*   The current version becomes non-valid due to a failed hash
*   An unrelated error causes the service worker to enter safe mode and deactivates it temporarily
>>>>>>> 5c9a5662

The Angular service worker cleans up application versions when no tab is using them.

Angular Service Worker 能知道在任何指定的时刻正在使用哪些版本，并清除那些没有被任何选项卡使用的版本。

Other reasons the Angular service worker might change the version of a running application are normal events:

另一些可能导致 Angular Service Worker 在运行期间改变版本的因素是一些正常事件：

* The page is reloaded/refreshed

  页面被重新加载/刷新。

* The page requests an update be immediately activated using the `SwUpdate` service

  该页面通过 `SwUpdate` 服务请求立即激活这个更新。

### Service worker updates

### Service Worker 更新

The Angular service worker is a small script that runs in web browsers.
From time to time, the service worker is updated with bug fixes and feature improvements.

Angular Service Worker 是一个运行在 Web 浏览器中的小脚本。有时，这个 Service Worker 也可能会需要更新，以修复错误和增强特性。

The Angular service worker is downloaded when the application is first opened and when the application is accessed after a period of inactivity.
If the service worker changes, it's updated in the background.

<<<<<<< HEAD
首次打开应用时或在一段非活动时间之后再访问应用程序时，就会下载 Angular Service Worker。如果 Service Worker 发生了变化，Service Worker 就会在后台进行更新。

Most updates to the Angular service worker are transparent to the app —the old caches are still valid and content is still served
normally.
However, occasionally a bugfix or feature in the Angular service worker requires the invalidation of old caches.
In this case, the application will be refreshed transparently from the network.
=======
Most updates to the Angular service worker are transparent to the application. The old caches are still valid and content is still served normally.
Occasionally, a bug fix or feature in the Angular service worker might require the invalidation of old caches.
In this case, the service worker transparently refreshes the application from the network.
>>>>>>> 5c9a5662

Angular Service Worker 的大部分更新对应用程序来说都是透明的 - 旧缓存仍然有效，其内容仍然能正常使用。但是，在 Angular Service Worker 中可能偶尔会有错误修复或新功能，需要让旧的缓存失效。这时，应用程序就从会网络上透明地进行刷新。

### Bypassing the service worker

<<<<<<< HEAD
### 绕过 Service Worker

In some cases, you might want to bypass the service worker entirely and let the browser handle the request instead.
An example is when you rely on a feature that is currently not supported in service workers (for example, [reporting progress on uploaded files](https://github.com/w3c/ServiceWorker/issues/1141)).

某些情况下，你可能想要完全绕过 Service Worker，转而让浏览器处理请求。比如当你要用到某些 Service Worker 尚不支持的特性时（比如[报告文件上传的进度](https://github.com/w3c/ServiceWorker/issues/1141)）。

To bypass the service worker, set `ngsw-bypass` as a request header, or as a query parameter.
(The value of the header or query parameter is ignored and can be empty or omitted.)

要想绕过 Service Worker，你可以设置一个名叫 `ngsw-bypass` 的请求头或查询参数。（这个请求头或查询参数的值会被忽略，可以把它设为空字符串或略去。）

## Debugging the Angular service worker

## 调试 Angular Service Worker

Occasionally, it might be necessary to examine the Angular service worker in a running state to investigate issues or to ensure that it is operating as designed.
=======
In some cases, you might want to bypass the service worker entirely and let the browser handle the request.
An example is when you rely on a feature that is currently not supported in service workers, such as [reporting progress on uploaded files](https://github.com/w3c/ServiceWorker/issues/1141).

To bypass the service worker, set `ngsw-bypass` as a request header, or as a query parameter.
The value of the header or query parameter is ignored and can be empty or omitted.

### Service worker requests when the server can't be reached

The service worker processes all requests unless the [service worker is explicitly bypassed](#bypassing-the-service-worker).
The service worker either returns a cached response or sends the request to the server, depending on the state and configuration of the cache. 
The service worker only caches responses to non-mutating requests, such as `GET` and `HEAD`.

If the service worker receives an error from the server or it doesn't receive a response, it returns an error status that indicates the result of the call.
For example, if the service worker doesn't receive a response, it creates a [504 Gateway Timeout](https://developer.mozilla.org/en-US/docs/Web/HTTP/Status/504) status to return. The `504` status in this example could be returned because the server is offline or the client is disconnected.

## Debugging the Angular service worker

Occasionally, it might be necessary to examine the Angular service worker in a running state to investigate issues or whether it's operating as designed.
>>>>>>> 5c9a5662
Browsers provide built-in tools for debugging service workers and the Angular service worker itself includes useful debugging features.

偶尔，可能会需要检查运行中的 Angular Service Worker，以调查问题或确保它在按设计运行。浏览器提供了用于调试 Service Worker 的内置工具，而且 Angular Service Worker 本身也包含了一些有用的调试功能。

### Locating and analyzing debugging information

### 定位并分析调试信息

The Angular service worker exposes debugging information under the `ngsw/` virtual directory.
Currently, the single exposed URL is `ngsw/state`.
Here is an example of this debug page's contents:

Angular Service Worker 会在虚拟目录 `ngsw/` 下暴露出调试信息。目前，它暴露的唯一的 URL 是 `ngsw/state`。下面是这个调试页面中的一段范例内容：

<code-example format="output" hideCopy language="shell">

NGSW Debug Info:

Driver version: 13.3.7
Driver state: NORMAL ((nominal))
Latest manifest hash: eea7f5f464f90789b621170af5a569d6be077e5c
Last update check: never

=== Version eea7f5f464f90789b621170af5a569d6be077e5c ===

Clients: 7b79a015-69af-4d3d-9ae6-95ba90c79486, 5bc08295-aaf2-42f3-a4cc-9e4ef9100f65

=== Idle Task Queue ===
Last update tick: 1s496u
Last update run: never
Task queue:
 &ast; init post-load (update, cleanup)

Debug log:

</code-example>

#### Driver state

#### 驱动程序的状态

The first line indicates the driver state:

第一行表示驱动程序的状态：

<code-example format="output" hideCopy language="shell">

Driver state: NORMAL ((nominal))

</code-example>

`NORMAL` indicates that the service worker is operating normally and is not in a degraded state.

`NORMAL` 表示这个 Service Worker 正在正常运行，并且没有处于降级运行的状态。

There are two possible degraded states:

<<<<<<< HEAD
有两种可能的降级状态：

| Degraded states | Details |
| :-------------- | :------ |
| 降级状态 | 详情 |
| `EXISTING_CLIENTS_ONLY` | The service worker does not have a clean copy of the latest known version of the application. Older cached versions are safe to use, so existing tabs continue to run from cache, but new loads of the application will be served from the network. The service worker will try to recover from this state when a new version of the application is detected and installed (that is, when a new `ngsw.json` is available). |
| `EXISTING_CLIENTS_ONLY` | 这个 Service Worker 没有该应用的最新已知版本的干净副本。较旧的缓存版本可以被安全的使用，所以现有的选项卡将继续使用较旧的版本运行本应用，但新的应用将从网络上加载。 |
| `SAFE_MODE` | The service worker cannot guarantee the safety of using cached data. Either an unexpected error occurred or all cached versions are invalid. All traffic will be served from the network, running as little service worker code as possible. |
| `SAFE_MODE` | Service Worker 不能保证使用缓存数据的安全性。发生了意外错误或所有缓存版本都无效。这时所有的流量都将从网络提供，尽量少运行 Service Worker 中的代码。 |
=======
| Degraded states         | Details |
|:---                     |:---     |
| `EXISTING_CLIENTS_ONLY` | The service worker does not have a clean copy of the latest known version of the application. Older cached versions are safe to use, so existing tabs continue to run from cache, but new loads of the application will be served from the network. The service worker will try to recover from this state when a new version of the application is detected and installed. This happens when a new `ngsw.json` is available. |
| `SAFE_MODE`             | The service worker cannot guarantee the safety of using cached data. Either an unexpected error occurred or all cached versions are invalid. All traffic will be served from the network, running as little service worker code as possible.                                                                                                                                                                                 |
>>>>>>> 5c9a5662

In both cases, the parenthetical annotation provides the
error that caused the service worker to enter the degraded state.

在这两种情况下，后面的括号注解中都会提供导致 Service Worker 进入降级状态的错误信息。

Both states are temporary; they are saved only for the lifetime of the [ServiceWorker instance](https://developer.mozilla.org/docs/Web/API/ServiceWorkerGlobalScope).
The browser sometimes terminates an idle service worker to conserve memory and processor power, and creates a new service worker instance in response to network events.
The new instance starts in the `NORMAL` mode, regardless of the state of the previous instance.

这两种状态都是暂时的；它们仅在 [ServiceWorker 实例](https://developer.mozilla.org/docs/Web/API/ServiceWorkerGlobalScope) 的生命周期内保存。
浏览器有时会终止空闲的 Service Worker，以节省内存和处理能力，并创建一个新的 Service Worker 实例来响应网络事件。
无论先前实例的状态如何，新实例均以 `NORMAL` 模式启动。

#### Latest manifest hash

#### 最新清单的哈希

<code-example format="output" hideCopy language="shell">

Latest manifest hash: eea7f5f464f90789b621170af5a569d6be077e5c

</code-example>

This is the SHA1 hash of the most up-to-date version of the application that the service worker knows about.

这是 Service Worker 所知道的应用最新版本的 SHA1 哈希值。

#### Last update check

#### 最后一次更新检查

<code-example format="output" hideCopy language="shell">

Last update check: never

</code-example>

This indicates the last time the service worker checked for a new version, or update, of the application.
`never` indicates that the service worker has never checked for an update.

这表示 Service Worker 最后一次检查应用程序的新版本或更新的时间。“never” 表示 Service Worker 从未检查过更新。

In this example debug file, the update check is currently scheduled, as explained the next section.

在这个调试文件范例中，这次更新检查目前是已排期的，如下一节所述。

#### Version

#### 版本

<code-example format="output" hideCopy language="shell">

=== Version eea7f5f464f90789b621170af5a569d6be077e5c ===

Clients: 7b79a015-69af-4d3d-9ae6-95ba90c79486, 5bc08295-aaf2-42f3-a4cc-9e4ef9100f65

</code-example>

In this example, the service worker has one version of the application cached and being used to serve two different tabs.

在这个例子中，Service Worker 拥有一个版本的应用程序缓存并用它服务于两个不同的选项卡。

<div class="alert is-helpful">

**NOTE**: <br />
This version hash is the "latest manifest hash" listed above.
Both clients are on the latest version.
Each client is listed by its ID from the `Clients` API in the browser.

**注意**：<br/>
这个版本哈希值是上面列出的“最新清单的哈希”。
它的两个客户运行的都是最新版本。每个客户都用浏览器中 `Clients` API 的 ID 列了出来。

</div>

#### Idle task queue

#### 空闲任务队列

<code-example format="output" hideCopy language="shell">

=== Idle Task Queue ===
Last update tick: 1s496u
Last update run: never
Task queue:
 &ast; init post-load (update, cleanup)

</code-example>

The Idle Task Queue is the queue of all pending tasks that happen in the background in the service worker.
If there are any tasks in the queue, they are listed with a description.
In this example, the service worker has one such task scheduled, a post-initialization operation involving an update check and cleanup of stale caches.

空闲任务队列是 Service Worker 中所有在后台发生的未决任务的队列。如果这个队列中存在任何任务，则列出它们的描述。在这个例子中，Service Worker 安排的任务是一个用于更新检查和清除过期缓存的后期初始化操作。

The last update tick/run counters give the time since specific events happened related to the idle queue.
The "Last update run" counter shows the last time idle tasks were actually executed.
"Last update tick" shows the time since the last event after which the queue might be processed.

最后的 tick/run 计数器给出了与特定事件发生有关的空闲队列中的时间。“Last update run” 计数器显示的是上次执行空闲任务的时间。“Last update tick” 显示的是自上次事件以来可能要处理的队列的时间。

#### Debug log

#### 调试日志

<code-example format="output" hideCopy language="shell">

Debug log:

</code-example>

Errors that occur within the service worker are logged here.

<<<<<<< HEAD
在 Service Worker 中出现的任何错误都会记录在这里。

### Developer Tools
=======
### Developer tools
>>>>>>> 5c9a5662

### 开发者工具

Browsers such as Chrome provide developer tools for interacting with service workers.
Such tools can be powerful when used properly, but there are a few things to keep in mind.

Chrome 等浏览器提供了能与 Service Worker 交互的开发者工具。这些工具在使用得当时非常强大，但也要牢记一些事情。

* When using developer tools, the service worker is kept running in the background and never restarts.
  This can cause behavior with Dev Tools open to differ from behavior a user might experience.

  使用开发人员工具时，Service Worker 将继续在后台运行，并且不会重新启动。这可能会导致开着 Dev Tools 时的行为与用户实际遇到的行为不一样。

<<<<<<< HEAD
* If you look in the Cache Storage viewer, the cache is frequently out of date.
  Right click the Cache Storage title and refresh the caches.

  如果你查看缓存存储器的查看器，缓存就会经常过期。右键单击缓存存储器的标题并刷新缓存。

* Stopping and starting the service worker in the Service Worker pane triggers a check for updates

  在 Service Worker 页停止并重新启动这个 Service Worker 将会触发一次更新检查。
=======
*   If you look in the Cache Storage viewer, the cache is frequently out of date.
    Right-click the Cache Storage title and refresh the caches.

*   Stopping and starting the service worker in the Service Worker pane checks for updates
>>>>>>> 5c9a5662

## Service worker safety

<<<<<<< HEAD
## Service Worker 的安全性

Like any complex system, bugs or broken configurations can cause the Angular service worker to act in unforeseen ways.
While its design attempts to minimize the impact of such problems, the Angular service worker contains several failsafe mechanisms in case an administrator ever needs to deactivate the service worker quickly.
=======
Bugs or broken configurations could cause the Angular service worker to act in unexpected ways.
If this happens, the Angular service worker contains several failsafe mechanisms in case an administrator needs to deactivate the service worker quickly.
>>>>>>> 5c9a5662

像任何复杂的系统一样，错误或损坏的配置可能会导致 Angular Service Worker 以不可预知的方式工作。虽然它在设计时就尝试将此类问题的影响降至最低，但是，如果管理员需要快速停用 Service Worker，Angular Service Worker 也包含多种故障保护机制。

### Fail-safe

<<<<<<< HEAD
### 故障保护机制

To deactivate the service worker, remove or rename the `ngsw.json` file.
When the service worker's request for `ngsw.json` returns a `404`, then the service worker removes all of its caches and de-registers itself, essentially self-destructing.

要停用 Service Worker，请删除或重命名 `ngsw.json` 文件。当 Service Worker 对 `ngsw.json` 的请求返回 `404` 时，Service Worker 就会删除它的所有缓存并注销自己，本质上就是自毁。

### Safety Worker

### 安全工作者

Also included in the `@angular/service-worker` NPM package is a small script `safety-worker.js`, which when loaded will unregister itself from the browser and remove the service worker caches.
This script can be used as a last resort to get rid of unwanted service workers already installed on client pages.

`@angular/service-worker` NPM 包中还包含一个小脚本 `safety-worker.js`，当它被加载时就会把它自己从浏览器中注销，并移除此 Service Worker 的缓存。这个脚本可以作为终极武器来摆脱那些已经安装在客户端页面上的不想要的 Service Worker。
=======
To deactivate the service worker, rename the `ngsw.json` file or delete it.
When the service worker's request for `ngsw.json` returns a `404`, then the service worker removes all its caches and de-registers itself, essentially self-destructing.

### Safety worker

<!-- vale Angular.Google_Acronyms = NO -->

A small script, `safety-worker.js`, is also included in the `@angular/service-worker` NPM package.
When loaded, it un-registers itself from the browser and removes the service worker caches.
This script can be used as a last resort to get rid of unwanted service workers already installed on client pages.

<!-- vale Angular.Google_Acronyms = YES -->
>>>>>>> 5c9a5662

<div class="alert is-important">

**IMPORTANT**: <br />
You cannot register this worker directly, as old clients with cached state might not see a new `index.html` which installs the different worker script.

**重要**：<br />
你不能直接注册这个 Safety Worker，因为具有已缓存状态的旧客户端可能无法看到一个新的、用来安装 另一个 worker 脚本的 `index.html`。

</div>

Instead, you must serve the contents of `safety-worker.js` at the URL of the Service Worker script you are trying to unregister. You must continue to do so until you are certain all users have successfully unregistered the old worker.
For most sites, this means that you should serve the safety worker at the old Service Worker URL forever.
<<<<<<< HEAD
This script can be used both to deactivate `@angular/service-worker` (and remove the corresponding caches) as well as any other Service Workers which might have been served in the past on your site.

你必须在想要注销的 Service Worker 脚本的 URL 中提供 `safety-worker.js` 的内容，
而且必须持续这样做，直到确定所有用户都已成功注销了原有的 Worker。
对大多数网站而言，这意味着你应该永远为旧的 Service Worker URL 提供 这个 Safety Worker。
这个脚本可以用来停用 `@angular/service-worker`（并移除相应的缓存）以及任何其它曾在你的站点上提供过的 Service Worker。
=======
This script can be used to deactivate `@angular/service-worker` and remove the corresponding caches. It also removes any other Service Workers which might have been served in the past on your site.
>>>>>>> 5c9a5662

### Changing your application's location

### 更改应用的位置

<div class="alert is-important">

**IMPORTANT**: <br />
Service workers don't work behind redirect.
You might have already encountered the error `The script resource is behind a redirect, which is disallowed`.

**重要**：<br />
Service Worker 无法在重定向后工作。你可能已经遇到过这种错误：`The script resource is behind a redirect, which is disallowed`。

</div>

This can be a problem if you have to change your application's location.
<<<<<<< HEAD
If you setup a redirect from the old location (for example `example.com`) to the new location (for example `www.example.com`) the worker will stop working.
Also, the redirect won't even trigger for users who are loading the site entirely from Service Worker.
The old worker (registered at `example.com`) tries to update and sends requests to the old location `example.com` which get redirected to the new location `www.example.com` and create the error `The script resource is behind a redirect, which is disallowed`.

如果你不得不更改应用的位置，就可能会出现问题。如果你设置了从旧位置（比如 `example.com`）到新位置（比如 `www.example.com`）的重定向，则 Service Worker 将停止工作。同样，对于完全从 Service Worker 加载该网站的用户，甚至都不会触发重定向。老的 Worker（注册在 `example.com`）会尝试更新并将请求发送到原来的位置 `example.com`，该位置重定向到新位置 `www.example.com` 就会导致错误 `The script resource is behind a redirect, which is disallowed`。

To remedy this, you might need to deactivate the old worker using one of the above techniques ([Fail-safe](#fail-safe) or [Safety Worker](#safety-worker)).

为了解决这个问题，你可能需要用上述技巧（[故障安全](#fail-safe)或[Safety Worker](#safety-worker)）之一移除老的 Worker。
=======
If you set up a redirect from the old location, such as `example.com`, to the new location, `www.example.com` in this example, the worker stops working.
Also, the redirect won't even trigger for users who are loading the site entirely from Service Worker.
The old worker, which was registered at `example.com`, tries to update and sends a request to the old location `example.com`. This request is redirected to the new location `www.example.com` and creates the error: `The script resource is behind a redirect, which is disallowed`.

To remedy this, you might need to deactivate the old worker using one of the preceding techniques: [Fail-safe](#fail-safe) or [Safety Worker](#safety-worker).
>>>>>>> 5c9a5662

## More on Angular service workers

## 关于 Angular Service Worker 的更多信息

You might also be interested in the following:

你可能还对下列内容感兴趣：

* [Service Worker Configuration](guide/service-worker-config)

  [Service Worker 配置](guide/service-worker-config)

<!-- links -->

<!-- external links -->

<!-- end links -->

@reviewed 2022-02-28<|MERGE_RESOLUTION|>--- conflicted
+++ resolved
@@ -1,52 +1,29 @@
 # Service worker in production
-
-# 生产环境下的 Service Worker
 
 This page is a reference for deploying and supporting production applications that use the Angular service worker.
 It explains how the Angular service worker fits into the larger production environment, the service worker's behavior under various conditions, and available resources and fail-safes.
 
-本页讲的是如何使用 Angular Service Worker 发布和支持生产环境下的应用。它解释了 Angular Service Worker 如何满足大规模生产环境的需求、Service Worker 在多种条件下有哪些行为以及有哪些可用的资源和故障保护机制。
-
 ## Prerequisites
 
-## 前提条件
-
 A basic understanding of the following:
 
-对下列知识有基本的了解：
-
-* [Service Worker Communication](guide/service-worker-communications)
-
-  [与 Service Worker 通讯](guide/service-worker-communications).
+*   [Service Worker Communication](guide/service-worker-communications)
 
 ## Service worker and caching of application resources
 
-<<<<<<< HEAD
-## Service Worker 与应用资源的缓存
-
-Conceptually, imagine the Angular service worker as a forward cache or a CDN edge that is installed in the end user's web browser.
-The service worker's job is to satisfy requests made by the Angular application for resources or data from a local cache, without needing to wait for the network.
-=======
 Imagine the Angular service worker as a forward cache or a Content Delivery Network (CDN) edge that is installed in the end user's web browser.
 The service worker responds to requests made by the Angular application for resources or data from a local cache, without needing to wait for the network.
->>>>>>> 5c9a5662
 Like any cache, it has rules for how content is expired and updated.
 
-从概念上说，你可以把 Angular Service Worker 想象成一个转发式缓存或装在最终用户浏览器中的 CDN 边缘。Service Worker 的工作是从本地缓存中满足 Angular 应用对资源或数据的请求，而不用等待网络。和所有缓存一样，它有一些规则来决定内容该如何过期或更新。
-
 <a id="versions"></a>
 
 ### Application versions
-
-### 应用的版本
 
 In the context of an Angular service worker, a "version" is a collection of resources that represent a specific build of the Angular application.
 Whenever a new build of the application is deployed, the service worker treats that build as a new version of the application.
 This is true even if only a single file is updated.
 At any given time, the service worker might have multiple versions of the application in its cache and it might be serving them simultaneously.
 For more information, see the [Application tabs](guide/service-worker-devops#tabs) section.
-
-在 Angular Service Worker 的语境下，“版本”是指用来表示 Angular 应用的某一次构建成果的一组资源。当应用的一个新的构建发布时，Service Worker 就把它看做此应用的一个新版本。就算只修改了一个文件，也同样如此。在任何一个给定的时间，Service Worker 可能会在它的缓存中拥有此应用的多个版本，这几个版本也都能用于提供服务。要了解更多，参阅稍后的 [App 选项卡](guide/service-worker-devops#tabs)。
 
 To preserve application integrity, the Angular service worker groups all files into a version together.
 The files grouped into a version usually include HTML, JS, and CSS files.
@@ -56,144 +33,70 @@
 For example, assume that the `startApp()` function is renamed to `runApp()` in both files.
 In this scenario, it is not valid to serve the old `index.html`, which calls `startApp()`, along with the new bundle, which defines `runApp()`.
 
-要保持应用的整体性，Angular Service Worker 会用所有的文件共同组成一个版本。组成版本的这些文件通常包括 HTML、JS 和 CSS 文件。把这些文件分成一组是至关重要的，因为它们会互相引用，并且依赖于一些特定内容。比如，`index.html` 文件可能有个引用 `bundle.js` 的 `<script>` 标签，它可能会试图从这个脚本中调用一个 `startApp()` 函数。任何时候，只要这个版本的 `index.html` 被提供了，与它对应的 `bundle.js` 也必须同时提供。这种情况下，使用调用了 `startApp()` 的老的 `index.html` 并同时使用定义了 `runApp()` 的新 bundle 就是无效的。
-
 This file integrity is especially important when lazy loading modules.
 A JS bundle might reference many lazy chunks, and the filenames of the lazy chunks are unique to the particular build of the application.
 If a running application at version `X` attempts to load a lazy chunk, but the server has already updated to version `X + 1`, the lazy loading operation fails.
 
-当使用惰性加载模块时，文件的整体性就显得格外重要。某个 JS 包可能引用很多惰性块，而这些惰性块的文件名在应用的每次特定的构建中都是唯一的。如果运行应用的 `X` 版本视图加载一个惰性块，但该块的服务器已经升级到了 `X + 1` 版本，这次惰性加载操作就会失败。
-
 The version identifier of the application is determined by the contents of all resources, and it changes if any of them change.
 In practice, the version is determined by the contents of the `ngsw.json` file, which includes hashes for all known content.
 If any of the cached files change, the file's hash changes in `ngsw.json`. This change causes the Angular service worker to treat the active set of files as a new version.
 
-本应用的版本标识符由其所有资源的内容决定，如果它们中的任何一个发生了变化，则版本标识符也随之改变。实际上，版本是由 `ngsw.json` 文件的内容决定的，包含了所有已知内容的哈希值。如果任何一个被缓存的文件发生了变化，则该文件的哈希也将在 `ngsw.json` 中随之变化，从而导致 Angular Service Worker 将这个活动文件的集合视为一个新版本。
-
 <div class="alert is-helpful">
 
 The build process creates the manifest file, `ngsw.json`, using information from `ngsw-config.json`.
 
-`ngsw.json` 是在构建时基于 `ngsw-config.json` 生成的清单文件。
-
 </div>
 
 With the versioning behavior of the Angular service worker, an application server can ensure that the Angular application always has a consistent set of files.
 
-借助 Angular Service Worker 的这种版本控制行为，应用服务器就可以确保这个 Angular 应用中的这组文件始终保持一致。
-
 #### Update checks
-
-#### 更新检测
 
 Every time the user opens or refreshes the application, the Angular service worker checks for updates to the application by looking for updates to the `ngsw.json` manifest.
 If an update is found, it is downloaded and cached automatically, and is served the next time the application is loaded.
 
-每当用户打开或刷新应用程序时，Angular Service Worker 都会通过查看清单（manifest）文件 “ngsw.json” 的更新来检查该应用程序的更新。如果它找到了更新，就会自动下载并缓存这个版本，并在下次加载应用程序时提供。
-
 ### Resource integrity
 
-<<<<<<< HEAD
-### 资源整体性
-
-One of the potential side effects of long caching is inadvertently caching an invalid resource.
-In a normal HTTP cache, a hard refresh or cache expiration limits the negative effects of caching an invalid file.
-A service worker ignores such constraints and effectively long caches the entire application.
-Consequently, it is essential that the service worker gets the correct content.
-=======
 One of the potential side effects of long caching is inadvertently caching a resource that's not valid.
 In a normal HTTP cache, a hard refresh or the cache expiring limits the negative effects of caching a file that's not valid.
 A service worker ignores such constraints and effectively long-caches the entire application.
 It's important that the service worker gets the correct content, so it keeps hashes of the resources to maintain their integrity.
 
 #### Hashed content
->>>>>>> 5c9a5662
-
-长周期缓存的潜在副作用之一就是可能无意中缓存了无效的资源。在普通的 HTTP 缓存中，硬刷新或缓存过期限制了缓存这种无效文件导致的负面影响。而 Service Worker 会忽略这样的约束，事实上会对整个应用程序进行长期缓存。因此，让 Service Worker 获得正确的内容就显得至关重要。
 
 To ensure resource integrity, the Angular service worker validates the hashes of all resources for which it has a hash.
 For an application created with the [Angular CLI](cli), this is everything in the `dist` directory covered by the user's `src/ngsw-config.json` configuration.
 
-<<<<<<< HEAD
-为了确保资源的整体性，Angular Service Worker 会验证所有带哈希的资源的哈希值。通常，对于 [Angular CLI](cli) 应用程序，用户的 `src/ngsw-config.json` 配置文件中会涵盖 `dist` 目录下的所有内容。
-
-If a particular file fails validation, the Angular service worker attempts to re-fetch the content using a "cache-busting" URL parameter to eliminate the effects of browser or intermediate caching.
-If that content also fails validation, the service worker considers the entire version of the application to be invalid and it stops serving the application.
-If necessary, the service worker enters a safe mode where requests fall back on the network, opting not to use its cache if the risk of serving invalid, broken, or outdated content is high.
-=======
 If a particular file fails validation, the Angular service worker attempts to re-fetch the content using a "cache-busting" URL parameter to prevent browser or intermediate caching.
 If that content also fails validation, the service worker considers the entire version of the application to not be valid and stops serving the application.
 If necessary, the service worker enters a safe mode where requests fall back on the network. The service worker doesn't use its cache if there's a high risk of serving content that is broken, outdated, or not valid.
->>>>>>> 5c9a5662
-
-如果某个特定的文件未能通过验证，Angular Service Worker 就会尝试用 “cache-busting” URL 为参数重新获取内容，以消除浏览器或中间缓存的影响。如果该内容也未能通过验证，则 Service Worker 会认为该应用的整个版本都无效，并停止用它提供服务。如有必要，Service Worker 会进入安全模式，这些请求将退化为直接访问网络。如果服务无效、损坏或内容过期的风险很高，则会选择不使用缓存。
 
 Hash mismatches can occur for a variety of reasons:
 
-<<<<<<< HEAD
-导致哈希值不匹配的原因有很多：
-
-* Caching layers in between the origin server and the end user could serve stale content
-
-  在源服务器和最终用户之间缓存图层可能会提供陈旧的内容。
-
-* A non-atomic deployment could result in the Angular service worker having visibility of partially updated content
-
-  非原子化的部署可能会导致 Angular Service Worker 看到部分更新后的内容。
-
-* Errors during the build process could result in updated resources without `ngsw.json` being updated.
-  The reverse could also happen resulting in an updated `ngsw.json` without updated resources.
-
-  构建过程中的错误可能会导致更新了资源，却没有更新 `ngsw.json`。反之，也可能发生没有更新资源，却更新了 `ngsw.json` 的情况。
-=======
 *   Caching layers between the origin server and the end user could serve stale content
 *   A non-atomic deployment could result in the Angular service worker having visibility of partially updated content
 *   Errors during the build process could result in updated resources without `ngsw.json` being updated.
     The reverse could also happen resulting in an updated `ngsw.json` without updated resources.
->>>>>>> 5c9a5662
 
 #### Unhashed content
-
-#### 不带哈希的内容
 
 The only resources that have hashes in the `ngsw.json` manifest are resources that were present in the `dist` directory at the time the manifest was built.
 Other resources, especially those loaded from CDNs, have content that is unknown at build time or are updated more frequently than the application is deployed.
 
-<<<<<<< HEAD
-`ngsw.json` 清单中唯一带哈希值的资源就是构建清单时 `dist` 目录中的资源。而其它资源，特别是从 CDN 加载的资源，其内容在构建时是未知的，或者会比应用程序部署得更频繁。
-
-If the Angular service worker does not have a hash to validate a given resource, it still caches its contents but it honors the HTTP caching headers by using a policy of "stale while revalidate".
-That is, when HTTP caching headers for a cached resource indicate that the resource has expired, the Angular service worker continues to serve the content and it attempts to refresh the resource in the background.
-=======
 If the Angular service worker does not have a hash to verify a resource is valid, it still caches its contents. At the same time, it honors the HTTP caching headers by using a policy of *stale while revalidate*.
 The Angular service worker continues to serve a resource even after its HTTP caching headers indicate
 that it is no longer valid. At the same time, it attempts to refresh the expired resource in the background.
->>>>>>> 5c9a5662
 This way, broken unhashed resources do not remain in the cache beyond their configured lifetimes.
 
-如果 Angular Service Worker 没有哈希可以验证给定的资源，它仍然会缓存它的内容，但会使用 “重新验证时失效” 的策略来承认 HTTP 缓存头。也就是说，当被缓存资源的 HTTP 缓存头指出该资源已过期时，Angular Service Worker 将继续提供内容，并尝试在后台刷新资源。这样，那些被破坏的非哈希资源留在缓存中的时间就不会超出为它配置的生命周期。
-
 <a id="tabs"></a>
 
 ### Application tabs
-
-### App 选项卡
 
 It can be problematic for an application if the version of resources it's receiving changes suddenly or without warning.
 See the [Application versions](guide/service-worker-devops#versions) section for a description of such issues.
 
-<<<<<<< HEAD
-如果应用程序的资源版本突然发生了变化或没有给出警告，就可能会有问题。关于这些问题的描述，请参阅前面的 [版本](guide/service-worker-devops#versions) 部分。
-
-The Angular service worker provides a guarantee: a running application will continue to run the same version of the application.
-If another instance of the application is opened in a new web browser tab, then the most current version of the app is served.
-=======
 The Angular service worker provides a guarantee: a running application continues to run the same version of the application.
 If another instance of the application is opened in a new web browser tab, then the most current version of the application is served.
->>>>>>> 5c9a5662
 As a result, that new tab can be running a different version of the application than the original tab.
-
-Angular Service Worker 会保证：正在运行的应用程序会继续运行和当前应用相同的版本。而如果在新的 Web 浏览器选项卡中打开了该应用的另一个实例，则会提供该应用的最新版本。因此，这个新标签可以和原始标签同时运行不同版本的应用。
 
 <div class="alert is-important">
 
@@ -201,95 +104,34 @@
 This guarantee is **stronger** than that provided by the normal web deployment model.
 Without a service worker, there is no guarantee that lazily loaded code is from the same version as the application's initial code.
 
-**重要**：<br />
-这种担保比普通的 Web 部署模型提供的担保还要**更强一点**。
-如果没有 Service Worker，则不能保证稍后在这个正在运行的应用中惰性加载的代码
-和其初始代码的版本是一样的。
-
 </div>
 
 The Angular service worker might change the version of a running application under error conditions such as:
 
-<<<<<<< HEAD
-Angular Service Worker 为什么可能会更改运行中的应用的版本有几个有限的原因。
-其中一些是因为出错了：
-
-* The current version becomes invalid due to a failed hash
-
-  由于哈希验证失败，当前版本变成了无效的
-
-* An unrelated error causes the service worker to enter safe mode; that is, temporary deactivation
-
-  某个无关的错误导致 Service Worker 进入了安全模式，或者说，它被暂时禁用了
-=======
 *   The current version becomes non-valid due to a failed hash
 *   An unrelated error causes the service worker to enter safe mode and deactivates it temporarily
->>>>>>> 5c9a5662
 
 The Angular service worker cleans up application versions when no tab is using them.
 
-Angular Service Worker 能知道在任何指定的时刻正在使用哪些版本，并清除那些没有被任何选项卡使用的版本。
-
 Other reasons the Angular service worker might change the version of a running application are normal events:
 
-另一些可能导致 Angular Service Worker 在运行期间改变版本的因素是一些正常事件：
-
-* The page is reloaded/refreshed
-
-  页面被重新加载/刷新。
-
-* The page requests an update be immediately activated using the `SwUpdate` service
-
-  该页面通过 `SwUpdate` 服务请求立即激活这个更新。
+*   The page is reloaded/refreshed
+*   The page requests an update be immediately activated using the `SwUpdate` service
 
 ### Service worker updates
-
-### Service Worker 更新
 
 The Angular service worker is a small script that runs in web browsers.
 From time to time, the service worker is updated with bug fixes and feature improvements.
 
-Angular Service Worker 是一个运行在 Web 浏览器中的小脚本。有时，这个 Service Worker 也可能会需要更新，以修复错误和增强特性。
-
 The Angular service worker is downloaded when the application is first opened and when the application is accessed after a period of inactivity.
 If the service worker changes, it's updated in the background.
 
-<<<<<<< HEAD
-首次打开应用时或在一段非活动时间之后再访问应用程序时，就会下载 Angular Service Worker。如果 Service Worker 发生了变化，Service Worker 就会在后台进行更新。
-
-Most updates to the Angular service worker are transparent to the app —the old caches are still valid and content is still served
-normally.
-However, occasionally a bugfix or feature in the Angular service worker requires the invalidation of old caches.
-In this case, the application will be refreshed transparently from the network.
-=======
 Most updates to the Angular service worker are transparent to the application. The old caches are still valid and content is still served normally.
 Occasionally, a bug fix or feature in the Angular service worker might require the invalidation of old caches.
 In this case, the service worker transparently refreshes the application from the network.
->>>>>>> 5c9a5662
-
-Angular Service Worker 的大部分更新对应用程序来说都是透明的 - 旧缓存仍然有效，其内容仍然能正常使用。但是，在 Angular Service Worker 中可能偶尔会有错误修复或新功能，需要让旧的缓存失效。这时，应用程序就从会网络上透明地进行刷新。
 
 ### Bypassing the service worker
 
-<<<<<<< HEAD
-### 绕过 Service Worker
-
-In some cases, you might want to bypass the service worker entirely and let the browser handle the request instead.
-An example is when you rely on a feature that is currently not supported in service workers (for example, [reporting progress on uploaded files](https://github.com/w3c/ServiceWorker/issues/1141)).
-
-某些情况下，你可能想要完全绕过 Service Worker，转而让浏览器处理请求。比如当你要用到某些 Service Worker 尚不支持的特性时（比如[报告文件上传的进度](https://github.com/w3c/ServiceWorker/issues/1141)）。
-
-To bypass the service worker, set `ngsw-bypass` as a request header, or as a query parameter.
-(The value of the header or query parameter is ignored and can be empty or omitted.)
-
-要想绕过 Service Worker，你可以设置一个名叫 `ngsw-bypass` 的请求头或查询参数。（这个请求头或查询参数的值会被忽略，可以把它设为空字符串或略去。）
-
-## Debugging the Angular service worker
-
-## 调试 Angular Service Worker
-
-Occasionally, it might be necessary to examine the Angular service worker in a running state to investigate issues or to ensure that it is operating as designed.
-=======
 In some cases, you might want to bypass the service worker entirely and let the browser handle the request.
 An example is when you rely on a feature that is currently not supported in service workers, such as [reporting progress on uploaded files](https://github.com/w3c/ServiceWorker/issues/1141).
 
@@ -308,20 +150,13 @@
 ## Debugging the Angular service worker
 
 Occasionally, it might be necessary to examine the Angular service worker in a running state to investigate issues or whether it's operating as designed.
->>>>>>> 5c9a5662
 Browsers provide built-in tools for debugging service workers and the Angular service worker itself includes useful debugging features.
 
-偶尔，可能会需要检查运行中的 Angular Service Worker，以调查问题或确保它在按设计运行。浏览器提供了用于调试 Service Worker 的内置工具，而且 Angular Service Worker 本身也包含了一些有用的调试功能。
-
 ### Locating and analyzing debugging information
-
-### 定位并分析调试信息
 
 The Angular service worker exposes debugging information under the `ngsw/` virtual directory.
 Currently, the single exposed URL is `ngsw/state`.
 Here is an example of this debug page's contents:
-
-Angular Service Worker 会在虚拟目录 `ngsw/` 下暴露出调试信息。目前，它暴露的唯一的 URL 是 `ngsw/state`。下面是这个调试页面中的一段范例内容：
 
 <code-example format="output" hideCopy language="shell">
 
@@ -348,12 +183,8 @@
 
 #### Driver state
 
-#### 驱动程序的状态
-
 The first line indicates the driver state:
 
-第一行表示驱动程序的状态：
-
 <code-example format="output" hideCopy language="shell">
 
 Driver state: NORMAL ((nominal))
@@ -362,44 +193,22 @@
 
 `NORMAL` indicates that the service worker is operating normally and is not in a degraded state.
 
-`NORMAL` 表示这个 Service Worker 正在正常运行，并且没有处于降级运行的状态。
-
 There are two possible degraded states:
 
-<<<<<<< HEAD
-有两种可能的降级状态：
-
-| Degraded states | Details |
-| :-------------- | :------ |
-| 降级状态 | 详情 |
-| `EXISTING_CLIENTS_ONLY` | The service worker does not have a clean copy of the latest known version of the application. Older cached versions are safe to use, so existing tabs continue to run from cache, but new loads of the application will be served from the network. The service worker will try to recover from this state when a new version of the application is detected and installed (that is, when a new `ngsw.json` is available). |
-| `EXISTING_CLIENTS_ONLY` | 这个 Service Worker 没有该应用的最新已知版本的干净副本。较旧的缓存版本可以被安全的使用，所以现有的选项卡将继续使用较旧的版本运行本应用，但新的应用将从网络上加载。 |
-| `SAFE_MODE` | The service worker cannot guarantee the safety of using cached data. Either an unexpected error occurred or all cached versions are invalid. All traffic will be served from the network, running as little service worker code as possible. |
-| `SAFE_MODE` | Service Worker 不能保证使用缓存数据的安全性。发生了意外错误或所有缓存版本都无效。这时所有的流量都将从网络提供，尽量少运行 Service Worker 中的代码。 |
-=======
 | Degraded states         | Details |
 |:---                     |:---     |
 | `EXISTING_CLIENTS_ONLY` | The service worker does not have a clean copy of the latest known version of the application. Older cached versions are safe to use, so existing tabs continue to run from cache, but new loads of the application will be served from the network. The service worker will try to recover from this state when a new version of the application is detected and installed. This happens when a new `ngsw.json` is available. |
 | `SAFE_MODE`             | The service worker cannot guarantee the safety of using cached data. Either an unexpected error occurred or all cached versions are invalid. All traffic will be served from the network, running as little service worker code as possible.                                                                                                                                                                                 |
->>>>>>> 5c9a5662
 
 In both cases, the parenthetical annotation provides the
 error that caused the service worker to enter the degraded state.
-
-在这两种情况下，后面的括号注解中都会提供导致 Service Worker 进入降级状态的错误信息。
 
 Both states are temporary; they are saved only for the lifetime of the [ServiceWorker instance](https://developer.mozilla.org/docs/Web/API/ServiceWorkerGlobalScope).
 The browser sometimes terminates an idle service worker to conserve memory and processor power, and creates a new service worker instance in response to network events.
 The new instance starts in the `NORMAL` mode, regardless of the state of the previous instance.
 
-这两种状态都是暂时的；它们仅在 [ServiceWorker 实例](https://developer.mozilla.org/docs/Web/API/ServiceWorkerGlobalScope) 的生命周期内保存。
-浏览器有时会终止空闲的 Service Worker，以节省内存和处理能力，并创建一个新的 Service Worker 实例来响应网络事件。
-无论先前实例的状态如何，新实例均以 `NORMAL` 模式启动。
-
 #### Latest manifest hash
 
-#### 最新清单的哈希
-
 <code-example format="output" hideCopy language="shell">
 
 Latest manifest hash: eea7f5f464f90789b621170af5a569d6be077e5c
@@ -408,11 +217,7 @@
 
 This is the SHA1 hash of the most up-to-date version of the application that the service worker knows about.
 
-这是 Service Worker 所知道的应用最新版本的 SHA1 哈希值。
-
 #### Last update check
-
-#### 最后一次更新检查
 
 <code-example format="output" hideCopy language="shell">
 
@@ -423,16 +228,10 @@
 This indicates the last time the service worker checked for a new version, or update, of the application.
 `never` indicates that the service worker has never checked for an update.
 
-这表示 Service Worker 最后一次检查应用程序的新版本或更新的时间。“never” 表示 Service Worker 从未检查过更新。
-
 In this example debug file, the update check is currently scheduled, as explained the next section.
 
-在这个调试文件范例中，这次更新检查目前是已排期的，如下一节所述。
-
 #### Version
 
-#### 版本
-
 <code-example format="output" hideCopy language="shell">
 
 === Version eea7f5f464f90789b621170af5a569d6be077e5c ===
@@ -442,8 +241,6 @@
 </code-example>
 
 In this example, the service worker has one version of the application cached and being used to serve two different tabs.
-
-在这个例子中，Service Worker 拥有一个版本的应用程序缓存并用它服务于两个不同的选项卡。
 
 <div class="alert is-helpful">
 
@@ -452,15 +249,9 @@
 Both clients are on the latest version.
 Each client is listed by its ID from the `Clients` API in the browser.
 
-**注意**：<br/>
-这个版本哈希值是上面列出的“最新清单的哈希”。
-它的两个客户运行的都是最新版本。每个客户都用浏览器中 `Clients` API 的 ID 列了出来。
-
 </div>
 
 #### Idle task queue
-
-#### 空闲任务队列
 
 <code-example format="output" hideCopy language="shell">
 
@@ -476,18 +267,12 @@
 If there are any tasks in the queue, they are listed with a description.
 In this example, the service worker has one such task scheduled, a post-initialization operation involving an update check and cleanup of stale caches.
 
-空闲任务队列是 Service Worker 中所有在后台发生的未决任务的队列。如果这个队列中存在任何任务，则列出它们的描述。在这个例子中，Service Worker 安排的任务是一个用于更新检查和清除过期缓存的后期初始化操作。
-
 The last update tick/run counters give the time since specific events happened related to the idle queue.
 The "Last update run" counter shows the last time idle tasks were actually executed.
 "Last update tick" shows the time since the last event after which the queue might be processed.
 
-最后的 tick/run 计数器给出了与特定事件发生有关的空闲队列中的时间。“Last update run” 计数器显示的是上次执行空闲任务的时间。“Last update tick” 显示的是自上次事件以来可能要处理的队列的时间。
-
 #### Debug log
 
-#### 调试日志
-
 <code-example format="output" hideCopy language="shell">
 
 Debug log:
@@ -496,75 +281,26 @@
 
 Errors that occur within the service worker are logged here.
 
-<<<<<<< HEAD
-在 Service Worker 中出现的任何错误都会记录在这里。
-
-### Developer Tools
-=======
 ### Developer tools
->>>>>>> 5c9a5662
-
-### 开发者工具
 
 Browsers such as Chrome provide developer tools for interacting with service workers.
 Such tools can be powerful when used properly, but there are a few things to keep in mind.
 
-Chrome 等浏览器提供了能与 Service Worker 交互的开发者工具。这些工具在使用得当时非常强大，但也要牢记一些事情。
-
-* When using developer tools, the service worker is kept running in the background and never restarts.
-  This can cause behavior with Dev Tools open to differ from behavior a user might experience.
-
-  使用开发人员工具时，Service Worker 将继续在后台运行，并且不会重新启动。这可能会导致开着 Dev Tools 时的行为与用户实际遇到的行为不一样。
-
-<<<<<<< HEAD
-* If you look in the Cache Storage viewer, the cache is frequently out of date.
-  Right click the Cache Storage title and refresh the caches.
-
-  如果你查看缓存存储器的查看器，缓存就会经常过期。右键单击缓存存储器的标题并刷新缓存。
-
-* Stopping and starting the service worker in the Service Worker pane triggers a check for updates
-
-  在 Service Worker 页停止并重新启动这个 Service Worker 将会触发一次更新检查。
-=======
+*   When using developer tools, the service worker is kept running in the background and never restarts.
+    This can cause behavior with Dev Tools open to differ from behavior a user might experience.
+
 *   If you look in the Cache Storage viewer, the cache is frequently out of date.
     Right-click the Cache Storage title and refresh the caches.
 
 *   Stopping and starting the service worker in the Service Worker pane checks for updates
->>>>>>> 5c9a5662
 
 ## Service worker safety
 
-<<<<<<< HEAD
-## Service Worker 的安全性
-
-Like any complex system, bugs or broken configurations can cause the Angular service worker to act in unforeseen ways.
-While its design attempts to minimize the impact of such problems, the Angular service worker contains several failsafe mechanisms in case an administrator ever needs to deactivate the service worker quickly.
-=======
 Bugs or broken configurations could cause the Angular service worker to act in unexpected ways.
 If this happens, the Angular service worker contains several failsafe mechanisms in case an administrator needs to deactivate the service worker quickly.
->>>>>>> 5c9a5662
-
-像任何复杂的系统一样，错误或损坏的配置可能会导致 Angular Service Worker 以不可预知的方式工作。虽然它在设计时就尝试将此类问题的影响降至最低，但是，如果管理员需要快速停用 Service Worker，Angular Service Worker 也包含多种故障保护机制。
 
 ### Fail-safe
 
-<<<<<<< HEAD
-### 故障保护机制
-
-To deactivate the service worker, remove or rename the `ngsw.json` file.
-When the service worker's request for `ngsw.json` returns a `404`, then the service worker removes all of its caches and de-registers itself, essentially self-destructing.
-
-要停用 Service Worker，请删除或重命名 `ngsw.json` 文件。当 Service Worker 对 `ngsw.json` 的请求返回 `404` 时，Service Worker 就会删除它的所有缓存并注销自己，本质上就是自毁。
-
-### Safety Worker
-
-### 安全工作者
-
-Also included in the `@angular/service-worker` NPM package is a small script `safety-worker.js`, which when loaded will unregister itself from the browser and remove the service worker caches.
-This script can be used as a last resort to get rid of unwanted service workers already installed on client pages.
-
-`@angular/service-worker` NPM 包中还包含一个小脚本 `safety-worker.js`，当它被加载时就会把它自己从浏览器中注销，并移除此 Service Worker 的缓存。这个脚本可以作为终极武器来摆脱那些已经安装在客户端页面上的不想要的 Service Worker。
-=======
 To deactivate the service worker, rename the `ngsw.json` file or delete it.
 When the service worker's request for `ngsw.json` returns a `404`, then the service worker removes all its caches and de-registers itself, essentially self-destructing.
 
@@ -577,34 +313,19 @@
 This script can be used as a last resort to get rid of unwanted service workers already installed on client pages.
 
 <!-- vale Angular.Google_Acronyms = YES -->
->>>>>>> 5c9a5662
 
 <div class="alert is-important">
 
 **IMPORTANT**: <br />
 You cannot register this worker directly, as old clients with cached state might not see a new `index.html` which installs the different worker script.
 
-**重要**：<br />
-你不能直接注册这个 Safety Worker，因为具有已缓存状态的旧客户端可能无法看到一个新的、用来安装 另一个 worker 脚本的 `index.html`。
-
 </div>
 
 Instead, you must serve the contents of `safety-worker.js` at the URL of the Service Worker script you are trying to unregister. You must continue to do so until you are certain all users have successfully unregistered the old worker.
 For most sites, this means that you should serve the safety worker at the old Service Worker URL forever.
-<<<<<<< HEAD
-This script can be used both to deactivate `@angular/service-worker` (and remove the corresponding caches) as well as any other Service Workers which might have been served in the past on your site.
-
-你必须在想要注销的 Service Worker 脚本的 URL 中提供 `safety-worker.js` 的内容，
-而且必须持续这样做，直到确定所有用户都已成功注销了原有的 Worker。
-对大多数网站而言，这意味着你应该永远为旧的 Service Worker URL 提供 这个 Safety Worker。
-这个脚本可以用来停用 `@angular/service-worker`（并移除相应的缓存）以及任何其它曾在你的站点上提供过的 Service Worker。
-=======
 This script can be used to deactivate `@angular/service-worker` and remove the corresponding caches. It also removes any other Service Workers which might have been served in the past on your site.
->>>>>>> 5c9a5662
 
 ### Changing your application's location
-
-### 更改应用的位置
 
 <div class="alert is-important">
 
@@ -612,41 +333,20 @@
 Service workers don't work behind redirect.
 You might have already encountered the error `The script resource is behind a redirect, which is disallowed`.
 
-**重要**：<br />
-Service Worker 无法在重定向后工作。你可能已经遇到过这种错误：`The script resource is behind a redirect, which is disallowed`。
-
 </div>
 
 This can be a problem if you have to change your application's location.
-<<<<<<< HEAD
-If you setup a redirect from the old location (for example `example.com`) to the new location (for example `www.example.com`) the worker will stop working.
-Also, the redirect won't even trigger for users who are loading the site entirely from Service Worker.
-The old worker (registered at `example.com`) tries to update and sends requests to the old location `example.com` which get redirected to the new location `www.example.com` and create the error `The script resource is behind a redirect, which is disallowed`.
-
-如果你不得不更改应用的位置，就可能会出现问题。如果你设置了从旧位置（比如 `example.com`）到新位置（比如 `www.example.com`）的重定向，则 Service Worker 将停止工作。同样，对于完全从 Service Worker 加载该网站的用户，甚至都不会触发重定向。老的 Worker（注册在 `example.com`）会尝试更新并将请求发送到原来的位置 `example.com`，该位置重定向到新位置 `www.example.com` 就会导致错误 `The script resource is behind a redirect, which is disallowed`。
-
-To remedy this, you might need to deactivate the old worker using one of the above techniques ([Fail-safe](#fail-safe) or [Safety Worker](#safety-worker)).
-
-为了解决这个问题，你可能需要用上述技巧（[故障安全](#fail-safe)或[Safety Worker](#safety-worker)）之一移除老的 Worker。
-=======
 If you set up a redirect from the old location, such as `example.com`, to the new location, `www.example.com` in this example, the worker stops working.
 Also, the redirect won't even trigger for users who are loading the site entirely from Service Worker.
 The old worker, which was registered at `example.com`, tries to update and sends a request to the old location `example.com`. This request is redirected to the new location `www.example.com` and creates the error: `The script resource is behind a redirect, which is disallowed`.
 
 To remedy this, you might need to deactivate the old worker using one of the preceding techniques: [Fail-safe](#fail-safe) or [Safety Worker](#safety-worker).
->>>>>>> 5c9a5662
 
 ## More on Angular service workers
 
-## 关于 Angular Service Worker 的更多信息
-
 You might also be interested in the following:
 
-你可能还对下列内容感兴趣：
-
-* [Service Worker Configuration](guide/service-worker-config)
-
-  [Service Worker 配置](guide/service-worker-config)
+*   [Service Worker Configuration](guide/service-worker-config)
 
 <!-- links -->
 
