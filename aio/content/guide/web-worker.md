--- conflicted
+++ resolved
@@ -1,98 +1,35 @@
 # Background processing using web workers
 
-<<<<<<< HEAD
-# 用 Web Worker 处理后台进程
-
-[Web workers](https://developer.mozilla.org/en-US/docs/Web/API/Web_Workers_API) lets you run CPU-intensive computations in a background thread,
-freeing the main thread to update the user interface.
-=======
 [Web workers](https://developer.mozilla.org/docs/Web/API/Web_Workers_API) lets you run CPU-intensive computations in a background thread, freeing the main thread to update the user interface.
->>>>>>> 64c62d61
 If you find your application performs a lot of computations, such as generating CAD drawings or doing heavy geometrical calculations, using web workers can help increase your application's performance.
-
-[Web Worker](https://developer.mozilla.org/en-US/docs/Web/API/Web_Workers_API)允许你在后台线程中运行 CPU 密集型计算，解放主线程以更新用户界面。如果你发现你的应用会进行很多计算，比如生成 CAD 图纸或进行繁重的几何计算，那么使用 Web Worker 可以帮助你提高应用的性能。
 
 <div class="alert is-helpful">
 
 The CLI does not support running Angular itself in a web worker.
 
-CLI 不支持在 Web Worker 中运行 Angular。
-
 </div>
 
 ## Adding a web worker
 
-## 添加一个 Web Worker
-
 To add a web worker to an existing project, use the Angular CLI `ng generate` command.
 
-<<<<<<< HEAD
-要把 Web Worker 添加到现有项目中，请使用 Angular CLI `ng generate` 命令。
-
-```bash
-ng generate web-worker <location>
-```
-=======
 <code-example format="shell" language="shell">
 
 ng generate web-worker &lt;location&gt;
 
 </code-example>
->>>>>>> 64c62d61
 
 You can add a web worker anywhere in your application.
 For example, to add a web worker to the root component, `src/app/app.component.ts`, run the following command.
 
-<<<<<<< HEAD
-你可以在应用的任何位置添加 Web Worker。例如，要把一个 Web Worker 添加到根组件 `src/app/app.component.ts`，请运行如下命令。
-
-```bash
-=======
 <code-example format="shell" language="shell">
 
->>>>>>> 64c62d61
 ng generate web-worker app
 
 </code-example>
 
 The command performs the following actions.
 
-<<<<<<< HEAD
-该命令会执行以下操作。
-
-- Configures your project to use web workers, if it isn't already.
-
-  把你的项目配置为使用 Web Worker，如果还没有的话。
-
-- Adds the following scaffold code to `src/app/app.worker.ts` to  receive messages.
-
-   把如下脚手架代码添加到 `src/app/app.worker.ts` 以接收消息。
-
-   <code-example language="typescript" header="src/app/app.worker.ts">
-   addEventListener('message', ({ data }) => {
-     const response = `worker response to ${data}`;
-     postMessage(response);
-   });
-  </code-example>
-
-- Adds the following scaffold code to `src/app/app.component.ts` to use the worker.
-
-  把如下脚手架代码添加到 `src/app/app.component.ts` 以使用这个 Worker。
-
-  <code-example language="typescript" header="src/app/app.component.ts">
-  if (typeof Worker !== 'undefined') {
-    // Create a new
-    const worker = new Worker(new URL('./app.worker', import.meta.url));
-    worker.onmessage = ({ data }) => {
-      console.log(`page got message: ${data}`);
-    };
-    worker.postMessage('hello');
-  } else {
-    // Web workers are not supported in this environment.
-    // You should add a fallback so that your program still executes correctly.
-  }
-  </code-example>
-=======
 1. Configures your project to use web workers, if it isn't already.
 
 1. Adds the following scaffold code to `src/app/app.worker.ts` to  receive messages.
@@ -123,11 +60,8 @@
    }
 
    </code-example>
->>>>>>> 64c62d61
 
 After you generate this initial scaffold, you must refactor your code to use the web worker by sending messages to and from the worker.
-
-生成这个初始脚手架之后，你必须把代码重构成向这个 Worker 发送消息和从 Worker 接收消息，以便使用 Web Worker。
 
 <div class="alert is-important">
 
@@ -142,10 +76,4 @@
 
 <!-- end links -->
 
-<<<<<<< HEAD
-某些环境或平台（比如[服务端渲染](guide/universal)中使用的 `@angular/platform-server` 不支持 Web Worker。为了确保你的应用能够在这些环境中工作，你必须提供一个回退机制来执行本来要由这个 Worker 执行的计算。
-
-</div>
-=======
-@reviewed 2022-02-28
->>>>>>> 64c62d61
+@reviewed 2022-02-28