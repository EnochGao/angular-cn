# Hierarchical injectors

# 多级注入器

Injectors in Angular have rules that you can leverage to achieve the desired visibility of injectables in your applications.
By understanding these rules, you can determine in which NgModule, Component, or Directive you should declare a provider.

Angular 中的注入器有一些规则，你可以利用这些规则来在应用程序中获得所需的可注入对象可见性。通过了解这些规则，可以确定应在哪个 NgModule、组件或指令中声明服务提供者。

<div class="alert is-helpful">

**NOTE**:<br />
This topic uses the following pictographs.

**注意**：<br />
本主题使用以下象形图。

| html entities | pictographs |
<<<<<<< HEAD
| :------------ | :---------- |
| html 实体 | 象形文字 |
| <code>🌺</code> | red hibiscus (`🌺`) |
| <code>🌺</code> | 红芙蓉（`🌺`） |
| <code>🌻</code> | sunflower (`🌻`) |
| <code>🌻</code> | 向日葵 ( `🌻` ) |
| <code>🌼</code> | yellow flower (`🌼`) |
| <code>🌼</code> | 黄色花（`🌼`） |
| <code>🌿</code> | fern (`🌿`) |
| <code>🌿</code> | 蕨类 ( `🌿` ) |
| <code>🍁</code> | maple leaf (`🍁`) |
| <code>🍁</code> | 枫叶（`🍁`） |
| <code>🐳</code> | whale (`🐳`) |
| <code>🐳</code> | 鲸鱼 ( `🐳` ) |
| <code>🐶</code> | dog (`🐶`) |
| <code>🐶</code> | 狗 ( `🐶` ) |
| <code>🦔</code> | hedgehog (`🦔`) |
| <code>🦔</code> | 刺猬 ( `🦔` ) |
=======
|:---         |:--- |
| <code>&#x1F33A;</code> | red hibiscus \(`🌺`\)  |
| <code>&#x1F33B;</code> | sunflower \(`🌻`\)     |
| <code>&#x1F337;</code> | tulip \(`🌷`\)         |
| <code>&#x1F33F;</code> | fern \(`🌿`\)          |
| <code>&#x1F341;</code> | maple leaf \(`🍁`\)    |
| <code>&#x1F433;</code> | whale \(`🐳`\)         |
| <code>&#x1F436;</code> | dog \(`🐶`\)           |
| <code>&#x1F994;</code> | hedgehog \(`🦔`\)       |
>>>>>>> 0b10f426

</div>

The applications you build with Angular can become quite large, and one way to manage this complexity is to split up the application into many small well-encapsulated modules, that are by themselves split up into a well-defined tree of components.

你使用 Angular 构建的应用程序可能会变得非常大，管理这种复杂性的方法之一是将应用程序拆分为许多封装良好的小模块，这些模块本身也会拆分为定义明确的组件树。

There can be sections of your page that works in a completely independent way than the rest of the application, with its own local copies of the services and other dependencies that it needs. Some of the services that these sections of the application use might be shared with other parts of the application, or with parent components that are further up in the component tree, while other dependencies are meant to be private.

你的页面中可能会有某些部分会与应用程序的其余部分完全独立地工作，它具有自己的服务本地副本和所需的其它依赖项。在应用程序中，这些部分使用的某些服务可能会与其它部分共享，或者与组件树中更深层的父组件共享，而其它依赖项则应该是私有的。

With hierarchical dependency injection, you can isolate sections of the application and give them their own private dependencies not shared with the rest of the application, or have parent components share certain dependencies with its child components only but not with the rest of the component tree, and so on. Hierarchical dependency injection enables you to share dependencies between different parts of the application only when and if you need to.

使用多级依赖注入，你可以隔离应用程序的各个部分，并允许它们保有自己的私有依赖项，不与应用程序的其余部分共享，或者让父组件仅与其子组件共享某些依赖项，而不与组件树的其余部分共享等。多级依赖注入能让你仅在需要时才在应用程序的不同部分之间共享依赖项。

## Types of injector hierarchies

## 注入器层次结构的类型

Injectors in Angular have rules that you can leverage to
achieve the desired visibility of injectables in your applications.
By understanding these rules, you can determine in which
NgModule, Component, or Directive you should declare a provider.

Angular 中的注入器有一些规则，你可以利用这些规则来在应用程序中获得所需的可注入对象的可见性。通过了解这些规则，可以确定应在哪个 NgModule、组件或指令中声明服务提供者。

Angular has two injector hierarchies:

Angular 中有两个注入器层次结构：

| Injector hierarchies        | Details                                                                                                                                                                   |
| :-------------------------- | :------------------------------------------------------------------------------------------------------------------------------------------------------------------------ |
| 注入器层次结构              | 详情                                                                                                                                                                      |
| `ModuleInjector` hierarchy  | Configure a `ModuleInjector` in this hierarchy using an `@NgModule()` or `@Injectable()` annotation.                                                                      |
| `ModuleInjector` 层次结构   | 使用 `@NgModule()` 或 `@Injectable()` 注解在此层次结构中配置 `ModuleInjector`。                                                                                           |
| `ElementInjector` hierarchy | Created implicitly at each DOM element. An `ElementInjector` is empty by default unless you configure it in the `providers` property on `@Directive()` or `@Component()`. |
| `ElementInjector` 层次结构  | 在每个 DOM 元素上隐式创建。默认情况下，`ElementInjector` 是空的，除非你在 `@Directive()` 或 `@Component()` 的 `providers` 属性中配置它。                                  |

<a id="register-providers-injectable"></a>

### `ModuleInjector`

The `ModuleInjector` can be configured in one of two ways by using:

可以通过以下两种方式之一配置 `ModuleInjector` ：

* The `@Injectable()` `providedIn` property to refer to `@NgModule()`, or `root`

  使用 `@Injectable()` 的 `providedIn` 属性引用 `@NgModule()` 或 `root`

* The `@NgModule()` `providers` array

  使用 `@NgModule()` 的 `providers` 数组

<div class="callout is-helpful">

<header>Tree-shaking and &commat;Injectable()</header>

<h4>摇树优化与 <code>@Injectable()</code></h4>

Using the `@Injectable()` `providedIn` property is preferable to using the `@NgModule()` `providers` array. With `@Injectable()` `providedIn`, optimization tools can perform tree-shaking, which removes services that your application isn't using. This results in smaller bundle sizes.

使用 `@Injectable()` 的 `providedIn` 属性优于 `@NgModule()` 的 `providers` 数组。使用 `@Injectable()` 的 `providedIn` 时，优化工具可以进行摇树优化，从而删除你的应用程序中未使用的服务，以减小捆绑包尺寸。

Tree-shaking is especially useful for a library because the application which uses the library may not have a need to inject it.
Read more about [tree-shakable providers](guide/architecture-services#providing-services) in [Introduction to services and dependency injection](guide/architecture-services).

摇树优化对于库特别有用，因为使用该库的应用程序不需要注入它。在 [服务与依赖注入简介](guide/architecture-services)了解关于[可摇树优化的提供者](guide/architecture-services#providing-services)的更多信息。

</div>

`ModuleInjector` is configured by the `@NgModule.providers` and `NgModule.imports` property.
`ModuleInjector` is a flattening of all the providers arrays that can be reached by following the `NgModule.imports` recursively.

`ModuleInjector` 由 `@NgModule.providers` 和 `NgModule.imports` 属性配置。`ModuleInjector` 是可以通过 `NgModule.imports` 递归找到的所有 providers 数组的扁平化。

Child `ModuleInjector` hierarchies are created when lazy loading other `@NgModules`.

子 `ModuleInjector` 是在惰性加载其它 `@NgModules` 时创建的。

Provide services with the `providedIn` property of `@Injectable()` as follows:

使用 `@Injectable()` 的 `providedIn` 属性提供服务的方式如下：

<code-example format="typescript" language="typescript">

import { Injectable } from '&commat;angular/core';

&commat;Injectable({
  providedIn: 'root'  // &lt;--provides this service in the root ModuleInjector
})
export class ItemService {
  name = 'telephone';
}

</code-example>

The `@Injectable()` decorator identifies a service class.
The `providedIn` property configures a specific `ModuleInjector`, here `root`, which makes the service available in the `root` `ModuleInjector`.

`@Injectable()` 装饰器标识服务类。该 `providedIn` 属性配置指定的 `ModuleInjector`，这里的 `root` 会把让该服务在 `root` `ModuleInjector` 上可用。

#### Platform injector

#### 平台注入器

There are two more injectors above `root`, an additional `ModuleInjector` and `NullInjector()`.

在 `root` 之上还有两个注入器，一个是额外的 `ModuleInjector`，一个是 `NullInjector()`。

Consider how Angular bootstraps the application with the following in `main.ts`:

思考下 Angular 要如何通过 `main.ts` 中的如下代码引导应用程序：

<code-example format="javascript" language="javascript">

platformBrowserDynamic().bootstrapModule(AppModule).then(ref =&gt; {&hellip;})

</code-example>

The `bootstrapModule()` method creates a child injector of the platform injector which is configured by the `AppModule`.
This is the `root` `ModuleInjector`.

`bootstrapModule()` 方法会创建一个由 `AppModule` 配置的注入器作为平台注入器的子注入器。也就是 `root` `ModuleInjector`。

The `platformBrowserDynamic()` method creates an injector configured by a `PlatformModule`, which contains platform-specific dependencies.
This allows multiple applications to share a platform configuration.
For example, a browser has only one URL bar, no matter how many applications you have running.
You can configure additional platform-specific providers at the platform level by supplying `extraProviders` using the `platformBrowser()` function.

`platformBrowserDynamic()` 方法创建一个由 `PlatformModule` 配置的注入器，该注入器包含特定平台的依赖项。这允许多个应用共享同一套平台配置。比如，无论你运行多少个应用程序，浏览器都只有一个 URL 栏。你可以使用 `platformBrowser()` 函数提供 `extraProviders`，从而在平台级别配置特定平台的额外提供者。

The next parent injector in the hierarchy is the `NullInjector()`, which is the top of the tree.
If you've gone so far up the tree that you are looking for a service in the `NullInjector()`, you'll get an error unless you've used `@Optional()` because ultimately, everything ends at the `NullInjector()` and it returns an error or, in the case of `@Optional()`, `null`.
For more information on `@Optional()`, see the [`@Optional()` section](guide/hierarchical-dependency-injection#optional) of this guide.

层次结构中的下一个父注入器是 `NullInjector()`，它是树的顶部。如果你在树中向上走了很远，以至于要在 `NullInjector()` 中寻找服务，那么除非使用 `@Optional()`，否则将收到错误消息，因为最终所有东西都将以 `NullInjector()` 结束并返回错误，或者对于 `@Optional()`，返回 `null`。关于 `@Optional()` 的更多信息，请参阅本指南的 [`@Optional()` 部分](guide/hierarchical-dependency-injection#optional)。

The following diagram represents the relationship between the `root` `ModuleInjector` and its parent injectors as the previous paragraphs describe.

下图展示了前面各段落描述的 `root` `ModuleInjector` 及其父注入器之间的关系。

<div class="lightbox">

<img alt="NullInjector, ModuleInjector, root injector" src="generated/images/guide/dependency-injection/injectors.svg">

</div>

While the name `root` is a special alias, other `ModuleInjector` hierarchies don't have aliases.
You have the option to create `ModuleInjector` hierarchies whenever a dynamically loaded component is created, such as with the Router, which will create child `ModuleInjector` hierarchies.

虽然 `root` 是一个特殊的别名，但其它 `ModuleInjector` 都没有别名。每当创建动态加载组件时，你还会创建 `ModuleInjector`，比如路由器，它还会创建子 `ModuleInjector`。

All requests forward up to the root injector, whether you configured it with the `bootstrapModule()` method, or registered all providers with `root` in their own services.

无论是使用 `bootstrapModule()` 的方法配置它，还是将所有提供者都用 `root` 注册到其自己的服务中，所有请求最终都会转发到 `root` 注入器。

<div class="callout is-helpful">

<header>&commat;Injectable() vs. &commat;NgModule()</header>

If you configure an app-wide provider in the `@NgModule()` of `AppModule`, it overrides one configured for `root` in the `@Injectable()` metadata.
You can do this to configure a non-default provider of a service that is shared with multiple applications.

如果你在 `AppModule` 的 `@NgModule()` 中配置应用级提供者，它就会覆盖一个在 `@Injectable()` 的 `root` 元数据中配置的提供者。你可以用这种方式，来配置供多个应用共享的服务的非默认提供者。

Here is an example of the case where the component router configuration includes a non-default [location strategy](guide/router#location-strategy) by listing its provider in the `providers` list of the `AppModule`.

下面的例子中，通过把 [location 策略](guide/router#location-strategy) 的提供者添加到 `AppModule` 的 `providers` 列表中，为路由器配置了非默认的 [location 策略](guide/router#location-strategy)。

<code-example header="src/app/app.module.ts (providers)" path="dependency-injection-in-action/src/app/app.module.ts" region="providers"></code-example>

</div>

### `ElementInjector`

Angular creates `ElementInjector` hierarchies implicitly for each DOM element.

Angular 会为每个 DOM 元素隐式创建 `ElementInjector`。

Providing a service in the `@Component()` decorator using its `providers` or `viewProviders` property configures an `ElementInjector`.
For example, the following `TestComponent` configures the `ElementInjector` by providing the service as follows:

可以用 `@Component()` 装饰器中的 `providers` 或 `viewProviders` 属性来配置 `ElementInjector` 以提供服务。比如，下面的 `TestComponent` 通过提供此服务来配置 `ElementInjector`：

<code-example format="typescript" language="typescript">

&commat;Component({
  &hellip;
  providers: [{ provide: ItemService, useValue: { name: 'lamp' } }]
})
export class TestComponent

</code-example>

<div class="alert is-helpful">

**NOTE**: <br />
See the [resolution rules](guide/hierarchical-dependency-injection#resolution-rules) section to understand the relationship between the `ModuleInjector` tree and the `ElementInjector` tree.

**注意**：<br />
参阅[解析规则](guide/hierarchical-dependency-injection#resolution-rules)部分以了解 `ModuleInjector` 树和 `ElementInjector` 树之间的关系。

</div>

When you provide services in a component, that service is available by way of the `ElementInjector` at that component instance.
It may also be visible at child component/directives based on visibility rules described in the [resolution rules](guide/hierarchical-dependency-injection#resolution-rules) section.

在组件中提供服务时，可以通过 `ElementInjector` 在该组件实例处使用该服务。根据[解析规则](guide/hierarchical-dependency-injection#resolution-rules)部分描述的可见性规则，它也同样在子组件/指令处可见。

When the component instance is destroyed, so is that service instance.

当组件实例被销毁时，该服务实例也将被销毁。

#### `@Directive()` and `@Component()`

#### `@Directive()` 和 `@Component()`

A component is a special type of directive, which means that just as `@Directive()` has a `providers` property, `@Component()` does too.
This means that directives as well as components can configure providers, using the `providers` property.
When you configure a provider for a component or directive using the `providers` property, that provider belongs to the `ElementInjector` of that component or directive.
Components and directives on the same element share an injector.

组件是一种特殊类型的指令，这意味着 `@Directive()` 具有 `providers` 属性，`@Component()` 也同样如此。 这意味着指令和组件都可以使用 `providers` 属性来配置提供者。当使用 `providers` 属性为组件或指令配置提供者时，该提供程商就属于该组件或指令的 `ElementInjector`。同一元素上的组件和指令共享同一个注入器。

<a id="resolution-rules"></a>

## Resolution rules

## 解析规则

When resolving a token for a component/directive, Angular resolves it in two phases:

当为组件/指令解析令牌时，Angular 分为两个阶段来解析它：

1. Against its parents in the `ElementInjector` hierarchy.

   针对 `ElementInjector` 层次结构中它的父级。

2. Against its parents in the `ModuleInjector` hierarchy.

   针对 `ModuleInjector` 层次结构中它的父级。

When a component declares a dependency, Angular tries to satisfy that dependency with its own `ElementInjector`.
If the component's injector lacks the provider, it passes the request up to its parent component's `ElementInjector`.

当组件声明依赖项时，Angular 会尝试使用它自己的 `ElementInjector` 来满足该依赖。 如果组件的注入器缺少提供者，它将把请求传给其父组件的 `ElementInjector`。

The requests keep forwarding up until Angular finds an injector that can handle the request or runs out of ancestor `ElementInjector` hierarchies.

这些请求将继续转发，直到 Angular 找到可以处理该请求的注入器或用完祖先 `ElementInjector`。

If Angular doesn't find the provider in any `ElementInjector` hierarchies, it goes back to the element where the request originated and looks in the `ModuleInjector` hierarchy.
If Angular still doesn't find the provider, it throws an error.

如果 Angular 在任何 `ElementInjector` 中都找不到提供者，它将返回到发起请求的元素，并在 `ModuleInjector` 层次结构中进行查找。如果 Angular 仍然找不到提供者，它将引发错误。

If you have registered a provider for the same DI token at different levels, the first one Angular encounters is the one it uses to resolve the dependency.
If, for example, a provider is registered locally in the component that needs a service,
Angular doesn't look for another provider of the same service.

如果你已在不同级别注册了相同 DI 令牌的提供者，则 Angular 会用遇到的第一个来解析该依赖。比如，如果提供者已经在需要此服务的组件中本地注册了，则 Angular 不会再寻找同一服务的其它提供者。

## Resolution modifiers

## 解析修饰符

Angular's resolution behavior can be modified with `@Optional()`, `@Self()`, `@SkipSelf()` and `@Host()`.
Import each of them from `@angular/core` and use each in the component class constructor when you inject your service.

可以使用 `@Optional()`，`@Self()`，`@SkipSelf()` 和 `@Host()` 来修饰 Angular 的解析行为。从 `@angular/core` 导入它们，并在注入服务时在组件类构造函数中使用它们。

For a working application showcasing the resolution modifiers that this section covers, see the <live-example name="resolution-modifiers">resolution modifiers example</live-example>.

关于展示本节介绍的解析修饰符的可运行应用，请参阅<live-example name="resolution-modifiers">解析修饰符范例</live-example>。

### Types of modifiers

### 修饰符的类型

Resolution modifiers fall into three categories:

解析修饰符分为三类：

* What to do if Angular doesn't find what you're looking for, that is `@Optional()`

  如果 Angular 找不到你要的东西该怎么办，用 `@Optional()`

* Where to start looking, that is `@SkipSelf()`

  从哪里开始寻找，用 `@SkipSelf()`

* Where to stop looking, `@Host()` and `@Self()`

  到哪里停止寻找，用 `@Host()` 和 `@Self()`

By default, Angular always starts at the current `Injector` and keeps searching all the way up.
Modifiers allow you to change the starting, or _self_, location and the ending location.

默认情况下，Angular 始终从当前的 `Injector` 开始，并一直向上搜索。修饰符使你可以更改开始（默认是自己）或结束位置。

Additionally, you can combine all of the modifiers except `@Host()` and `@Self()` and of course `@SkipSelf()` and `@Self()`.

另外，你可以组合除 `@Host()` 和 `@Self()` 之外的所有修饰符，当然还有 `@SkipSelf()` 和 `@Self()`。

<a id="optional"></a>

### `@Optional()`

`@Optional()` allows Angular to consider a service you inject to be optional.
This way, if it can't be resolved at runtime, Angular resolves the service as `null`, rather than throwing an error.
In the following example, the service, `OptionalService`, isn't provided in the service, `@NgModule()`, or component class, so it isn't available anywhere in the app.

<<<<<<< HEAD
`@Optional()` 允许 Angular 将你注入的服务视为可选服务。这样，如果无法在运行时解析它，Angular 只会将服务解析为 `null`，而不会抛出错误。在下面的范例中，服务 `OptionalService` 没有在 `@NgModule()` 或组件类中提供，所以它没有在应用中的任何地方。

<code-example header="resolution-modifiers/src/app/optional/optional.component.ts" path="resolution-modifiers/src/app/optional/optional.component.ts" region="optional-component"></code-example>
=======
<code-example header="src/app/optional/optional.component.ts" path="resolution-modifiers/src/app/optional/optional.component.ts" region="optional-component"></code-example>
>>>>>>> 0b10f426

### `@Self()`

Use `@Self()` so that Angular will only look at the `ElementInjector` for the current component or directive.

使用 `@Self()` 让 Angular 仅查看当前组件或指令的 `ElementInjector`。

A good use case for `@Self()` is to inject a service but only if it is available on the current host element.
To avoid errors in this situation, combine `@Self()` with `@Optional()`.

`@Self()` 的一个好例子是要注入某个服务，但只有当该服务在当前宿主元素上可用时才行。为了避免这种情况下出错，请将 `@Self()` 与 `@Optional()` 结合使用。

For example, in the following `SelfComponent`, notice the injected `LeafService` in the constructor.

<<<<<<< HEAD
比如，在下面的 `SelfComponent` 中。请注意在构造函数中注入的 `LeafService`。

<code-example header="resolution-modifiers/src/app/self-no-data/self-no-data.component.ts" path="resolution-modifiers/src/app/self-no-data/self-no-data.component.ts" region="self-no-data-component"></code-example>
=======
<code-example header="src/app/self-no-data/self-no-data.component.ts" path="resolution-modifiers/src/app/self-no-data/self-no-data.component.ts" region="self-no-data-component"></code-example>
>>>>>>> 0b10f426

In this example, there is a parent provider and injecting the service will return the value, however, injecting the service with `@Self()` and `@Optional()` will return `null` because `@Self()` tells the injector to stop searching in the current host element.

在这个例子中，有一个父提供者，注入服务将返回该值，但是，使用 `@Self()` 和 `@Optional()` 注入的服务将返回 `null` 因为 `@Self()` 告诉注入器在当前宿主元素上就要停止搜索。

Another example shows the component class with a provider for `FlowerService`.
<<<<<<< HEAD
In this case, the injector looks no further than the current `ElementInjector` because it finds the `FlowerService` and returns the yellow flower <code>🌼</code>.

另一个范例显示了具有 `FlowerService` 提供者的组件类。在这个例子中，注入器没有超出当前 `ElementInjector` 就停止了，因为它已经找到了 `FlowerService` 并返回了黄色花朵🌼。
=======
In this case, the injector looks no further than the current `ElementInjector` because it finds the `FlowerService` and returns the tulip <code>&#x1F337;</code>.
>>>>>>> 0b10f426

<code-example header="src/app/self/self.component.ts" path="resolution-modifiers/src/app/self/self.component.ts" region="self-component"></code-example>

### `@SkipSelf()`

`@SkipSelf()` is the opposite of `@Self()`.
With `@SkipSelf()`, Angular starts its search for a service in the parent `ElementInjector`, rather than in the current one.
So if the parent `ElementInjector` were using the fern <code>🌿</code> value for `emoji`, but you had maple leaf <code>🍁</code> in the component's `providers` array, Angular would ignore maple leaf <code>🍁</code> and use fern <code>🌿</code>.

`@SkipSelf()` 与 `@Self()` 相反。使用 `@SkipSelf()`，Angular 在父 `ElementInjector` 中而不是当前 `ElementInjector` 中开始搜索服务。因此，如果父 `ElementInjector` 对 `emoji` 使用了值 `🌿`（蕨类），但组件的 `providers` 数组中有 `🍁`（枫叶），则 Angular 将忽略 `🍁`（枫叶），而使用 `🌿`（蕨类）。

To see this in code, assume that the following value for `emoji` is what the parent component were using, as in this service:

<<<<<<< HEAD
要在代码中看到这一点，请先假定 `emoji` 的以下值就是父组件正在使用的值，如本服务所示：

<code-example header="resolution-modifiers/src/app/leaf.service.ts" path="resolution-modifiers/src/app/leaf.service.ts" region="leafservice"></code-example>
=======
<code-example header="src/app/leaf.service.ts" path="resolution-modifiers/src/app/leaf.service.ts" region="leafservice"></code-example>
>>>>>>> 0b10f426

Imagine that in the child component, you had a different value, maple leaf <code>🍁</code> but you wanted to use the parent's value instead.
This is when you'd use `@SkipSelf()`:

<<<<<<< HEAD
想象一下，在子组件中，你有一个不同的值 `🍁`（枫叶），但你想使用父项的值。你就要使用 `@SkipSelf()` ：

<code-example header="resolution-modifiers/src/app/skipself/skipself.component.ts" path="resolution-modifiers/src/app/skipself/skipself.component.ts" region="skipself-component"></code-example>
=======
<code-example header="src/app/skipself/skipself.component.ts" path="resolution-modifiers/src/app/skipself/skipself.component.ts" region="skipself-component"></code-example>
>>>>>>> 0b10f426

In this case, the value you'd get for `emoji` would be fern <code>🌿</code>, not maple leaf <code>🍁</code>.

在这个例子中，你获得的 `emoji` 值将为 `🌿`（蕨类），而不是 `🍁`（枫叶）。

#### `@SkipSelf()` with `@Optional()`

#### 合用 `@SkipSelf()` 和 `@Optional()`

Use `@SkipSelf()` with `@Optional()` to prevent an error if the value is `null`.
In the following example, the `Person` service is injected in the constructor.
`@SkipSelf()` tells Angular to skip the current injector and `@Optional()` will prevent an error should the `Person` service be `null`.

如果值为 `null` 请同时使用 `@SkipSelf()` 和 `@Optional()` 来防止错误。在下面的范例中，将 `Person` 服务注入到构造函数中。`@SkipSelf()` 告诉 Angular 跳过当前的注入器，如果 `Person` 服务为 `null`，则 `@Optional()` 将防止报错。

<code-example format="typescript" language="typescript">

class Person {
  constructor(&commat;Optional() &commat;SkipSelf() parent?: Person) {}
}

</code-example>

### `@Host()`

`@Host()` lets you designate a component as the last stop in the injector tree when searching for providers.
Even if there is a service instance further up the tree, Angular won't continue looking
Use `@Host()` as follows:

<<<<<<< HEAD
`@Host()` 使你可以在搜索提供者时将当前组件指定为注入器树的最后一站。即使树的更上级有一个服务实例，Angular 也不会继续寻找。使用 `@Host()` 的例子如下：

<code-example header="resolution-modifiers/src/app/host/host.component.ts" path="resolution-modifiers/src/app/host/host.component.ts" region="host-component"></code-example>

Since `HostComponent` has `@Host()` in its constructor, no matter what the parent of `HostComponent` might have as a `flower.emoji` value, the `HostComponent` will use yellow flower <code>🌼</code>.

由于 `HostComponent` 在其构造函数中具有 `@Host()`，因此，无论 `HostComponent` 的父级是否可能有 `flower.emoji` 值，该 `HostComponent` 都将使用 `🌼`（黄色花朵）。
=======
<code-example header="src/app/host/host.component.ts" path="resolution-modifiers/src/app/host/host.component.ts" region="host-component"></code-example>

Since `HostComponent` has `@Host()` in its constructor, no matter what the parent of `HostComponent` might have as a `flower.emoji` value, the `HostComponent` will use tulip <code>&#x1F337;</code>.
>>>>>>> 0b10f426

## Logical structure of the template

## 模板的逻辑结构

When you provide services in the component class, services are visible within the `ElementInjector` tree relative to where and how you provide those services.

在组件类中提供服务时，服务在 `ElementInjector` 树中的可见性是取决于你在何处以及如何提供这些服务。

Understanding the underlying logical structure of the Angular template will give you a foundation for configuring services and in turn control their visibility.

了解 Angular 模板的基础逻辑结构将为你配置服务并进而控制其可见性奠定基础。

Components are used in your templates, as in the following example:

组件在模板中使用，如以下范例所示：

<code-example format="html" language="html">

&lt;app-root&gt;
  &lt;app-child&gt;&lt;/app-child&gt;
&lt;/app-root&gt;

</code-example>

<div class="alert is-helpful">

**NOTE**: <br />
Usually, you declare the components and their templates in separate files.
For the purposes of understanding how the injection system works, it is useful to look at them from the point of view of a combined logical tree.
The term _logical_ distinguishes it from the render tree, which is your application's DOM tree.
To mark the locations of where the component templates are located, this guide uses the `<#VIEW>` pseudo-element, which doesn't actually exist in the render tree and is present for mental model purposes only.

**注意**：<br />
通常，你要在单独的文件中声明组件及其模板。为了理解注入系统的工作原理，从组合逻辑树的视角来看它们是很有帮助的。使用术语*“逻辑”*将其与渲染树（你的应用程序 DOM 树）区分开。为了标记组件模板的位置，本指南使用 `<#VIEW>` 伪元素，该元素实际上不存在于渲染树中，仅用于心智模型中。

</div>

The following is an example of how the `<app-root>` and `<app-child>` view trees are combined into a single logical tree:

下面是如何将 `<app-root>` 和 `<app-child>` 视图树组合为单个逻辑树的范例：

<code-example format="html" language="html">

&lt;app-root&gt;
  &lt;#VIEW&gt;
    &lt;app-child&gt;
     &lt;#VIEW&gt;
       &hellip;content goes here&hellip;
     &lt;/#VIEW&gt;
    &lt;/app-child&gt;
  &lt;/#VIEW&gt;
&lt;/app-root&gt;

</code-example>

Understanding the idea of the `<#VIEW>` demarcation is especially significant when you configure services in the component class.

当你在组件类中配置服务时，了解这种 `<#VIEW>` 划界的思想尤其重要。

## Providing services in `@Component()`

## 在 `@Component()` 中提供服务

How you provide services using a `@Component()` \(or `@Directive()`\) decorator determines their visibility.
The following sections demonstrate `providers` and `viewProviders` along with ways to modify service visibility with `@SkipSelf()` and `@Host()`.

你如何通过 `@Component()`（或 `@Directive()`）装饰器提供服务决定了它们的可见性。以下各节演示了 `providers` 和 `viewProviders` 以及使用 `@SkipSelf()` 和 `@Host()` 修改服务可见性的方法。

A component class can provide services in two ways:

组件类可以通过两种方式提供服务：

| Arrays                       | Details                                                                                                                                                                                                                                                                  |
| :--------------------------- | :----------------------------------------------------------------------------------------------------------------------------------------------------------------------------------------------------------------------------------------------------------------------- |
| 数组                         | 详情                                                                                                                                                                                                                                                                     |
| With a `providers` array     | <code-example format="typescript" language="typescript"> &commat;Component({ &NewLine;&nbsp; &hellip; &NewLine;&nbsp; providers: [ &NewLine;&nbsp;&nbsp;&nbsp; {provide: FlowerService, useValue: {emoji: '&#x1F33A;'}} &NewLine;&nbsp; ] &NewLine;}) </code-example>    |
| 使用 `providers` 数组        | <code-example format="typescript" language="typescript"> &commat;Component({ &NewLine;&nbsp; &hellip; &NewLine;&nbsp; providers: [ &NewLine;&nbsp;&nbsp;&nbsp; {provide: FlowerService, useValue: {emoji: '&#x1F33A;'}} &NewLine;&nbsp; ] &NewLine;}) </code-example>    |
| With a `viewProviders` array | <code-example format="typescript" language="typescript"> &commat;Component({ &NewLine;&nbsp; &hellip; &NewLine;&nbsp;viewProviders: [ &NewLine;&nbsp;&nbsp;&nbsp; {provide: AnimalService, useValue: {emoji: '&#x1F436;'}} &NewLine;&nbsp; ] &NewLine;}) </code-example> |
| 使用 `viewProviders` 数组    | <code-example format="typescript" language="typescript"> &commat;Component({ &NewLine;&nbsp; &hellip; &NewLine;&nbsp;viewProviders: [ &NewLine;&nbsp;&nbsp;&nbsp; {provide: AnimalService, useValue: {emoji: '&#x1F436;'}} &NewLine;&nbsp; ] &NewLine;}) </code-example> |

To understand how the `providers` and `viewProviders` influence service visibility differently, the following sections build a <live-example name="providers-viewproviders"></live-example> step-by-step and compare the use of `providers` and `viewProviders` in code and a logical tree.

为了解 `providers` 和 `viewProviders` 对服务可见性的影响有何差异，以下各节将逐步构建一个 <live-example name="providers-viewproviders"></live-example> 并在代码和逻辑树中比较 `providers` 和 `viewProviders` 的作用。

<div class="alert is-helpful">

**NOTE**: <br />
In the logical tree, you'll see `@Provide`, `@Inject`, and `@NgModule`, which are not real HTML attributes but are here to demonstrate what is going on under the hood.

**注意**：<br />
在逻辑树中，你会看到 `@Provide`，`@Inject` 和 `@NgModule`，这些不是真正的 HTML 属性，只是为了在这里证明其幕后的原理。

| Angular service attribute                                                                                          | Details |
| :------------------------ | :------ |
| Angular 服务属性 | 详细信息 |
| <code-example format="typescript" hideCopy language="typescript"> &commat;Inject(Token)=&gt;Value </code-example> | Demonstrates that if `Token` is injected at this location in the logical tree its value would be `Value`.             |
| <code-example format="typescript" hideCopy language="typescript"> &commat;Inject(Token)=&gt;Value </code-example> | 演示如果 `Token` 在逻辑树中的此位置注入，其值将是 `Value`。 |
| <code-example format="typescript" hideCopy language="typescript"> &commat;Provide(Token=Value) </code-example>    | Demonstrates that there is a declaration of `Token` provider with value `Value` at this location in the logical tree. |
| <code-example format="typescript" hideCopy language="typescript"> &commat;Provide(Token=Value) </code-example> | 演示在逻辑树中的此位置有一个值为 `Value` 的 `Token` provider 声明。 |
| <code-example format="typescript" hideCopy language="typescript"> &commat;NgModule(Token) </code-example>         | Demonstrates that a fallback `NgModule` injector should be used at this location.                                     |
| <code-example format="typescript" hideCopy language="typescript"> &commat;NgModule(Token) </code-example> | 演示应该在此位置使用后备 `NgModule` 注入器。 |

</div>

### Example app structure

### 应用程序结构范例

The example application has a `FlowerService` provided in `root` with an `emoji` value of red hibiscus <code>🌺</code>.

范例应用程序的 `root` 提供了 `FlowerService`，其 `emoji` 值为 `🌺`（红色芙蓉）。

<code-example header="src/app/flower.service.ts" path="providers-viewproviders/src/app/flower.service.ts" region="flowerservice"></code-example>

Consider an application with only an `AppComponent` and a `ChildComponent`.
The most basic rendered view would look like nested HTML elements such as the following:

考虑一个只有 `AppComponent` 和 `ChildComponent` 的简单应用程序。最基本的渲染视图看起来就像嵌套的 HTML 元素，比如：

<code-example format="html" language="html">

&lt;app-root&gt; &lt;!-- AppComponent selector --&gt;
    &lt;app-child&gt; &lt;!-- ChildComponent selector --&gt;
    &lt;/app-child&gt;
&lt;/app-root&gt;

</code-example>

However, behind the scenes, Angular uses a logical view representation as follows when resolving injection requests:

但是，在幕后，Angular 在解析注入请求时使用如下逻辑视图表示形式：

<code-example format="html" language="html">

&lt;app-root&gt; &lt;!-- AppComponent selector --&gt;
    &lt;#VIEW&gt;
        &lt;app-child&gt; &lt;!-- ChildComponent selector --&gt;
            &lt;#VIEW&gt;
            &lt;/#VIEW&gt;
        &lt;/app-child&gt;
    &lt;/#VIEW&gt;
&lt;/app-root&gt;

</code-example>

The `<#VIEW>` here represents an instance of a template.
Notice that each component has its own `<#VIEW>`.

此处的 `<#VIEW>` 表示模板的实例。请注意，每个组件都有自己的 `<#VIEW>`。

Knowledge of this structure can inform how you provide and inject your services, and give you complete control of service visibility.

了解此结构可以告知你如何提供和注入服务，并完全控制服务的可见性。

Now, consider that `<app-root>` injects the `FlowerService`:

<<<<<<< HEAD
现在，考虑 `<app-root>` 只注入了 `FlowerService` ：

<code-example header="providers-viewproviders/src/app/app.component.ts" path="providers-viewproviders/src/app/app.component.1.ts" region="injection"></code-example>

Add a binding to the `<app-root>` template to visualize the result:

将绑定添加到 `<app-root>` 模板来将结果可视化：

<code-example header="providers-viewproviders/src/app/app.component.html" path="providers-viewproviders/src/app/app.component.html" region="binding-flower"></code-example>
=======
<code-example header="src/app/app.component.ts" path="providers-viewproviders/src/app/app.component.1.ts" region="injection"></code-example>

Add a binding to the `<app-root>` template to visualize the result:

<code-example header="src/app/app.component.html" path="providers-viewproviders/src/app/app.component.html" region="binding-flower"></code-example>
>>>>>>> 0b10f426

The output in the view would be:

该视图中的输出为：

<code-example format="output" hideCopy language="shell">

Emoji from FlowerService: &#x1F33A;

</code-example>

In the logical tree, this would be represented as follows:

在逻辑树中，可以把它表示成这样：

<code-example format="html" language="html">

&lt;app-root &commat;NgModule(AppModule)
        &commat;Inject(FlowerService) flower=&gt;"&#x1F33A;"&gt;
  &lt;#VIEW&gt;
    &lt;p&gt;Emoji from FlowerService: {{flower.emoji}} (&#x1F33A;)&lt;/p&gt;
    &lt;app-child&gt;
      &lt;#VIEW&gt;
      &lt;/#VIEW&gt;
    &lt;/app-child&gt;
  &lt;/#VIEW&gt;
&lt;/app-root&gt;

</code-example>

When `<app-root>` requests the `FlowerService`, it is the injector's job to resolve the `FlowerService` token.
The resolution of the token happens in two phases:

当 `<app-root>` 请求 `FlowerService` 时，注入器的工作就是解析 `FlowerService` 令牌。令牌的解析分为两个阶段：

1. The injector determines the starting location in the logical tree and an ending location of the search.
   The injector begins with the starting location and looks for the token at each level in the logical tree.
   If the token is found it is returned.

   注入器确定逻辑树中搜索的开始位置和结束位置。注入程序从起始位置开始，并在逻辑树的每个级别上查找令牌。如果找到令牌，则将其返回。

1. If the token is not found, the injector looks for the closest parent `@NgModule()` to delegate the request to.

   如果未找到令牌，则注入程序将寻找最接近的父 `@NgModule()` 委派该请求。

In the example case, the constraints are:

在这个例子中，约束为：

1. Start with `<#VIEW>` belonging to `<app-root>` and end with `<app-root>`.

   从属于 `<app-root>` 的 `<#VIEW>` 开始，并结束于 `<app-root>`。

   * Normally the starting point for search is at the point of injection.
     However, in this case `<app-root>` `@Component`s are special in that they also include their own `viewProviders`, which is why the search starts at `<#VIEW>` belonging to `<app-root>`.
     This would not be the case for a directive matched at the same location.

     通常，搜索的起点就是注入点。但是，在这个例子中，`<app-root>` `@Component` 的特殊之处在于它们还包括自己的 `viewProviders`，这就是为什么搜索从 `<app-root>` 的 `<#VIEW>` 开始的原因。对于匹配同一位置的指令，情况却并非如此。

   * The ending location happens to be the same as the component itself, because it is the topmost component in this application.

     结束位置恰好与组件本身相同，因为它就是此应用程序中最顶层的组件。

1. The `AppModule` acts as the fallback injector when the injection token can't be found in the `ElementInjector` hierarchies.

   当在 `ElementInjector` 中找不到注入令牌时，就用 `AppModule` 充当后备注入器。

### Using the `providers` array

### 使用 `providers` 数组

Now, in the `ChildComponent` class, add a provider for `FlowerService` to demonstrate more complex resolution rules in the upcoming sections:

<<<<<<< HEAD
现在，在 `ChildComponent` 类中，为 `FlowerService` 添加一个提供者，以便在接下来的小节中演示更复杂的解析规则：

<code-example header="providers-viewproviders/src/app/child.component.ts" path="providers-viewproviders/src/app/child/child.component.1.ts" region="flowerservice"></code-example>
=======
<code-example header="src/app/child.component.ts" path="providers-viewproviders/src/app/child/child.component.1.ts" region="flowerservice"></code-example>
>>>>>>> 0b10f426

Now that the `FlowerService` is provided in the `@Component()` decorator, when the `<app-child>` requests the service, the injector has only to look as far as the `ElementInjector` in the `<app-child>`.
It won't have to continue the search any further through the injector tree.

现在，在 `@Component()` 装饰器中提供了 `FlowerService`，当 `<app-child>` 请求该服务时，注入器仅需要查找 `<app-child>` 中的 `ElementInjector`。不必再通过注入器树继续搜索。

The next step is to add a binding to the `ChildComponent` template.

<<<<<<< HEAD
下一步是将绑定添加到 `ChildComponent` 模板。

<code-example header="providers-viewproviders/src/app/child.component.html" path="providers-viewproviders/src/app/child/child.component.html" region="flower-binding"></code-example>
=======
<code-example header="src/app/child.component.html" path="providers-viewproviders/src/app/child/child.component.html" region="flower-binding"></code-example>
>>>>>>> 0b10f426

To render the new values, add `<app-child>` to the bottom of the `AppComponent` template so the view also displays the sunflower:

要渲染新的值，请在 `AppComponent` 模板的底部添加 `<app-child>`，以便其视图也显示向日葵：

<code-example format="output" hideCopy language="shell">

Child Component
Emoji from FlowerService: &#x1F33B;

</code-example>

In the logical tree, this is represented as follows:

在逻辑树中，可以把它表示成这样：

<code-example format="html" language="html">

&lt;app-root &commat;NgModule(AppModule)
        &commat;Inject(FlowerService) flower=&gt;"&#x1F33A;"&gt;
  &lt;#VIEW&gt;
    &lt;p&gt;Emoji from FlowerService: {{flower.emoji}} (&#x1F33A;)&lt;/p&gt;
    &lt;app-child &commat;Provide(FlowerService="&#x1F33B;")
               &commat;Inject(FlowerService)=&gt;"&#x1F33B;"&gt; &lt;!-- search ends here --&gt;
      &lt;#VIEW&gt; &lt;!-- search starts here --&gt;
        &lt;h2&gt;Parent Component&lt;/h2&gt;
        &lt;p&gt;Emoji from FlowerService: {{flower.emoji}} (&#x1F33B;)&lt;/p&gt;
      &lt;/#VIEW&gt;
    &lt;/app-child&gt;
  &lt;/#VIEW&gt;
&lt;/app-root&gt;

</code-example>

When `<app-child>` requests the `FlowerService`, the injector begins its search at the `<#VIEW>` belonging to `<app-child>` \(`<#VIEW>` is included because it is injected from `@Component()`\) and ends with `<app-child>`.
In this case, the `FlowerService` is resolved in the `providers` array with sunflower <code>🌻</code> of the `<app-child>`.
The injector doesn't have to look any further in the injector tree.
It stops as soon as it finds the `FlowerService` and never sees the red hibiscus <code>🌺</code>.

当 `<app-child>` 请求 `FlowerService` 时，注入器从 `<app-child>` 的 `<#VIEW>` 开始搜索（包括 `<#VIEW>`，因为它是从 `@Component()` 注入的），并到 `<app-child>` 结束。在这个例子中，`FlowerService` 在 `<app-child>` 的 `providers` 数组中解析为向日葵🌻。注入器不必在注入器树中进一步查找。一旦找到 `FlowerService`，它便停止运行，再也看不到🌺（红芙蓉）。

<a id="use-view-providers"></a>

### Using the `viewProviders` array

### 使用 `viewProviders` 数组

Use the `viewProviders` array as another way to provide services in the `@Component()` decorator.
Using `viewProviders` makes services visible in the `<#VIEW>`.

使用 `viewProviders` 数组是在 `@Component()` 装饰器中提供服务的另一种方法。使用 `viewProviders` 使服务在 `<#VIEW>` 中可见。

<div class="is-helpful alert">

The steps are the same as using the `providers` array, with the exception of using the `viewProviders` array instead.

除了使用 `viewProviders` 数组外，其它步骤与使用 `providers` 数组相同。

For step-by-step instructions, continue with this section.
If you can set it up on your own, skip ahead to [Modifying service availability](guide/hierarchical-dependency-injection#modify-visibility).

关于这些步骤的说明，请继续本节。如果你可以自行设置，请跳至[修改服务可用性](guide/hierarchical-dependency-injection#modify-visibility) 一节。

</div>

The example application features a second service, the `AnimalService` to demonstrate `viewProviders`.

该范例应用程序具有第二个服务 `AnimalService` 来演示 `viewProviders`。

First, create an `AnimalService` with an `emoji` property of whale <code>🐳</code>:

首先，创建一个 `AnimalService` 与 `emoji` 的🐳（鲸鱼）属性：

<code-example header="src/app/animal.service.ts" path="providers-viewproviders/src/app/animal.service.ts" region="animal-service"></code-example>

Following the same pattern as with the `FlowerService`, inject the `AnimalService` in the `AppComponent` class:

<<<<<<< HEAD
遵循与 `FlowerService` 相同的模式，将 `AnimalService` 注入 `AppComponent` 类：

<code-example header="providers-viewproviders/src/app/app.component.ts" path="providers-viewproviders/src/app/app.component.ts" region="inject-animal-service"></code-example>
=======
<code-example header="src/app/app.component.ts" path="providers-viewproviders/src/app/app.component.ts" region="inject-animal-service"></code-example>
>>>>>>> 0b10f426

<div class="alert is-helpful">

**NOTE**: <br />
You can leave all the `FlowerService` related code in place as it will allow a comparison with the `AnimalService`.

**注意**：<br />
你可以保留所有与 `FlowerService` 相关的代码，因为它可以与 `AnimalService` 进行比较。

</div>

Add a `viewProviders` array and inject the `AnimalService` in the `<app-child>` class, too, but give `emoji` a different value.
Here, it has a value of dog <code>🐶</code>.

添加一个 `viewProviders` 数组，并将 `AnimalService` 也注入到 `<app-child>` 类中，但是给 `emoji` 一个不同的值。在这里，它的值为🐶（小狗）。

<code-example header="src/app/child.component.ts" path="providers-viewproviders/src/app/child/child.component.ts" region="provide-animal-service"></code-example>

Add bindings to the `ChildComponent` and the `AppComponent` templates.
In the `ChildComponent` template, add the following binding:

<<<<<<< HEAD
将绑定添加到 `ChildComponent` 和 `AppComponent` 模板。在 `ChildComponent` 模板中，添加以下绑定：

<code-example header="providers-viewproviders/src/app/child.component.html" path="providers-viewproviders/src/app/child/child.component.html" region="animal-binding"></code-example>

Additionally, add the same to the `AppComponent` template:

此外，将其添加到 `AppComponent` 模板：

<code-example header="providers-viewproviders/src/app/app.component.html" path="providers-viewproviders/src/app/app.component.html" region="binding-animal"></code-example>
=======
<code-example header="src/app/child.component.html" path="providers-viewproviders/src/app/child/child.component.html" region="animal-binding"></code-example>

Additionally, add the same to the `AppComponent` template:

<code-example header="src/app/app.component.html" path="providers-viewproviders/src/app/app.component.html" region="binding-animal"></code-example>
>>>>>>> 0b10f426

Now you should see both values in the browser:

现在，你应该在浏览器中看到两个值：

<code-example format="output" hideCopy language="shell">

AppComponent
Emoji from AnimalService: &#x1F433;

Child Component
Emoji from AnimalService: &#x1F436;

</code-example>

The logic tree for this example of `viewProviders` is as follows:

此 `viewProviders` 范例的逻辑树如下：

<code-example format="html" language="html">

&lt;app-root &commat;NgModule(AppModule)
         &commat;Inject(AnimalService) animal=&gt;"&#x1F433;"&gt;
  &lt;#VIEW&gt;
    &lt;app-child&gt;
      &lt;#VIEW &commat;Provide(AnimalService="&#x1F436;")
            &commat;Inject(AnimalService=&gt;"&#x1F436;")&gt;
       &lt;!-- ^^using viewProviders means AnimalService is available in &lt;#VIEW&gt;--&gt;
       &lt;p&gt;Emoji from AnimalService: {{animal.emoji}} (&#x1F436;)&lt;/p&gt;
      &lt;/#VIEW&gt;
    &lt;/app-child&gt;
  &lt;/#VIEW&gt;
&lt;/app-root&gt;

</code-example>

Just as with the `FlowerService` example, the `AnimalService` is provided in the `<app-child>` `@Component()` decorator.
This means that since the injector first looks in the `ElementInjector` of the component, it finds the `AnimalService` value of dog <code>🐶</code>.
It doesn't need to continue searching the `ElementInjector` tree, nor does it need to search the `ModuleInjector`.

与 `FlowerService` 范例一样，`<app-child>` `@Component()` 装饰器中提供了 `AnimalService`。这意味着，由于注入器首先在组件的 `ElementInjector` 中查找，因此它将找到 `AnimalService` 的值 🐶（小狗）。它不需要继续搜索 `ElementInjector` 树，也不需要搜索 `ModuleInjector`。

### `providers` vs. `viewProviders`

### `providers` 与 `viewProviders`

To see the difference between using `providers` and `viewProviders`, add another component to the example and call it `InspectorComponent`.
`InspectorComponent` will be a child of the `ChildComponent`.
In `inspector.component.ts`, inject the `FlowerService` and `AnimalService` in the constructor:

<<<<<<< HEAD
为了看清 `providers` 和 `viewProviders` 的差异，请在范例中添加另一个组件，并将其命名为 `InspectorComponent`。`InspectorComponent` 将是 `ChildComponent` 的子 `ChildComponent`。在 `inspector.component.ts` 中，将 `FlowerService` 和 `AnimalService` 注入构造函数中：

<code-example header="providers-viewproviders/src/app/inspector/inspector.component.ts" path="providers-viewproviders/src/app/inspector/inspector.component.ts" region="injection"></code-example>
=======
<code-example header="src/app/inspector/inspector.component.ts" path="providers-viewproviders/src/app/inspector/inspector.component.ts" region="injection"></code-example>
>>>>>>> 0b10f426

You do not need a `providers` or `viewProviders` array.
Next, in `inspector.component.html`, add the same markup from previous components:

<<<<<<< HEAD
你不需要 `providers` 或 `viewProviders` 数组。接下来，在 `inspector.component.html` 中，从以前的组件中添加相同的 html：

<code-example header="providers-viewproviders/src/app/inspector/inspector.component.html" path="providers-viewproviders/src/app/inspector/inspector.component.html" region="binding"></code-example>

Remember to add the `InspectorComponent` to the `AppModule` `declarations` array.

别忘了将 `InspectorComponent` 添加到 `AppModule` `declarations` 数组。

<code-example header="providers-viewproviders/src/app/app.module.ts" path="providers-viewproviders/src/app/app.module.ts" region="appmodule"></code-example>

Next, make sure your `child.component.html` contains the following:

接下来，确保你的 `child.component.html` 包含以下内容：

<code-example header="providers-viewproviders/src/app/child/child.component.html" path="providers-viewproviders/src/app/child/child.component.html" region="child-component"></code-example>
=======
<code-example header="src/app/inspector/inspector.component.html" path="providers-viewproviders/src/app/inspector/inspector.component.html" region="binding"></code-example>

Remember to add the `InspectorComponent` to the `AppModule` `declarations` array.

<code-example header="src/app/app.module.ts" path="providers-viewproviders/src/app/app.module.ts" region="appmodule"></code-example>

Next, make sure your `child.component.html` contains the following:

<code-example header="src/app/child/child.component.html" path="providers-viewproviders/src/app/child/child.component.html" region="child-component"></code-example>
>>>>>>> 0b10f426

The first two lines, with the bindings, are there from previous steps.
The new parts are  `<ng-content>` and `<app-inspector>`.
`<ng-content>` allows you to project content, and `<app-inspector>` inside the `ChildComponent` template makes the `InspectorComponent` a child component of `ChildComponent`.

前两行带有绑定，来自之前的步骤。新的部分是 `<ng-content>` 和 `<app-inspector>`。`<ng-content>` 允许你投影内容，`ChildComponent` 模板中的 `<app-inspector>` 使 `InspectorComponent` 成为 `ChildComponent` 的子组件。

Next, add the following to `app.component.html` to take advantage of content projection.

<<<<<<< HEAD
接下来，将以下内容添加到 `app.component.html` 中以利用内容投影的优势。

<code-example header="providers-viewproviders/src/app/app.component.html" path="providers-viewproviders/src/app/app.component.html" region="content-projection"></code-example>
=======
<code-example header="src/app/app.component.html" path="providers-viewproviders/src/app/app.component.html" region="content-projection"></code-example>
>>>>>>> 0b10f426

The browser now renders the following, omitting the previous examples for brevity:

现在，浏览器将渲染以下内容，为简洁起见，省略了前面的范例：

<code-example format="output" hideCopy language="shell">

//&hellip;Omitting previous examples. The following applies to this section.

Content projection: this is coming from content. Doesn't get to see
puppy because the puppy is declared inside the view only.

Emoji from FlowerService: &#x1F33B;
Emoji from AnimalService: &#x1F433;

Emoji from FlowerService: &#x1F33B;
Emoji from AnimalService: &#x1F436;

</code-example>

These four bindings demonstrate the difference between `providers` and `viewProviders`.
Since the dog <code>🐶</code> is declared inside the `<#VIEW>`, it isn't visible to the projected content.
Instead, the projected content sees the whale <code>🐳</code>.

这四个绑定说明了 `providers` 和 `viewProviders` 之间的区别。由于🐶（小狗）在 `<#VIEW>` 中声明，因此投影内容不可见。投影的内容中会看到🐳（鲸鱼）。

The next section though, where `InspectorComponent` is a child component of `ChildComponent`, `InspectorComponent` is inside the `<#VIEW>`, so when it asks for the `AnimalService`, it sees the dog <code>🐶</code>.

但是下一部分，`InspectorComponent` 是 `ChildComponent` 的子组件，`InspectorComponent` 在 `<#VIEW>` 内部，因此当它请求 `AnimalService` 时，它会看到🐶（小狗）。

The `AnimalService` in the logical tree would look like this:

逻辑树中的 `AnimalService` 如下所示：

<code-example format="html" language="html">

&lt;app-root &commat;NgModule(AppModule)
         &commat;Inject(AnimalService) animal=&gt;"&#x1F433;"&gt;
  &lt;#VIEW&gt;
    &lt;app-child&gt;
      &lt;#VIEW &commat;Provide(AnimalService="&#x1F436;")
            &commat;Inject(AnimalService=&gt;"&#x1F436;")&gt;
        &lt;!-- ^^using viewProviders means AnimalService is available in &lt;#VIEW&gt;--&gt;
        &lt;p&gt;Emoji from AnimalService: {{animal.emoji}} (&#x1F436;)&lt;/p&gt;
  
        &lt;div class="container"&gt;
          &lt;h3&gt;Content projection&lt;/h3&gt;
          &lt;app-inspector &commat;Inject(AnimalService) animal=&gt;"&#x1F433;"&gt;
            &lt;p&gt;Emoji from AnimalService: {{animal.emoji}} (&#x1F433;)&lt;/p&gt;
          &lt;/app-inspector&gt;
        &lt;/div&gt;
  
      &lt;/#VIEW&gt;
      &lt;app-inspector&gt;
        &lt;#VIEW&gt;
          &lt;p&gt;Emoji from AnimalService: {{animal.emoji}} (&#x1F436;)&lt;/p&gt;
        &lt;/#VIEW&gt;
      &lt;/app-inspector&gt;
    &lt;/app-child&gt;
  &lt;/#VIEW&gt;
&lt;/app-root&gt;

</code-example>

The projected content of `<app-inspector>` sees the whale <code>🐳</code>, not the dog <code>🐶</code>, because the dog <code>🐶</code> is inside the `<app-child>` `<#VIEW>`.
The `<app-inspector>` can only see the dog <code>🐶</code> if it is also within the `<#VIEW>`.

`<app-inspector>` 的投影内容中看到了🐳（鲸鱼），而不是🐶（小狗），因为🐶（小狗）在 `<app-child>` 的 `<#VIEW>` 中。如果 `<app-inspector>` 也位于 `<#VIEW>` 则只能看到🐶（小狗）。

<a id="modify-visibility"></a>

## Modifying service visibility

## 修改服务可见性

This section describes how to limit the scope of the beginning and ending `ElementInjector` using the visibility decorators `@Host()`, `@Self()`, and `@SkipSelf()`.

本节讲的是如何使用可见性修饰符 `@Host()`，`@Self()` 和 `@SkipSelf()` 来限制 `ElementInjector` 的开始和结束范围。

### Visibility of provided tokens

### 提供者令牌的可见性

Visibility decorators influence where the search for the injection token begins and ends in the logic tree.
To do this, place visibility decorators at the point of injection, that is, the `constructor()`, rather than at a point of declaration.

可见性装饰器影响搜索注入令牌时在逻辑树中开始和结束的位置。为此，要将可见性装饰器放置在注入点，即 `constructor()`，而不是在声明点。

To alter where the injector starts looking for `FlowerService`, add `@SkipSelf()` to the `<app-child>` `@Inject` declaration for the `FlowerService`.
This declaration is in the `<app-child>` constructor as shown in `child.component.ts`:

为了修改该注入器从哪里开始寻找 `FlowerService`，把 `@SkipSelf()` 加到 `<app-child>` 的 `@Inject` 声明 `FlowerService` 中。该声明在 `<app-child>` 构造函数中，如 `child.component.ts` 所示：

<code-example format="typescript" language="typescript">

constructor(&commat;SkipSelf() public flower : FlowerService) { }

</code-example>

With `@SkipSelf()`, the `<app-child>` injector doesn't look to itself for the `FlowerService`.
Instead, the injector starts looking for the `FlowerService` at the `ElementInjector` or the `<app-root>`, where it finds nothing.
Then, it goes back to the `<app-child>` `ModuleInjector` and finds the red hibiscus <code>🌺</code> value, which is available because the `<app-child>` `ModuleInjector` and the `<app-root>` `ModuleInjector` are flattened into one `ModuleInjector`.
Thus, the UI renders the following:

使用 `@SkipSelf()`，`<app-child>` 注入器不会寻找自身来获取 `FlowerService`。相反，注入器开始在 `<app-root>` 的 `ElementInjector` 中寻找 `FlowerService`，在那里它什么也没找到。
然后，它返回到 `<app-child>` 的 `ModuleInjector` 并找到🌺（红芙蓉）值，这是可用的，因为 `<app-child>` `ModuleInjector` 和 `<app-root>` `ModuleInjector` 被展开成了一个 `ModuleInjector`。因此，UI 将渲染以下内容：

<code-example format="output" hideCopy language="shell">

Emoji from FlowerService: &#x1F33A;

</code-example>

In a logical tree, this same idea might look like this:

在逻辑树中，这种情况可能如下所示：

<code-example format="html" language="html">

&lt;app-root &commat;NgModule(AppModule)
        &commat;Inject(FlowerService) flower=&gt;"&#x1F33A;"&gt;
  &lt;#VIEW&gt;
    &lt;app-child &commat;Provide(FlowerService="&#x1F33B;")&gt;
      &lt;#VIEW &commat;Inject(FlowerService, SkipSelf)=&gt;"&#x1F33A;"&gt;
        &lt;!-- With SkipSelf, the injector looks to the next injector up the tree --&gt;
      &lt;/#VIEW&gt;
    &lt;/app-child&gt;
  &lt;/#VIEW&gt;
&lt;/app-root&gt;

</code-example>

Though `<app-child>` provides the sunflower <code>🌻</code>, the application renders the red hibiscus <code>🌺</code> because `@SkipSelf()`  causes the current injector to skip itself and look to its parent.

尽管 `<app-child>` 提供了🌻（向日葵），但该应用程序渲染了🌺（红色芙蓉），因为 `@SkipSelf()` 导致当前的注入器跳过了自身并寻找其父级。

If you now add `@Host()` \(in addition to the `@SkipSelf()`\) to the `@Inject` of the `FlowerService`, the result will be `null`.
This is because `@Host()` limits the upper bound of the search to the `<#VIEW>`.
Here's the idea in the logical tree:

如果现在将 `@Host()`（以及 `@SkipSelf()`）添加到了 `FlowerService` 的 `@Inject`，其结果将为 `null`。这是因为 `@Host()` 将搜索的上限限制为 `<#VIEW>`。这是在逻辑树中的情况：

<code-example format="html" language="html">

&lt;app-root &commat;NgModule(AppModule)
        &commat;Inject(FlowerService) flower=&gt;"&#x1F33A;"&gt;
  &lt;#VIEW&gt; &lt;!-- end search here with null--&gt;
    &lt;app-child &commat;Provide(FlowerService="&#x1F33B;")&gt; &lt;!-- start search here --&gt;
      &lt;#VIEW &commat;Inject(FlowerService, &commat;SkipSelf, &commat;Host, &commat;Optional)=&gt;null&gt;
      &lt;/#VIEW&gt;
      &lt;/app-parent&gt;
  &lt;/#VIEW&gt;
&lt;/app-root&gt;

</code-example>

Here, the services and their values are the same, but `@Host()` stops the injector from looking any further than the `<#VIEW>` for `FlowerService`, so it doesn't find it and returns `null`.

在这里，服务及其值是相同的，但是 `@Host()` 阻止了注入器对 `FlowerService` 进行任何高于 `<#VIEW>` 的查找，因此找不到它并返回 `null`。

<div class="alert is-helpful">

**NOTE**: <br />
The example application uses `@Optional()` so the application does not throw an error, but the principles are the same.

**注意**：<br />
范例应用程序使用 `@Optional()` 因此该应用程序不会引发错误，但是其原理是一样的。

</div>

### `@SkipSelf()` and `viewProviders`

### `@SkipSelf()` 和 `viewProviders`

The `<app-child>` currently provides the `AnimalService` in the `viewProviders` array with the value of dog <code>🐶</code>.
Because the injector has only to look at the `ElementInjector` of the `<app-child>` for the `AnimalService`, it never sees the whale <code>🐳</code>.

该 `<app-child>` 目前提供在 `viewProviders` 数组中提供了值为 🐶（小狗）的 `AnimalService`。由于注入器只需要查看 `<app-child>` 的 `ElementInjector` 中的 `AnimalService`，它就不会看到🐳（鲸鱼）。

As in the `FlowerService` example, if you add `@SkipSelf()` to the constructor for the `AnimalService`, the injector won't look in the  `ElementInjector` of the current `<app-child>` for the `AnimalService`.

在 `FlowerService` 这个例子中，如果将 `@SkipSelf()` 添加到 `AnimalService` 的构造函数中，则注入器将不在 `AnimalService` 的当前 `<app-child>` 的 `ElementInjector` 中查找 `AnimalService`。

<code-example format="typescript" language="typescript">

export class ChildComponent {

  // add &commat;SkipSelf()
  constructor(&commat;SkipSelf() public animal : AnimalService) { }

}

</code-example>

Instead, the injector will begin at the `<app-root>` `ElementInjector`.
Remember that the `<app-child>` class provides the `AnimalService` in the `viewProviders` array with a value of dog <code>🐶</code>:

相反，注入器将从 `<app-root>` `ElementInjector` 开始找。请记住，`<app-child>` 类在 `viewProviders` 数组中 `AnimalService` 中提供了🐶（小狗）的值：

<code-example format="typescript" language="typescript">

&commat;Component({
  selector: 'app-child',
  &hellip;
  viewProviders:
  [{ provide: AnimalService, useValue: { emoji: '&#x1F436;' } }]
})

</code-example>

The logical tree looks like this with `@SkipSelf()` in `<app-child>`:

在 `<app-child>` 中使用 `@SkipSelf()` 的逻辑树是这样的：

<code-example format="html" language="html">

&lt;app-root &commat;NgModule(AppModule)
          &commat;Inject(AnimalService=&gt;"&#x1F433;")&gt;
  &lt;#VIEW&gt;&lt;!-- search begins here --&gt;
    &lt;app-child&gt;
      &lt;#VIEW &commat;Provide(AnimalService="&#x1F436;")
             &commat;Inject(AnimalService, SkipSelf=&gt;"&#x1F433;")&gt;
        &lt;!--Add &commat;SkipSelf --&gt;
      &lt;/#VIEW&gt;
    &lt;/app-child&gt;
  &lt;/#VIEW&gt;
&lt;/app-root&gt;

</code-example>

With `@SkipSelf()` in the `<app-child>`, the injector begins its search for the `AnimalService` in the `<app-root>` `ElementInjector` and finds whale <code>🐳</code>.

在 `<app-child>` 中使用 `@SkipSelf()`，注入器就会在 `<app-root>` 的 `ElementInjector` 中找到 🐳（鲸）。

### `@Host()` and `viewProviders`

### `@Host()` 和 `viewProviders`

If you add `@Host()` to the constructor for `AnimalService`, the result is dog <code>🐶</code> because the injector finds the `AnimalService` in the `<app-child>` `<#VIEW>`.
Here is the `viewProviders` array in the `<app-child>` class and `@Host()` in the constructor:

如果把 `@Host()` 添加到 `AnimalService` 的构造函数上，结果就是🐶（小狗），因为注入器会在 `<app-child>` 的 `<#VIEW>` 中查找 `AnimalService` 服务。这里是 `<app-child>` 类中的 `viewProviders` 数组和构造函数中的 `@Host()` ：

<code-example format="typescript" language="typescript">

&commat;Component({
  selector: 'app-child',
  &hellip;
  viewProviders:
  [{ provide: AnimalService, useValue: { emoji: '&#x1F436;' } }]

})
export class ChildComponent {
  constructor(&commat;Host() public animal : AnimalService) { }
}

</code-example>

`@Host()` causes the injector to look until it encounters the edge of the `<#VIEW>`.

`@Host()` 导致注入器开始查找，直到遇到 `<#VIEW>` 的边缘。

<code-example format="html" language="html">

&lt;app-root &commat;NgModule(AppModule)
          &commat;Inject(AnimalService=&gt;"&#x1F433;")&gt;
  &lt;#VIEW&gt;
    &lt;app-child&gt;
      &lt;#VIEW &commat;Provide(AnimalService="&#x1F436;")
             &commat;Inject(AnimalService, &commat;Host=&gt;"&#x1F436;")&gt; &lt;!-- &commat;Host stops search here --&gt;
      &lt;/#VIEW&gt;
    &lt;/app-child&gt;
  &lt;/#VIEW&gt;
&lt;/app-root&gt;

</code-example>

Add a `viewProviders` array with a third animal, hedgehog <code>🦔</code>, to the `app.component.ts` `@Component()` metadata:

将带有第三个动物🦔（刺猬）的 `viewProviders` 数组添加到 `app.component.ts` 的 `@Component()` 元数据中：

<code-example format="typescript" language="typescript">

&commat;Component({
  selector: 'app-root',
  templateUrl: './app.component.html',
  styleUrls: [ './app.component.css' ],
  viewProviders: [{ provide: AnimalService, useValue: { emoji: '&#x1F994;' } }]
})

</code-example>

Next, add `@SkipSelf()` along with `@Host()` to the constructor for the `Animal Service` in `child.component.ts`.
Here are `@Host()` and `@SkipSelf()` in the `<app-child>` constructor:

接下来，同时把 `@SkipSelf()` 和 `@Host()` 加在 `child.component.ts` 中 `AnimalService` 的构造函数中。这是 `<app-child>` 构造函数中的 `@Host()` 和 `@SkipSelf()`：

<code-example format="typescript" language="typescript">

export class ChildComponent {

  constructor(
  &commat;Host() &commat;SkipSelf() public animal : AnimalService) { }

}

</code-example>

When `@Host()` and `SkipSelf()` were applied to the `FlowerService`, which is in the `providers` array, the result was `null` because `@SkipSelf()` starts its search in the `<app-child>` injector, but `@Host()` stops searching at `<#VIEW>` —where there is no `FlowerService`
In the logical tree, you can see that the `FlowerService` is visible in `<app-child>`, not its `<#VIEW>`.

将 `@Host()` 和 `SkipSelf()` 应用于 `providers` 数组中的 `FlowerService`，结果为 `null`，因为 `@SkipSelf()` 会在 `<app-child>` 的注入器中开始搜索，但是 `@Host()` 要求它在 `<#VIEW>` 停止搜索 —— 没有 `FlowerService`。在逻辑树中，你可以看到 `FlowerService` 在 `<app-child>` 中可见，而在 `<#VIEW>` 中不可见。

However, the `AnimalService`, which is provided in the `AppComponent` `viewProviders` array, is visible.

不过，提供在 `AppComponent` 的 `viewProviders` 数组中的 `AnimalService`，是可见的。

The logical tree representation shows why this is:

逻辑树表示法说明了为何如此：

<code-example format="html" language="html">

&lt;app-root &commat;NgModule(AppModule)
        &commat;Inject(AnimalService=&gt;"&#x1F433;")&gt;
  &lt;#VIEW &commat;Provide(AnimalService="&#x1F994;")
         &commat;Inject(AnimalService, &commat;Optional)=&gt;"&#x1F994;"&gt;
    &lt;!-- ^^&commat;SkipSelf() starts here,  &commat;Host() stops here^^ --&gt;
    &lt;app-child&gt;
      &lt;#VIEW &commat;Provide(AnimalService="&#x1F436;")
             &commat;Inject(AnimalService, &commat;SkipSelf, &commat;Host, &commat;Optional)=&gt;"&#x1F994;"&gt;
               &lt;!-- Add &commat;SkipSelf ^^--&gt;
      &lt;/#VIEW&gt;
      &lt;/app-child&gt;
  &lt;/#VIEW&gt;
&lt;/app-root&gt;

</code-example>

`@SkipSelf()`, causes the injector to start its search for the `AnimalService` at the `<app-root>`, not the `<app-child>`, where the request originates, and `@Host()` stops the search at the `<app-root>` `<#VIEW>`.
Since `AnimalService` is provided by way of the `viewProviders` array, the injector finds hedgehog <code>🦔</code> in the `<#VIEW>`.

`@SkipSelf()` 导致注入器从 `<app-root>` 而不是 `<app-child>` 处开始对 `AnimalService` 进行搜索，而 `@Host()` 会在 `<app-root>` 的 `<#VIEW>` 处停止搜索。
由于 `AnimalService` 是通过 `viewProviders` 数组提供的，因此注入程序会在 `<#VIEW>` 找到🦔（刺猬）。

<a id="component-injectors"></a>

## `ElementInjector` use case examples

## `ElementInjector` 用例范例

The ability to configure one or more providers at different levels opens up useful possibilities.
For a look at the following scenarios in a working app, see the <live-example>heroes use case examples</live-example>.

在不同级别配置一个或多个提供者的能力开辟了很有用的可能性。要查看正在运行的应用中的以下情况，请参阅<live-example>英雄范例</live-example>。

### Scenario: service isolation

### 场景：服务隔离

Architectural reasons may lead you to restrict access to a service to the application domain where it belongs.
For example, the guide sample includes a `VillainsListComponent` that displays a list of villains.
It gets those villains from a `VillainsService`.

出于架构方面的考虑，可能会让你决定把一个服务限制到只能在它所属的那个应用域中访问。 比如，这个例子中包括一个用于显示反派列表的 `VillainsListComponent`，它会从 `VillainsService` 中获得反派列表数据。

If you provided `VillainsService` in the root `AppModule` \(where you registered the `HeroesService`\), that would make the `VillainsService` visible everywhere in the application, including the *Hero* workflows.
If you later modified the `VillainsService`, you could break something in a hero component somewhere.

如果你在根模块 `AppModule` 中（也就是你注册 `HeroesService` 的地方）提供 `VillainsService`，就会让应用中的任何地方都能访问到 `VillainsService`，包括针对英雄的工作流。如果你稍后修改了 `VillainsService`，就可能破坏了英雄组件中的某些地方。在根模块 `AppModule` 中提供该服务将会引入此风险。

Instead, you can provide the `VillainsService` in the `providers` metadata of the `VillainsListComponent` like this:

该怎么做呢？你可以在 `VillainsListComponent` 的 `providers` 元数据中提供 `VillainsService`，就像这样：

<code-example header="src/app/villains-list.component.ts (metadata)" path="hierarchical-dependency-injection/src/app/villains-list.component.ts" region="metadata"></code-example>

By providing `VillainsService` in the `VillainsListComponent` metadata and nowhere else, the service becomes available only in the `VillainsListComponent` and its subcomponent tree.

在 `VillainsListComponent` 的元数据中而不是其它地方提供 `VillainsService` 服务，该服务就会只在 `VillainsListComponent` 及其子组件树中可用。

`VillainService` is a singleton with respect to `VillainsListComponent` because that is where it is declared.
As long as `VillainsListComponent` does not get destroyed it will be the same instance of `VillainService` but if there are multiple instances of `VillainsListComponent`, then each instance of `VillainsListComponent` will have its own instance of `VillainService`.

`VillainService` 对于 `VillainsListComponent` 来说是单例的，因为它就是在这里声明的。只要 `VillainsListComponent` 没有销毁，它就始终是 `VillainService` 的同一个实例。但是对于 `VillainsListComponent` 的多个实例，每个 `VillainsListComponent` 的实例都会有自己的 `VillainService` 实例。

### Scenario: multiple edit sessions

### 场景：多重编辑会话

Many applications allow users to work on several open tasks at the same time.
For example, in a tax preparation application, the preparer could be working on several tax returns, switching from one to the other throughout the day.

很多应用允许用户同时进行多个任务。 比如，在纳税申报应用中，申报人可以打开多个报税单，随时可能从一个切换到另一个。

To demonstrate that scenario, imagine an outer `HeroListComponent` that displays a list of super heroes.

为了演示这种场景，假设有一个显示超级英雄列表的外部 `HeroListComponent` 。

To open a hero's tax return, the preparer clicks on a hero name, which opens a component for editing that return.
Each selected hero tax return opens in its own component and multiple returns can be open at the same time.

要打开一个英雄的报税单，申报者点击英雄名，它就会打开一个组件来编辑那个申报单。 每个选中的申报单都会在自己的组件中打开，并且可以同时打开多个申报单。

Each tax return component has the following characteristics:

每个报税单组件都有下列特征：

* Is its own tax return editing session

  属于它自己的报税单会话

* Can change a tax return without affecting a return in another component

  可以修改一个报税单，而不会影响另一个组件中的申报单

* Has the ability to save the changes to its tax return or cancel them

  能把所做的修改保存到它的报税单中，或者放弃它们

<div class="lightbox">

<img alt="Heroes in action" src="generated/images/guide/dependency-injection/hid-heroes-anim.gif">

</div>

Suppose that the `HeroTaxReturnComponent` had logic to manage and restore changes.
That would be a straightforward task for a hero tax return.
In the real world, with a rich tax return data model, the change management would be tricky.
You could delegate that management to a helper service, as this example does.

假设 `HeroTaxReturnComponent` 还有一些管理并还原这些更改的逻辑。 这对于简单的报税单来说是很容易的。 不过，在现实世界中，报税单的数据模型非常复杂，对这些修改的管理可能不得不投机取巧。 你可以把这种管理任务委托给一个辅助服务，就像这个例子中所做的。

The `HeroTaxReturnService` caches a single `HeroTaxReturn`, tracks changes to that return, and can save or restore it.
It also delegates to the application-wide singleton `HeroService`, which it gets by injection.

报税单服务 HeroTaxReturnService 缓存了单条 HeroTaxReturn，用于跟踪那个申报单的变更，并且可以保存或还原它。 它把后两项职责委托给了全应用级的单例服务 HeroService，HeroService 是通过依赖注入机制取得的。

<code-example header="src/app/hero-tax-return.service.ts" path="hierarchical-dependency-injection/src/app/hero-tax-return.service.ts"></code-example>

Here is the `HeroTaxReturnComponent` that makes use of `HeroTaxReturnService`.

下面是正在使用 `HeroTaxReturnService` 的 `HeroTaxReturnComponent` 组件。

<code-example header="src/app/hero-tax-return.component.ts" path="hierarchical-dependency-injection/src/app/hero-tax-return.component.ts"></code-example>

The *tax-return-to-edit* arrives by way of the `@Input()` property, which is implemented with getters and setters.
The setter initializes the component's own instance of the `HeroTaxReturnService` with the incoming return.
The getter always returns what that service says is the current state of the hero.
The component also asks the service to save and restore this tax return.

通过 `@Input()` 属性可以得到*要编辑的报税单*，这个属性被实现成了读取器（getter）和设置器（setter）。 设置器根据传进来的报税单初始化了组件自己的 `HeroTaxReturnService` 实例。 读取器总是返回该服务所存英雄的当前状态。 组件也会请求该服务来保存或还原这个报税单。

This won't work if the service is an application-wide singleton.
Every component would share the same service instance, and each component would overwrite the tax return that belonged to another hero.

但如果该服务是一个全应用范围的单例就不行了。 每个组件就都会共享同一个服务实例，每个组件也都会覆盖属于其它英雄的报税单。

To prevent this, configure the component-level injector of `HeroTaxReturnComponent` to provide the service, using the  `providers` property in the component metadata.

要防止这一点，就要在 `HeroTaxReturnComponent` 元数据的 `providers` 属性中配置组件级的注入器，来提供该服务。

<code-example header="src/app/hero-tax-return.component.ts (providers)" path="hierarchical-dependency-injection/src/app/hero-tax-return.component.ts" region="providers"></code-example>

The `HeroTaxReturnComponent` has its own provider of the `HeroTaxReturnService`.
Recall that every component *instance* has its own injector.
Providing the service at the component level ensures that *every* instance of the component gets a private instance of the service. This makes sure that no tax return gets overwritten.

`HeroTaxReturnComponent` 有它自己的 `HeroTaxReturnService` 提供者。
回忆一下，每个组件的*实例*都有它自己的注入器。
在组件级提供服务可以确保组件的*每个*实例都得到一个自己的、私有的服务实例。这可以确保报税单不会被意外覆盖。

<div class="alert is-helpful">

The rest of the scenario code relies on other Angular features and techniques that you can learn about elsewhere in the documentation.
You can review it and download it from the <live-example></live-example>.

该场景代码中的其它部分依赖另一些 Angular 的特性和技术，你将会在本文档的其它章节学到。
你可以到<live-example></live-example>查看代码和下载它。

</div>

### Scenario: specialized providers

### 场景：专门的提供者

Another reason to provide a service again at another level is to substitute a *more specialized* implementation of that service, deeper in the component tree.

在其它层级重新提供服务的另一个理由，是在组件树的深层中把该服务替换为一个*更专门化的*实现。

For example, consider a `Car` component that includes tire service information and depends on other services to provide more details about the car.

例如，考虑一个包含轮胎服务信息并依赖其它服务来提供有关汽车的更多详细信息的 `Car` 组件。

The root injector, marked as \(A\), uses *generic* providers for details about `CarService` and `EngineService`.

标记为 （A） 的根注入器使用*通用*提供者来获取有关 `CarService` 和 `EngineService` 的详细信息。

1. `Car` component \(A\).  Component \(A\) displays tire service data about a car and specifies generic services to provide more information about the car.

   `Car` 组件（A）。组件 （A） 显示有关汽车的轮胎服务数据，并指定通用服务以提供有关汽车的更多信息。

2. Child component \(B\). Component \(B\) defines its own, *specialized* providers for `CarService` and `EngineService` that have special capabilities suitable for what's going on in component \(B\).

   子组件（B）。组件（B）为 `CarService` 和 `EngineService` 定义了自己的*特化的*提供者，它们具有适合组件 （B） 中发生的事情的特殊能力。

3. Child component \(C\) as a child of Component \(B\). Component \(C\) defines its own, even *more specialized* provider for `CarService`.

   子组件（C）作为组件（B）的子组件。组件 （C） 为 `CarService` 定义了自己的、*更加特化*的提供者。

<div class="lightbox">

<img alt="car components" src="generated/images/guide/dependency-injection/car-components.png">

</div>

Behind the scenes, each component sets up its own injector with zero, one, or more providers defined for that component itself.

在幕后，每个组件都有自己的注入器，这个注入器带有为组件本身准备的 0 个、1 个或多个提供者。

When you resolve an instance of `Car` at the deepest component \(C\), its injector produces: 

当你在最深的组件 （C） 处解析 `Car` 实例时，其注入器会生成：

* An instance of `Car` resolved by injector \(C\)

  由注入器 （C） 解析的 `Car` 实例

* An `Engine` resolved by injector \(B\)

  由注入器 （B） 解析的 `Engine`

* Its `Tires` resolved by the root injector \(A\).

  它的 `Tires` 由根注入器 （A） 解析。

<div class="lightbox">

<img alt="car injector tree" src="generated/images/guide/dependency-injection/injector-tree.png">

</div>

## More on dependency injection

## 关于依赖注入的更多知识

For more information on Angular dependency injection, see the [DI Providers](guide/dependency-injection-providers) and [DI in Action](guide/dependency-injection-in-action) guides.

要了解关于 Angular 依赖注入的更多信息，参阅 [DI 提供者](guide/dependency-injection-providers)和 [DI 实战](guide/dependency-injection-in-action) 两章。

<!-- links -->

<!-- external links -->

<!-- end links -->

@reviewed 2022-02-28<|MERGE_RESOLUTION|>--- conflicted
+++ resolved
@@ -15,37 +15,25 @@
 **注意**：<br />
 本主题使用以下象形图。
 
-| html entities | pictographs |
-<<<<<<< HEAD
-| :------------ | :---------- |
-| html 实体 | 象形文字 |
-| <code>🌺</code> | red hibiscus (`🌺`) |
-| <code>🌺</code> | 红芙蓉（`🌺`） |
-| <code>🌻</code> | sunflower (`🌻`) |
-| <code>🌻</code> | 向日葵 ( `🌻` ) |
-| <code>🌼</code> | yellow flower (`🌼`) |
-| <code>🌼</code> | 黄色花（`🌼`） |
-| <code>🌿</code> | fern (`🌿`) |
-| <code>🌿</code> | 蕨类 ( `🌿` ) |
-| <code>🍁</code> | maple leaf (`🍁`) |
-| <code>🍁</code> | 枫叶（`🍁`） |
-| <code>🐳</code> | whale (`🐳`) |
-| <code>🐳</code> | 鲸鱼 ( `🐳` ) |
-| <code>🐶</code> | dog (`🐶`) |
-| <code>🐶</code> | 狗 ( `🐶` ) |
-| <code>🦔</code> | hedgehog (`🦔`) |
-| <code>🦔</code> | 刺猬 ( `🦔` ) |
-=======
-|:---         |:--- |
-| <code>&#x1F33A;</code> | red hibiscus \(`🌺`\)  |
-| <code>&#x1F33B;</code> | sunflower \(`🌻`\)     |
-| <code>&#x1F337;</code> | tulip \(`🌷`\)         |
-| <code>&#x1F33F;</code> | fern \(`🌿`\)          |
-| <code>&#x1F341;</code> | maple leaf \(`🍁`\)    |
-| <code>&#x1F433;</code> | whale \(`🐳`\)         |
-| <code>&#x1F436;</code> | dog \(`🐶`\)           |
-| <code>&#x1F994;</code> | hedgehog \(`🦔`\)       |
->>>>>>> 0b10f426
+| html entities | pictographs           |
+| :------------ |:----------------------|
+| html 实体 | 象形文字                  |
+| <code>&#x1F33A;</code> | red hibiscus \(`🌺`\) |
+| <code>&#x1F33A;</code> | 红芙蓉（`🌺`）             |
+| <code>&#x1F33B;</code> | sunflower \(`🌻`\)    |
+| <code>&#x1F33B;</code> | 向日葵（`🌻`）             |
+| <code>&#x1F337;</code> | tulip \(`🌷`\)        |
+| <code>&#x1F337;</code> | 郁金香 \(`🌷`\)          |
+| <code>&#x1F33F;</code> | fern \(`🌿`\)         |
+| <code>&#x1F33F;</code> | 蕨类 ( `🌿` )           |
+| <code>&#x1F341;</code> | maple leaf \(`🍁`\)   |
+| <code>&#x1F341;</code> | 枫叶（`🍁`）              |
+| <code>&#x1F433;</code> | whale \(`🐳`\)        |
+| <code>&#x1F433;</code> | 鲸鱼 ( `🐳` )           |
+| <code>&#x1F436;</code> | dog \(`🐶`\)          |
+| <code>&#x1F436;</code> | 狗 ( `🐶` )            |
+| <code>&#x1F994;</code> | hedgehog \(`🦔`\)     |
+| <code>&#x1F994;</code> | 刺猬 ( `🦔` )           |
 
 </div>
 
@@ -359,13 +347,9 @@
 This way, if it can't be resolved at runtime, Angular resolves the service as `null`, rather than throwing an error.
 In the following example, the service, `OptionalService`, isn't provided in the service, `@NgModule()`, or component class, so it isn't available anywhere in the app.
 
-<<<<<<< HEAD
 `@Optional()` 允许 Angular 将你注入的服务视为可选服务。这样，如果无法在运行时解析它，Angular 只会将服务解析为 `null`，而不会抛出错误。在下面的范例中，服务 `OptionalService` 没有在 `@NgModule()` 或组件类中提供，所以它没有在应用中的任何地方。
 
-<code-example header="resolution-modifiers/src/app/optional/optional.component.ts" path="resolution-modifiers/src/app/optional/optional.component.ts" region="optional-component"></code-example>
-=======
 <code-example header="src/app/optional/optional.component.ts" path="resolution-modifiers/src/app/optional/optional.component.ts" region="optional-component"></code-example>
->>>>>>> 0b10f426
 
 ### `@Self()`
 
@@ -380,26 +364,18 @@
 
 For example, in the following `SelfComponent`, notice the injected `LeafService` in the constructor.
 
-<<<<<<< HEAD
 比如，在下面的 `SelfComponent` 中。请注意在构造函数中注入的 `LeafService`。
 
-<code-example header="resolution-modifiers/src/app/self-no-data/self-no-data.component.ts" path="resolution-modifiers/src/app/self-no-data/self-no-data.component.ts" region="self-no-data-component"></code-example>
-=======
 <code-example header="src/app/self-no-data/self-no-data.component.ts" path="resolution-modifiers/src/app/self-no-data/self-no-data.component.ts" region="self-no-data-component"></code-example>
->>>>>>> 0b10f426
 
 In this example, there is a parent provider and injecting the service will return the value, however, injecting the service with `@Self()` and `@Optional()` will return `null` because `@Self()` tells the injector to stop searching in the current host element.
 
 在这个例子中，有一个父提供者，注入服务将返回该值，但是，使用 `@Self()` 和 `@Optional()` 注入的服务将返回 `null` 因为 `@Self()` 告诉注入器在当前宿主元素上就要停止搜索。
 
 Another example shows the component class with a provider for `FlowerService`.
-<<<<<<< HEAD
-In this case, the injector looks no further than the current `ElementInjector` because it finds the `FlowerService` and returns the yellow flower <code>🌼</code>.
-
-另一个范例显示了具有 `FlowerService` 提供者的组件类。在这个例子中，注入器没有超出当前 `ElementInjector` 就停止了，因为它已经找到了 `FlowerService` 并返回了黄色花朵🌼。
-=======
 In this case, the injector looks no further than the current `ElementInjector` because it finds the `FlowerService` and returns the tulip <code>&#x1F337;</code>.
->>>>>>> 0b10f426
+
+另一个范例显示了具有 `FlowerService` 提供者的组件类。在这个例子中，注入器没有超出当前 `ElementInjector` 就停止了，因为它已经找到了 `FlowerService` 并返回了郁金香<code>&#x1F337;</code>。
 
 <code-example header="src/app/self/self.component.ts" path="resolution-modifiers/src/app/self/self.component.ts" region="self-component"></code-example>
 
@@ -413,24 +389,16 @@
 
 To see this in code, assume that the following value for `emoji` is what the parent component were using, as in this service:
 
-<<<<<<< HEAD
 要在代码中看到这一点，请先假定 `emoji` 的以下值就是父组件正在使用的值，如本服务所示：
 
-<code-example header="resolution-modifiers/src/app/leaf.service.ts" path="resolution-modifiers/src/app/leaf.service.ts" region="leafservice"></code-example>
-=======
 <code-example header="src/app/leaf.service.ts" path="resolution-modifiers/src/app/leaf.service.ts" region="leafservice"></code-example>
->>>>>>> 0b10f426
 
 Imagine that in the child component, you had a different value, maple leaf <code>🍁</code> but you wanted to use the parent's value instead.
 This is when you'd use `@SkipSelf()`:
 
-<<<<<<< HEAD
 想象一下，在子组件中，你有一个不同的值 `🍁`（枫叶），但你想使用父项的值。你就要使用 `@SkipSelf()` ：
 
-<code-example header="resolution-modifiers/src/app/skipself/skipself.component.ts" path="resolution-modifiers/src/app/skipself/skipself.component.ts" region="skipself-component"></code-example>
-=======
 <code-example header="src/app/skipself/skipself.component.ts" path="resolution-modifiers/src/app/skipself/skipself.component.ts" region="skipself-component"></code-example>
->>>>>>> 0b10f426
 
 In this case, the value you'd get for `emoji` would be fern <code>🌿</code>, not maple leaf <code>🍁</code>.
 
@@ -460,19 +428,13 @@
 Even if there is a service instance further up the tree, Angular won't continue looking
 Use `@Host()` as follows:
 
-<<<<<<< HEAD
 `@Host()` 使你可以在搜索提供者时将当前组件指定为注入器树的最后一站。即使树的更上级有一个服务实例，Angular 也不会继续寻找。使用 `@Host()` 的例子如下：
 
-<code-example header="resolution-modifiers/src/app/host/host.component.ts" path="resolution-modifiers/src/app/host/host.component.ts" region="host-component"></code-example>
-
-Since `HostComponent` has `@Host()` in its constructor, no matter what the parent of `HostComponent` might have as a `flower.emoji` value, the `HostComponent` will use yellow flower <code>🌼</code>.
-
-由于 `HostComponent` 在其构造函数中具有 `@Host()`，因此，无论 `HostComponent` 的父级是否可能有 `flower.emoji` 值，该 `HostComponent` 都将使用 `🌼`（黄色花朵）。
-=======
 <code-example header="src/app/host/host.component.ts" path="resolution-modifiers/src/app/host/host.component.ts" region="host-component"></code-example>
 
 Since `HostComponent` has `@Host()` in its constructor, no matter what the parent of `HostComponent` might have as a `flower.emoji` value, the `HostComponent` will use tulip <code>&#x1F337;</code>.
->>>>>>> 0b10f426
+
+由于 `HostComponent` 在其构造函数中具有 `@Host()`，因此，无论 `HostComponent` 的父级是否可能有 `flower.emoji` 值，该 `HostComponent` 都将使用 <code>&#x1F337;</code>（郁金香）。
 
 ## Logical structure of the template
 
@@ -630,23 +592,15 @@
 
 Now, consider that `<app-root>` injects the `FlowerService`:
 
-<<<<<<< HEAD
 现在，考虑 `<app-root>` 只注入了 `FlowerService` ：
 
-<code-example header="providers-viewproviders/src/app/app.component.ts" path="providers-viewproviders/src/app/app.component.1.ts" region="injection"></code-example>
+<code-example header="src/app/app.component.ts" path="providers-viewproviders/src/app/app.component.1.ts" region="injection"></code-example>
 
 Add a binding to the `<app-root>` template to visualize the result:
 
 将绑定添加到 `<app-root>` 模板来将结果可视化：
 
-<code-example header="providers-viewproviders/src/app/app.component.html" path="providers-viewproviders/src/app/app.component.html" region="binding-flower"></code-example>
-=======
-<code-example header="src/app/app.component.ts" path="providers-viewproviders/src/app/app.component.1.ts" region="injection"></code-example>
-
-Add a binding to the `<app-root>` template to visualize the result:
-
 <code-example header="src/app/app.component.html" path="providers-viewproviders/src/app/app.component.html" region="binding-flower"></code-example>
->>>>>>> 0b10f426
 
 The output in the view would be:
 
@@ -720,13 +674,9 @@
 
 Now, in the `ChildComponent` class, add a provider for `FlowerService` to demonstrate more complex resolution rules in the upcoming sections:
 
-<<<<<<< HEAD
 现在，在 `ChildComponent` 类中，为 `FlowerService` 添加一个提供者，以便在接下来的小节中演示更复杂的解析规则：
 
-<code-example header="providers-viewproviders/src/app/child.component.ts" path="providers-viewproviders/src/app/child/child.component.1.ts" region="flowerservice"></code-example>
-=======
 <code-example header="src/app/child.component.ts" path="providers-viewproviders/src/app/child/child.component.1.ts" region="flowerservice"></code-example>
->>>>>>> 0b10f426
 
 Now that the `FlowerService` is provided in the `@Component()` decorator, when the `<app-child>` requests the service, the injector has only to look as far as the `ElementInjector` in the `<app-child>`.
 It won't have to continue the search any further through the injector tree.
@@ -735,13 +685,9 @@
 
 The next step is to add a binding to the `ChildComponent` template.
 
-<<<<<<< HEAD
 下一步是将绑定添加到 `ChildComponent` 模板。
 
-<code-example header="providers-viewproviders/src/app/child.component.html" path="providers-viewproviders/src/app/child/child.component.html" region="flower-binding"></code-example>
-=======
 <code-example header="src/app/child.component.html" path="providers-viewproviders/src/app/child/child.component.html" region="flower-binding"></code-example>
->>>>>>> 0b10f426
 
 To render the new values, add `<app-child>` to the bottom of the `AppComponent` template so the view also displays the sunflower:
 
@@ -819,13 +765,9 @@
 
 Following the same pattern as with the `FlowerService`, inject the `AnimalService` in the `AppComponent` class:
 
-<<<<<<< HEAD
 遵循与 `FlowerService` 相同的模式，将 `AnimalService` 注入 `AppComponent` 类：
 
-<code-example header="providers-viewproviders/src/app/app.component.ts" path="providers-viewproviders/src/app/app.component.ts" region="inject-animal-service"></code-example>
-=======
 <code-example header="src/app/app.component.ts" path="providers-viewproviders/src/app/app.component.ts" region="inject-animal-service"></code-example>
->>>>>>> 0b10f426
 
 <div class="alert is-helpful">
 
@@ -847,23 +789,15 @@
 Add bindings to the `ChildComponent` and the `AppComponent` templates.
 In the `ChildComponent` template, add the following binding:
 
-<<<<<<< HEAD
 将绑定添加到 `ChildComponent` 和 `AppComponent` 模板。在 `ChildComponent` 模板中，添加以下绑定：
 
-<code-example header="providers-viewproviders/src/app/child.component.html" path="providers-viewproviders/src/app/child/child.component.html" region="animal-binding"></code-example>
+<code-example header="src/app/child.component.html" path="providers-viewproviders/src/app/child/child.component.html" region="animal-binding"></code-example>
 
 Additionally, add the same to the `AppComponent` template:
 
 此外，将其添加到 `AppComponent` 模板：
 
-<code-example header="providers-viewproviders/src/app/app.component.html" path="providers-viewproviders/src/app/app.component.html" region="binding-animal"></code-example>
-=======
-<code-example header="src/app/child.component.html" path="providers-viewproviders/src/app/child/child.component.html" region="animal-binding"></code-example>
-
-Additionally, add the same to the `AppComponent` template:
-
 <code-example header="src/app/app.component.html" path="providers-viewproviders/src/app/app.component.html" region="binding-animal"></code-example>
->>>>>>> 0b10f426
 
 Now you should see both values in the browser:
 
@@ -914,44 +848,28 @@
 `InspectorComponent` will be a child of the `ChildComponent`.
 In `inspector.component.ts`, inject the `FlowerService` and `AnimalService` in the constructor:
 
-<<<<<<< HEAD
 为了看清 `providers` 和 `viewProviders` 的差异，请在范例中添加另一个组件，并将其命名为 `InspectorComponent`。`InspectorComponent` 将是 `ChildComponent` 的子 `ChildComponent`。在 `inspector.component.ts` 中，将 `FlowerService` 和 `AnimalService` 注入构造函数中：
 
-<code-example header="providers-viewproviders/src/app/inspector/inspector.component.ts" path="providers-viewproviders/src/app/inspector/inspector.component.ts" region="injection"></code-example>
-=======
 <code-example header="src/app/inspector/inspector.component.ts" path="providers-viewproviders/src/app/inspector/inspector.component.ts" region="injection"></code-example>
->>>>>>> 0b10f426
 
 You do not need a `providers` or `viewProviders` array.
 Next, in `inspector.component.html`, add the same markup from previous components:
 
-<<<<<<< HEAD
 你不需要 `providers` 或 `viewProviders` 数组。接下来，在 `inspector.component.html` 中，从以前的组件中添加相同的 html：
 
-<code-example header="providers-viewproviders/src/app/inspector/inspector.component.html" path="providers-viewproviders/src/app/inspector/inspector.component.html" region="binding"></code-example>
+<code-example header="src/app/inspector/inspector.component.html" path="providers-viewproviders/src/app/inspector/inspector.component.html" region="binding"></code-example>
 
 Remember to add the `InspectorComponent` to the `AppModule` `declarations` array.
 
 别忘了将 `InspectorComponent` 添加到 `AppModule` `declarations` 数组。
 
-<code-example header="providers-viewproviders/src/app/app.module.ts" path="providers-viewproviders/src/app/app.module.ts" region="appmodule"></code-example>
+<code-example header="src/app/app.module.ts" path="providers-viewproviders/src/app/app.module.ts" region="appmodule"></code-example>
 
 Next, make sure your `child.component.html` contains the following:
 
 接下来，确保你的 `child.component.html` 包含以下内容：
 
-<code-example header="providers-viewproviders/src/app/child/child.component.html" path="providers-viewproviders/src/app/child/child.component.html" region="child-component"></code-example>
-=======
-<code-example header="src/app/inspector/inspector.component.html" path="providers-viewproviders/src/app/inspector/inspector.component.html" region="binding"></code-example>
-
-Remember to add the `InspectorComponent` to the `AppModule` `declarations` array.
-
-<code-example header="src/app/app.module.ts" path="providers-viewproviders/src/app/app.module.ts" region="appmodule"></code-example>
-
-Next, make sure your `child.component.html` contains the following:
-
 <code-example header="src/app/child/child.component.html" path="providers-viewproviders/src/app/child/child.component.html" region="child-component"></code-example>
->>>>>>> 0b10f426
 
 The first two lines, with the bindings, are there from previous steps.
 The new parts are  `<ng-content>` and `<app-inspector>`.
@@ -961,13 +879,9 @@
 
 Next, add the following to `app.component.html` to take advantage of content projection.
 
-<<<<<<< HEAD
 接下来，将以下内容添加到 `app.component.html` 中以利用内容投影的优势。
 
-<code-example header="providers-viewproviders/src/app/app.component.html" path="providers-viewproviders/src/app/app.component.html" region="content-projection"></code-example>
-=======
 <code-example header="src/app/app.component.html" path="providers-viewproviders/src/app/app.component.html" region="content-projection"></code-example>
->>>>>>> 0b10f426
 
 The browser now renders the following, omitting the previous examples for brevity:
 
