--- conflicted
+++ resolved
@@ -112,7 +112,7 @@
 Instructs the Angular template compiler to generate legacy ids for messages that are tagged in templates by the `i18n` attribute.
 See [Mark text for translations][AioGuideI18nCommonPrepareMarkTextInComponentTemplate] for more information about marking messages for localization.
 
-指示 Angular 模板编译器为模板中用 `i18n` 属性标出的消息生成旧版 ID。关于为本地化而对消息进行标记的更多信息，请参阅[标记要翻译的文本][AioGuideI18nCommonPrepareMarkTextForTranslations]
+指示 Angular 模板编译器为模板中用 `i18n` 属性标出的消息生成旧版 ID。关于为本地化而对消息进行标记的更多信息，请参阅[标记要翻译的文本][AioGuideI18nCommonPrepareMarkTextInComponentTemplate]
 
 Set this option to `false` unless your project relies upon translations that were previously generated using legacy IDs. Default is `true`.
 
@@ -126,21 +126,8 @@
 The new message format is more resilient to whitespace changes, is the same across all translation file formats, and can be generated directly from calls to `$localize`.
 This allows `$localize` messages in application code to use the same ID as identical `i18n` messages in component templates.
 
-<<<<<<< HEAD
 新的消息格式对空白字符的改动更宽容，在所有翻译文件格式中都相同，并且可以直接通过调用 `$localize` 生成。这允许应用程序代码中的 `$localize` 消息使用与组件模板中 `i18n` 消息完全相同的 id。
 
-### `enableIvy`
-
-Enables the [Ivy](guide/ivy) compilation and rendering pipeline. Default is `true`, as of version 9. In version 9, you can [opt out of Ivy](guide/ivy#opting-out-of-angular-ivy) to continue using the previous compiler, View Engine.
-
-启用 [Ivy](guide/ivy) 编译和渲染管道。从版本 9 开始，默认值为 `true`。在版本 9 中，你可以[选择不用 Ivy](guide/ivy#opting-out-of-angular-ivy) 而是继续使用以前的编译器 View Engine。
-
-For library projects generated with the CLI, the production configuration default is `false` in version 9.
-
-对于使用 CLI 生成的*库*项目，`prod` 配置默认在版本 9 中为 `false`。
-
-=======
->>>>>>> 7ec03c95
 ### `enableResourceInlining`
 
 When `true`, replaces the `templateUrl` and `styleUrls` property in all `@Component` decorators with inlined contents in `template` and `styles` properties.
@@ -303,7 +290,7 @@
 
 When `true`, enables [strict template type checking](guide/template-typecheck#strict-mode).
 
-如果为 `true`，则在 Angular 9 中启用[严格的模板类型检查](guide/template-typecheck#strict-mode)。仅当使用 [Ivy](guide/ivy) 时，才能使用严格模式。
+如果为 `true`，则在 Angular 9 中启用[严格的模板类型检查](guide/template-typecheck#strict-mode)。
 
 Additional strictness flags allow you to enable and disable specific types of strict template type checking. See [troubleshooting template errors](guide/template-typecheck#troubleshooting-template-errors).
 
@@ -343,9 +330,4 @@
 [AioGuideI18nCommonPrepareMarkTextInComponentTemplate]: guide/i18n-common-prepare#mark-text-in-component-template "Mark text in component template - Prepare templates for translations | Angular"
 
 <!-- end links -->
-<<<<<<< HEAD
-@reviewed 2021-09-15
-=======
-
-@reviewed 2021-10-13
->>>>>>> 7ec03c95
+@reviewed 2021-10-13