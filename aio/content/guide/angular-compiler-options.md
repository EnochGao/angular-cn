--- conflicted
+++ resolved
@@ -250,15 +250,13 @@
 When `false`, the default, removes blank text nodes from compiled templates, which results in smaller emitted template factory modules.
 Set to `true` to preserve blank text nodes.
 
-<<<<<<< HEAD
 如果为 `false`（默认值），则从编译的模板中删除空白文本节点，这将生成较小的模板工厂模块。设置为 `true` 以保留空白文本节点。
-=======
+
 <div class="alert is-helpful">
 
 When using hydration, it is recommended that you use `preserveWhitespaces: false`, which is the default value. If you choose to enable preserving whitespaces by adding `preserveWhitespaces: true` to your tsconfig, it is possible you may encounter issues with hydration. This is not yet a fully supported configuration. Ensure this is also consistently set between the server and client tsconfig files. See the [hydration guide](guide/hydration#preserve-whitespaces) for more details.
 
 </div>
->>>>>>> 0b10f426
 
 ### `skipMetadataEmit`
 
