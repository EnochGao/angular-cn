--- conflicted
+++ resolved
@@ -338,20 +338,13 @@
 
 <div class="alert is-critical">
 
-<<<<<<< HEAD
-The link tag's `href` URL must be relative to the
-_**application root**_, not relative to the component file.
-
-link 标签的 `href` URL 必须是相对于***本应用的根路径***的，而不是相对于这个组件文件的。
-
 When building with the CLI, be sure to include the linked style file among the assets to be copied to the server as described in the [CLI documentation](https://github.com/angular/angular-cli/wiki/stories-asset-configuration).
 
 当使用 CLI 进行构建时，要确保这个链接到的样式表文件被复制到了服务器上。参见 [CLI 官方文档](https://github.com/angular/angular-cli/wiki/stories-asset-configuration)。
-=======
-When building with the CLI, be sure to include the linked style file among the assets to be copied to the server as described in the [CLI documentation](https://github.com/angular/angular-cli/wiki/stories-asset-configuration).
 
 Once included, the CLI will include the stylesheet, whether the link tag's href URL is relative to the application root or the component file.
->>>>>>> 6484cbc5
+
+只要引用过，CLI 就会计入这个样式表，无论这个 link 标签的 href 指向的 URL 是相对于应用根目录的还是相对于组件文件的。
 
 </div>
 
@@ -443,25 +436,20 @@
 component* basis, you can set the *view encapsulation mode* in the component metadata.
 Choose from the following modes:
 
-<<<<<<< HEAD
 通过在组件的元数据上设置*视图封装模式*，你可以分别控制*每个组件*的封装模式。
 可选的封装模式一共有如下几种：
 
-* `Native` view encapsulation uses the browser's native shadow DOM implementation (see
-=======
 * `ShadowDom` view encapsulation uses the browser's native shadow DOM implementation (see
->>>>>>> 6484cbc5
   [Shadow DOM](https://developer.mozilla.org/en-US/docs/Web/Web_Components/Shadow_DOM)
   on the [MDN](https://developer.mozilla.org) site)
   to attach a shadow DOM to the component's host element, and then puts the component
   view inside that shadow DOM. The component's styles are included within the shadow DOM.
-
-<<<<<<< HEAD
-   `Native` 模式使用浏览器原生的 [Shadow DOM](https://developer.mozilla.org/en-US/docs/Web/Web_Components/Shadow_DOM)
-  实现来为组件的宿主元素附加一个 Shadow DOM。组件的样式被包裹在这个 Shadow DOM 中。(译注：不进不出，没有样式能进来，组件样式出不去。)
-=======
+  
+   `ShadowDom` 模式使用浏览器原生的 Shadow DOM 实现（参见 [MDN](https://developer.mozilla.org) 上的 [Shadow DOM](https://developer.mozilla.org/en-US/docs/Web/Web_Components/Shadow_DOM)）来为组件的宿主元素附加一个 Shadow DOM。组件的视图被附加到这个 Shadow DOM 中，组件的样式也被包含在这个 Shadow DOM 中。(译注：不进不出，没有样式能进来，组件样式出不去。)
+
 * `Native` view encapsulation uses a now deprecated version of the browser's native shadow DOM implementation - [learn about the changes](https://hayato.io/2016/shadowdomv1/).
->>>>>>> 6484cbc5
+
+   `Native` 视图包装模式使用浏览器原生 Shadow DOM 的一个废弃实现 —— [参见变化详情](https://hayato.io/2016/shadowdomv1/)。
 
 * `Emulated` view encapsulation (the default) emulates the behavior of shadow DOM by preprocessing
   (and renaming) the CSS code to effectively scope the CSS to the component's view.
