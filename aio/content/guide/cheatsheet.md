--- conflicted
+++ resolved
@@ -4,35 +4,28 @@
 
 <h1 class="no-toc">速查表</h1>
 
-<div id="cheatsheet">
-
-<table class="is-full-width is-fixed-layout">
-<tbody><tr>
-
-<th>
-
-    Bootstrapping
-
-    引导/启动
-
-</th>
-
-<th><p><code>import { platformBrowserDynamic } from '@angular/platform-browser-dynamic';</code></p>
-
-</th>
-
-</tr>
-<tr>
-
+<table class="is-full-width is-fixed-layout">
+<tbody><tr>
+<th>Bootstrapping</th>
+<th><p><code>import { platformBrowserDynamic } from '@angular/platform-browser-dynamic';</code>
+</p>
+</th>
+</tr>
+<tr>
+<th>引导/启动 </th>
+<th><p><code>import { platformBrowserDynamic } from '@angular/platform-browser-dynamic';</code>
+</p>
+</th>
+</tr>
+<tr>
 <td><code><b>platformBrowserDynamic().bootstrapModule</b>(AppModule);</code></td>
-
-<td>
-
-    <p>Bootstraps the application, using the root component from the specified <code>NgModule</code>. </p>
-
-    <p>用 <code>NgModule</code> 中指定的根组件进行启动。</p>
-</td>
-
+<td><p>Bootstraps the application, using the root component from the specified <code>NgModule</code>. </p>
+</td>
+</tr>
+<tr>
+<td><code><b>platformBrowserDynamic().bootstrapModule</b>(AppModule);</code></td>
+<td><p>用 <code>NgModule</code> 中指定的根组件进行启动。</p>
+</td>
 </tr>
 </tbody></table>
 
@@ -40,1276 +33,908 @@
 <tbody><tr>
 
 <th>NgModules</th>
-
-<th><p><code>import { NgModule } from '@angular/core';</code></p></th>
-
-</tr>
-<tr>
-
-<td>
-
-    <code>@<b>NgModule</b>({ declarations: ..., imports: ...,<br>     exports: ..., providers: ..., bootstrap: ...})<br>class MyModule {}</code>
-
-</td>
-
-<td>
-
-    <p>Defines a module that contains components, directives, pipes, and providers.</p>
-
-    <p>定义一个模块，其中可以包含组件、指令、管道和服务提供者。</p>
-
-</td>
-
-</tr><tr>
-
-<td>
-
-    <code><b>declarations:</b> [MyRedComponent, MyBlueComponent, MyDatePipe]</code>
-
-</td>
-
-<td>
-
-    <p>List of components, directives, and pipes that belong to this module.</p>
-
-    <p>属于当前模块的组件、指令和管道的列表。</p>
-
-</td>
-
-</tr><tr>
-
-<td>
-
-    <code><b>imports:</b> [BrowserModule, SomeOtherModule]</code>
-
-</td>
-
-<td>
-
-    <p>List of modules to import into this module. Everything from the imported modules
+<th><p><code>import { NgModule } from '@angular/core';</code>
+</p>
+</th>
+
+</tr>
+<tr>
+
+<td><code>@<b>NgModule</b>({
+  declarations: ..., imports: ..., exports: ...,
+  providers: ..., bootstrap: ...
+})
+class MyModule {}
+</code></td>
+<td><p>Defines a module that contains components, directives, pipes, and providers.</p>
+</td>
+</tr>
+<tr>
+<td><code>@<b>NgModule</b>({
+  declarations: ..., imports: ..., exports: ...,
+  providers: ..., bootstrap: ...
+})
+class MyModule {}
+</code></td>
+<td><p>定义一个模块，其中可以包含组件、指令、管道和服务提供者。</p>
+</td>
+</tr><tr>
+<td><code><b>declarations:</b> [MyRedComponent, MyBlueComponent, MyDatePipe]</code></td>
+<td><p>List of components, directives, and pipes that belong to this module.</p>
+</td>
+</tr>
+<tr>
+<td><code><b>declarations:</b> [MyRedComponent, MyBlueComponent, MyDatePipe]</code></td>
+<td><p>属于当前模块的组件、指令和管道的列表。</p>
+</td>
+</tr><tr>
+<td><code><b>imports:</b> [BrowserModule, SomeOtherModule]</code></td>
+<td><p>List of modules to import into this module. Everything from the imported modules
 is available to <code>declarations</code> of this module.</p>
-
-    <p>本模块所导入的模块列表</p>
-
-</td>
-
-</tr><tr>
-
-<td>
-
-    <code><b>exports:</b> [MyRedComponent, MyDatePipe]</code>
-
-</td>
-
-<td>
-
-    <p>List of components, directives, and pipes visible to modules that import this module.</p>
-
-    <p>那些导入了本模块的模块所能看到的组件、指令和管道的列表</p>
-
-</td>
-
-</tr><tr>
-
-<td>
-
-    <code><b>providers:</b> [MyService, { provide: ... }]</code>
-
-</td>
-
-<td>
-
-    <p>List of dependency injection providers visible both to the contents of this module and to importers of this module.</p>
-
-    <p>依赖注入提供者的列表，本模块以及本模块导入的所有模块中的内容都可以看见它们。</p>
-
-</td>
-
-</tr><tr>
-<<<<<<< HEAD
-
-<td><code><b>entryComponents:</b> [SomeComponent, OtherComponent]</code></td>
-<td>
-
-<p>List of components not referenced in any reachable template, for example dynamically created from code.</p>
-
-<p>任何未在可达模板中引用过的组件列表，比如从代码中动态创建的。</p>
-
-</td>
-</tr><tr>
-<td>
-
-    <code><b>bootstrap:</b> [MyAppComponent]</code>
-=======
+</td>
+</tr>
+<tr>
+<td><code><b>imports:</b> [BrowserModule, SomeOtherModule]</code></td>
+<td><p>本模块所导入的模块列表</p>
+</td>
+</tr><tr>
+<td><code><b>exports:</b> [MyRedComponent, MyDatePipe]</code></td>
+<td><p>List of components, directives, and pipes visible to modules that import this module.</p>
+</td>
+</tr>
+<tr>
+<td><code><b>exports:</b> [MyRedComponent, MyDatePipe]</code></td>
+<td><p>那些导入了本模块的模块所能看到的组件、指令和管道的列表</p>
+</td>
+</tr><tr>
+<td><code><b>providers:</b> [MyService, { provide: ... }]</code></td>
+<td><p>List of dependency injection providers visible both to the contents of this module and to importers of this module.</p>
+</td>
+</tr>
+<tr>
+<td><code><b>providers:</b> [MyService, { provide: ... }]</code></td>
+<td><p>依赖注入提供者的列表，本模块以及本模块导入的所有模块中的内容都可以看见它们。</p>
+</td>
+</tr><tr>
 <td><code><b>bootstrap:</b> [MyAppComponent]</code></td>
 <td><p>List of components to bootstrap when this module is bootstrapped.</p>
->>>>>>> 7ec03c95
-</td>
-
-<td>
-
-    <p>List of components to bootstrap when this module is bootstrapped.</p>
-
-    <p>当本模块启动时，随之启动的组件列表。</p>
-
-</td>
-
-</tr>
-</tbody></table>
-
-<table class="is-full-width is-fixed-layout">
-<tbody><tr>
-
-<th>
-
-    Template syntax
-
-    模板语法
-
-</th>
-
-<th>
-
-</th>
-
-</tr>
-<tr>
-
-<td>
-
-    <code>&lt;input <b>[value]</b>="firstName"&gt;</code>
-
-</td>
-
-<td>
-
-    <p>Binds property <code>value</code> to the result of expression <code>firstName</code>.</p>
-
-    <p>把<code>value</code>属性绑定到表达式<code>firstName</code></p>
-
-</td>
-
-</tr><tr>
-
-<td>
-
-    <code>&lt;div <b>[attr.role]</b>="myAriaRole"&gt;</code>
-
-</td>
-
-<td>
-
-    <p>Binds attribute <code>role</code> to the result of expression <code>myAriaRole</code>.</p>
-
-    <p>把属性（Attribute）<code>role</code>绑定到表达式<code>myAriaRole</code>的结果。</p>
-
-</td>
-
-</tr><tr>
-
-<td>
-
-    <code>&lt;div <b>[class.extra-sparkle]</b>="isDelightful"&gt;</code>
-
-</td>
-
-<td>
-
-    <p>Binds the presence of the CSS class <code>extra-sparkle</code> on the element to the truthiness of the expression <code>isDelightful</code>.</p>
-
-    <p>根据<code>isDelightful</code>表达式的结果是否为真，决定 CSS 类<code>extra-sparkle</code>是否出现在当前元素上。</p>
-
-</td>
-
-</tr><tr>
-
-<td>
-
-    <code>&lt;div <b>[style.width.px]</b>="mySize"&gt;</code>
-
-</td>
-
-<td>
-
-    <p>Binds style property <code>width</code> to the result of expression <code>mySize</code> in pixels. Units are optional.</p>
-
-    <p>把 CSS 样式属性<code>width</code>的 px（像素）值绑定到表达式<code>mySize</code>的结果。单位是可选的。</p>
-
-</td>
-
-</tr><tr>
-
-<td>
-
-    <code>&lt;button <b>(click)</b>="readRainbow($event)"&gt;</code>
-
-</td>
-
-<td>
-
-    <p>Calls method <code>readRainbow</code> when a click event is triggered on this button element (or its children) and passes in the event object.</p>
-
-    <p>当这个按钮元素（及其子元素）上的 click 事件触发时，调用方法<code>readRainbow</code>，并把这个事件对象作为参数传进去。</p>
-
-</td>
-
-</tr><tr>
-
-<td>
-
-    <code>&lt;div title="Hello <b>{{ponyName}}</b>"&gt;</code>
-
-</td>
-
-<td>
-
-    <p>Binds a property to an interpolated string, for example, "Hello Seabiscuit". Equivalent to:
+</td>
+</tr>
+<tr>
+<td><code><b>bootstrap:</b> [MyAppComponent]</code></td>
+<td><p>当本模块启动时，随之启动的组件列表。</p>
+</td>
+</tr>
+</tbody></table>
+
+<table class="is-full-width is-fixed-layout">
+<tbody><tr>
+<th>Template syntax</th>
+<th></th>
+</tr>
+<tr>
+<th>模板语法</th>
+<th></th>
+</tr>
+<tr>
+<td><code>&lt;input <b>[value]</b>="firstName"&gt;</code></td>
+<td><p>Binds property <code>value</code> to the result of expression <code>firstName</code>.</p>
+</td>
+</tr>
+<tr>
+<td><code>&lt;input <b>[value]</b>="firstName"&gt;</code></td>
+<td><p>把<code>value</code>属性绑定到表达式<code>firstName</code></p>
+</td>
+</tr><tr>
+<td><code>&lt;div <b>[attr.role]</b>="myAriaRole"&gt;</code></td>
+<td><p>Binds attribute <code>role</code> to the result of expression <code>myAriaRole</code>.</p>
+</td>
+</tr>
+<tr>
+<td><code>&lt;div <b>[attr.role]</b>="myAriaRole"&gt;</code></td>
+<td><p>把属性（Attribute）<code>role</code>绑定到表达式<code>myAriaRole</code>的结果。</p>
+</td>
+</tr><tr>
+<td><code>&lt;div <b>[class.extra-sparkle]</b>="isDelightful"&gt;</code></td>
+<td><p>Binds the presence of the CSS class <code>extra-sparkle</code> on the element to the truthiness of the expression <code>isDelightful</code>.</p>
+</td>
+</tr>
+<tr>
+<td><code>&lt;div <b>[class.extra-sparkle]</b>="isDelightful"&gt;</code></td>
+<td><p>根据<code>isDelightful</code>表达式的结果是否为真，决定 CSS 类<code>extra-sparkle</code>是否出现在当前元素上。</p>
+</td>
+</tr><tr>
+<td><code>&lt;div <b>[style.width.px]</b>="mySize"&gt;</code></td>
+<td><p>Binds style property <code>width</code> to the result of expression <code>mySize</code> in pixels. Units are optional.</p>
+</td>
+</tr>
+<tr>
+<td><code>&lt;div <b>[style.width.px]</b>="mySize"&gt;</code></td>
+<td><p>把 CSS 样式属性<code>width</code>的 px（像素）值绑定到表达式<code>mySize</code>的结果。单位是可选的。</p>
+</td>
+</tr><tr>
+<td><code>&lt;button <b>(click)</b>="readRainbow($event)"&gt;</code></td>
+<td><p>Calls method <code>readRainbow</code> when a click event is triggered on this button element (or its children) and passes in the event object.</p>
+</td>
+</tr>
+<tr>
+<td><code>&lt;button <b>(click)</b>="readRainbow($event)"&gt;</code></td>
+<td><p>当这个按钮元素（及其子元素）上的 click 事件触发时，调用方法<code>readRainbow</code>，并把这个事件对象作为参数传进去。</p>
+</td>
+</tr><tr>
+<td><code>&lt;div title="Hello <b>{{ponyName}}</b>"&gt;</code></td>
+<td><p>Binds a property to an interpolated string, for example, "Hello Seabiscuit". Equivalent to:
 <code>&lt;div [title]="'Hello ' + ponyName"&gt;</code></p>
-
-    <p>把一个属性绑定到插值字符串（如"Hello Seabiscuit"）。这种写法等价于<code>&lt;div [title]="'Hello ' + ponyName"&gt;</code></p>
-
-</td>
-
-</tr><tr>
-
-<td>
-
-    <code>&lt;p&gt;Hello <b>{{ponyName}}</b>&lt;/p&gt;</code>
-
-</td>
-
-<td>
-
-    <p>Binds text content to an interpolated string, for example, "Hello Seabiscuit".</p>
-
-    <p>把文本内容绑定到插值字符串（如"Hello Seabiscuit"）</p>
-
-</td>
-
-</tr><tr>
-
-<td>
-
-    <code>&lt;my-cmp <b>[(title)]</b>="name"&gt;</code>
-
-</td>
-
-<td>
-
-    <p>Sets up two-way data binding. Equivalent to: <code>&lt;my-cmp [title]="name" (titleChange)="name=$event"&gt;</code></p>
-
-    <p>设置双向绑定。等价于<code>&lt;my-cmp [title]="name" (titleChange)="name=$event"&gt;</code>。</p>
-
-</td>
-
-</tr><tr>
-
-<td>
-
-    <code>&lt;video <b>#movieplayer</b> ...&gt;<br>  &lt;button <b>(click)</b>="movieplayer.play()"&gt;<br>&lt;/video&gt;</code>
-
-</td>
-
-<td>
-
-    <p>Creates a local variable <code>movieplayer</code> that provides access to the <code>video</code> element instance in data-binding and event-binding expressions in the current template.</p>
-
-    <p>创建一个局部变量<code>movieplayer</code>，支持在当前模板的数据绑定和事件绑定表达式中访问<code>video</code>元素的实例。</p>
-
-</td>
-
-</tr><tr>
-
-<td>
-
-    <code>&lt;p <b>*myUnless</b>="myExpression"&gt;...&lt;/p&gt;</code>
-
-</td>
-
-<td>
-
-    <p>The <code>*</code> symbol turns the current element into an embedded template. Equivalent to:
+</td>
+</tr>
+<tr>
+<td><code>&lt;div title="Hello <b>{{ponyName}}</b>"&gt;</code></td>
+<td><p>把一个属性绑定到插值字符串（如"Hello Seabiscuit"）。这种写法等价于<code>&lt;div [title]="'Hello ' + ponyName"&gt;</code></p>
+</td>
+</tr><tr>
+<td><code>&lt;p&gt;Hello <b>{{ponyName}}</b>&lt;/p&gt;</code></td>
+<td><p>Binds text content to an interpolated string, for example, "Hello Seabiscuit".</p>
+</td>
+</tr>
+<tr>
+<td><code>&lt;p&gt;Hello <b>{{ponyName}}</b>&lt;/p&gt;</code></td>
+<td><p>把文本内容绑定到插值字符串（如"Hello Seabiscuit"）</p>
+</td>
+</tr><tr>
+<td><code>&lt;my-cmp <b>[(title)]</b>="name"&gt;</code></td>
+<td><p>Sets up two-way data binding. Equivalent to: <code>&lt;my-cmp [title]="name" (titleChange)="name=$event"&gt;</code></p>
+</td>
+</tr>
+<tr>
+<td><code>&lt;my-cmp <b>[(title)]</b>="name"&gt;</code></td>
+<td><p>设置双向绑定。等价于<code>&lt;my-cmp [title]="name" (titleChange)="name=$event"&gt;</code>。</p>
+</td>
+</tr><tr>
+<td><code>&lt;video <b>#movieplayer</b> ...&gt;&lt;/video&gt;
+&lt;button <b>(click)</b>="movieplayer.play()"&gt;Play&lt;/button&gt;
+</code></td>
+<td><p>Creates a local variable <code>movieplayer</code> that provides access to the <code>video</code> element instance in data-binding and event-binding expressions in the current template.</p>
+</td>
+</tr>
+<tr>
+<td><code>&lt;video <b>#movieplayer</b> ...&gt;&lt;/video&gt;
+&lt;button <b>(click)</b>="movieplayer.play()"&gt;Play&lt;/button&gt;
+</code></td>
+<td><p>创建一个局部变量<code>movieplayer</code>，支持在当前模板的数据绑定和事件绑定表达式中访问<code>video</code>元素的实例。</p>
+</td>
+</tr><tr>
+<td><code>&lt;p <b>*myUnless</b>="myExpression"&gt;...&lt;/p&gt;</code></td>
+<td><p>The <code>*</code> symbol turns the current element into an embedded template. Equivalent to:
 <code>&lt;ng-template [myUnless]="myExpression"&gt;&lt;p&gt;...&lt;/p&gt;&lt;/ng-template&gt;</code></p>
-
-    <p>这个 <code>*</code> 符号会把当前元素转换成一个内嵌的模板。它等价于：
+</td>
+</tr>
+<tr>
+<td><code>&lt;p <b>*myUnless</b>="myExpression"&gt;...&lt;/p&gt;</code></td>
+<td><p>这个 <code>*</code> 符号会把当前元素转换成一个内嵌的模板。它等价于：
 <code>&lt;ng-template [myUnless]="myExpression"&gt;&lt;p&gt;...&lt;/p&gt;&lt;/ng-template&gt;</code></p>
-
-</td>
-
+</td>
 </tr><tr>
 <td><code>&lt;p&gt;Card No.: <b>{{cardNumber | myCardNumberFormatter}}</b>&lt;/p&gt;</code></td>
-<td>
-<p>Transforms the current value of expression <code>cardNumber</code> using the pipe called <code>myCardNumberFormatter</code>.</p>
-<p>使用名为 <code>myCardNumberFormatter</code> 的管道转换表达式 <code>cardNumber</code> 的当前值。</p>
-</td>
-
-<td>
-
-    <p>Transforms the current value of expression <code>cardNumber</code> via the pipe called <code>myCardNumberFormatter</code>.</p>
-
-    <p>使用名叫<code>myCardNumberFormatter</code>的管道对表达式<code>cardNumber</code>的当前值进行转换。</p>
-
-</td>
-
-</tr><tr>
-
-<td>
-
-    <code>&lt;p&gt;Employer: <b>{{employer?.companyName}}</b>&lt;/p&gt;</code>
-
-</td>
-
-<td>
-
-    <p>The safe navigation operator (<code>?</code>) means that the <code>employer</code> field is optional and if <code>undefined</code>, the rest of the expression should be ignored.</p>
-
-    <p>安全导航操作符（<code>?</code>）表示<code>employer</code>字段是可选的，如果它是 <code>undefined</code>，那么表达式其余的部分就会被忽略，并返回 <code>undefined</code>。</p>
-
-</td>
-
-</tr><tr>
-
-<td>
-
-    <code>&lt;<b>svg:</b>rect x="0" y="0" width="100" height="100"/&gt;</code>
-
-</td>
-
-<td>
-
-    <p>An SVG snippet template needs an <code>svg:</code> prefix on its root element to disambiguate the SVG element from an HTML component.</p>
-
-    <p>模板中的 SVG 片段需要给它的根元素加上<code>svg:</code>前缀，以便把 SVG 元素和 HTML 元素区分开。</p>
-
-</td>
-
-</tr><tr>
-
-<td>
-
-    <code>&lt;<b>svg</b>&gt;<br>  &lt;rect x="0" y="0" width="100" height="100"/&gt;<br>&lt;/<b>svg</b>&gt;</code>
-
-</td>
-
-<td>
-
-    <p>An <code>&lt;svg&gt;</code> root element is detected as an SVG element automatically, without the prefix.</p>
-
-    <p>以<code>&lt;svg&gt;</code>作为根元素时会自动识别为 SVG 元素，不需要前缀。</p>
-
-</td>
-
-</tr>
-</tbody></table>
-
-<table class="is-full-width is-fixed-layout">
-<tbody><tr>
-
-<th>
-
-    Built-in directives
-
-    内置指令
-
-</th>
-
-<th>
-
-    <p><code>import { CommonModule } from '@angular/common';</code>
-</p>
-
-</th>
-
-</tr>
-<tr>
-
-<td>
-
-    <code>&lt;section <b>*ngIf</b>="showSection"&gt;</code>
-
-</td>
-
-<td>
-
-    <p>Removes or recreates a portion of the DOM tree based on the <code>showSection</code> expression.</p>
-
-    <p>根据<code>showSection</code>表达式的结果，移除或重新创建 DOM 树的一部分。</p>
-
-</td>
-
-</tr><tr>
-
-<td>
-
-    <code>&lt;li <b>*ngFor</b>="let item of list"&gt;</code>
-
-</td>
-
-<td>
-
-    <p>Turns the li element and its contents into a template, and uses that to instantiate a view for each item in list.</p>
-
-    <p>把 li 元素及其内容变成一个模板，并使用这个模板为列表中的每一个条目实例化一个视图。</p>
-
-</td>
-
-</tr><tr>
-
-<td>
-
-    <code>&lt;div <b>[ngSwitch]</b>="conditionExpression"&gt;<br>  &lt;ng-template <b>[<b>ngSwitchCase</b>]</b>="case1Exp"&gt;...&lt;/ng-template&gt;<br>  &lt;ng-template <b>ngSwitchCase</b>="case2LiteralString"&gt;...&lt;/ng-template&gt;<br>  &lt;ng-template <b>ngSwitchDefault</b>&gt;...&lt;/ng-template&gt;<br>&lt;/div&gt;</code>
-
-</td>
-
-<td>
-
-    <p>Conditionally swaps the contents of the div by selecting one of the embedded templates based on the current value of <code>conditionExpression</code>.</p>
-
-    <p>根据<code>conditionExpression</code>的当前值选择一个嵌入式模板，并据此决定是否替换掉这个 div 的内容。</p>
-
-</td>
-
-</tr><tr>
-
-<td>
-
-    <code>&lt;div <b>[ngClass]</b>="{'active': isActive, 'disabled': isDisabled}"&gt;</code>
-
-</td>
-
-<td>
-
-    <p>Binds the presence of CSS classes on the element to the truthiness of the associated map values. The right-hand expression should return {class-name: true/false} map.</p>
-
-    <p>根据 map 中的 value 是否为真，来决定该元素上是否出现与 name 对应的 CSS 类。右侧的表达式应该返回一个形如 <code>{class-name: true/false}</code> 的 map。</p>
-
-</td>
-
-</tr>
-<tr>
-
-<td>
-
-    <code>&lt;div <b>[ngStyle]</b>="{'property': 'value'}"&gt;</code><br><code>&lt;div <b>[ngStyle]</b>="dynamicStyles()"&gt;</code>
-
-</td>
-
-<td>
-
-    <p>Allows you to assign styles to an HTML element using CSS. You can use CSS directly, as in the first example, or you can call a method from the component.</p>
-
-    <p>允许你使用 CSS 为 HTML 元素指定样式。你可以像第一个例子那样直接使用 CSS，也可以调用组件中的方法。</p>
-
-</td>
-
-</tr>
-</tbody></table>
-
-<table class="is-full-width is-fixed-layout">
-<tbody><tr>
-
-<th>
-
-    Forms
-
-    表单
-
-</th>
-
-<th>
-
-    <p><code>import { FormsModule } from '@angular/forms';</code>
-</p>
-
-</th>
-
-</tr>
-<tr>
-
-<td>
-
-    <code>&lt;input <b>[(ngModel)]</b>="userName"&gt;</code>
-
-</td>
-
-<td>
-
-    <p>Provides two-way data-binding, parsing, and validation for form controls.</p>
-
-    <p>为表单控件提供双向数据绑定、解析和验证功能。</p>
-
-</td>
-
-</tr>
-</tbody></table>
-
-<table class="is-full-width is-fixed-layout">
-<tbody><tr>
-
-<th>
-
-    Class decorators
-
-    类装饰器
-
-</th>
-
-<th>
-
-    <p><code>import { Directive, ... } from '@angular/core';</code>
-</p>
-
-</th>
-
-</tr>
-<tr>
-
-<td>
-
-    <code><b>@Component({...})</b><br>class MyComponent() {}</code>
-
-</td>
-
-<td>
-
-    <p>Declares that a class is a component and provides metadata about the component.</p>
-
-    <p>声明一个类是组件，并提供该组件的元数据。</p>
-
-</td>
-
-</tr><tr>
-
-<td>
-
-    <code><b>@Directive({...})</b><br>class MyDirective() {}</code>
-
-</td>
-
-<td>
-
-    <p>Declares that a class is a directive and provides metadata about the directive.</p>
-
-    <p>声明一个类是指令，并提供该指令的元数据。</p>
-
-</td>
-
-</tr><tr>
-
-<td>
-
-    <code><b>@Pipe({...})</b><br>class MyPipe() {}</code>
-
-</td>
-
-<td>
-
-    <p>Declares that a class is a pipe and provides metadata about the pipe.</p>
-
-    <p>声明一个类是管道，并提供该管道的元数据。</p>
-
-</td>
-
-</tr><tr>
-
-<td>
-
-    <code><b>@Injectable()</b><br>class MyService() {}</code>
-
-</td>
-
-<td>
-
-    <p>Declares that a class can be provided and injected by other classes. Without this decorator, the compiler won't generate enough metadata to allow the class to be created properly when it's injected somewhere.</p>
-
-    <p>声明某个类可以注册为提供者，并能被另一个类注入。如果没有该装饰器，编译器就不会生成足够的元数据，当它被注入到别处时，就无法正常创建该类。</p>
-</td>
-
-</tr>
-</tbody></table>
-
-<table class="is-full-width is-fixed-layout">
-<tbody><tr>
-
-<th>
-
-    Directive configuration
-
-    指令配置项
-
-</th>
-
-<th>
-
-    <p><code>@Directive({ property1: value1, ... })</code>
-</p>
-
-</th>
-
-</tr>
-<tr>
-
-<td>
-
-    <code><b>selector:</b> '.cool-button:not(a)'</code>
-
-</td>
-
-<td>
-
-    <p>Specifies a CSS selector that identifies this directive within a template. Supported selectors include <code>element</code>,
-<code>[attribute]</code>, <code>.class</code>, and <code>:not()</code>.</p>
-
-    <p>指定一个 CSS 选择器，用于在模板中标记出该指令。支持的选择器类型包括：<code>元素名</code>、<code>[属性名]</code>, <code>.类名</code> 和 <code>:not()</code>。</p>
-
-<p>Does not support parent-child relationship selectors.</p>
-
-<p>但不支持指定父子关系的选择器。</p>
-
-</td>
-
-</tr><tr>
-
-<td>
-
-    <code><b>providers:</b> [MyService, { provide: ... }]</code>
-
-</td>
-
-<td>
-
-    <p>List of dependency injection providers for this directive and its children.</p>
-
-    <p>该指令及其子指令的依赖注入提供者列表。</p>
-
-</td>
-
-</tr>
-</tbody></table>
-
-<table class="is-full-width is-fixed-layout">
-<tbody><tr>
-
-<th>
-
-    Component configuration
-
-    组件配置项
-
-</th>
-
-<th>
-
-    <p>
+<td><p>Transforms the current value of expression <code>cardNumber</code> using the pipe called <code>myCardNumberFormatter</code>.</p>
+</td>
+</tr>
+<tr>
+<td><code>&lt;p&gt;Card No.: <b>{{cardNumber | myCardNumberFormatter}}</b>&lt;/p&gt;</code></td>
+<td><p>使用名为 <code>myCardNumberFormatter</code> 的管道转换表达式 <code>cardNumber</code> 的当前值。</p>
+</td>
+</tr><tr>
+<td><code>&lt;p&gt;Employer: <b>{{employer?.companyName}}</b>&lt;/p&gt;</code></td>
+<td><p>The safe navigation operator (<code>?</code>) means that the <code>employer</code> field is optional and if <code>undefined</code>, the rest of the expression should be ignored.</p>
+</td>
+</tr>
+<tr>
+<td><code>&lt;p&gt;Employer: <b>{{employer?.companyName}}</b>&lt;/p&gt;</code></td>
+<td><p>安全导航操作符（<code>?</code>）表示<code>employer</code>字段是可选的，如果它是 <code>undefined</code>，那么表达式其余的部分就会被忽略，并返回 <code>undefined</code>。</p>
+</td>
+</tr><tr>
+<td><code>&lt;<b>svg:</b>rect x="0" y="0" width="100" height="100"/&gt;</code></td>
+<td><p>An SVG snippet template needs an <code>svg:</code> prefix on its root element to disambiguate the SVG element from an HTML component.</p>
+</td>
+</tr>
+<tr>
+<td><code>&lt;<b>svg:</b>rect x="0" y="0" width="100" height="100"/&gt;</code></td>
+<td><p>模板中的 SVG 片段需要给它的根元素加上<code>svg:</code>前缀，以便把 SVG 元素和 HTML 元素区分开。</p>
+</td>
+</tr><tr>
+<td><code>&lt;<b>svg</b>&gt;
+  &lt;rect x="0" y="0" width="100" height="100"/&gt;
+&lt;/<b>svg</b>&gt;
+</code></td>
+<td><p>An <code>&lt;svg&gt;</code> root element is detected as an SVG element automatically, without the prefix.</p>
+</td>
+</tr>
+<tr>
+<td><code>&lt;<b>svg</b>&gt;
+  &lt;rect x="0" y="0" width="100" height="100"/&gt;
+&lt;/<b>svg</b>&gt;
+</code></td>
+<td><p>以<code>&lt;svg&gt;</code>作为根元素时会自动识别为 SVG 元素，不需要前缀。</p>
+</td>
+</tr>
+</tbody></table>
+
+<table class="is-full-width is-fixed-layout">
+<tbody><tr>
+<th>Built-in directives</th>
+<th><p><code>import { CommonModule } from '@angular/common';</code>
+</p>
+</th>
+</tr>
+<tr>
+<th>内置指令</th>
+<th><p><code>import { CommonModule } from '@angular/common';</code>
+</p>
+</th>
+</tr>
+<tr>
+<td><code>&lt;section <b>*ngIf</b>="showSection"&gt;</code></td>
+<td><p>Removes or recreates a portion of the DOM tree based on the <code>showSection</code> expression.</p>
+</td>
+</tr>
+<tr>
+<td><code>&lt;section <b>*ngIf</b>="showSection"&gt;</code></td>
+<td><p>根据<code>showSection</code>表达式的结果，移除或重新创建 DOM 树的一部分。</p>
+</td>
+</tr><tr>
+<td><code>&lt;li <b>*ngFor</b>="let item of list"&gt;</code></td>
+<td><p>Turns the li element and its contents into a template, and uses that to instantiate a view for each item in list.</p>
+</td>
+</tr>
+<tr>
+<td><code>&lt;li <b>*ngFor</b>="let item of list"&gt;</code></td>
+<td><p>把 li 元素及其内容变成一个模板，并使用这个模板为列表中的每一个条目实例化一个视图。</p>
+</td>
+</tr><tr>
+<td><code>&lt;div <b>[ngSwitch]</b>="conditionExpression"&gt;
+  &lt;ng-template <b>[<b>ngSwitchCase</b>]</b>="case1Exp"&gt;...&lt;/ng-template&gt;
+  &lt;ng-template <b>ngSwitchCase</b>="case2LiteralString"&gt;...&lt;/ng-template&gt;
+  &lt;ng-template <b>ngSwitchDefault</b>&gt;...&lt;/ng-template&gt;
+&lt;/div&gt;
+</code></td>
+<td><p>Conditionally swaps the contents of the div by selecting one of the embedded templates based on the current value of <code>conditionExpression</code>.</p>
+</td>
+</tr>
+<tr>
+<td><code>&lt;div <b>[ngSwitch]</b>="conditionExpression"&gt;
+  &lt;ng-template <b>[<b>ngSwitchCase</b>]</b>="case1Exp"&gt;...&lt;/ng-template&gt;
+  &lt;ng-template <b>ngSwitchCase</b>="case2LiteralString"&gt;...&lt;/ng-template&gt;
+  &lt;ng-template <b>ngSwitchDefault</b>&gt;...&lt;/ng-template&gt;
+&lt;/div&gt;
+</code></td>
+<td><p>根据<code>conditionExpression</code>的当前值选择一个嵌入式模板，并据此决定是否替换掉这个 div 的内容。</p>
+</td>
+</tr><tr>
+<td><code>&lt;div <b>[ngClass]</b>="{'active': isActive, 'disabled': isDisabled}"&gt;</code></td>
+<td><p>Binds the presence of CSS classes on the element to the truthiness of the associated map values. The right-hand expression should return {class-name: true/false} map.</p>
+</td>
+</tr>
+<tr>
+<td><code>&lt;div <b>[ngClass]</b>="{'active': isActive, 'disabled': isDisabled}"&gt;</code></td>
+<td><p>根据 map 中的 value 是否为真，来决定该元素上是否出现与 name 对应的 CSS 类。右侧的表达式应该返回一个形如 <code>{class-name: true/false}</code> 的 map。</p>
+</td>
+</tr>
+<tr>
+<td><code>&lt;div <b>[ngStyle]</b>="{'property': 'value'}"&gt;
+&lt;div <b>[ngStyle]</b>="dynamicStyles()"&gt;
+</code></td>
+<td><p>Allows you to assign styles to an HTML element using CSS. You can use CSS directly, as in the first example, or you can call a method from the component.</p>
+</td>
+</tr>
+<tr>
+<td><code>&lt;div <b>[ngStyle]</b>="{'property': 'value'}"&gt;</code><br><code>&lt;div <b>[ngStyle]</b>="dynamicStyles()"&gt;</code></td>
+<td><p>允许你使用 CSS 为 HTML 元素指定样式。你可以像第一个例子那样直接使用 CSS，也可以调用组件中的方法。</p>
+</td>
+</tr>
+</tbody></table>
+
+<table class="is-full-width is-fixed-layout">
+<tbody><tr>
+<th>Forms</th>
+<th><p><code>import { FormsModule } from '@angular/forms';</code>
+</p>
+</th>
+</tr>
+<tr>
+<th>表单</th>
+<th><p><code>import { FormsModule } from '@angular/forms';</code>
+</p>
+</th>
+</tr>
+<tr>
+<td><code>&lt;input <b>[(ngModel)]</b>="userName"&gt;</code></td>
+<td><p>Provides two-way data-binding, parsing, and validation for form controls.</p>
+</td>
+</tr>
+<tr>
+<td><code>&lt;input <b>[(ngModel)]</b>="userName"&gt;</code></td>
+<td><p>为表单控件提供双向数据绑定、解析和验证功能。</p>
+</td>
+</tr>
+</tbody></table>
+
+<table class="is-full-width is-fixed-layout">
+<tbody><tr>
+<th>Class decorators</th>
+<th><p><code>import { Directive, ... } from '@angular/core';</code>
+</p>
+</th>
+</tr>
+<tr>
+<th>类装饰器</th>
+<th><p><code>import { Directive, ... } from '@angular/core';</code>
+</p>
+</th>
+</tr>
+<tr>
+<td><code><b>@Component({...})</b>
+class MyComponent() {}
+</code></td>
+<td><p>Declares that a class is a component and provides metadata about the component.</p>
+</td>
+</tr>
+<tr>
+<td><code><b>@Component({...})</b><br>class MyComponent() {}</code></td>
+<td><p>声明一个类是组件，并提供该组件的元数据。</p>
+</td>
+</tr><tr>
+<td><code><b>@Directive({...})</b>
+class MyDirective() {}
+</code></td>
+<td><p>Declares that a class is a directive and provides metadata about the directive.</p>
+</td>
+</tr>
+<tr>
+<td><code><b>@Directive({...})</b>
+class MyDirective() {}
+</code></td>
+<td><p>声明一个类是指令，并提供该指令的元数据。</p>
+</td>
+</tr><tr>
+<td><code><b>@Pipe({...})</b>
+class MyPipe() {}
+</code></td>
+<td><p>Declares that a class is a pipe and provides metadata about the pipe.</p>
+</td>
+</tr><tr>
+<td><code><b>@Pipe({...})</b>
+class MyPipe() {}
+</code></td>
+<td><p>声明一个类是管道，并提供该管道的元数据。</p>
+</td>
+</tr><tr>
+<td><code><b>@Injectable()</b>
+class MyService() {}
+</code></td>
+<td><p>Declares that a class can be provided and injected by other classes. Without this decorator, the compiler won't generate enough metadata to allow the class to be created properly when it's injected somewhere.</p>
+</td>
+</tr>
+<tr>
+<td><code><b>@Injectable()</b><br>class MyService() {}</code></td>
+<td><p>声明某个类可以注册为提供者，并能被另一个类注入。如果没有该装饰器，编译器就不会生成足够的元数据，当它被注入到别处时，就无法正常创建该类。</p>
+</td>
+</tr>
+</tbody></table>
+
+<table class="is-full-width is-fixed-layout">
+<tbody><tr>
+<th>Directive configuration</th>
+<th><p><code>@Directive({ property1: value1, ... })</code>
+</p>
+</th>
+</tr>
+<tr>
+<th>指令配置项</th>
+<th><p><code>@Directive({ property1: value1, ... })</code></p>
+</th>
+</tr>
+<tr>
+<td><code><b>selector:</b> '.cool-button:not(a)'</code></td>
+<td><p>Specifies a CSS selector that identifies this directive within a template. Supported selectors include <code>element</code>,
+<code>[attribute]</code>, <code>.class</code>, and <code>:not()</code>.<br/>Does not support parent-child relationship selectors.</p>
+</td>
+</tr>
+<tr>
+<td><code><b>selector:</b> '.cool-button:not(a)'</code></td>
+<td><p>指定一个 CSS 选择器，用于在模板中标记出该指令。支持的选择器类型包括：<code>元素名</code>、<code>[属性名]</code>, <code>.类名</code> 和 <code>:not()</code>。<br/>但不支持指定父子关系的选择器。</p>
+</td>
+</tr><tr>
+<td><code><b>providers:</b> [MyService, { provide: ... }]</code></td>
+<td><p>List of dependency injection providers for this directive and its children.</p>
+</td>
+</tr>
+<tr>
+<td><code><b>providers:</b> [MyService, { provide: ... }]</code></td>
+<td><p>该指令及其子指令的依赖注入提供者列表。</p>
+</td>
+</tr>
+</tbody></table>
+
+<table class="is-full-width is-fixed-layout">
+<tbody><tr>
+<th>Component configuration</th>
+<th><p>
 <code>@Component</code> extends <code>@Directive</code>,
 so the <code>@Directive</code> configuration applies to components as well</p>
-
-    <p><code>@Component</code> 继承自 <code>@Directive</code>，
-    因此，<code>@Directive</code> 的这些配置项也同样适用于组件。</p>
-
-</th>
-
-</tr>
-<tr>
-
-<td>
-
-    <code><b>moduleId:</b> module.id</code>
-
-</td>
-
-<td>
-
-    <p>If set, the <code>templateUrl</code> and <code>styleUrl</code> are resolved relative to the component.</p>
-
-    <p>如果设置了，那么 <code>templateUrl</code> 和 <code>styleUrl</code> 的路径就会相对于当前组件进行解析。</p>
-
-</td>
-
-</tr><tr>
-
-<td>
-
-    <code><b>viewProviders:</b> [MyService, { provide: ... }]</code>
-
-</td>
-
-<td>
-
-    <p>List of dependency injection providers scoped to this component's view.</p>
-
-    <p>依赖注入提供者列表，但它们的范围被限定为当前组件的视图。</p>
-
-</td>
-
-</tr><tr>
-
-<td>
-
-    <code><b>template:</b> 'Hello {{name}}'<br><b>templateUrl:</b> 'my-component.html'</code>
-
-</td>
-
-<td>
-
-    <p>Inline template or external template URL of the component's view.</p>
-
-    <p>当前组件视图的内联模板或外部模板的 URL。</p>
-
-</td>
-
-</tr><tr>
-
-<td>
-
-    <code><b>styles:</b> ['.primary {color: red}']<br><b>styleUrls:</b> ['my-component.css']</code>
-
-</td>
-
-<td>
-
-    <p>List of inline CSS styles or external stylesheet URLs for styling the component’s view.</p>
-
-    <p>用于为当前组件的视图提供样式的内联 CSS 或外部样式表 URL 的列表。</p>
-
-</td>
-
-</tr>
-</tbody></table>
-
-<table class="is-full-width is-fixed-layout">
-<tbody><tr>
-
-<th>
-
-    Class field decorators for directives and components
-
-    给指令和组件使用的类属性配置项
-
-</th>
-
-<th>
-
-    <p><code>import { Input, ... } from '@angular/core';</code>
-</p>
-
-</th>
-
-</tr>
-<tr>
-
-<td>
-
-    <code><b>@Input()</b> myProperty;</code>
-
-</td>
-
-<td>
-
-    <p>Declares an input property that you can update using property binding (example:
+</th>
+</tr>
+<tr>
+<th>组件配置项</th>
+<th><p>
+<code>@Component</code> 继承自 <code>@Directive</code>，因此，<code>@Directive</code> 的这些配置项也同样适用于组件。</p>
+</th>
+</tr>
+<tr>
+<td><code><b>moduleId:</b> module.id</code></td>
+<td><p>If set, the <code>templateUrl</code> and <code>styleUrl</code> are resolved relative to the component.</p>
+</td>
+</tr>
+<tr>
+<td><code><b>moduleId:</b> module.id</code></td>
+<td><p>如果设置了，那么 <code>templateUrl</code> 和 <code>styleUrl</code> 的路径就会相对于当前组件进行解析。</p>
+</td>
+</tr><tr>
+<td><code><b>viewProviders:</b> [MyService, { provide: ... }]</code></td>
+<td><p>List of dependency injection providers scoped to this component's view.</p>
+</td>
+</tr>
+<tr>
+<td><code><b>viewProviders:</b> [MyService, { provide: ... }]</code></td>
+<td><p>依赖注入提供者列表，但它们的范围被限定为当前组件的视图。</p>
+</td>
+</tr><tr>
+<td><code><b>template:</b> 'Hello {{name}}'
+<b>templateUrl:</b> 'my-component.html'
+</code></td>
+<td><p>Inline template or external template URL of the component's view.</p>
+</td>
+</tr>
+<tr>
+<td><code><b>template:</b> 'Hello {{name}}'
+<b>templateUrl:</b> 'my-component.html'
+</code></td>
+<td><p>当前组件视图的内联模板或外部模板的 URL。</p>
+</td>
+</tr><tr>
+<td><code><b>styles:</b> ['.primary {color: red}']
+<b>styleUrls:</b> ['my-component.css']
+</code></td>
+<td><p>List of inline CSS styles or external stylesheet URLs for styling the component’s view.</p>
+</td>
+</tr>
+<tr>
+<td><code><b>styles:</b> ['.primary {color: red}']<br><b>styleUrls:</b> ['my-component.css']</code></td>
+<td><p>用于为当前组件的视图提供样式的内联 CSS 或外部样式表 URL 的列表。</p>
+</td>
+</tr>
+</tbody></table>
+
+<table class="is-full-width is-fixed-layout">
+<tbody><tr>
+<th>Class field decorators for directives and components</th>
+<th><p><code>import { Input, ... } from '@angular/core';</code>
+</p>
+</th>
+</tr>
+<tr>
+<th>给指令和组件使用的类属性配置项</th>
+<th><p><code>import { Input, ... } from '@angular/core';</code>
+</p>
+</th>
+</tr>
+<tr>
+<td><code><b>@Input()</b> myProperty;</code></td>
+<td><p>Declares an input property that you can update using property binding (example:
 <code>&lt;my-cmp [myProperty]="someExpression"&gt;</code>).</p>
-
-    <p>声明一个输入属性，你可以通过属性绑定来更新它，如 <code>&lt;my-cmp [myProperty]="someExpression"&gt;</code>。</p>
-
-</td>
-
-</tr><tr>
-
-<td>
-
-    <code><b>@Output()</b> myEvent = new EventEmitter();</code>
-
-</td>
-
-<td>
-
-    <p>Declares an output property that fires events that you can subscribe to with an event binding (example: <code>&lt;my-cmp (myEvent)="doSomething()"&gt;</code>).</p>
-
-    <p>声明一个输出属性，它发出事件，你可以用事件绑定来订阅它们（如：<code>&lt;my-cmp (myEvent)="doSomething()"&gt;</code>）。</p>
-
-</td>
-
-</tr><tr>
-
-<td>
-
-    <code><b>@HostBinding('class.valid')</b> isValid;</code>
-
-</td>
-
-<td>
-
-    <p>Binds a host element property (here, the CSS class <code>valid</code>) to a directive/component property (<code>isValid</code>).</p>
-
-    <p>把宿主元素的一个属性（这里是 CSS 类 <code>valid</code>）绑定到指令或组件上的 <code>isValid</code> 属性。</p>
-
-</td>
-
-</tr><tr>
-
-<td>
-
-    <code><b>@HostListener('click', ['$event'])</b> onClick(e) {...}</code>
-
-</td>
-
-<td>
-
-    <p>Subscribes to a host element event (<code>click</code>) with a directive/component method (<code>onClick</code>), optionally passing an argument (<code>$event</code>).</p>
-
-    <p>用指令或组件上的<code>onClick</code>方法订阅宿主元素上的<code>click</code>事件，并从中获取<code>$event</code>参数（可选）</p>
-
-</td>
-
-</tr><tr>
-
-<td>
-
-    <code><b>@ContentChild(myPredicate)</b> myChildComponent;</code>
-
-</td>
-
-<td>
-
-    <p>Binds the first result of the component content query (<code>myPredicate</code>) to a property (<code>myChildComponent</code>) of the class.</p>
-
-    <p>把组件内容查询（<code>myPredicate</code>）的第一个结果绑定到该类的 <code>myChildComponent</code> 属性上。</p>
-
-</td>
-
-</tr><tr>
-
-<td>
-
-    <code><b>@ContentChildren(myPredicate)</b> myChildComponents;</code>
-
-</td>
-
-<td>
-
-    <p>Binds the results of the component content query (<code>myPredicate</code>) to a property (<code>myChildComponents</code>) of the class.</p>
-
-    <p>把组件内容查询（<code>myPredicate</code>）的全部结果绑定到该类的 <code>myChildComponents</code> 属性上</p>
-
-</td>
-
-</tr><tr>
-
-<td>
-
-    <code><b>@ViewChild(myPredicate)</b> myChildComponent;</code>
-
-</td>
-
-<td>
-
-    <p>Binds the first result of the component view query (<code>myPredicate</code>) to a property (<code>myChildComponent</code>) of the class. Not available for directives.</p>
-
-    <p>把组件视图查询（<code>myPredicate</code>）的第一个结果绑定到该类的 <code>myChildComponent</code> 属性上。对指令无效。</p>
-
-</td>
-
-</tr><tr>
-
-<td>
-
-    <code><b>@ViewChildren(myPredicate)</b> myChildComponents;</code>
-
-</td>
-
-<td>
-
-    <p>Binds the results of the component view query (<code>myPredicate</code>) to a property (<code>myChildComponents</code>) of the class. Not available for directives.</p>
-
-    <p>把组件视图查询（<code>myPredicate</code>）的全部结果绑定到该类的 <code>myChildComponents</code> 属性上。对指令无效。</p>
-
-</td>
-
-</tr>
-</tbody></table>
-
-<table class="is-full-width is-fixed-layout">
-<tbody><tr>
-
-<th>
-
-    Directive and component change detection and lifecycle hooks
-
-    指令与组件的变更检测与生命周期钩子
-
-</th>
-
-<th>
-
-    <p>(implemented as class methods)
-</p>
-
-    <p>（作为类的方法实现。）</p>
-
-</th>
-
-</tr>
-<tr>
-
-<td>
-
-    <code><b>constructor(myService: MyService, ...)</b> { ... }</code>
-
-</td>
-
-<td>
-
-    <p>Called before any other lifecycle hook. Use it to inject dependencies, but avoid any serious work here.</p>
-
-    <p>在任何其它生命周期钩子之前调用。可以用它来注入依赖项，但不要在这里做正事。</p>
-
-</td>
-
-</tr><tr>
-
-<td>
-
-    <code><b>ngOnChanges(changeRecord)</b> { ... }</code>
-
-</td>
-
-<td>
-
-    <p>Called after every change to input properties and before processing content or child views.</p>
-
-    <p>每当输入属性发生变化时就会调用，但位于处理内容（<code>ng-content</code>）或子视图之前。</p>
-
-</td>
-
-</tr><tr>
-
-<td>
-
-    <code><b>ngOnInit()</b> { ... }</code>
-
-</td>
-
-<td>
-
-    <p>Called after the constructor, initializing input properties, and the first call to <code>ngOnChanges</code>.</p>
-
-    <p>在调用完构造函数、初始化完所有输入属性并首次调用过<code>ngOnChanges</code>之后调用。</p>
-
-</td>
-
-</tr><tr>
-
-<td>
-
-    <code><b>ngDoCheck()</b> { ... }</code>
-
-</td>
-
-<td>
-
-    <p>Called every time that the input properties of a component or a directive are checked. Use it to extend change detection by performing a custom check.</p>
-
-    <p>每当对组件或指令的输入属性进行变更检测时就会调用。可以用它来扩展变更检测逻辑，执行自定义的检测逻辑。</p>
-
-</td>
-
-</tr><tr>
-
-<td>
-
-    <code><b>ngAfterContentInit()</b> { ... }</code>
-
-</td>
-
-<td>
-
-    <p>Called after <code>ngOnInit</code> when the component's or directive's content has been initialized.</p>
-
-    <p><code>ngOnInit</code>完成之后，当组件或指令的内容（<code>ng-content</code>）已经初始化完毕时调用。</p>
-
-</td>
-
-</tr><tr>
-
-<td>
-
-    <code><b>ngAfterContentChecked()</b> { ... }</code>
-
-</td>
-
-<td>
-
-    <p>Called after every check of the component's or directive's content.</p>
-
-    <p>每当组件或指令的内容（<code>ng-content</code>）做变更检测时调用。</p>
-
-</td>
-
-</tr><tr>
-
-<td>
-
-    <code><b>ngAfterViewInit()</b> { ... }</code>
-
-</td>
-
-<td>
-
-    <p>Called after <code>ngAfterContentInit</code> when the component's views and child views / the view that a directive is in has been initialized.</p>
-
-    <p>当<code>ngAfterContentInit</code>完毕，并且组件的视图及其子视图或指令所属的视图已经初始化完毕时调用。
-
-</td>
-
-</tr><tr>
-
-<td>
-
-    <code><b>ngAfterViewChecked()</b> { ... }</code>
-
-</td>
-
-<td>
-
-    <p>Called after every check of the component's views and child views / the view that a directive is in.</p>
-
-    <p>当组件的视图及其子视图或指令所属的视图每次执行变更检测时调用。</p>
-
-</td>
-
-</tr><tr>
-
-<td>
-
-    <code><b>ngOnDestroy()</b> { ... }</code>
-
-</td>
-
-<td>
-
-    <p>Called once, before the instance is destroyed.</p>
-
-    <p>只在实例被销毁前调用一次。</p>
-
-</td>
-
-</tr>
-</tbody></table>
-
-<table class="is-full-width is-fixed-layout">
-<tbody><tr>
-
-<th>
-
-    Dependency injection configuration
-
-    依赖注入配置项
-
-</th>
-
-<th>
-
-</th>
-
-</tr>
-<tr>
-
-<td>
-
-    <code>{ <b>provide</b>: MyService, <b>useClass</b>: MyMockService }</code>
-
-</td>
-
-<td>
-
-    <p>Sets or overrides the provider for <code>MyService</code> to the <code>MyMockService</code> class.</p>
-
-    <p>把 <code>MyService</code> 的服务提供者设置或改写为 <code>MyMockService</code> 类。</p>
-
-</td>
-
-</tr><tr>
-
-<td>
-
-    <code>{ <b>provide</b>: MyService, <b>useFactory</b>: myFactory }</code>
-
-</td>
-
-<td>
-
-    <p>Sets or overrides the provider for <code>MyService</code> to the <code>myFactory</code> factory function.</p>
-
-    <p>把 <code>MyService</code> 的服务提供者设置或改写为 <code>myFactory</code> 工厂函数。</p>
-
-</td>
-
-</tr><tr>
-
-<td>
-
-    <code>{ <b>provide</b>: MyValue, <b>useValue</b>: 41 }</code>
-
-</td>
-
-<td>
-
-    <p>Sets or overrides the provider for <code>MyValue</code> to the value <code>41</code>.</p>
-
-    <p>把 <code>MyValue</code> 的服务提供者改写为一个特定的值 <code>41</code>。</p>
-
-</td>
-
-</tr>
-</tbody></table>
-
-<table class="is-full-width is-fixed-layout">
-<tbody><tr>
-
-<th>
-
-    Routing and navigation
-
-    路由与导航
-
-</th>
-
-<th>
-
-    <p><code>import { Routes, RouterModule, ... } from '@angular/router';</code>
-</p>
-
-</th>
-
-</tr>
-<tr>
-
-<td>
-
-    <code>const routes: <b>Routes</b> = [<br>  { path: '', component: HomeComponent },<br>  { path: 'path/:routeParam', component: MyComponent },<br>  { path: 'staticPath', component: ... },<br>  { path: '**', component: ... },<br>  { path: 'oldPath', redirectTo: '/staticPath' },<br>  { path: ..., component: ..., data: { message: 'Custom' } }<br>]);<br><br>const routing = RouterModule.forRoot(routes);</code>
-
-</td>
-
-<td>
-
-    <p>Configures routes for the application. Supports static, parameterized, redirect, and wildcard routes. Also supports custom route data and resolve.</p>
-
-    <p>为该应用配置路由。支持静态、参数化、重定向和通配符路由。也支持自定义路由数据和解析（resolve）函数。</p>
-
-</td>
-
-</tr><tr>
-
-<td>
-
-    <code><br>&lt;<b>router-outlet</b>&gt;&lt;/<b>router-outlet</b>&gt;<br>&lt;<b>router-outlet</b> name="aux"&gt;&lt;/<b>router-outlet</b>&gt;<br></code>
-
-</td>
-
-<td>
-
-    <p>Marks the location to load the component of the active route.</p>
-
-    <p>标记出一个位置，用来加载活动路由的组件。</p>
-
-</td>
-
-</tr><tr>
-
-<td>
-
-    <code><br>&lt;a routerLink="/path"&gt;<br>&lt;a <b>[routerLink]</b>="[ '/path', routeParam ]"&gt;<br>&lt;a <b>[routerLink]</b>="[ '/path', { matrixParam: 'value' } ]"&gt;<br>&lt;a <b>[routerLink]</b>="[ '/path' ]" [queryParams]="{ page: 1 }"&gt;<br>&lt;a <b>[routerLink]</b>="[ '/path' ]" fragment="anchor"&gt;<br></code>
-
-</td>
-
-<td>
-
-    <p>Creates a link to a different view based on a route instruction consisting of a route path, required and optional parameters, query parameters, and a fragment. To navigate to a root route, use the <code>/</code> prefix; for a child route, use the <code>./</code>prefix; for a sibling or parent, use the <code>../</code> prefix.</p>
-
-    <p>使用路由体系创建一个到其它视图的链接。路由体系由路由路径、必要参数、可选参数、查询参数和文档片段组成。要导航到根路由，请使用<code>/</code>前缀；要导航到子路由，使用<code>./</code>前缀；要导航到兄弟路由或父级路由，使用<code>../</code>前缀。</p>
-
-</td>
-
-</tr><tr>
-
-<td>
-
-    <code>&lt;a [routerLink]="[ '/path' ]" routerLinkActive="active"&gt;</code>
-
-</td>
-
-<td>
-
-    <p>The provided classes are added to the element when the <code>routerLink</code> becomes the current active route.</p>
-
-    <p>当 <code>routerLink</code> 指向的路由变成活动路由时，为当前元素添加一些类（比如这里的 <code>active</code>）。</p>
-
-</td>
-
-</tr><tr>
-
-<td>
-
-    <code>class <b>CanActivate</b>Guard implements <b>CanActivate</b> {<br>    canActivate(<br>      route: ActivatedRouteSnapshot,<br>      state: RouterStateSnapshot<br>    ): Observable&lt;boolean|UrlTree&gt;|Promise&lt;boolean|UrlTree&gt;|boolean|UrlTree { ... }<br>}<br><br>{ path: ..., canActivate: [<b>CanActivate</b>Guard] }</code>
-
-</td>
-
-<td>
-
-    <p>An interface for defining a class that the router should call first to determine if it should activate this component. Should return a boolean|UrlTree or an Observable/Promise that resolves to a boolean|UrlTree.</p>
-
-    <p>用来定义类的接口。路由器会首先调用本接口来决定是否激活该路由。应该返回一个 <code>boolean|UrlTree</code> 或能解析成 <code>boolean|UrlTree</code> 的 <code>Observable/Promise</code>。</p>
-</td>
-
-</tr><tr>
-<td><code>class <b>CanDeactivate</b>Guard implements <b>CanDeactivate</b>&lt;T&gt; {<br>    canDeactivate(<br>      component: T,<br>      route: ActivatedRouteSnapshot,<br>      state: RouterStateSnapshot<br>    ): Observable&lt;boolean|UrlTree&gt;|Promise&lt;boolean|UrlTree&gt;|boolean|UrlTree { ... }<br>}<br><br>{ path: ..., canDeactivate: [<b>CanDeactivate</b>Guard] }</code></td>
-
-<td>
-<p>An interface for defining a class that the router should call first to determine if it should deactivate this component after a navigation. Should return a boolean|UrlTree or an Observable/Promise that resolves to a boolean|UrlTree.</p>
-
-    <p>用来定义类的接口。路由器会在导航离开前首先调用本接口以决定是否取消激活本路由。应该返回一个 <code>boolean|UrlTree</code> 或能解析成 <code>boolean|UrlTree</code> 的 <code>Observable/Promise</code>。</p>
-
-</td>
-
-</tr><tr>
-<td><code>class <b>CanActivateChild</b>Guard implements <b>CanActivateChild</b> {<br>    canActivateChild(<br>      route: ActivatedRouteSnapshot,<br>      state: RouterStateSnapshot<br>    ): Observable&lt;boolean|UrlTree&gt;|Promise&lt;boolean|UrlTree&gt;|boolean|UrlTree { ... }<br>}<br><br>{ path: ..., canActivateChild: [CanActivateGuard],<br>    children: ... }</code></td>
-<td>
-<p>An interface for defining a class that the router should call first to determine if it should activate the child route. Should return a boolean|UrlTree or an Observable/Promise that resolves to a boolean|UrlTree.</p>
-
-<p>用来定义类的接口。路由器会首先调用本接口来决定是否激活一个子路由。应该返回一个 <code>boolean|UrlTree</code> 或能解析成 <code>boolean|UrlTree</code> 的 <code>Observable/Promise</code>。</p>
-</td>
-
-</tr><tr>
-
-<td>
-
-    <code>class <b>Resolve</b>Guard implements <b>Resolve</b>&lt;T&gt; {<br>    resolve(<br>      route: ActivatedRouteSnapshot,<br>      state: RouterStateSnapshot<br>    ): Observable&lt;any&gt;|Promise&lt;any&gt;|any { ... }<br>}<br><br>{ path: ..., resolve: [<b>Resolve</b>Guard] }</code>
-
-</td>
-
-<td>
-
-    <p>An interface for defining a class that the router should call first to resolve route data before rendering the route. Should return a value or an Observable/Promise that resolves to a value.</p>
-
-    <p>用来定义类的接口。路由器会在渲染该路由之前，首先调用它来解析路由数据。应该返回一个值或能解析成值的 <code>Observable/Promise</code>。</p>
-
-</td>
-
-</tr><tr>
-
-<td>
-
-    <code>class <b>CanLoad</b>Guard implements <b>CanLoad</b> {<br>    canLoad(<br>      route: Route<br>    ): Observable&lt;boolean|UrlTree&gt;|Promise&lt;boolean|UrlTree&gt;|boolean|UrlTree { ... }<br>}<br><br>{ path: ..., canLoad: [<b>CanLoad</b>Guard], loadChildren: ... }</code>
-
-</td>
-
-<td>
-
-    <p>An interface for defining a class that the router should call first to check if the lazy loaded module should be loaded. Should return a boolean|UrlTree or an Observable/Promise that resolves to a boolean|UrlTree.</p>
-
-    <p>用来定义类的接口。路由器会首先调用它来决定是否应该加载一个惰性加载模块。应该返回一个 <code>boolean|UrlTree</code> 或能解析成 <code>boolean|UrlTree</code> 的 <code>Observable/Promise</code>。</p>
-</td>
-
+</td>
+</tr>
+<tr>
+<td><code><b>@Input()</b> myProperty;</code></td>
+<td><p>声明一个输入属性，你可以通过属性绑定来更新它，如 <code>&lt;my-cmp [myProperty]="someExpression"&gt;</code>。</p>
+</td>
+</tr><tr>
+<td><code><b>@Output()</b> myEvent = new EventEmitter();</code></td>
+<td><p>Declares an output property that fires events that you can subscribe to with an event binding (example: <code>&lt;my-cmp (myEvent)="doSomething()"&gt;</code>).</p>
+</td>
+</tr>
+<tr>
+<td><code><b>@Output()</b> myEvent = new EventEmitter();</code></td>
+<td><p>声明一个输出属性，它发出事件，你可以用事件绑定来订阅它们（如：<code>&lt;my-cmp (myEvent)="doSomething()"&gt;</code>）。</p>
+</td>
+</tr><tr>
+<td><code><b>@HostBinding('class.valid')</b> isValid;</code></td>
+<td><p>Binds a host element property (here, the CSS class <code>valid</code>) to a directive/component property (<code>isValid</code>).</p>
+</td>
+</tr>
+<tr>
+<td><code><b>@HostBinding('class.valid')</b> isValid;</code></td>
+<td><p>把宿主元素的一个属性（这里是 CSS 类 <code>valid</code>）绑定到指令或组件上的 <code>isValid</code> 属性。</p>
+</td>
+</tr><tr>
+<td><code><b>@HostListener('click', ['$event'])</b> onClick(e) {...}</code></td>
+<td><p>Subscribes to a host element event (<code>click</code>) with a directive/component method (<code>onClick</code>), optionally passing an argument (<code>$event</code>).</p>
+</td>
+</tr>
+<tr>
+<td><code><b>@HostListener('click', ['$event'])</b> onClick(e) {...}</code></td>
+<td><p>用指令或组件上的<code>onClick</code>方法订阅宿主元素上的<code>click</code>事件，并从中获取<code>$event</code>参数（可选）</p>
+</td>
+</tr><tr>
+<td><code><b>@ContentChild(myPredicate)</b> myChildComponent;</code></td>
+<td><p>Binds the first result of the component content query (<code>myPredicate</code>) to a property (<code>myChildComponent</code>) of the class.</p>
+</td>
+</tr>
+<tr>
+<td><code><b>@ContentChild(myPredicate)</b> myChildComponent;</code></td>
+<td><p>把组件内容查询（<code>myPredicate</code>）的第一个结果绑定到该类的 <code>myChildComponent</code> 属性上。</p>
+</td>
+</tr><tr>
+<td><code><b>@ContentChildren(myPredicate)</b> myChildComponents;</code></td>
+<td><p>Binds the results of the component content query (<code>myPredicate</code>) to a property (<code>myChildComponents</code>) of the class.</p>
+</td>
+</tr>
+<tr>
+<td><code><b>@ContentChildren(myPredicate)</b> myChildComponents;</code></td>
+<td><p>把组件内容查询（<code>myPredicate</code>）的全部结果绑定到该类的 <code>myChildComponents</code> 属性上</p>
+</td>
+</tr><tr>
+<td><code><b>@ViewChild(myPredicate)</b> myChildComponent;</code></td>
+<td><p>Binds the first result of the component view query (<code>myPredicate</code>) to a property (<code>myChildComponent</code>) of the class. Not available for directives.</p>
+</td>
+</tr>
+<tr>
+<td><code><b>@ViewChild(myPredicate)</b> myChildComponent;</code></td>
+<td><p>把组件视图查询（<code>myPredicate</code>）的第一个结果绑定到该类的 <code>myChildComponent</code> 属性上。对指令无效。</p>
+</td>
+</tr><tr>
+<td><code><b>@ViewChildren(myPredicate)</b> myChildComponents;</code></td>
+<td><p>Binds the results of the component view query (<code>myPredicate</code>) to a property (<code>myChildComponents</code>) of the class. Not available for directives.</p>
+</td>
+</tr>
+<tr>
+<td><code><b>@ViewChildren(myPredicate)</b> myChildComponents;</code></td>
+<td><p>把组件视图查询（<code>myPredicate</code>）的全部结果绑定到该类的 <code>myChildComponents</code> 属性上。对指令无效。</p>
+</td>
+</tr>
+</tbody></table>
+
+<table class="is-full-width is-fixed-layout">
+<tbody><tr>
+<th>Directive and component change detection and lifecycle hooks</th>
+<th><p>(implemented as class methods)
+</p>
+</th>
+</tr>
+<tr>
+<th>指令与组件的变更检测与生命周期钩子</th>
+<th><p>（作为类的方法实现）
+</p>
+</th>
+</tr>
+<tr>
+<td><code><b>constructor(myService: MyService, ...)</b> { ... }</code></td>
+<td><p>Called before any other lifecycle hook. Use it to inject dependencies, but avoid any serious work here.</p>
+</td>
+</tr>
+<tr>
+<td><code><b>constructor(myService: MyService, ...)</b> { ... }</code></td>
+<td><p>在任何其它生命周期钩子之前调用。可以用它来注入依赖项，但不要在这里做正事。</p>
+</td>
+</tr><tr>
+<td><code><b>ngOnChanges(changeRecord)</b> { ... }</code></td>
+<td><p>Called after every change to input properties and before processing content or child views.</p>
+</td>
+</tr>
+<tr>
+<td><code><b>ngOnChanges(changeRecord)</b> { ... }</code></td>
+<td><p>每当输入属性发生变化时就会调用，但位于处理内容（<code>ng-content</code>）或子视图之前。</p>
+</td>
+</tr><tr>
+<td><code><b>ngOnInit()</b> { ... }</code></td>
+<td><p>Called after the constructor, initializing input properties, and the first call to <code>ngOnChanges</code>.</p>
+</td>
+</tr>
+<tr>
+<td><code><b>ngOnInit()</b> { ... }</code></td>
+<td><p>在调用完构造函数、初始化完所有输入属性并首次调用过<code>ngOnChanges</code>之后调用。</p>
+</td>
+</tr><tr>
+<td><code><b>ngDoCheck()</b> { ... }</code></td>
+<td><p>Called every time that the input properties of a component or a directive are checked. Use it to extend change detection by performing a custom check.</p>
+</td>
+</tr>
+<tr>
+<td><code><b>ngDoCheck()</b> { ... }</code></td>
+<td><p>每当对组件或指令的输入属性进行变更检测时就会调用。可以用它来扩展变更检测逻辑，执行自定义的检测逻辑。</p>
+</td>
+</tr><tr>
+<td><code><b>ngAfterContentInit()</b> { ... }</code></td>
+<td><p>Called after <code>ngOnInit</code> when the component's or directive's content has been initialized.</p>
+</td>
+</tr>
+<tr>
+<td><code><b>ngAfterContentInit()</b> { ... }</code></td>
+<td><p><code>ngOnInit</code>完成之后，当组件或指令的内容（<code>ng-content</code>）已经初始化完毕时调用。</p>
+</td>
+</tr><tr>
+<td><code><b>ngAfterContentChecked()</b> { ... }</code></td>
+<td><p>Called after every check of the component's or directive's content.</p>
+</td>
+</tr>
+<tr>
+<td><code><b>ngAfterContentChecked()</b> { ... }</code></td>
+<td><p>每当组件或指令的内容（<code>ng-content</code>）做变更检测时调用。</p>
+</td>
+</tr><tr>
+<td><code><b>ngAfterViewInit()</b> { ... }</code></td>
+<td><p>Called after <code>ngAfterContentInit</code> when the component's views and child views / the view that a directive is in has been initialized.</p>
+</td>
+</tr>
+<tr>
+<td><code><b>ngAfterViewInit()</b> { ... }</code></td>
+<td><p>当<code>ngAfterContentInit</code>完毕，并且组件的视图及其子视图或指令所属的视图已经初始化完毕时调用。</p>
+</td>
+</tr><tr>
+<td><code><b>ngAfterViewChecked()</b> { ... }</code></td>
+<td><p>Called after every check of the component's views and child views / the view that a directive is in.</p>
+</td>
+</tr><tr>
+<td><code><b>ngAfterViewChecked()</b> { ... }</code></td>
+<td><p>当组件的视图及其子视图或指令所属的视图每次执行变更检测时调用。</p>
+</td>
+</tr><tr>
+<td><code><b>ngOnDestroy()</b> { ... }</code></td>
+<td><p>Called once, before the instance is destroyed.</p>
+</td>
+</tr>
+<tr>
+<td><code><b>ngOnDestroy()</b> { ... }</code></td>
+<td><p>只在实例被销毁前调用一次。</p>
+</td>
+</tr>
+</tbody></table>
+
+<table class="is-full-width is-fixed-layout">
+<tbody><tr>
+<th>Dependency injection configuration</th>
+<th></th>
+</tr>
+<tr>
+<th>依赖注入配置项</th>
+<th></th>
+</tr>
+<tr>
+<td><code>{ <b>provide</b>: MyService, <b>useClass</b>: MyMockService }</code></td>
+<td><p>Sets or overrides the provider for <code>MyService</code> to the <code>MyMockService</code> class.</p>
+</td>
+</tr>
+<tr>
+<td><code>{ <b>provide</b>: MyService, <b>useClass</b>: MyMockService }</code></td>
+<td><p>把 <code>MyService</code> 的服务提供者设置或改写为 <code>MyMockService</code> 类。</p>
+</td>
+</tr><tr>
+<td><code>{ <b>provide</b>: MyService, <b>useFactory</b>: myFactory }</code></td>
+<td><p>Sets or overrides the provider for <code>MyService</code> to the <code>myFactory</code> factory function.</p>
+</td>
+</tr>
+<tr>
+<td><code>{ <b>provide</b>: MyService, <b>useFactory</b>: myFactory }</code></td>
+<td><p>把 <code>MyService</code> 的服务提供者设置或改写为 <code>myFactory</code> 工厂函数。</p>
+</td>
+</tr><tr>
+<td><code>{ <b>provide</b>: MyValue, <b>useValue</b>: 41 }</code></td>
+<td><p>Sets or overrides the provider for <code>MyValue</code> to the value <code>41</code>.</p>
+</td>
+</tr>
+<tr>
+<td><code>{ <b>provide</b>: MyValue, <b>useValue</b>: 41 }</code></td>
+<td><p>把 <code>MyValue</code> 的服务提供者改写为一个特定的值 <code>41</code>。</p>
+</td>
+</tr>
+</tbody></table>
+
+<table class="is-full-width is-fixed-layout">
+<tbody><tr>
+<th>Routing and navigation</th>
+<th><p><code>import { Routes, RouterModule, ... } from '@angular/router';</code>
+</p>
+</th>
+</tr>
+<tr>
+<th>路由与导航</th>
+<th><p><code>import { Routes, RouterModule, ... } from '@angular/router';</code>
+</p>
+</th>
+</tr>
+<tr>
+<td><code>const routes: <b>Routes</b> = [
+  { path: '', component: HomeComponent },
+  { path: 'path/:routeParam', component: MyComponent },
+  { path: 'staticPath', component: ... },
+  { path: '**', component: ... },
+  { path: 'oldPath', redirectTo: '/staticPath' },
+  { path: ..., component: ..., data: { message: 'Custom' } }
+]);
+const routing = RouterModule.forRoot(routes);
+</code></td>
+<td><p>Configures routes for the application. Supports static, parameterized, redirect, and wildcard routes. Also supports custom route data and resolve.</p>
+</td>
+</tr>
+<tr>
+<td><code>const routes: <b>Routes</b> = [
+  { path: '', component: HomeComponent },
+  { path: 'path/:routeParam', component: MyComponent },
+  { path: 'staticPath', component: ... },
+  { path: '**', component: ... },
+  { path: 'oldPath', redirectTo: '/staticPath' },
+  { path: ..., component: ..., data: { message: 'Custom' } }
+]);
+const routing = RouterModule.forRoot(routes);
+</code></td>
+<td><p>为该应用配置路由。支持静态、参数化、重定向和通配符路由。也支持自定义路由数据和解析（resolve）函数。</p>
+</td>
+</tr><tr>
+<td><code>&lt;<b>router-outlet</b>&gt;&lt;/<b>router-outlet</b>&gt;
+&lt;<b>router-outlet</b> name="aux"&gt;&lt;/<b>router-outlet</b>&gt;
+</code></td>
+<td><p>Marks the location to load the component of the active route.</p>
+</td>
+</tr>
+<tr>
+<td><code>&lt;<b>router-outlet</b>&gt;&lt;/<b>router-outlet</b>&gt;
+&lt;<b>router-outlet</b> name="aux"&gt;&lt;/<b>router-outlet</b>&gt;
+</code></td>
+<td><p>标记出一个位置，用来加载活动路由的组件。</p>
+</td>
+</tr><tr>
+<td><code>&lt;a <b>routerLink</b>="/path"&gt;
+&lt;a <b>[routerLink]</b>="[ '/path', routeParam ]"&gt;
+&lt;a <b>[routerLink]</b>="[ '/path', { matrixParam: 'value' } ]"&gt;
+&lt;a <b>[routerLink]</b>="[ '/path' ]" [queryParams]="{ page: 1 }"&gt;
+&lt;a <b>[routerLink]</b>="[ '/path' ]" fragment="anchor"&gt;
+</code></td>
+<td><p>Creates a link to a different view based on a route instruction consisting of a route path, required and optional parameters, query parameters, and a fragment. To navigate to a root route, use the <code>/</code> prefix; for a child route, use the <code>./</code>prefix; for a sibling or parent, use the <code>../</code> prefix.</p>
+</td>
+</tr>
+<tr>
+<td><code>&lt;a <b>routerLink</b>="/path"&gt;
+&lt;a <b>[routerLink]</b>="[ '/path', routeParam ]"&gt;
+&lt;a <b>[routerLink]</b>="[ '/path', { matrixParam: 'value' } ]"&gt;
+&lt;a <b>[routerLink]</b>="[ '/path' ]" [queryParams]="{ page: 1 }"&gt;
+&lt;a <b>[routerLink]</b>="[ '/path' ]" fragment="anchor"&gt;
+</code></td>
+<td><p>使用路由体系创建一个到其它视图的链接。路由体系由路由路径、必要参数、可选参数、查询参数和文档片段组成。要导航到根路由，请使用<code>/</code>前缀；要导航到子路由，使用<code>./</code>前缀；要导航到兄弟路由或父级路由，使用<code>../</code>前缀。</p>
+</td>
+</tr><tr>
+<td><code>&lt;a [routerLink]="[ '/path' ]" <b>routerLinkActive</b>="active"&gt;</code></td>
+<td><p>The provided classes are added to the element when the <code>routerLink</code> becomes the current active route.</p>
+</td>
+</tr>
+<tr>
+<td><code>&lt;a [routerLink]="[ '/path' ]" <b>routerLinkActive</b>="active"&gt;</code></td>
+<td><p>当 <code>routerLink</code> 指向的路由变成活动路由时，为当前元素添加一些类（比如这里的 <code>active</code>）。</p>
+</td>
+</tr><tr>
+<td><code>class <b>CanActivate</b>Guard implements <b>CanActivate</b> {
+  canActivate(
+    route: ActivatedRouteSnapshot,
+    state: RouterStateSnapshot
+  ): Observable&lt;boolean|UrlTree&gt;|Promise&lt;boolean|UrlTree&gt;|boolean|UrlTree { ... }
+}
+{ path: ..., canActivate: [<b>CanActivate</b>Guard] }
+</code></td>
+<td><p>An interface for defining a class that the router should call first to determine if it should activate this component. Should return a boolean|UrlTree or an Observable/Promise that resolves to a boolean|UrlTree.</p>
+</td>
+</tr>
+<tr>
+<td><code>class <b>CanActivate</b>Guard implements <b>CanActivate</b> {
+  canActivate(
+    route: ActivatedRouteSnapshot,
+    state: RouterStateSnapshot
+  ): Observable&lt;boolean|UrlTree&gt;|Promise&lt;boolean|UrlTree&gt;|boolean|UrlTree { ... }
+}
+{ path: ..., canActivate: [<b>CanActivate</b>Guard] }
+</code></td>
+<td><p>用来定义类的接口。路由器会首先调用本接口来决定是否激活该路由。应该返回一个 <code>boolean|UrlTree</code> 或能解析成 <code>boolean|UrlTree</code> 的 <code>Observable/Promise</code>。</p>
+</td>
+</tr><tr>
+<td><code>class <b>CanDeactivate</b>Guard implements <b>CanDeactivate</b>&lt;T&gt; {
+  canDeactivate(
+    component: T,
+    route: ActivatedRouteSnapshot,
+    state: RouterStateSnapshot
+  ): Observable&lt;boolean|UrlTree&gt;|Promise&lt;boolean|UrlTree&gt;|boolean|UrlTree { ... }
+}
+{ path: ..., canDeactivate: [<b>CanDeactivate</b>Guard] }
+</code></td>
+<td><p>An interface for defining a class that the router should call first to determine if it should deactivate this component after a navigation. Should return a boolean|UrlTree or an Observable/Promise that resolves to a boolean|UrlTree.</p>
+</td>
+</tr>
+<tr>
+<td><code>class <b>CanDeactivate</b>Guard implements <b>CanDeactivate</b>&lt;T&gt; {
+  canDeactivate(
+    component: T,
+    route: ActivatedRouteSnapshot,
+    state: RouterStateSnapshot
+  ): Observable&lt;boolean|UrlTree&gt;|Promise&lt;boolean|UrlTree&gt;|boolean|UrlTree { ... }
+}
+{ path: ..., canDeactivate: [<b>CanDeactivate</b>Guard] }
+</code></td>
+<td><p>用来定义类的接口。路由器会在导航离开前首先调用本接口以决定是否取消激活本路由。应该返回一个 <code>boolean|UrlTree</code> 或能解析成 <code>boolean|UrlTree</code> 的 <code>Observable/Promise</code>。</p>
+</td>
+</tr><tr>
+<td><code>class <b>CanActivateChild</b>Guard implements <b>CanActivateChild</b> {
+  canActivateChild(
+    route: ActivatedRouteSnapshot,
+    state: RouterStateSnapshot
+  ): Observable&lt;boolean|UrlTree&gt;|Promise&lt;boolean|UrlTree&gt;|boolean|UrlTree { ... }
+}
+{ path: ..., canActivateChild: [CanActivateGuard],
+  children: ... }
+</code></td>
+<td><p>An interface for defining a class that the router should call first to determine if it should activate the child route. Should return a boolean|UrlTree or an Observable/Promise that resolves to a boolean|UrlTree.</p>
+</td>
+</tr>
+<tr>
+<td><code>class <b>CanActivateChild</b>Guard implements <b>CanActivateChild</b> {
+  canActivateChild(
+    route: ActivatedRouteSnapshot,
+    state: RouterStateSnapshot
+  ): Observable&lt;boolean|UrlTree&gt;|Promise&lt;boolean|UrlTree&gt;|boolean|UrlTree { ... }
+}
+{ path: ..., canActivateChild: [CanActivateGuard],
+children: ... }
+</code></td>
+<td><p>用来定义类的接口。路由器会首先调用本接口来决定是否激活一个子路由。应该返回一个 <code>boolean|UrlTree</code> 或能解析成 <code>boolean|UrlTree</code> 的 <code>Observable/Promise</code>。</p>
+</td>
+</tr><tr>
+<td><code>class <b>Resolve</b>Guard implements <b>Resolve</b>&lt;T&gt; {
+  resolve(
+    route: ActivatedRouteSnapshot,
+    state: RouterStateSnapshot
+  ): Observable&lt;any&gt;|Promise&lt;any&gt;|any { ... }
+}
+{ path: ..., resolve: [<b>Resolve</b>Guard] }
+</code></td>
+<td><p>An interface for defining a class that the router should call first to resolve route data before rendering the route. Should return a value or an Observable/Promise that resolves to a value.</p>
+</td>
+</tr>
+<tr>
+<td><code>class <b>Resolve</b>Guard implements <b>Resolve</b>&lt;T&gt; {
+  resolve(
+    route: ActivatedRouteSnapshot,
+    state: RouterStateSnapshot
+  ): Observable&lt;any&gt;|Promise&lt;any&gt;|any { ... }
+}
+{ path: ..., resolve: [<b>Resolve</b>Guard] }
+</code></td>
+<td><p>用来定义类的接口。路由器会在渲染该路由之前，首先调用它来解析路由数据。应该返回一个值或能解析成值的 <code>Observable/Promise</code>。</p>
+</td>
+</tr><tr>
+<td><code>class <b>CanLoad</b>Guard implements <b>CanLoad</b> {
+  canLoad(
+    route: Route
+  ): Observable&lt;boolean|UrlTree&gt;|Promise&lt;boolean|UrlTree&gt;|boolean|UrlTree { ... }
+}
+{ path: ..., canLoad: [<b>CanLoad</b>Guard], loadChildren: ... }
+</code></td>
+<td><p>An interface for defining a class that the router should call first to check if the lazy loaded module should be loaded. Should return a boolean|UrlTree or an Observable/Promise that resolves to a boolean|UrlTree.</p>
+</td>
+</tr>
+<tr>
+<td><code>class <b>CanLoad</b>Guard implements <b>CanLoad</b> {
+  canLoad(
+    route: Route
+  ): Observable&lt;boolean|UrlTree&gt;|Promise&lt;boolean|UrlTree&gt;|boolean|UrlTree { ... }
+}
+{ path: ..., canLoad: [<b>CanLoad</b>Guard], loadChildren: ... }
+</code></td>
+<td><p>用来定义类的接口。路由器会首先调用它来决定是否应该加载一个惰性加载模块。应该返回一个 <code>boolean|UrlTree</code> 或能解析成 <code>boolean|UrlTree</code> 的 <code>Observable/Promise</code>。</p>
+</td>
 </tr>
 </tbody></table>
 
