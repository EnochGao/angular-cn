# Route transition animations

<<<<<<< HEAD
# 路由转场动画

#### Prerequisites
=======
## Prerequisites
>>>>>>> 64c62d61

#### 前提条件

A basic understanding of the following concepts:

对下列概念有基本的理解：

* [Introduction to Angular animations](guide/animations)

  [Angular 动画简介](guide/animations)

* [Transition and triggers](guide/transition-and-triggers)

  [转场与触发器](guide/transition-and-triggers)

* [Reusable animations](guide/reusable-animations)

<<<<<<< HEAD
  [可复用的动画](guide/reusable-animations)

<hr>

Routing enables users to navigate between different routes in an application. When a user navigates from one route to another, the Angular router maps the URL path to a relevant component and displays its view. Animating this route transition can greatly enhance the user experience.

路由能让用户在应用中的不同路由之间导航。当用户从一个路由导航到另一个路由时，Angular 路由器会把这个 URL 映射到一个相关的组件，并显示其视图。为这种路由转换添加动画，将极大地提升用户体验。

The Angular router comes with high-level animation functions that let you animate the transitions between views when a route changes. To produce an animation sequence when switching between routes, you need to define nested animation sequences. Start with the top-level component that hosts the view, and nest additional animations in the components that host the embedded views.
=======
Routing enables users to navigate between different routes in an application.
When a user navigates from one route to another, the Angular router maps the URL path to a relevant component and displays its view.
Animating this route transition can greatly enhance the user experience.

The Angular router comes with high-level animation functions that let you animate the transitions between views when a route changes.
To produce an animation sequence when switching between routes, you need to define nested animation sequences.
Start with the top-level component that hosts the view, and nest additional animations in the components that host the embedded views.
>>>>>>> 64c62d61

Angular 路由器天生带有高级动画功能，它可以让你为在路由变化时为视图之间设置转场动画。要想在路由切换时生成动画序列，你需要首先定义出嵌套的动画序列。从宿主视图的顶层组件开始，在这些内嵌视图的宿主组件中嵌套添加其它动画。

To enable routing transition animation, do the following:

要启用路由转场动画，需要做如下步骤：

1. Import the routing module into the application and create a routing configuration that defines the possible routes.
<<<<<<< HEAD

   为应用导入路由模块，并创建一个路由配置来定义可能的路由。

2. Add a router outlet to tell the Angular router where to place the activated components in the DOM.

   添加路由器出口，来告诉 Angular 路由器要把激活的组件放在 DOM 中的什么位置。

3. Define the animation.

   定义动画。
=======
1. Add a router outlet to tell the Angular router where to place the activated components in the DOM.
1. Define the animation.

Illustrate a router transition animation by navigating between two routes, *Home* and *About* associated with the `HomeComponent` and `AboutComponent` views respectively.
Both of these component views are children of the top-most view, hosted by `AppComponent`.
We'll implement a router transition animation that slides in the new view to the right and slides out the old view when the user navigates between the two routes.
>>>>>>> 64c62d61

<div class="lightbox">

<<<<<<< HEAD
让我们以两个路由之间的导航过程来解释一下路由转场动画，*Home* 和 *About* 分别与 `HomeComponent` 和 `AboutComponent` 的视图相关联。所有这些组件视图都是顶层视图的子节点，其宿主是 `AppComponent`。我们将实现路由器过渡动画，该动画会在出现新视图时向右滑动，并当用户在两个路由之间导航时把旧视图滑出。

</br>
=======
<img alt="Animations in action" width="440" src="generated/images/guide/animations/route-animation.gif">
>>>>>>> 64c62d61

</div>

## Route configuration

<<<<<<< HEAD
## 路由配置

To begin, configure a set of routes using methods available in the `RouterModule` class. This route configuration tells the router how to navigate.

首先，使用 `RouterModule` 类提供的方法来配置一组路由。该路由配置会告诉路由器该如何导航。

Use the `RouterModule.forRoot` method to define a set of routes. Also, add `RouterModule` to the `imports` array of the main module, `AppModule`.
=======
To begin, configure a set of routes using methods available in the `RouterModule` class.
This route configuration tells the router how to navigate.

Use the `RouterModule.forRoot` method to define a set of routes.
Also, add `RouterModule` to the `imports` array of the main module, `AppModule`.
>>>>>>> 64c62d61

使用 `RouterModule.forRoot` 方法来定义一组路由。同时，把其返回值添加到主模块 `AppModule` 的 `imports` 数组中。

<div class="alert is-helpful">

**NOTE**: <br />
Use the `RouterModule.forRoot` method in the root module, `AppModule`, to register top-level application routes and providers.
For feature modules, call the `RouterModule.forChild` method instead.

**注意：**在根模块 `AppModule` 中使用 `RouterModule.forRoot` 方法来注册一些顶层应用路由和提供者。对于特性模块，则改用 `RouterModule.forChild` 方法。

</div>

The following configuration defines the possible routes for the application.

<<<<<<< HEAD
下列配置定义了应用程序中可能的路由。

<code-example path="animations/src/app/app.module.ts" header="src/app/app.module.ts" region="route-animation-data" language="typescript"></code-example>
=======
<code-example header="src/app/app.module.ts" path="animations/src/app/app.module.ts" region="route-animation-data"></code-example>
>>>>>>> 64c62d61

The `home` and `about` paths are associated with the `HomeComponent` and `AboutComponent` views.
The route configuration tells the Angular router to instantiate the `HomeComponent` and `AboutComponent` views when the navigation matches the corresponding path.

<<<<<<< HEAD
`home` 和 `about` 路径分别关联着 `HomeComponent` 和 `AboutComponent` 视图。该路由配置告诉 Angular 路由器当导航匹配了相应的路径时，就实例化 `HomeComponent` 和 `AboutComponent` 视图。

In addition to `path` and `component`, the `data` property of each route defines the key animation-specific configuration associated with a route. The `data` property value is passed into `AppComponent` when the route changes. You can also pass additional data in route configuration that is consumed within the animation. The data property value has to match the transitions defined in the `routeAnimation` trigger, which we'll define shortly.
=======
In addition to `path` and `component`, the `data` property of each route defines the key animation-specific configuration associated with a route.
The `data` property value is passed into `AppComponent` when the route changes.
You can also pass additional data in route configuration that is consumed within the animation.
The data property value has to match the transitions defined in the `routeAnimation` trigger, which we'll define shortly.
>>>>>>> 64c62d61

除了 `path`、`component` 之外，每个路由定义中的 `data` 属性也定义了与此路由有关的动画配置。当路由变化时，`data` 属性的值就会传给 `AppComponent`。你还可以在路由配置中传递其它的值供路由的动画使用。`data` 属性的值必须满足 `routeAnimation` 中定义的转场动画的要求，稍后我们就会定义它。

<div class="alert is-helpful">

**NOTE**: <br />
The `data` property names that you use can be arbitrary.
For example, the name *animation* used in the preceding example is an arbitrary choice.

**注意：**这个 `data` 中的属性名可以是任意的。例如，上面例子中使用的名字 *animation* 就是随便起的。

</div>

## Router outlet

<<<<<<< HEAD
## 路由出口

After configuring the routes, add a `<router-outlet>` inside the root `AppComponent` template. The `<router-outlet>` directive tells the Angular router where to render the views when matched with a route.

配置好路由之后，还要告诉 Angular 路由器当路由匹配时，要把视图渲染到那里。你可以通过在根组件 `AppComponent` 的模板中插入一个 `<router-outlet>` 容器来指定路由出口的位置。

The `<router-outlet>` directive holds the custom data set for the currently active route which can be accessed via the directive's `activatedRouteData` property, we can use such data to animate our routing transitions.

`<router-outlet>` 指令持有当前活动路由的一组自定义数据，它可以通过该指令的 `activatedRouteData` 属性来访问，我们可以使用这些数据来播放路由转场动画。

<code-example path="animations/src/app/app.component.html" header="src/app/app.component.html" region="route-animations-outlet"></code-example>
=======
After configuring the routes, add a `<router-outlet>` inside the root `AppComponent` template.
The `<router-outlet>` directive tells the Angular router where to render the views when matched with a route.

The `ChildrenOutletContexts` holds information about outlets and activated routes.
We can use the `data` property of each `Route` to animate our routing transitions.

<code-example header="src/app/app.component.html" path="animations/src/app/app.component.html" region="route-animations-outlet"></code-example>
>>>>>>> 64c62d61

`AppComponent` defines a method that can detect when a view changes.
The method assigns an animation state value to the animation trigger (`@routeAnimation`) based on the route configuration `data` property value.
Here's an example of an `AppComponent` method that detects when a route change happens.

<<<<<<< HEAD
`AppComponent` 中定义了一个可以检测视图何时发生变化的方法，该方法会基于路由配置的 `data` 属性值，将动画状态值赋值给动画触发器（`@routeAnimation`）。下面就是一个 `AppComponent` 中的范例方法，用于检测路由在何时发生了变化。

<code-example path="animations/src/app/app.component.ts" header="src/app/app.component.ts" region="prepare-router-outlet" language="typescript"></code-example>
=======
<code-example header="src/app/app.component.ts" path="animations/src/app/app.component.ts" region="get-route-animations-data"></code-example>
>>>>>>> 64c62d61

Here, the `getRouteAnimationData()` method takes the value of the outlet and returns a string that represents the state of the animation based on the custom data of the current active route.
Use this data to control which transition to execute for each route.

这里的 `prepareRoute()` 方法会获取这个 outlet 指令的值（通过 `#outlet="outlet"`），并根据当前活动路由的自定义数据返回一个表示动画状态的字符串值。可以用这个数据来控制各个路由之间该执行哪个转场。

## Animation definition

<<<<<<< HEAD
## 动画定义

Animations can be defined directly inside your components. For this example you are defining the animations in a separate file, which lets us re-use the animations.
=======
Animations can be defined directly inside your components.
For this example you are defining the animations in a separate file, which lets us re-use the animations.
>>>>>>> 64c62d61

动画可以直接在组件中定义。对于此范例，我们会在独立的文件中定义动画，这让我们可以复用这些动画。

The following code snippet defines a reusable animation named `slideInAnimation`.

<<<<<<< HEAD
下面的代码片段定义了一个名叫 `slideInAnimation` 的可复用动画。

<code-example path="animations/src/app/animations.ts" header="src/app/animations.ts" region="route-animations" language="typescript"></code-example>

The animation definition performs the following tasks:

该动画定义做了如下事情：

* Defines two transitions (a single `trigger` can define multiple states and transitions).

  定义两个转场。每个触发器都可以定义多个状态和多个转场。

* Adjusts the styles of the host and child views to control their relative positions during the transition.

  调整宿主视图和子视图的样式，以便在转场期间，控制它们的相对位置。

* Uses `query()` to determine which child view is entering and which is leaving the host view.
=======
<code-example header="src/app/animations.ts" path="animations/src/app/animations.ts" region="route-animations"></code-example>

The animation definition performs the following tasks:

* Defines two transitions (a single `trigger` can define multiple states and transitions)
* Adjusts the styles of the host and child views to control their relative positions during the transition
* Uses `query()` to determine which child view is entering and which is leaving the host view
>>>>>>> 64c62d61

  使用 `query()` 来确定哪个子视图正在进入或离开宿主视图。

A route change activates the animation trigger, and a transition matching the state change is applied.

路由的变化会激活这个动画触发器，并应用一个与该状态变更相匹配的转场。

<div class="alert is-helpful">

<<<<<<< HEAD
**Note:** The transition states must match the `data` property value defined in the route configuration.

**注意：**这些转场状态必须和路由配置中定义的 `data` 属性的值相一致。
=======
**NOTE**: <br />
The transition states must match the `data` property value defined in the route configuration.
>>>>>>> 64c62d61

</div>

Make the animation definition available in your application by adding the reusable animation (`slideInAnimation`) to the `animations` metadata of the `AppComponent`.

<<<<<<< HEAD
通过将可复用动画 `slideInAnimation` 添加到 `AppComponent` 的 `animations` 元数据中，可以让此动画定义能用在你的应用中。

<code-example path="animations/src/app/app.component.ts" header="src/app/app.component.ts" region="define" language="typescript"></code-example>
=======
<code-example header="src/app/app.component.ts" path="animations/src/app/app.component.ts" region="define"></code-example>
>>>>>>> 64c62d61

So, let's break down the animation definition and see more closely what it does…

那么，我们来分解一下这个动画定义，并仔细看看它做了什么……

### Styling the host and child components

<<<<<<< HEAD
### 为宿主组件和子组件添加样式

During a transition, a new view is inserted directly after the old one and both elements appear on screen at the same time. To prevent this behavior, update the host view to use relative positioning. Then, update the removed and inserted child views to use absolute positioning. Adding these styles to the views animates the containers in place and prevents one view from affecting the position of the other on the page.

在转场期间，新视图将直接插入在旧视图后面，并且这两个元素会同时出现在屏幕上。要防止这种行为，就要修改宿主视图，改用相对定位。然后，把已移除或已插入的子视图改用绝对定位。在这些视图中添加样式，就可以让容器就地播放动画，并防止某个视图影响页面中其它视图的位置。

<code-example path="animations/src/app/animations.ts" header="src/app/animations.ts (excerpt)" region="style-view" language="typescript"></code-example>

### Querying the view containers

### 查询视图的容器

Use the `query()` method to find and animate elements within the current host component. The `query(":enter")` statement returns the view that is being inserted, and `query(":leave")` returns the view that is being removed.
=======
During a transition, a new view is inserted directly after the old one and both elements appear on screen at the same time.
To prevent this behavior, update the host view to use relative positioning.
Then, update the removed and inserted child views to use absolute positioning.
Adding these styles to the views animates the containers in place and prevents one view from affecting the position of the other on the page.

<code-example header="src/app/animations.ts (excerpt)" path="animations/src/app/animations.ts" region="style-view"></code-example>

### Querying the view containers

Use the `query()` method to find and animate elements within the current host component.
The `query(":enter")` statement returns the view that is being inserted, and `query(":leave")` returns the view that is being removed.
>>>>>>> 64c62d61

使用 `query()` 方法可以找出当前宿主组件中的动画元素。`query(":enter")` 语句会返回已插入的视图，`query(":leave")` 语句会返回已移除的视图。

Assume that you are routing from the *Home => About*.

<<<<<<< HEAD
假设你正在从 *Home* 转场到 *About*，`Home => About`。

<code-example path="animations/src/app/animations.ts" header="src/app/animations.ts (excerpt)" region="query" language="typescript"></code-example>

The animation code does the following after styling the views:

在设置了视图的样式之后，动画代码会执行如下操作：

* `query(':enter', style({ left: '-100%' }))` matches the view that is added and hides the newly added view by positioning it to the far left.

  `query(':enter style({ left: '-100%'})` 会匹配添加的视图，并通过将其定位在最左侧来隐藏这个新视图。

* Calls `animateChild()` on the view that is leaving, to run its child animations.

  在正在离开的视图上调用 `animateChild()`，来运行其子动画。

* Uses <code>[group](api/animations/group)()</code> function to make the inner animations run in parallel.

  使用 [group()](api/animations/group) 函数来并行运行内部动画。

* Within the <code>[group](api/animations/group)()</code> function:

  在 [group()](api/animations/group) 函数中：

  - Queries the view that is removed and animates it to slide far to the right.

    查询已移除的视图，并让它从右侧滑出。

  - Slides in the new view by animating the view with an easing function and duration. <br />
    This animation results in the `about` view sliding in from the left.

      使用缓动函数和持续时间定义的动画，让这个新视图滑入。<br />
      此动画将导致 `about` 视图从左侧划入。

* Calls the `animateChild()` method on the new view to run its child animations after the main animation completes.
=======
<code-example header="src/app/animations.ts (excerpt)" path="animations/src/app/animations.ts" region="query"></code-example>

The animation code does the following after styling the views:

1. `query(':enter', style({ left: '-100%' }))` matches the view that is added and hides the newly added view by positioning it to the far left.

1. Calls `animateChild()` on the view that is leaving, to run its child animations.

1. Uses [`group()`](api/animations/group) function to make the inner animations run in parallel.

1. Within the [`group()`](api/animations/group) function:

   1. Queries the view that is removed and animates it to slide far to the right.
   1. Slides in the new view by animating the view with an easing function and duration.

      This animation results in the `about` view sliding in from the left.

1. Calls the `animateChild()` method on the new view to run its child animations after the main animation completes.
>>>>>>> 64c62d61

  当主动画完成之后，在这个新视图上调用 `animateChild()` 方法，以运行其子动画。

You now have a basic routable animation that animates routing from one view to another.

你现在有了一个基本的路由动画，可以在从一个视图路由到另一个视图时播放动画。

## More on Angular animations

## 关于 Angular 动画的更多知识

You might also be interested in the following:

你可能还对下列内容感兴趣：

* [Introduction to Angular animations](guide/animations)

  [Angular 动画简介](guide/animations)

* [Transition and triggers](guide/transition-and-triggers)

  [转场与触发器](guide/transition-and-triggers)

* [Complex animation sequences](guide/complex-animation-sequences)
<<<<<<< HEAD

  [复杂动画序列](guide/complex-animation-sequences)

* [Reusable animations](guide/reusable-animations)

  [可复用动画](guide/reusable-animations)
=======
* [Reusable animations](guide/reusable-animations)

<!-- links -->

<!-- external links -->

<!-- end links -->

@reviewed 2022-02-28
>>>>>>> 64c62d61
<|MERGE_RESOLUTION|>--- conflicted
+++ resolved
@@ -1,40 +1,13 @@
 # Route transition animations
 
-<<<<<<< HEAD
-# 路由转场动画
-
-#### Prerequisites
-=======
 ## Prerequisites
->>>>>>> 64c62d61
-
-#### 前提条件
 
 A basic understanding of the following concepts:
 
-对下列概念有基本的理解：
-
 * [Introduction to Angular animations](guide/animations)
-
-  [Angular 动画简介](guide/animations)
-
 * [Transition and triggers](guide/transition-and-triggers)
-
-  [转场与触发器](guide/transition-and-triggers)
-
 * [Reusable animations](guide/reusable-animations)
 
-<<<<<<< HEAD
-  [可复用的动画](guide/reusable-animations)
-
-<hr>
-
-Routing enables users to navigate between different routes in an application. When a user navigates from one route to another, the Angular router maps the URL path to a relevant component and displays its view. Animating this route transition can greatly enhance the user experience.
-
-路由能让用户在应用中的不同路由之间导航。当用户从一个路由导航到另一个路由时，Angular 路由器会把这个 URL 映射到一个相关的组件，并显示其视图。为这种路由转换添加动画，将极大地提升用户体验。
-
-The Angular router comes with high-level animation functions that let you animate the transitions between views when a route changes. To produce an animation sequence when switching between routes, you need to define nested animation sequences. Start with the top-level component that hosts the view, and nest additional animations in the components that host the embedded views.
-=======
 Routing enables users to navigate between different routes in an application.
 When a user navigates from one route to another, the Angular router maps the URL path to a relevant component and displays its view.
 Animating this route transition can greatly enhance the user experience.
@@ -42,66 +15,30 @@
 The Angular router comes with high-level animation functions that let you animate the transitions between views when a route changes.
 To produce an animation sequence when switching between routes, you need to define nested animation sequences.
 Start with the top-level component that hosts the view, and nest additional animations in the components that host the embedded views.
->>>>>>> 64c62d61
-
-Angular 路由器天生带有高级动画功能，它可以让你为在路由变化时为视图之间设置转场动画。要想在路由切换时生成动画序列，你需要首先定义出嵌套的动画序列。从宿主视图的顶层组件开始，在这些内嵌视图的宿主组件中嵌套添加其它动画。
 
 To enable routing transition animation, do the following:
 
-要启用路由转场动画，需要做如下步骤：
-
 1. Import the routing module into the application and create a routing configuration that defines the possible routes.
-<<<<<<< HEAD
-
-   为应用导入路由模块，并创建一个路由配置来定义可能的路由。
-
-2. Add a router outlet to tell the Angular router where to place the activated components in the DOM.
-
-   添加路由器出口，来告诉 Angular 路由器要把激活的组件放在 DOM 中的什么位置。
-
-3. Define the animation.
-
-   定义动画。
-=======
 1. Add a router outlet to tell the Angular router where to place the activated components in the DOM.
 1. Define the animation.
 
 Illustrate a router transition animation by navigating between two routes, *Home* and *About* associated with the `HomeComponent` and `AboutComponent` views respectively.
 Both of these component views are children of the top-most view, hosted by `AppComponent`.
 We'll implement a router transition animation that slides in the new view to the right and slides out the old view when the user navigates between the two routes.
->>>>>>> 64c62d61
 
 <div class="lightbox">
 
-<<<<<<< HEAD
-让我们以两个路由之间的导航过程来解释一下路由转场动画，*Home* 和 *About* 分别与 `HomeComponent` 和 `AboutComponent` 的视图相关联。所有这些组件视图都是顶层视图的子节点，其宿主是 `AppComponent`。我们将实现路由器过渡动画，该动画会在出现新视图时向右滑动，并当用户在两个路由之间导航时把旧视图滑出。
-
-</br>
-=======
 <img alt="Animations in action" width="440" src="generated/images/guide/animations/route-animation.gif">
->>>>>>> 64c62d61
 
 </div>
 
 ## Route configuration
 
-<<<<<<< HEAD
-## 路由配置
-
-To begin, configure a set of routes using methods available in the `RouterModule` class. This route configuration tells the router how to navigate.
-
-首先，使用 `RouterModule` 类提供的方法来配置一组路由。该路由配置会告诉路由器该如何导航。
-
-Use the `RouterModule.forRoot` method to define a set of routes. Also, add `RouterModule` to the `imports` array of the main module, `AppModule`.
-=======
 To begin, configure a set of routes using methods available in the `RouterModule` class.
 This route configuration tells the router how to navigate.
 
 Use the `RouterModule.forRoot` method to define a set of routes.
 Also, add `RouterModule` to the `imports` array of the main module, `AppModule`.
->>>>>>> 64c62d61
-
-使用 `RouterModule.forRoot` 方法来定义一组路由。同时，把其返回值添加到主模块 `AppModule` 的 `imports` 数组中。
 
 <div class="alert is-helpful">
 
@@ -109,35 +46,19 @@
 Use the `RouterModule.forRoot` method in the root module, `AppModule`, to register top-level application routes and providers.
 For feature modules, call the `RouterModule.forChild` method instead.
 
-**注意：**在根模块 `AppModule` 中使用 `RouterModule.forRoot` 方法来注册一些顶层应用路由和提供者。对于特性模块，则改用 `RouterModule.forChild` 方法。
-
 </div>
 
 The following configuration defines the possible routes for the application.
 
-<<<<<<< HEAD
-下列配置定义了应用程序中可能的路由。
-
-<code-example path="animations/src/app/app.module.ts" header="src/app/app.module.ts" region="route-animation-data" language="typescript"></code-example>
-=======
 <code-example header="src/app/app.module.ts" path="animations/src/app/app.module.ts" region="route-animation-data"></code-example>
->>>>>>> 64c62d61
 
 The `home` and `about` paths are associated with the `HomeComponent` and `AboutComponent` views.
 The route configuration tells the Angular router to instantiate the `HomeComponent` and `AboutComponent` views when the navigation matches the corresponding path.
 
-<<<<<<< HEAD
-`home` 和 `about` 路径分别关联着 `HomeComponent` 和 `AboutComponent` 视图。该路由配置告诉 Angular 路由器当导航匹配了相应的路径时，就实例化 `HomeComponent` 和 `AboutComponent` 视图。
-
-In addition to `path` and `component`, the `data` property of each route defines the key animation-specific configuration associated with a route. The `data` property value is passed into `AppComponent` when the route changes. You can also pass additional data in route configuration that is consumed within the animation. The data property value has to match the transitions defined in the `routeAnimation` trigger, which we'll define shortly.
-=======
 In addition to `path` and `component`, the `data` property of each route defines the key animation-specific configuration associated with a route.
 The `data` property value is passed into `AppComponent` when the route changes.
 You can also pass additional data in route configuration that is consumed within the animation.
 The data property value has to match the transitions defined in the `routeAnimation` trigger, which we'll define shortly.
->>>>>>> 64c62d61
-
-除了 `path`、`component` 之外，每个路由定义中的 `data` 属性也定义了与此路由有关的动画配置。当路由变化时，`data` 属性的值就会传给 `AppComponent`。你还可以在路由配置中传递其它的值供路由的动画使用。`data` 属性的值必须满足 `routeAnimation` 中定义的转场动画的要求，稍后我们就会定义它。
 
 <div class="alert is-helpful">
 
@@ -145,25 +66,10 @@
 The `data` property names that you use can be arbitrary.
 For example, the name *animation* used in the preceding example is an arbitrary choice.
 
-**注意：**这个 `data` 中的属性名可以是任意的。例如，上面例子中使用的名字 *animation* 就是随便起的。
-
 </div>
 
 ## Router outlet
 
-<<<<<<< HEAD
-## 路由出口
-
-After configuring the routes, add a `<router-outlet>` inside the root `AppComponent` template. The `<router-outlet>` directive tells the Angular router where to render the views when matched with a route.
-
-配置好路由之后，还要告诉 Angular 路由器当路由匹配时，要把视图渲染到那里。你可以通过在根组件 `AppComponent` 的模板中插入一个 `<router-outlet>` 容器来指定路由出口的位置。
-
-The `<router-outlet>` directive holds the custom data set for the currently active route which can be accessed via the directive's `activatedRouteData` property, we can use such data to animate our routing transitions.
-
-`<router-outlet>` 指令持有当前活动路由的一组自定义数据，它可以通过该指令的 `activatedRouteData` 属性来访问，我们可以使用这些数据来播放路由转场动画。
-
-<code-example path="animations/src/app/app.component.html" header="src/app/app.component.html" region="route-animations-outlet"></code-example>
-=======
 After configuring the routes, add a `<router-outlet>` inside the root `AppComponent` template.
 The `<router-outlet>` directive tells the Angular router where to render the views when matched with a route.
 
@@ -171,59 +77,23 @@
 We can use the `data` property of each `Route` to animate our routing transitions.
 
 <code-example header="src/app/app.component.html" path="animations/src/app/app.component.html" region="route-animations-outlet"></code-example>
->>>>>>> 64c62d61
 
 `AppComponent` defines a method that can detect when a view changes.
 The method assigns an animation state value to the animation trigger (`@routeAnimation`) based on the route configuration `data` property value.
 Here's an example of an `AppComponent` method that detects when a route change happens.
 
-<<<<<<< HEAD
-`AppComponent` 中定义了一个可以检测视图何时发生变化的方法，该方法会基于路由配置的 `data` 属性值，将动画状态值赋值给动画触发器（`@routeAnimation`）。下面就是一个 `AppComponent` 中的范例方法，用于检测路由在何时发生了变化。
-
-<code-example path="animations/src/app/app.component.ts" header="src/app/app.component.ts" region="prepare-router-outlet" language="typescript"></code-example>
-=======
 <code-example header="src/app/app.component.ts" path="animations/src/app/app.component.ts" region="get-route-animations-data"></code-example>
->>>>>>> 64c62d61
 
 Here, the `getRouteAnimationData()` method takes the value of the outlet and returns a string that represents the state of the animation based on the custom data of the current active route.
 Use this data to control which transition to execute for each route.
 
-这里的 `prepareRoute()` 方法会获取这个 outlet 指令的值（通过 `#outlet="outlet"`），并根据当前活动路由的自定义数据返回一个表示动画状态的字符串值。可以用这个数据来控制各个路由之间该执行哪个转场。
-
 ## Animation definition
 
-<<<<<<< HEAD
-## 动画定义
-
-Animations can be defined directly inside your components. For this example you are defining the animations in a separate file, which lets us re-use the animations.
-=======
 Animations can be defined directly inside your components.
 For this example you are defining the animations in a separate file, which lets us re-use the animations.
->>>>>>> 64c62d61
-
-动画可以直接在组件中定义。对于此范例，我们会在独立的文件中定义动画，这让我们可以复用这些动画。
 
 The following code snippet defines a reusable animation named `slideInAnimation`.
 
-<<<<<<< HEAD
-下面的代码片段定义了一个名叫 `slideInAnimation` 的可复用动画。
-
-<code-example path="animations/src/app/animations.ts" header="src/app/animations.ts" region="route-animations" language="typescript"></code-example>
-
-The animation definition performs the following tasks:
-
-该动画定义做了如下事情：
-
-* Defines two transitions (a single `trigger` can define multiple states and transitions).
-
-  定义两个转场。每个触发器都可以定义多个状态和多个转场。
-
-* Adjusts the styles of the host and child views to control their relative positions during the transition.
-
-  调整宿主视图和子视图的样式，以便在转场期间，控制它们的相对位置。
-
-* Uses `query()` to determine which child view is entering and which is leaving the host view.
-=======
 <code-example header="src/app/animations.ts" path="animations/src/app/animations.ts" region="route-animations"></code-example>
 
 The animation definition performs the following tasks:
@@ -231,58 +101,24 @@
 * Defines two transitions (a single `trigger` can define multiple states and transitions)
 * Adjusts the styles of the host and child views to control their relative positions during the transition
 * Uses `query()` to determine which child view is entering and which is leaving the host view
->>>>>>> 64c62d61
-
-  使用 `query()` 来确定哪个子视图正在进入或离开宿主视图。
 
 A route change activates the animation trigger, and a transition matching the state change is applied.
 
-路由的变化会激活这个动画触发器，并应用一个与该状态变更相匹配的转场。
-
 <div class="alert is-helpful">
 
-<<<<<<< HEAD
-**Note:** The transition states must match the `data` property value defined in the route configuration.
-
-**注意：**这些转场状态必须和路由配置中定义的 `data` 属性的值相一致。
-=======
 **NOTE**: <br />
 The transition states must match the `data` property value defined in the route configuration.
->>>>>>> 64c62d61
 
 </div>
 
 Make the animation definition available in your application by adding the reusable animation (`slideInAnimation`) to the `animations` metadata of the `AppComponent`.
 
-<<<<<<< HEAD
-通过将可复用动画 `slideInAnimation` 添加到 `AppComponent` 的 `animations` 元数据中，可以让此动画定义能用在你的应用中。
-
-<code-example path="animations/src/app/app.component.ts" header="src/app/app.component.ts" region="define" language="typescript"></code-example>
-=======
 <code-example header="src/app/app.component.ts" path="animations/src/app/app.component.ts" region="define"></code-example>
->>>>>>> 64c62d61
 
 So, let's break down the animation definition and see more closely what it does…
 
-那么，我们来分解一下这个动画定义，并仔细看看它做了什么……
-
 ### Styling the host and child components
 
-<<<<<<< HEAD
-### 为宿主组件和子组件添加样式
-
-During a transition, a new view is inserted directly after the old one and both elements appear on screen at the same time. To prevent this behavior, update the host view to use relative positioning. Then, update the removed and inserted child views to use absolute positioning. Adding these styles to the views animates the containers in place and prevents one view from affecting the position of the other on the page.
-
-在转场期间，新视图将直接插入在旧视图后面，并且这两个元素会同时出现在屏幕上。要防止这种行为，就要修改宿主视图，改用相对定位。然后，把已移除或已插入的子视图改用绝对定位。在这些视图中添加样式，就可以让容器就地播放动画，并防止某个视图影响页面中其它视图的位置。
-
-<code-example path="animations/src/app/animations.ts" header="src/app/animations.ts (excerpt)" region="style-view" language="typescript"></code-example>
-
-### Querying the view containers
-
-### 查询视图的容器
-
-Use the `query()` method to find and animate elements within the current host component. The `query(":enter")` statement returns the view that is being inserted, and `query(":leave")` returns the view that is being removed.
-=======
 During a transition, a new view is inserted directly after the old one and both elements appear on screen at the same time.
 To prevent this behavior, update the host view to use relative positioning.
 Then, update the removed and inserted child views to use absolute positioning.
@@ -294,49 +130,9 @@
 
 Use the `query()` method to find and animate elements within the current host component.
 The `query(":enter")` statement returns the view that is being inserted, and `query(":leave")` returns the view that is being removed.
->>>>>>> 64c62d61
-
-使用 `query()` 方法可以找出当前宿主组件中的动画元素。`query(":enter")` 语句会返回已插入的视图，`query(":leave")` 语句会返回已移除的视图。
 
 Assume that you are routing from the *Home => About*.
 
-<<<<<<< HEAD
-假设你正在从 *Home* 转场到 *About*，`Home => About`。
-
-<code-example path="animations/src/app/animations.ts" header="src/app/animations.ts (excerpt)" region="query" language="typescript"></code-example>
-
-The animation code does the following after styling the views:
-
-在设置了视图的样式之后，动画代码会执行如下操作：
-
-* `query(':enter', style({ left: '-100%' }))` matches the view that is added and hides the newly added view by positioning it to the far left.
-
-  `query(':enter style({ left: '-100%'})` 会匹配添加的视图，并通过将其定位在最左侧来隐藏这个新视图。
-
-* Calls `animateChild()` on the view that is leaving, to run its child animations.
-
-  在正在离开的视图上调用 `animateChild()`，来运行其子动画。
-
-* Uses <code>[group](api/animations/group)()</code> function to make the inner animations run in parallel.
-
-  使用 [group()](api/animations/group) 函数来并行运行内部动画。
-
-* Within the <code>[group](api/animations/group)()</code> function:
-
-  在 [group()](api/animations/group) 函数中：
-
-  - Queries the view that is removed and animates it to slide far to the right.
-
-    查询已移除的视图，并让它从右侧滑出。
-
-  - Slides in the new view by animating the view with an easing function and duration. <br />
-    This animation results in the `about` view sliding in from the left.
-
-      使用缓动函数和持续时间定义的动画，让这个新视图滑入。<br />
-      此动画将导致 `about` 视图从左侧划入。
-
-* Calls the `animateChild()` method on the new view to run its child animations after the main animation completes.
-=======
 <code-example header="src/app/animations.ts (excerpt)" path="animations/src/app/animations.ts" region="query"></code-example>
 
 The animation code does the following after styling the views:
@@ -355,39 +151,16 @@
       This animation results in the `about` view sliding in from the left.
 
 1. Calls the `animateChild()` method on the new view to run its child animations after the main animation completes.
->>>>>>> 64c62d61
-
-  当主动画完成之后，在这个新视图上调用 `animateChild()` 方法，以运行其子动画。
 
 You now have a basic routable animation that animates routing from one view to another.
 
-你现在有了一个基本的路由动画，可以在从一个视图路由到另一个视图时播放动画。
-
 ## More on Angular animations
-
-## 关于 Angular 动画的更多知识
 
 You might also be interested in the following:
 
-你可能还对下列内容感兴趣：
-
 * [Introduction to Angular animations](guide/animations)
-
-  [Angular 动画简介](guide/animations)
-
 * [Transition and triggers](guide/transition-and-triggers)
-
-  [转场与触发器](guide/transition-and-triggers)
-
 * [Complex animation sequences](guide/complex-animation-sequences)
-<<<<<<< HEAD
-
-  [复杂动画序列](guide/complex-animation-sequences)
-
-* [Reusable animations](guide/reusable-animations)
-
-  [可复用动画](guide/reusable-animations)
-=======
 * [Reusable animations](guide/reusable-animations)
 
 <!-- links -->
@@ -396,5 +169,4 @@
 
 <!-- end links -->
 
-@reviewed 2022-02-28
->>>>>>> 64c62d61
+@reviewed 2022-02-28