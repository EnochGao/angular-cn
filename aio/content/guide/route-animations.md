--- conflicted
+++ resolved
@@ -1,16 +1,7 @@
 # Route transition animations
 
-<<<<<<< HEAD
 # 路由转场动画
 
-Routing enables users to navigate between different routes in an application.
-
-路由使用户能够在应用程序中的不同路由之间导航。
-
-=======
-Routing enables users to navigate between different routes in an application.
-
->>>>>>> 6a32ac28
 ## Prerequisites
 
 ## 前提条件
@@ -35,11 +26,6 @@
 
 ## 启用路由过渡动画
 
-<<<<<<< HEAD
-=======
-## Enable routing transition animation
-
->>>>>>> 6a32ac28
 When a user navigates from one route to another, the Angular router maps the URL path to a relevant component and displays its view.
 Animating this route transition can greatly enhance the user experience.
 
@@ -48,11 +34,8 @@
 The Angular router comes with high-level animation functions that let you animate the transitions between views when a route changes.
 To produce an animation sequence when switching between routes, you need to define nested animation sequences.
 Start with the top-level component that hosts the view, and nest animations in the components that host the embedded views.
-<<<<<<< HEAD
 
 Angular 路由器天生带有高级动画功能，它可以让你为在路由变化时为视图之间设置转场动画。要想在路由切换时生成动画序列，你需要首先定义出嵌套的动画序列。从宿主视图的顶层组件开始，在这些内嵌视图的宿主组件中嵌套动画。
-=======
->>>>>>> 6a32ac28
 
 To enable routing transition animation, do the following:
 
@@ -73,11 +56,8 @@
 Illustrate a router transition animation by navigating between two routes, *Home* and *About* associated with the `HomeComponent` and `AboutComponent` views respectively.
 Both of these component views are children of the top-most view, hosted by `AppComponent`.
 Implement a router transition animation that slides in the new view to the right and slides out the old view when navigating between the two routes.
-<<<<<<< HEAD
 
 让我们以两个路由之间的导航过程来解释一下路由转场动画，*Home* 和 *About* 分别与 `HomeComponent` 和 `AboutComponent` 的视图相关联。所有这些组件视图都是顶层视图的子节点，其宿主是 `AppComponent`。接下来将实现路由器过渡动画，该动画会在出现新视图时向右滑动，并当在两个路由之间导航时把旧视图滑出。
-=======
->>>>>>> 6a32ac28
 
 <div class="lightbox">
 
@@ -119,17 +99,12 @@
 The `home` and `about` paths are associated with the `HomeComponent` and `AboutComponent` views.
 The route configuration tells the Angular router to instantiate the `HomeComponent` and `AboutComponent` views when the navigation matches the corresponding path.
 
-<<<<<<< HEAD
 `home` 和 `about` 路径分别关联着 `HomeComponent` 和 `AboutComponent` 视图。该路由配置告诉 Angular 路由器当导航匹配了相应的路径时，就实例化 `HomeComponent` 和 `AboutComponent` 视图。
 
 The `data` property of each route defines the key animation-specific configuration associated with a route.
 The `data` property value is passed into `AppComponent` when the route changes.
 
 每个路由定义中的 `data` 属性也定义了与此路由有关的动画配置。当路由变化时，`data` 属性的值就会传给 `AppComponent`。
-=======
-The `data` property of each route defines the key animation-specific configuration associated with a route.
-The `data` property value is passed into `AppComponent` when the route changes.
->>>>>>> 6a32ac28
 
 <div class="alert is-helpful">
 
@@ -153,11 +128,8 @@
 
 The `ChildrenOutletContexts` holds information about outlets and activated routes.
 The `data` property of each `Route` can be used to animate routing transitions.
-<<<<<<< HEAD
 
 `ChildrenOutletContexts` 包含有关插座和激活路由的信息。我们可以用每个 `Route` 的 `data` 属性来为我们的路由转换设置动画。
-=======
->>>>>>> 6a32ac28
 
 <code-example header="src/app/app.component.html" path="animations/src/app/app.component.html" region="route-animations-outlet"></code-example>
 
@@ -171,11 +143,8 @@
 
 The `getRouteAnimationData()` method takes the value of the outlet. It returns a string that represents the state of the animation based on the custom data of the current active route.
 Use this data to control which transition to run for each route.
-<<<<<<< HEAD
 
 这里的 `getRouteAnimationData()` 方法会获取这个 outlet 指令的值（通过 `#outlet="outlet"`）。它会根据当前活动路由的自定义数据返回一个表示动画状态的字符串值。可以用这个数据来控制各个路由之间该执行哪个转场。
-=======
->>>>>>> 6a32ac28
 
 ## Animation definition
 
@@ -183,11 +152,8 @@
 
 Animations can be defined directly inside your components.
 For this example you are defining the animations in a separate file, which allows re-use of animations.
-<<<<<<< HEAD
 
 动画可以直接在组件中定义。对于此范例，我们会在独立的文件中定义动画，这让我们可以复用这些动画。
-=======
->>>>>>> 6a32ac28
 
 The following code snippet defines a reusable animation named `slideInAnimation`.
 
@@ -232,11 +198,8 @@
 <code-example header="src/app/app.component.ts" path="animations/src/app/app.component.ts" region="define"></code-example>
 
 ### Style the host and child components
-<<<<<<< HEAD
 
 ### 为宿主组件和子组件添加样式
-=======
->>>>>>> 6a32ac28
 
 During a transition, a new view is inserted directly after the old one and both elements appear on screen at the same time.
 To prevent this behavior, update the host view to use relative positioning.
@@ -248,11 +211,8 @@
 <code-example header="src/app/animations.ts (excerpt)" path="animations/src/app/animations.ts" region="style-view"></code-example>
 
 ### Query the view containers
-<<<<<<< HEAD
 
 ### 查询视图的容器
-=======
->>>>>>> 6a32ac28
 
 Use the `query()` method to find and animate elements within the current host component.
 The `query(":enter")` statement returns the view that is being inserted, and `query(":leave")` returns the view that is being removed.
@@ -323,13 +283,10 @@
 
 * [Complex animation sequences](guide/complex-animation-sequences)
 
-<<<<<<< HEAD
   [复杂动画序列](guide/complex-animation-sequences)
 
 * [Reusable animations](guide/reusable-animations)
 
   [可复用动画](guide/reusable-animations)
 
-=======
->>>>>>> 6a32ac28
 @reviewed 2022-10-11