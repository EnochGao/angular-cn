# Introduction to modules

# NgModule 简介

Angular applications are modular and Angular has its own modularity system called *NgModules*.
NgModules are containers for a cohesive block of code dedicated to an application domain, a workflow, or a closely related set of capabilities
They can contain components, service providers, and other code files whose scope is defined by the containing NgModule.
They can import functionality that is exported from other NgModules, and export selected functionality for use by other NgModules.

<<<<<<< HEAD
Angular 应用是模块化的，它拥有自己的模块化系统，称作 *NgModule*。
一个 NgModule 就是一个容器，用于存放一些内聚的代码块，这些代码块专注于某个应用领域、某个工作流或一组紧密相关的功能。
它可以包含一些组件、服务提供者或其它代码文件，其作用域由包含它们的 NgModule 定义。
它还可以导入一些由其它模块中导出的功能，并导出一些指定的功能供其它 NgModule 使用。

Every Angular application has at least one NgModule class, [the *root module*](guide/bootstrapping), which is conventionally named `AppModule` and resides in a file named `app.module.ts`. You launch your application by *bootstrapping* the root NgModule.

每个 Angular 应用都至少有一个 NgModule 类，也就是[根模块](guide/bootstrapping)，它习惯上命名为 `AppModule`，并位于一个名叫 `app.module.ts` 的文件中。*引导*这个根模块就可以启动你的应用。

While a small application might have only one NgModule, most applications have many more *feature modules*. The *root* NgModule for an application is so named because it can include child NgModules in a hierarchy of any depth.
=======
Every Angular application has at least one NgModule class, [the *root module*](guide/bootstrapping), which is conventionally named `AppModule` and resides in a file named `app.module.ts`.
You launch your application by *bootstrapping* the root NgModule.

While a small application might have only one NgModule, most applications have many more *feature modules*.
The *root* NgModule for an application is so named because it can include child NgModules in a hierarchy of any depth.
>>>>>>> 64c62d61

虽然小型的应用可能只有一个 NgModule，不过大多数应用都会有很多*特性模块*。应用的*根模块*之所以叫根模块，是因为它可以包含任意深度的层次化子模块。

## NgModule metadata

<<<<<<< HEAD
## `@NgModule` 元数据

An NgModule is defined by a class decorated with `@NgModule()`. The `@NgModule()` decorator is a function that takes a single metadata object, whose properties describe the module. The most important properties are as follows.

NgModule 是一个带有 `@NgModule()` 装饰器的类。`@NgModule()` 装饰器是一个函数，它接受一个元数据对象，该对象的属性用来描述这个模块。其中最重要的属性如下。

* `declarations`: The [components](guide/architecture-components), *directives*, and *pipes* that belong to this NgModule.

   `declarations`（可声明对象表） —— 那些属于本 NgModule 的[组件](guide/architecture-components)、*指令*、*管道*。

* `exports`: The subset of declarations that should be visible and usable in the *component templates* of other NgModules.

   `exports`（导出表） —— 那些能在其它模块的*组件模板*中使用的可声明对象的子集。

* `imports`: Other modules whose exported classes are needed by component templates declared in *this* NgModule.

   `imports`（导入表） —— 那些导出了*本*模块中的组件模板所需的类的其它模块。

* `providers`: Creators of [services](guide/architecture-services) that this NgModule contributes to the global collection of services; they become accessible in all parts of the application. (You can also specify providers at the component level.)

   `providers` —— 本模块向全局服务中贡献的那些[服务](guide/architecture-services)的创建器。
  这些服务能被本应用中的任何部分使用。（你也可以在组件级别指定服务提供者，这通常是首选方式。）

* `bootstrap`: The main application view, called the *root component*, which hosts all other application views. Only the *root NgModule* should set the `bootstrap` property.
=======
An NgModule is defined by a class decorated with `@NgModule()`.
The `@NgModule()` decorator is a function that takes a single metadata object, whose properties describe the module.
The most important properties are as follows.

| Properties | Details |
| :--------- | :------ |
| `declarations` | The [components](guide/architecture-components), *directives*, and *pipes* that belong to this NgModule. |
| `exports` | The subset of declarations that should be visible and usable in the *component templates* of other NgModules. |
| `imports` | Other modules whose exported classes are needed by component templates declared in *this* NgModule. |
| `providers` | Creators of [services](guide/architecture-services) that this NgModule contributes to the global collection of services; they become accessible in all parts of the application. (You can also specify providers at the component level.) |
| `bootstrap` | The main application view, called the *root component*, which hosts all other application views. Only the *root NgModule* should set the `bootstrap` property. |
>>>>>>> 64c62d61

   `bootstrap` —— 应用的主视图，称为*根组件*。它是应用中所有其它视图的宿主。只有*根模块*才应该设置这个 `bootstrap` 属性。

Here's a simple root NgModule definition.

<<<<<<< HEAD
下面是一个简单的根 NgModule 定义：

<code-example path="architecture/src/app/mini-app.ts" region="module" header="src/app/app.module.ts"></code-example>
=======
<code-example header="src/app/app.module.ts" path="architecture/src/app/mini-app.ts" region="module"></code-example>
>>>>>>> 64c62d61

<div class="alert is-helpful">

`AppComponent` is included in the `exports` list here for illustration; it isn't actually necessary in this example.
A root NgModule has no reason to *export* anything because other modules don't need to *import* the root NgModule.

   把 `AppComponent` 放到 `exports` 中是为了演示导出的语法，这在本例子中实际上是没必要的。
  根模块没有任何理由*导出*任何东西，因为其它模块永远不需要*导入*根模块。

</div>

## NgModules and components

<<<<<<< HEAD
## NgModule 和组件

NgModules provide a *compilation context* for their components. A root NgModule always has a root component that is created during bootstrap, but any NgModule can include any number of additional components, which can be loaded through the router or created through the template. The components that belong to an NgModule share a compilation context.
=======
NgModules provide a *compilation context* for their components.
A root NgModule always has a root component that is created during bootstrap but any NgModule can include any number of additional components, which can be loaded through the router or created through the template.
The components that belong to an NgModule share a compilation context.
>>>>>>> 64c62d61

NgModule 为其中的组件提供了一个*编译上下文环境*。根模块总会有一个根组件，并在引导期间创建它。
但是，任何模块都能包含任意数量的其它组件，这些组件可以通过路由器加载，也可以通过模板创建。那些属于这个 NgModule 的组件会共享同一个编译上下文环境。

<div class="lightbox">

<img alt="Component compilation context" class="left" src="generated/images/guide/architecture/compilation-context.png">

</div>

<br class="clear">

A component and its template together define a *view*.
A component can contain a *view hierarchy*, which allows you to define arbitrarily complex areas of the screen that can be created, modified, and destroyed as a unit.
A view hierarchy can mix views defined in components that belong to different NgModules.
This is often the case, especially for UI libraries.

组件及其模板共同定义*视图*。组件还可以包含*视图层次结构*，它能让你定义任意复杂的屏幕区域，可以将其作为一个整体进行创建、修改和销毁。
一个视图层次结构中可以混合使用由不同 NgModule 中的组件定义的视图。
这种情况很常见，特别是对一些 UI 库来说。

<div class="lightbox">

<img alt="View hierarchy" class="left" src="generated/images/guide/architecture/view-hierarchy.png">

</div>

<br class="clear">

When you create a component, it's associated directly with a single view, called the *host view*.
The host view can be the root of a view hierarchy, which can contain *embedded views*, which are in turn the host views of other components.
Those components can be in the same NgModule, or can be imported from other NgModules.
Views in the tree can be nested to any depth.

当你创建一个组件时，它直接与一个叫做*宿主视图*的视图关联起来。
宿主视图可以是视图层次结构的根，该视图层次结构可以包含一些*内嵌视图*，这些内嵌视图又是其它组件的宿主视图。
这些组件可以位于相同的 NgModule 中，也可以从其它 NgModule 中导入。
树中的视图可以嵌套到任意深度。

<div class="alert is-helpful">

<<<<<<< HEAD
  **Note:** The hierarchical structure of views is a key factor in the way Angular detects and responds to changes in the DOM and application data. 

  **注意：** 视图的这种层次结构是 Angular 在 DOM 和应用数据中检测与响应变更时的关键因素。
=======
**NOTE**: <br />
The hierarchical structure of views is a key factor in the way Angular detects and responds to changes in the DOM and application data.
>>>>>>> 64c62d61

</div>

## NgModules and JavaScript modules

<<<<<<< HEAD
## NgModule 和 JavaScript 的模块

The NgModule system is different from and unrelated to the JavaScript (ES2015) module system for managing collections of JavaScript objects. These are *complementary* module systems that you can use together to write your applications.
=======
The NgModule system is different from, and unrelated to, the JavaScript (ES2015) module system for managing collections of JavaScript objects.
These are *complementary* module systems that you can use together to write your applications.
>>>>>>> 64c62d61

NgModule 系统与 JavaScript（ES2015）用来管理 JavaScript 对象的模块系统不同，而且也没有直接关联。
这两种模块系统不同但*互补*。你可以使用它们来共同编写你的应用。

In JavaScript each *file* is a module and all objects defined in the file belong to that module.
The module declares some objects to be public by marking them with the `export` key word.
Other JavaScript modules use *import statements* to access public objects from other modules.

JavaScript 中，每个*文件*是一个模块，文件中定义的所有对象都从属于那个模块。
通过 `export` 关键字，模块可以把它的某些对象声明为公共的。
其它 JavaScript 模块可以使用*import 语句*来访问这些公共对象。

<code-example path="architecture/src/app/app.module.ts" region="imports"></code-example>

<code-example path="architecture/src/app/app.module.ts" region="export"></code-example>

<div class="alert is-helpful">

<<<<<<< HEAD
  <a href="https://exploringjs.com/es6/ch_modules.html">Learn more about the JavaScript module system on the web.</a>

  <a href="http://exploringjs.com/es6/ch_modules.html">学习更多关于 JavaScript 模块的知识。</a>
=======
[Learn more about the JavaScript module system on the web](https://exploringjs.com/es6/ch_modules.html).
>>>>>>> 64c62d61

</div>

## Angular libraries

<<<<<<< HEAD
## Angular 自带的库

<img src="generated/images/guide/architecture/library-module.png" alt="Component" class="left">
=======
<div class="lightbox">

<img alt="Component" class="left" src="generated/images/guide/architecture/library-module.png">
>>>>>>> 64c62d61

</div>

Angular loads as a collection of JavaScript modules.
You can think of them as library modules.
Each Angular library name begins with the `@angular` prefix.
Install them with the node package manager `npm` and import parts of them with JavaScript `import` statements.

Angular 会作为一组 JavaScript 模块进行加载，你可以把它们看成库模块。每个 Angular 库的名称都带有 `@angular` 前缀。
使用 `npm` 包管理器安装 Angular 的库，并使用 JavaScript 的 `import` 语句导入其中的各个部分。

<br class="clear">

For example, import Angular's `Component` decorator from the `@angular/core` library like this.

例如，像下面这样，从 `@angular/core` 库中导入 Angular 的 `Component` 装饰器：

<code-example path="architecture/src/app/app.component.ts" region="import"></code-example>

You also import NgModules from Angular *libraries* using JavaScript import statements.
For example, the following code imports the `BrowserModule` NgModule from the `platform-browser` library.

还可以使用 JavaScript 的导入语句从 Angular *库*中导入 Angular *模块*。
比如，下列代码从 `platform-browser` 库中导入了 `BrowserModule` 这个 NgModule。

<code-example path="architecture/src/app/mini-app.ts" region="import-browser-module"></code-example>

In the example of the simple root module above, the application module needs material from within
`BrowserModule`.
To access that material, add it to the `@NgModule` metadata `imports` like this.

在上面这个简单的根模块范例中，应用的根模块需要来自 `BrowserModule` 中的素材。要访问这些素材，就要把它加入 `@NgModule` 元数据的 `imports` 中，代码如下：

<code-example path="architecture/src/app/mini-app.ts" region="ngmodule-imports"></code-example>

In this way, you're using the Angular and JavaScript module systems *together*.
Although it's easy to confuse the two systems, which share the common vocabulary of "imports" and "exports", you will become familiar with the different contexts in which they are used.

通过这种方式，你可以*同时*使用 Angular 和 JavaScript 的这两种模块系统。
虽然这两种模块系统容易混淆（它们共享了同样的词汇 `import` 和 `export`），不过只要多用用你就会熟悉它们各自的语境了。

<div class="alert is-helpful">

Learn more from the [NgModules](guide/ngmodules) guide.

</div>

<!-- links -->

<!-- external links -->

<!-- end links -->

<<<<<<< HEAD
  更多信息，参阅 [NgModules](guide/ngmodules)。

</div>
=======
@reviewed 2022-02-28
>>>>>>> 64c62d61
<|MERGE_RESOLUTION|>--- conflicted
+++ resolved
@@ -1,61 +1,18 @@
 # Introduction to modules
-
-# NgModule 简介
 
 Angular applications are modular and Angular has its own modularity system called *NgModules*.
 NgModules are containers for a cohesive block of code dedicated to an application domain, a workflow, or a closely related set of capabilities
 They can contain components, service providers, and other code files whose scope is defined by the containing NgModule.
 They can import functionality that is exported from other NgModules, and export selected functionality for use by other NgModules.
 
-<<<<<<< HEAD
-Angular 应用是模块化的，它拥有自己的模块化系统，称作 *NgModule*。
-一个 NgModule 就是一个容器，用于存放一些内聚的代码块，这些代码块专注于某个应用领域、某个工作流或一组紧密相关的功能。
-它可以包含一些组件、服务提供者或其它代码文件，其作用域由包含它们的 NgModule 定义。
-它还可以导入一些由其它模块中导出的功能，并导出一些指定的功能供其它 NgModule 使用。
-
-Every Angular application has at least one NgModule class, [the *root module*](guide/bootstrapping), which is conventionally named `AppModule` and resides in a file named `app.module.ts`. You launch your application by *bootstrapping* the root NgModule.
-
-每个 Angular 应用都至少有一个 NgModule 类，也就是[根模块](guide/bootstrapping)，它习惯上命名为 `AppModule`，并位于一个名叫 `app.module.ts` 的文件中。*引导*这个根模块就可以启动你的应用。
-
-While a small application might have only one NgModule, most applications have many more *feature modules*. The *root* NgModule for an application is so named because it can include child NgModules in a hierarchy of any depth.
-=======
 Every Angular application has at least one NgModule class, [the *root module*](guide/bootstrapping), which is conventionally named `AppModule` and resides in a file named `app.module.ts`.
 You launch your application by *bootstrapping* the root NgModule.
 
 While a small application might have only one NgModule, most applications have many more *feature modules*.
 The *root* NgModule for an application is so named because it can include child NgModules in a hierarchy of any depth.
->>>>>>> 64c62d61
-
-虽然小型的应用可能只有一个 NgModule，不过大多数应用都会有很多*特性模块*。应用的*根模块*之所以叫根模块，是因为它可以包含任意深度的层次化子模块。
 
 ## NgModule metadata
 
-<<<<<<< HEAD
-## `@NgModule` 元数据
-
-An NgModule is defined by a class decorated with `@NgModule()`. The `@NgModule()` decorator is a function that takes a single metadata object, whose properties describe the module. The most important properties are as follows.
-
-NgModule 是一个带有 `@NgModule()` 装饰器的类。`@NgModule()` 装饰器是一个函数，它接受一个元数据对象，该对象的属性用来描述这个模块。其中最重要的属性如下。
-
-* `declarations`: The [components](guide/architecture-components), *directives*, and *pipes* that belong to this NgModule.
-
-   `declarations`（可声明对象表） —— 那些属于本 NgModule 的[组件](guide/architecture-components)、*指令*、*管道*。
-
-* `exports`: The subset of declarations that should be visible and usable in the *component templates* of other NgModules.
-
-   `exports`（导出表） —— 那些能在其它模块的*组件模板*中使用的可声明对象的子集。
-
-* `imports`: Other modules whose exported classes are needed by component templates declared in *this* NgModule.
-
-   `imports`（导入表） —— 那些导出了*本*模块中的组件模板所需的类的其它模块。
-
-* `providers`: Creators of [services](guide/architecture-services) that this NgModule contributes to the global collection of services; they become accessible in all parts of the application. (You can also specify providers at the component level.)
-
-   `providers` —— 本模块向全局服务中贡献的那些[服务](guide/architecture-services)的创建器。
-  这些服务能被本应用中的任何部分使用。（你也可以在组件级别指定服务提供者，这通常是首选方式。）
-
-* `bootstrap`: The main application view, called the *root component*, which hosts all other application views. Only the *root NgModule* should set the `bootstrap` property.
-=======
 An NgModule is defined by a class decorated with `@NgModule()`.
 The `@NgModule()` decorator is a function that takes a single metadata object, whose properties describe the module.
 The most important properties are as follows.
@@ -67,44 +24,23 @@
 | `imports` | Other modules whose exported classes are needed by component templates declared in *this* NgModule. |
 | `providers` | Creators of [services](guide/architecture-services) that this NgModule contributes to the global collection of services; they become accessible in all parts of the application. (You can also specify providers at the component level.) |
 | `bootstrap` | The main application view, called the *root component*, which hosts all other application views. Only the *root NgModule* should set the `bootstrap` property. |
->>>>>>> 64c62d61
-
-   `bootstrap` —— 应用的主视图，称为*根组件*。它是应用中所有其它视图的宿主。只有*根模块*才应该设置这个 `bootstrap` 属性。
 
 Here's a simple root NgModule definition.
 
-<<<<<<< HEAD
-下面是一个简单的根 NgModule 定义：
-
-<code-example path="architecture/src/app/mini-app.ts" region="module" header="src/app/app.module.ts"></code-example>
-=======
 <code-example header="src/app/app.module.ts" path="architecture/src/app/mini-app.ts" region="module"></code-example>
->>>>>>> 64c62d61
 
 <div class="alert is-helpful">
 
 `AppComponent` is included in the `exports` list here for illustration; it isn't actually necessary in this example.
 A root NgModule has no reason to *export* anything because other modules don't need to *import* the root NgModule.
 
-   把 `AppComponent` 放到 `exports` 中是为了演示导出的语法，这在本例子中实际上是没必要的。
-  根模块没有任何理由*导出*任何东西，因为其它模块永远不需要*导入*根模块。
-
 </div>
 
 ## NgModules and components
 
-<<<<<<< HEAD
-## NgModule 和组件
-
-NgModules provide a *compilation context* for their components. A root NgModule always has a root component that is created during bootstrap, but any NgModule can include any number of additional components, which can be loaded through the router or created through the template. The components that belong to an NgModule share a compilation context.
-=======
 NgModules provide a *compilation context* for their components.
 A root NgModule always has a root component that is created during bootstrap but any NgModule can include any number of additional components, which can be loaded through the router or created through the template.
 The components that belong to an NgModule share a compilation context.
->>>>>>> 64c62d61
-
-NgModule 为其中的组件提供了一个*编译上下文环境*。根模块总会有一个根组件，并在引导期间创建它。
-但是，任何模块都能包含任意数量的其它组件，这些组件可以通过路由器加载，也可以通过模板创建。那些属于这个 NgModule 的组件会共享同一个编译上下文环境。
 
 <div class="lightbox">
 
@@ -119,10 +55,6 @@
 A view hierarchy can mix views defined in components that belong to different NgModules.
 This is often the case, especially for UI libraries.
 
-组件及其模板共同定义*视图*。组件还可以包含*视图层次结构*，它能让你定义任意复杂的屏幕区域，可以将其作为一个整体进行创建、修改和销毁。
-一个视图层次结构中可以混合使用由不同 NgModule 中的组件定义的视图。
-这种情况很常见，特别是对一些 UI 库来说。
-
 <div class="lightbox">
 
 <img alt="View hierarchy" class="left" src="generated/images/guide/architecture/view-hierarchy.png">
@@ -136,45 +68,21 @@
 Those components can be in the same NgModule, or can be imported from other NgModules.
 Views in the tree can be nested to any depth.
 
-当你创建一个组件时，它直接与一个叫做*宿主视图*的视图关联起来。
-宿主视图可以是视图层次结构的根，该视图层次结构可以包含一些*内嵌视图*，这些内嵌视图又是其它组件的宿主视图。
-这些组件可以位于相同的 NgModule 中，也可以从其它 NgModule 中导入。
-树中的视图可以嵌套到任意深度。
-
 <div class="alert is-helpful">
 
-<<<<<<< HEAD
-  **Note:** The hierarchical structure of views is a key factor in the way Angular detects and responds to changes in the DOM and application data. 
-
-  **注意：** 视图的这种层次结构是 Angular 在 DOM 和应用数据中检测与响应变更时的关键因素。
-=======
 **NOTE**: <br />
 The hierarchical structure of views is a key factor in the way Angular detects and responds to changes in the DOM and application data.
->>>>>>> 64c62d61
 
 </div>
 
 ## NgModules and JavaScript modules
 
-<<<<<<< HEAD
-## NgModule 和 JavaScript 的模块
-
-The NgModule system is different from and unrelated to the JavaScript (ES2015) module system for managing collections of JavaScript objects. These are *complementary* module systems that you can use together to write your applications.
-=======
 The NgModule system is different from, and unrelated to, the JavaScript (ES2015) module system for managing collections of JavaScript objects.
 These are *complementary* module systems that you can use together to write your applications.
->>>>>>> 64c62d61
-
-NgModule 系统与 JavaScript（ES2015）用来管理 JavaScript 对象的模块系统不同，而且也没有直接关联。
-这两种模块系统不同但*互补*。你可以使用它们来共同编写你的应用。
 
 In JavaScript each *file* is a module and all objects defined in the file belong to that module.
 The module declares some objects to be public by marking them with the `export` key word.
 Other JavaScript modules use *import statements* to access public objects from other modules.
-
-JavaScript 中，每个*文件*是一个模块，文件中定义的所有对象都从属于那个模块。
-通过 `export` 关键字，模块可以把它的某些对象声明为公共的。
-其它 JavaScript 模块可以使用*import 语句*来访问这些公共对象。
 
 <code-example path="architecture/src/app/app.module.ts" region="imports"></code-example>
 
@@ -182,27 +90,15 @@
 
 <div class="alert is-helpful">
 
-<<<<<<< HEAD
-  <a href="https://exploringjs.com/es6/ch_modules.html">Learn more about the JavaScript module system on the web.</a>
-
-  <a href="http://exploringjs.com/es6/ch_modules.html">学习更多关于 JavaScript 模块的知识。</a>
-=======
 [Learn more about the JavaScript module system on the web](https://exploringjs.com/es6/ch_modules.html).
->>>>>>> 64c62d61
 
 </div>
 
 ## Angular libraries
 
-<<<<<<< HEAD
-## Angular 自带的库
-
-<img src="generated/images/guide/architecture/library-module.png" alt="Component" class="left">
-=======
 <div class="lightbox">
 
 <img alt="Component" class="left" src="generated/images/guide/architecture/library-module.png">
->>>>>>> 64c62d61
 
 </div>
 
@@ -211,22 +107,14 @@
 Each Angular library name begins with the `@angular` prefix.
 Install them with the node package manager `npm` and import parts of them with JavaScript `import` statements.
 
-Angular 会作为一组 JavaScript 模块进行加载，你可以把它们看成库模块。每个 Angular 库的名称都带有 `@angular` 前缀。
-使用 `npm` 包管理器安装 Angular 的库，并使用 JavaScript 的 `import` 语句导入其中的各个部分。
-
 <br class="clear">
 
 For example, import Angular's `Component` decorator from the `@angular/core` library like this.
-
-例如，像下面这样，从 `@angular/core` 库中导入 Angular 的 `Component` 装饰器：
 
 <code-example path="architecture/src/app/app.component.ts" region="import"></code-example>
 
 You also import NgModules from Angular *libraries* using JavaScript import statements.
 For example, the following code imports the `BrowserModule` NgModule from the `platform-browser` library.
-
-还可以使用 JavaScript 的导入语句从 Angular *库*中导入 Angular *模块*。
-比如，下列代码从 `platform-browser` 库中导入了 `BrowserModule` 这个 NgModule。
 
 <code-example path="architecture/src/app/mini-app.ts" region="import-browser-module"></code-example>
 
@@ -234,15 +122,10 @@
 `BrowserModule`.
 To access that material, add it to the `@NgModule` metadata `imports` like this.
 
-在上面这个简单的根模块范例中，应用的根模块需要来自 `BrowserModule` 中的素材。要访问这些素材，就要把它加入 `@NgModule` 元数据的 `imports` 中，代码如下：
-
 <code-example path="architecture/src/app/mini-app.ts" region="ngmodule-imports"></code-example>
 
 In this way, you're using the Angular and JavaScript module systems *together*.
 Although it's easy to confuse the two systems, which share the common vocabulary of "imports" and "exports", you will become familiar with the different contexts in which they are used.
-
-通过这种方式，你可以*同时*使用 Angular 和 JavaScript 的这两种模块系统。
-虽然这两种模块系统容易混淆（它们共享了同样的词汇 `import` 和 `export`），不过只要多用用你就会熟悉它们各自的语境了。
 
 <div class="alert is-helpful">
 
@@ -256,10 +139,4 @@
 
 <!-- end links -->
 
-<<<<<<< HEAD
-  更多信息，参阅 [NgModules](guide/ngmodules)。
-
-</div>
-=======
-@reviewed 2022-02-28
->>>>>>> 64c62d61
+@reviewed 2022-02-28