--- conflicted
+++ resolved
@@ -1,49 +1,31 @@
 # Refer to locales by ID
 
-<<<<<<< HEAD
 # 通过 ID 引用语言环境
 
-{@a setting-up-locale}
-{@a setting-up-the-locale-of-your-app}
+Angular uses the Unicode *locale identifier* (Unicode locale ID) to find the correct locale data for internationalization of text strings.
 
-Refer to a locale using the Unicode *locale identifier* (ID), which specifies the language, country, and an optional code for further variants or subdivisions.
-=======
-Angular uses the Unicode *locale identifier* (Unicode locale ID) to find the correct locale data for internationalization of text strings.
->>>>>>> 7ec03c95
-
-使用 Unicode *语言环境标识符*(ID) 引用语言环境，该标识符会指定语言、国家/地区以及用于更下级变体或细分的可选代码。
+Angular 使用 Unicode *语言环境标识符*（Unicode 语言环境 ID）来查找正确的语言环境数据，以实现文本字符串的国际化。
 
 <div class="callout is-helpful">
-<<<<<<< HEAD
-
-<header>Unicode locale identifiers</header>
-
-<header>Unicode 语言环境标识符</header>
-
-* For a list of language codes, see [ISO 639-2][LocStandardsIso6392].
-
-  有关语言代码的列表，请参阅 [ISO 639-2][LocStandardsIso6392]。
-
-* IDs conform to the Unicode Common Locale Data Repository (CLDR).
-  For more information about Unicode locale identifiers, see [CLDR core specification][UnicodeCldrCoreSpecUnicodeLanguageAndLocaleIdentifiers].
-
-  ID 符合 Unicode 通用语言环境数据存储库 (CLDR)。有关 Unicode 语言环境标识符的更多信息，请参阅 [CLDR 核心规范][UnicodeCldrCoreSpecUnicodeLanguageAndLocaleIdentifiers]。
-
-* CLDR and Angular base their identifiers on [BCP47 tags][RfcEditorInfoBcp47].
-
-  CLDR 和 Angular 的标识符基于 [BCP47 标签][RfcEditorInfoBcp47]。
-=======
 
 <header>Unicode locale ID</header>
 
+<header>Unicode 语言环境 ID</header>
+
 *   A locale ID conforms to the [Unicode Common Locale Data Repository (CLDR) core specification][UnicodeCldrDevelopmentCoreSpecification]. For more information about locale IDs, see [Unicode Language and Locale Identifiers][UnicodeCldrDevelopmentCoreSpecificationHVgyyng33o798].
+
+  语言环境 ID 遵循 [Unicode 通用语言环境数据仓库 (CLDR) 核心规范][UnicodeCldrDevelopmentCoreSpecification]。有关语言环境 ID 的更多信息，请参阅 [Unicode 语言和语言环境标识符][UnicodeCldrDevelopmentCoreSpecificationHVgyyng33o798]。
+
 *   CLDR and Angular use [BCP 47 tags][RfcEditorInfoBcp47] as the base for the locale ID.
->>>>>>> 7ec03c95
+
+  CLDR 和 Angular 以 [BCP 47 标签][RfcEditorInfoBcp47] 作为语言环境 ID 的基础。
 
 </div>
 
 A locale ID specifies the language, country, and an optional code for further variants or subdivisions.
 A locale ID consists of the language identifier, a dash (`-`) character, and the locale extension.
+
+语言环境 ID 指定语言、国家/地区和其他变体或细分的可选代码。语言环境 ID 由语言标识符、破折号(`-`)字符和语言环境扩展组成。
 
 <code-example>
 
@@ -51,35 +33,44 @@
 
 </code-example>
 
-ID 由语言标识符组成，例如 `en` 表示英语，`fr` 表示法语，后跟短划线 (`-`) 和语言环境扩展，例如 `US` 表示美国或 `CA` 表示加拿大。例如，`en-US` 表示美国英语， `fr-CA` 表示加拿大法语。 Angular 要用此 ID 来查找相应的语言环境数据。
-
 <div class="alert is-helpful">
 
 To accurately translate your Angular project, you must decide which languages and locales you are targeting for internationalization.
 
+为了准确地翻译你的 Angular 项目，你必须决定你的国际化目标语言和地区。
+
 Many countries share the same language, but differ in usage.
 The differences include grammar, punctuation, formats for currency, decimal numbers, dates, and so on.
 
-许多国家/地区，例如法国和加拿大，使用相同的语言（法语，标识为 `fr` ），但在语法、标点符号和货币、十进制数字和日期格式方面有所不同。本地化你的应用程序时，请使用更具体的语言环境 ID，例如加拿大法语 ( `fr-CA` )。
+许多国家使用相同的语言，但用法上有些差异。这些差异包括语法、标点符号、货币格式、十进制数字、日期等。
 
 </div>
 
 For the examples in this guide, use the following languages and locales.
 
+对于本指南中的示例，使用了如下语言和语言环境。
+
 | Language | Locale                   | Unicode locale ID |
-|:---      |:---                      |:---               |
-| English  | Canada                   | `en-CA`           |
-| English  | United States of America | `en-US`           |
-| French   | Canada                   | `fr-CA`           |
-| French   | France                   | `fr-FR`           |
-
-默认情况下，Angular 使用 `en-US` （美国英语）作为应用程序的源语言环境。
+|:---------|:-------------------------| :---------------- |
+| 语言       | 地区                       | Unicode 语言环境 ID |
+| English  | Canada                   | `en-CA` |
+| 英语       | 加拿大                      | `en-CA` |
+| English  | United States of America | `en-US` |
+| 英语       | 美国                       | `en-US` |
+| French   | Canada                   | `fr-CA` |
+| 法语       | 加拿大                      | `fr-CA` |
+| French   | France                   | `fr-FR` |
+| 法语       | 法国                       | `fr-FR` |
 
 The [Angular repository][GithubAngularAngularTreeMasterPackagesCommonLocales] includes common locales.
+
+[Angular 代码仓库][GithubAngularAngularTreeMasterPackagesCommonLocales]中包括常见的一些语言环境。
 
 <div class="callout is-helpful">
 
 For a list of language codes, see [ISO 639-2][LocStandardsIso6392].
+
+有关语言代码列表，请参阅 [ISO 639-2][LocStandardsIso6392]。
 
 <!--todo: Is this accurate.  ISO 639-2 is 3 digit.  ISO 639-1 is 2 digit.  Reference: http://www.loc.gov/standards/iso639-2/php/code_list.php -->
 
@@ -87,24 +78,40 @@
 
 ## Set the source locale ID
 
+## 设置源语言环境 ID
+
 Use the Angular CLI to set the source language in which you are writing the component template and code.
+
+使用 Angular CLI 设置编写组件模板和代码所用的源语言。
 
 By default, Angular uses `en-US` as the source locale of your project.
 
+默认情况下，Angular 使用 `en-US` 作为项目的源语言环境。
+
 To change the source locale of your project for the build, complete the following actions.
 
-1.  Open the [`angular.json`][AioGuideWorkspaceConfig] workspace build configuration file
-1.  Change the source locale in the `sourceLocale` field
+要为此构建更改项目的源语言环境，请完成以下操作。
+
+1. Open the [`angular.json`][AioGuideWorkspaceConfig] workspace build configuration file
+
+   打开工作空间构建配置文件 [`angular.json`][AioGuideWorkspaceConfig]
+
+1. Change the source locale in the `sourceLocale` field
+
+   在 `sourceLocale` 字段中更改源语言环境
 
 ## What's next
 
+## 下一步是什么
+
 *   [Format data based on locale][AioGuideI18nCommonFormatDataLocale]
 
-[Angular 存储库][GithubAngularAngularTreeMasterPackagesCommonLocales] 包括一些常见的语言环境。要在构建时更改应用程序的源语言环境，请在应用程序的[工作区配置][AioGuideWorkspaceConfig] 文件 ( `angular.json` ) 的 `sourceLocale` 字段中设置源语言环境。构建过程（在本指南的 [合并翻译到应用程序][AioGuideI18nCommonMerge] 中会讲到）使用应用程序的 `angular.json` 文件自动设置 [ `LOCALE_ID` ][AioApiCoreLocaleId] 令牌并加载语言环境数据。
+  [根据语言环境格式化数据][AioGuideI18nCommonFormatDataLocale]
 
 <!-- links -->
 
 [AioGuideI18nCommonFormatDataLocale]: guide/i18n-common-format-data-locale "Format data based on locale | Angular"
+
 [AioGuideI18nCommonMerge]: guide/i18n-common-merge "Merge translations into the application | Angular"
 
 [AioGuideWorkspaceConfig]: guide/workspace-config "Angular workspace configuration | Angular"
@@ -118,6 +125,7 @@
 [RfcEditorInfoBcp47]: https://www.rfc-editor.org/info/bcp47 "BCP 47 | RFC Editor"
 
 [UnicodeCldrDevelopmentCoreSpecification]: https://cldr.unicode.org/development/core-specification "Core Specification | Unicode CLDR Project"
+
 [UnicodeCldrDevelopmentCoreSpecificationHVgyyng33o798]: https://cldr.unicode.org/development/core-specification#h.vgyyng33o798 "Unicode Language and Locale Identifiers - Core Specification | Unicode CLDR Project"
 
 <!-- end links -->
