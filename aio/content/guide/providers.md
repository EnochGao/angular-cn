# Providing dependencies in modules

# 在模块中提供依赖

A provider is an instruction to the [Dependency Injection](guide/dependency-injection) system on how to obtain a value for a dependency.
Most of the time, these dependencies are services that you create and provide.

提供者就是一本说明书，用来指导[依赖注入](guide/dependency-injection)系统该如何获取某个依赖的值。大多数情况下，这些依赖就是你要创建和提供的那些服务。

For the final sample application using the provider that this page describes, see the <live-example></live-example>.

要想查看本页提到的这个带有特性模块的范例应用，参阅 <live-example></live-example>。

## Providing a service

## 提供服务

If you already have an application that was created with the [Angular CLI](cli), you can create a service using the [`ng generate`](cli/generate) CLI command in the root project directory.
Replace *User* with the name of your service.

如果你是用 [Angular CLI](cli) 创建的应用，那么可以使用下列 CLI 的 [`ng generate`](cli/generate) 命令在项目根目录下创建一个服务。把其中的 `User` 替换成你的服务名。

<code-example format="shell" language="shell">

ng generate service User

</code-example>

This command creates the following `UserService` skeleton:

该命令会创建下列 `UserService` 骨架：

<code-example header="src/app/user.service.ts" path="providers/src/app/user.service.0.ts"></code-example>

You can now inject `UserService` anywhere in your application.

现在，你就可以在应用中到处注入 `UserService` 了。

The service itself is a class that the CLI generated and that's decorated with `@Injectable()`.
By default, this decorator has a `providedIn` property, which creates a provider for the service.
In this case, `providedIn: 'root'` specifies that Angular should provide the service in the root injector.

该服务本身是 CLI 创建的一个类，并且加上了 `@Injectable()` 装饰器。默认情况下，该装饰器是用 `providedIn` 属性进行配置的，它会为该服务创建一个提供者。在这个例子中，`providedIn: 'root'` 指定 Angular 应该在根注入器中提供该服务。

## Provider scope

## 提供者的作用域

When you add a service provider to the root application injector, it's available throughout the application.
Additionally, these providers are also available to all the classes in the application as long they have the lookup token.

当你把服务提供者添加到应用的根注入器中时，它就在整个应用程序中可用了。另外，这些服务提供者也同样对整个应用中的类是可用的 —— 只要它们有供查找用的服务令牌。

You should always provide your service in the root injector unless there is a case where you want the service to be available only if the consumer imports a particular `@NgModule`.

你应该始终在根注入器中提供这些服务 —— 除非你希望该服务只有在消费方要导入特定的 `@NgModule` 时才生效。

## `providedIn` and NgModules

## `providedIn` 与 NgModule

It's also possible to specify that a service should be provided in a particular `@NgModule`.
For example, if you don't want `UserService` to be available to applications unless they import a `UserModule` you've created, you can specify that the service should be provided in the module:

也可以规定某个服务只有在特定的 `@NgModule` 中提供。比如，如果你希望只有当消费方导入了你创建的 `UserModule` 时才让 `UserService` 在应用中生效，那就可以指定该服务要在该模块中提供：

<code-example header="src/app/user.service.ts" path="providers/src/app/user.service.1.ts"></code-example>

The example above shows the preferred way to provide a service in a module.
This method is preferred because it enables tree-shaking of the service if nothing injects it.
If it's not possible to specify in the service which module should provide it, you can also declare a provider for the service within the module:

上面的例子展示的就是在模块中提供服务的首选方式。之所以推荐该方式，是因为当没有人注入它时，该服务就可以被摇树优化掉。如果没办法指定哪个模块该提供这个服务，你也可以在那个模块中为该服务声明一个提供者：

<code-example header="src/app/user.module.ts" path="providers/src/app/user.module.ts"></code-example>

## Limiting provider scope by lazy loading modules

## 使用惰性加载模块限制提供者的作用域

In the basic CLI-generated app, modules are eagerly loaded which means that they are all loaded when the application launches.
Angular uses an injector system to make things available between modules.
In an eagerly loaded app, the root application injector makes all of the providers in all of the modules available throughout the application.

在 CLI 生成的基本应用中，模块是急性加载的，这意味着它们都是由本应用启动的，Angular 会使用一个依赖注入体系来让一切服务都在模块间有效。对于急性加载式应用，应用中的根注入器会让所有服务提供者都对整个应用有效。

This behavior necessarily changes when you use lazy loading.
Lazy loading is when you load modules only when you need them; for example, when routing.
They aren't loaded right away like with eagerly loaded modules.
This means that any services listed in their provider arrays aren't available because the root injector doesn't know about these modules.

当使用惰性加载时，这种行为需要进行改变。惰性加载就是只有当需要时才加载模块，比如路由中。它们没办法像急性加载模块那样进行加载。这意味着，在它们的 `providers` 数组中列出的服务都是不可用的，因为根注入器并不知道这些模块。

<!--todo: KW--Make diagram here -->

<!--todo: KW--per Misko: not clear if the lazy modules are siblings or grand-children. They are both depending on router structure. -->

When the Angular router lazy-loads a module, it creates a new injector.
This injector is a child of the root application injector.
Imagine a tree of injectors; there is a single root injector and then a child injector for each lazy loaded module.
This child injector gets populated with all the module-specific providers, if any. 
Look up resolution for every provider follows the [rules of dependency injection hierarchy](guide/hierarchical-dependency-injection#resolution-rules). 

<<<<<<< HEAD
当 Angular 的路由器惰性加载一个模块时，它会创建一个新的注入器。这个注入器是应用的根注入器的一个子注入器。想象一棵注入器树，它有唯一的根注入器，而每一个惰性加载模块都有一个自己的子注入器。路由器会把根注入器中的所有提供者添加到子注入器中。如果路由器在惰性加载时创建组件，Angular 会更倾向于使用从这些提供者中创建的服务实例，而不是来自应用的根注入器的服务实例。

Any component created within a lazy loaded module's context, such as by router navigation, gets the local instance of the service, not the instance in the root application injector.
Components in external modules continue to receive the instance created for the application root.
=======
Any component created within a lazy loaded module's context, such as by router navigation, gets its own local instance of child provided services, not the instance in the root application injector.
Components in external modules continue to receive the instances created for the application root injector.
>>>>>>> 5c9a5662

任何在惰性加载模块的上下文中创建的组件（比如路由导航），都会获取该服务的局部实例，而不是应用的根注入器中的实例。而外部模块中的组件，仍然会收到来自于应用的根注入器创建的实例。

Though you can provide services by lazy loading modules, not all services can be lazy loaded.
For instance, some modules only work in the root module, such as the Router.
The Router works with the global location object in the browser.

虽然你可以使用惰性加载模块来提供实例，但不是所有的服务都能惰性加载。比如，像路由之类的模块只能在根模块中使用。路由器需要使用浏览器中的全局对象 `location` 进行工作。

As of Angular version 9, you can provide a new instance of a service with each lazy loaded module.
The following code adds this functionality to `UserService`.

从 Angular 9 开始，你可以在每个惰性加载模块中提供服务的新实例。下列代码把此功能添加到 `UserService` 中。

<code-example header="src/app/user.service.ts" path="providers/src/app/user.service.2.ts"></code-example>

With `providedIn: 'any'`, all eagerly loaded modules share a singleton instance; however, lazy loaded modules each get their own unique instance, as shown in the following diagram.

通过使用 `providedIn: 'any'`，所有急性加载的模块都会共享同一个服务单例，不过，惰性加载模块各自有它们自己独有的单例。如下所示。

<div class="lightbox">

<img alt="any-provider-scope" class="left" src="generated/images/guide/providers/any-provider.svg">

</div>

## Limiting provider scope with components

## 使用组件限定服务提供者的作用域

Another way to limit provider scope is by adding the service you want to limit to the component's `providers` array.
Component providers and NgModule providers are independent of each other.
This method is helpful when you want to eagerly load a module that needs a service all to itself.
Providing a service in the component limits the service only to that component and its descendants.
Other components in the same module can't access it.

另一种限定提供者作用域的方式是把要限定的服务添加到组件的 `providers` 数组中。组件中的提供者和 NgModule 中的提供者是彼此独立的。当你要急性加载一个自带了全部所需服务的模块时，这种方式是有帮助的。在组件中提供服务，会限定该服务只能在该组件及其子组件中有效，而同一模块中的其它组件不能访问它。

<code-example header="src/app/app.component.ts" path="providers/src/app/app.component.ts" region="component-providers"></code-example>

## Providing services in modules vs. components

## 在模块中提供服务还是在组件中？

Generally, provide services the whole application needs in the root module and scope services by providing them in lazy loaded modules.

通常，要在根模块中提供整个应用都需要的服务，在惰性加载模块中提供限定范围的服务。

The router works at the root level so if you put providers in a component, even `AppComponent`, lazy loaded modules, which rely on the router, can't see them.

路由器工作在根级，所以如果你把服务提供者放进组件（即使是 `AppComponent`）中，那些依赖于路由器的惰性加载模块，将无法看到它们。

<!-- KW--Make a diagram here -->

Register a provider with a component when you must limit a service instance to a component and its component tree, that is, its child components.
For example, a user editing component, `UserEditorComponent`, that needs a private copy of a caching `UserService` should register the `UserService` with the `UserEditorComponent`.
Then each new instance of the `UserEditorComponent` gets its own cached service instance.

当你必须把一个服务实例的作用域限定到组件及其组件树中时，可以使用组件注册一个服务提供者。比如，用户编辑组件 `UserEditorComponent`，它需要一个缓存 `UserService` 实例，那就应该把 `UserService` 注册进 `UserEditorComponent` 中。然后，每个 `UserEditorComponent` 的实例都会获取它自己的缓存服务实例。

<a id="singleton-services"></a>
<a id="component-child-injectors"></a>

## Injector hierarchy and service instances

## 分层注入器和服务实例

Services are singletons within the scope of an injector, which means there is at most one instance of a service in a given injector.

服务都是某个注入器范围内的单例，这意味着在给定的注入器中最多有一个服务实例。

Angular DI has a [hierarchical injection system](guide/hierarchical-dependency-injection), which means that nested injectors can create their own service instances.
Whenever Angular creates a new instance of a component that has `providers` specified in `@Component()`, it also creates a new child injector for that instance.
Similarly, when a new NgModule is lazy-loaded at run time, Angular can create an injector for it with its own providers.

Angular DI 具有[分层注入体系](guide/hierarchical-dependency-injection)，这意味着嵌套的注入器可以创建自己的服务实例。`@Component()` 指定的 `providers` 的组件的新实例时，它也会为该实例创建一个新的子注入器。同样，当在运行时惰性加载新的 NgModule 时，Angular 可以使用其自己的提供者为其创建注入器。

Child modules and component injectors are independent of each other, and create their own separate instances of the provided services.
When Angular destroys an NgModule or component instance, it also destroys that injector and that injector's service instances.

子模块注入器和组件注入器彼此独立，并为已提供的服务创建它们自己的单独实例。当 Angular 销毁 NgModule 或组件实例时，它也会销毁该注入器和该注入器的服务实例。

For more information, see [Hierarchical injectors](guide/hierarchical-dependency-injection).

欲知详情，请参见[分层注射器](guide/hierarchical-dependency-injection)。

## More on NgModules

## 关于 NgModule 的更多知识

You may also be interested in:

你还可能对下列内容感兴趣：

* [Singleton Services](guide/singleton-services), which elaborates on the concepts covered on this page

  [单例服务](guide/singleton-services)详细解释了本页包含的那些概念

* [Lazy Loading Modules](guide/lazy-loading-ngmodules)

  [惰性加载模块](guide/lazy-loading-ngmodules)

* [Dependency providers](guide/dependency-injection-providers)

  [依赖提供者](guide/dependency-injection-providers)

* [NgModule FAQ](guide/ngmodule-faq)

  [NgModule 常见问题](guide/ngmodule-faq)

<!-- links -->

<!-- external links -->

<!-- end links -->

@reviewed 2022-02-28<|MERGE_RESOLUTION|>--- conflicted
+++ resolved
@@ -101,15 +101,10 @@
 This child injector gets populated with all the module-specific providers, if any. 
 Look up resolution for every provider follows the [rules of dependency injection hierarchy](guide/hierarchical-dependency-injection#resolution-rules). 
 
-<<<<<<< HEAD
 当 Angular 的路由器惰性加载一个模块时，它会创建一个新的注入器。这个注入器是应用的根注入器的一个子注入器。想象一棵注入器树，它有唯一的根注入器，而每一个惰性加载模块都有一个自己的子注入器。路由器会把根注入器中的所有提供者添加到子注入器中。如果路由器在惰性加载时创建组件，Angular 会更倾向于使用从这些提供者中创建的服务实例，而不是来自应用的根注入器的服务实例。
 
-Any component created within a lazy loaded module's context, such as by router navigation, gets the local instance of the service, not the instance in the root application injector.
-Components in external modules continue to receive the instance created for the application root.
-=======
 Any component created within a lazy loaded module's context, such as by router navigation, gets its own local instance of child provided services, not the instance in the root application injector.
 Components in external modules continue to receive the instances created for the application root injector.
->>>>>>> 5c9a5662
 
 任何在惰性加载模块的上下文中创建的组件（比如路由导航），都会获取该服务的局部实例，而不是应用的根注入器中的实例。而外部模块中的组件，仍然会收到来自于应用的根注入器创建的实例。
 
