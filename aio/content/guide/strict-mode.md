# Strict mode

<<<<<<< HEAD
# 严格模式

When you create a new workspace or an application you have an option to create them in a strict mode using the `--strict` flag.

创建新工作区或应用程序时，可以选择使用 `--strict` 标志以严格模式创建它们。

Enabling this flag initializes your new workspace or application with a few new settings that improve maintainability, help you catch bugs ahead of time.
Additionally, applications that use these stricter settings are easier to statically analyze, which can help the `ng update` command refactor code more safely and precisely when you are updating to future versions of Angular.

启用此标志将使用一些新设置来初始化新的工作区或应用程序，这些设置可以改善可维护性，帮助你提前发现错误。此外，使用这些更严格设置的应用程序更容易进行静态分析，这可以帮助 `ng update` 命令在更新到 Angular 的将来版本时更安全，更准确地重构代码。

Specifically, the `strict` flag does the following:
=======
Angular CLI creates all new workspaces and projects with **strict mode** enabled.

Strict mode improves maintainability and helps you catch bugs ahead of time.
Additionally, strict mode applications are easier to statically analyze and can help the `ng update` command refactor code more safely and precisely when you are updating to future versions of Angular.

Specifically, strict mode does the following:
>>>>>>> 7798a372

具体来说， `strict` 标志执行以下操作：

* Enables [`strict` mode in TypeScript](https://www.typescriptlang.org/tsconfig#strict), as well as other strictness flags recommended by the TypeScript team. Specifically, `forceConsistentCasingInFileNames`, `noImplicitReturns`,  `noFallthroughCasesInSwitch`.

  [在 TypeScript 中](https://www.staging-typescript.org/tsconfig#strict)启用 [`strict`](https://www.typescriptlang.org/tsconfig#strict) 模式，以及 TypeScript 团队建议的其他严格性标志。具体而言，`forceConsistentCasingInFileNames`、`noImplicitReturns`、`noFallthroughCasesInSwitch`。

* Turns on strict Angular compiler flags [`strictTemplates`](guide/angular-compiler-options#stricttemplates), [`strictInjectionParameters`](guide/angular-compiler-options#strictinjectionparameters) and [`strictInputAccessModifiers`](guide/template-typecheck#troubleshooting-template-errors).

  打开 Angular 编译器的严格性标志 [`strictTemplates`](guide/angular-compiler-options#stricttemplates)、[`strictInjectionParameters`](guide/angular-compiler-options#strictinjectionparameters) 和 [`strictInputAccessModifiers`](guide/template-typecheck#troubleshooting-template-errors)。

* [Bundle size budgets](guide/build#configuring-size-budgets) have been reduced by ~75%.

  [打包尺寸预算](guide/build#configuring-size-budgets)减少了约 75％。

You can apply these settings at the workspace and project level.

<<<<<<< HEAD
你可以在工作区一级和项目一级应用这些设置。

To create a new workspace and application using the strict mode, run the following command:

要使用严格模式创建新的工作区和应用程序，请运行以下命令：

<code-example language="sh" class="code-shell">
=======
Using the basic `ng new` command to create a new workspace and application automatically uses strict mode, as in the following command:

<code-example language="sh">
>>>>>>> 7798a372

ng new [project-name]

</code-example>

To create a new application in the strict mode within an existing non-strict workspace, run the following command:

<<<<<<< HEAD
要在现有的非严格工作区内以严格模式创建新应用程序，请运行以下命令：

<code-example language="sh" class="code-shell">
=======
<code-example language="sh">
>>>>>>> 7798a372

ng generate application [project-name] --strict

</code-example><|MERGE_RESOLUTION|>--- conflicted
+++ resolved
@@ -1,32 +1,24 @@
 # Strict mode
 
-<<<<<<< HEAD
 # 严格模式
 
-When you create a new workspace or an application you have an option to create them in a strict mode using the `--strict` flag.
+Angular CLI creates all new workspaces and projects with **strict mode** enabled.
 
-创建新工作区或应用程序时，可以选择使用 `--strict` 标志以严格模式创建它们。
-
-Enabling this flag initializes your new workspace or application with a few new settings that improve maintainability, help you catch bugs ahead of time.
-Additionally, applications that use these stricter settings are easier to statically analyze, which can help the `ng update` command refactor code more safely and precisely when you are updating to future versions of Angular.
-
-启用此标志将使用一些新设置来初始化新的工作区或应用程序，这些设置可以改善可维护性，帮助你提前发现错误。此外，使用这些更严格设置的应用程序更容易进行静态分析，这可以帮助 `ng update` 命令在更新到 Angular 的将来版本时更安全，更准确地重构代码。
-
-Specifically, the `strict` flag does the following:
-=======
-Angular CLI creates all new workspaces and projects with **strict mode** enabled.
+Angular CLI 创建所有新工作区和项目时会弃用**严格模式**。
 
 Strict mode improves maintainability and helps you catch bugs ahead of time.
 Additionally, strict mode applications are easier to statically analyze and can help the `ng update` command refactor code more safely and precisely when you are updating to future versions of Angular.
 
+严格模式会增强可维护性，并且帮助你捕获各种 AOT 的 BUG。
+另外，严格模式的应用还易于进行静态分析，并且当你未来要升级到 Angular 的未来版本时，能帮助 `ng update` 命令的重构代码更加安全和精确，
+
 Specifically, strict mode does the following:
->>>>>>> 7798a372
 
 具体来说， `strict` 标志执行以下操作：
 
 * Enables [`strict` mode in TypeScript](https://www.typescriptlang.org/tsconfig#strict), as well as other strictness flags recommended by the TypeScript team. Specifically, `forceConsistentCasingInFileNames`, `noImplicitReturns`,  `noFallthroughCasesInSwitch`.
 
-  [在 TypeScript 中](https://www.staging-typescript.org/tsconfig#strict)启用 [`strict`](https://www.typescriptlang.org/tsconfig#strict) 模式，以及 TypeScript 团队建议的其他严格性标志。具体而言，`forceConsistentCasingInFileNames`、`noImplicitReturns`、`noFallthroughCasesInSwitch`。
+  [在 TypeScript 中启用 `strict` 模式](https://www.staging-typescript.org/tsconfig#strict)，以及 TypeScript 团队建议的其他严格性标志。具体而言，包括 `forceConsistentCasingInFileNames`、`noImplicitReturns`、`noFallthroughCasesInSwitch`。
 
 * Turns on strict Angular compiler flags [`strictTemplates`](guide/angular-compiler-options#stricttemplates), [`strictInjectionParameters`](guide/angular-compiler-options#strictinjectionparameters) and [`strictInputAccessModifiers`](guide/template-typecheck#troubleshooting-template-errors).
 
@@ -38,19 +30,13 @@
 
 You can apply these settings at the workspace and project level.
 
-<<<<<<< HEAD
 你可以在工作区一级和项目一级应用这些设置。
 
-To create a new workspace and application using the strict mode, run the following command:
-
-要使用严格模式创建新的工作区和应用程序，请运行以下命令：
-
-<code-example language="sh" class="code-shell">
-=======
 Using the basic `ng new` command to create a new workspace and application automatically uses strict mode, as in the following command:
 
+使用基本的 `ng new` 命令创建新的工作空间和项目时，会自动使用严格模式，命令如下：
+
 <code-example language="sh">
->>>>>>> 7798a372
 
 ng new [project-name]
 
@@ -58,13 +44,9 @@
 
 To create a new application in the strict mode within an existing non-strict workspace, run the following command:
 
-<<<<<<< HEAD
 要在现有的非严格工作区内以严格模式创建新应用程序，请运行以下命令：
 
-<code-example language="sh" class="code-shell">
-=======
 <code-example language="sh">
->>>>>>> 7798a372
 
 ng generate application [project-name] --strict
 
