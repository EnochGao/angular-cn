# Displaying data

# 显示数据

You can display data by binding controls in an HTML template to properties of an Angular component.

你可以通过把 HTML 模板中的控件绑定到 Angular 组件的属性来显示数据。

In this page, you'll create a component with a list of heroes.
You'll display the list of hero names and
conditionally show a message below the list.

本章中，你将创建一个带英雄列表的组件。
你将显示英雄名字的列表，并根据条件在列表下方显示一条消息。

The final UI looks like this:

<<<<<<< HEAD
最终的用户界面是这样的：

<figure>
=======
<div class="lightbox">
>>>>>>> bc5390ec
  <img src="generated/images/guide/displaying-data/final.png" alt="Final UI">
</div>

<div class="alert is-helpful">

The <live-example></live-example> demonstrates all of the syntax and code
snippets described in this page.

这个<live-example></live-example>演示了本章中描述的所有语法和代码片段。

</div>

{@a interpolation}

## Showing component properties with interpolation

## 使用插值表达式显示组件属性

The easiest way to display a component property
is to bind the property name through interpolation.
With interpolation, you put the property name in the view template, enclosed in double curly braces: `{{myHero}}`.

<<<<<<< HEAD
要显示组件的属性，最简单的方式就是通过插值表达式 (interpolation) 来绑定属性名。
要使用插值表达式，就把属性名包裹在双花括号里放进视图模板，如 `{{myHero}}`。

Use the CLI command [`ng new displaying-data`](cli/new) to create a workspace and app named `displaying-data`. 
=======
Use the CLI command [`ng new displaying-data`](cli/new) to create a workspace and app named `displaying-data`.
>>>>>>> bc5390ec

使用 CLI 命令 [`ng new displaying-data`](cli/new) 创建一个工作空间和一个名叫 `displaying-data` 的应用。

Delete the <code>app.component.html</code> file. It is not needed for this example.

删除 <code>app.component.html</code> 文件，这个范例中不再需要它了。

Then modify the <code>app.component.ts</code> file by
changing the template and the body of the component.

然后，到 `app.component.ts` 文件中修改组件的模板和代码。

When you're done, it should look like this:

修改完之后，它应该是这样的：

<code-example path="displaying-data/src/app/app.component.1.ts" header="src/app/app.component.ts"></code-example>

You added two properties to the formerly empty component: `title` and `myHero`.

再把两个属性 `title` 和 `myHero` 添加到之前空白的组件中。

The template displays the two component properties using double curly brace
interpolation:

修改完的模板会使用双花括号形式的插值表达式来显示这两个模板属性：

<code-example path="displaying-data/src/app/app.component.1.ts" header="src/app/app.component.ts (template)" region="template"></code-example>

<div class="alert is-helpful">

The template is a multi-line string within ECMAScript 2015 backticks (<code>\`</code>).
The backtick (<code>\`</code>)&mdash;which is *not* the same character as a single
quote (`'`)&mdash;allows you to compose a string over several lines, which makes the
HTML more readable.

模板是包在 ECMAScript 2015 反引号 (<code>\`</code>) 中的一个多行字符串。
反引号 (<code>\`</code>) &mdash; 注意，不是单引号 (') &mdash; 允许把一个字符串写在多行上，
使 HTML 模板更容易阅读。

</div>

Angular automatically pulls the value of the `title` and `myHero` properties from the component and
inserts those values into the browser. Angular updates the display
when these properties change.

Angular 自动从组件中提取 `title` 和 `myHero` 属性的值，并且把这些值插入浏览器中。当这些属性发生变化时，Angular 就会自动刷新显示。

<div class="alert is-helpful">

More precisely, the redisplay occurs after some kind of asynchronous event related to
the view, such as a keystroke, a timer completion, or a response to an HTTP request.

严格来说，“重新显示”是在某些与视图有关的异步事件之后发生的，例如，按键、定时器完成或对 HTTP 请求的响应。

</div>

Notice that you don't call **new** to create an instance of the `AppComponent` class.
Angular is creating an instance for you. How?

注意，你没有调用 **new** 来创建 `AppComponent` 类的实例，是 Angular 替你创建了它。那么它是如何创建的呢？

The CSS `selector` in the `@Component` decorator specifies an element named `<app-root>`.
That element is a placeholder in the body of your `index.html` file:

注意 `@Component` 装饰器中指定的 CSS 选择器 `selector`，它指定了一个叫 `<app-root>` 的元素。
该元素是 `index.html` 文件里的一个占位符。

<code-example path="displaying-data/src/index.html" header="src/index.html (body)" region="body"></code-example>

When you bootstrap with the `AppComponent` class (in <code>main.ts</code>), Angular looks for a `<app-root>`
in the `index.html`, finds it, instantiates an instance of `AppComponent`, and renders it
inside the `<app-root>` tag.

当你通过 `main.ts` 中的 `AppComponent` 类启动时，Angular 在 `index.html` 中查找一个 `<app-root>` 元素，
然后实例化一个 `AppComponent`，并将其渲染到 `<app-root>` 标签中。

Now run the app. It should display the title and hero name:

<<<<<<< HEAD
运行应用。它应该显示出标题和英雄名：

<figure>
  <img src="generated/images/guide/displaying-data/title-and-hero.png" alt="Title and Hero">
</figure>
=======
<div class="lightbox">
  <img src="generated/images/guide/displaying-data/title-and-hero.png" alt="Title and Hero">
</div>
>>>>>>> bc5390ec

The next few sections review some of the coding choices in the app.

回顾一下前面所做的决定，看看还有哪些其它选择。

## Template inline or template file?

## 内联 (inline) 模板还是模板文件？

You can store your component's template in one of two places.
You can define it *inline* using the `template` property, or you can define
the template in a separate HTML file and link to it in
the component metadata using the `@Component` decorator's `templateUrl` property.

你可以在两种地方存放组件模板。
你可以使用 `template` 属性把它定义为*内联*的，或者把模板定义在一个独立的 HTML 文件中，
再通过 `@Component` 装饰器中的 `templateUrl` 属性，
在组件元数据中把它链接到组件。

The choice between inline and separate HTML is a matter of taste,
circumstances, and organization policy.
Here the app uses inline HTML because the template is small and the demo
is simpler without the additional HTML file.

到底选择内联 HTML 还是独立 HTML 取决于个人喜好、具体状况和组织级策略。
上面的应用选择内联 HTML ，是因为模板很小，而且没有额外的 HTML 文件显得这个演示简单些。

In either style, the template data bindings have the same access to the component's properties.

无论用哪种风格，模板数据绑定在访问组件属性方面都是完全一样的。

<div class="alert is-helpful">

  By default, the Angular CLI command [`ng generate component`](cli/generate) generates components with a template file. You can override that with:

  默认情况下，Angular CLI 命令 [`ng generate component`](cli/generate) 在生成组件时会带有模板文件，你可以通过参数来覆盖它：

  <code-example hideCopy language="sh" class="code-shell">
    ng generate component hero -it
  </code-example>

</div>

## Constructor or variable initialization?

## 使用构造函数还是变量初始化？

Although this example uses variable assignment to initialize the components, you could instead declare and initialize the properties using a constructor:

虽然这个例子使用了变量赋值的方式初始化组件，你还可以使用构造函数来声明和初始化属性。

<code-example path="displaying-data/src/app/app-ctor.component.1.ts" region="class"></code-example>

This app uses more terse "variable assignment" style simply for brevity.

为了让本应用更加简短，它采用了更简单的“变量赋值”风格。

{@a ngFor}

## Showing an array property with ***ngFor**

## 使用 ***ngFor*** 显示数组属性

To display a list of heroes, begin by adding an array of hero names to the component and redefine `myHero` to be the first name in the array.

要显示一个英雄列表，先向组件中添加一个英雄名字数组，然后把 `myHero` 重定义为数组中的第一个名字。

<code-example path="displaying-data/src/app/app.component.2.ts" header="src/app/app.component.ts (class)" region="class"></code-example>

Now use the Angular `ngFor` directive in the template to display
each item in the `heroes` list.

接着，在模板中使用 Angular 的 `ngFor` 指令来显示 `heroes` 列表中的每一项。

<code-example path="displaying-data/src/app/app.component.2.ts" header="src/app/app.component.ts (template)" region="template"></code-example>

This UI uses the HTML unordered list with `<ul>` and `<li>` tags. The `*ngFor`
in the `<li>` element is the Angular "repeater" directive.
It marks that `<li>` element (and its children) as the "repeater template":

这个界面使用了由 `<ul>` 和 `<li>` 标签组成的无序列表。`<li>` 元素里的 `*ngFor` 是 Angular 的“迭代”指令。
它将 `<li>` 元素及其子级标记为“迭代模板”：

<code-example path="displaying-data/src/app/app.component.2.ts" header="src/app/app.component.ts (li)" region="li"></code-example>

<div class="alert is-important">

Don't forget the leading asterisk (\*) in `*ngFor`. It is an essential part of the syntax.
For more information, see the [Template Syntax](guide/template-syntax#ngFor) page.

不要忘记 `*ngFor` 中的前导星号 (\*)。它是语法中不可或缺的一部分。
更多信息，见[模板语法](guide/template-syntax#ngFor)。

</div>

Notice the `hero` in the `ngFor` double-quoted instruction;
it is an example of a template input variable. Read
more about template input variables in the [microsyntax](guide/template-syntax#microsyntax) section of
the [Template Syntax](guide/template-syntax) page.

注意看 `ngFor` 双引号表达式中的 `hero`，它是一个模板输入变量。
更多模板输入变量的信息，见[模板语法](guide/template-syntax)中的
[微语法 (microsyntax)](guide/template-syntax#microsyntax)。

Angular duplicates the `<li>` for each item in the list, setting the `hero` variable
to the item (the hero) in the current iteration. Angular uses that variable as the
context for the interpolation in the double curly braces.

Angular 为列表中的每个条目复制一个 `<li>` 元素，在每个迭代中，把 `hero` 变量设置为当前条目（英雄）。
Angular 把 `hero` 变量作为双花括号插值表达式的上下文。

<div class="alert is-helpful">

In this case, `ngFor` is displaying an array, but `ngFor` can
repeat items for any [iterable](https://developer.mozilla.org/en-US/docs/Web/JavaScript/Reference/Iteration_protocols) object.

本例中，`ngFor` 用于显示一个“数组”，
但 `ngFor` 可以为任何[可迭代的 (iterable) ](https://developer.mozilla.org/en-US/docs/Web/JavaScript/Reference/Iteration_protocols)对象重复渲染条目。

</div>

Now the heroes appear in an unordered list.

<<<<<<< HEAD
现在，英雄们出现在了一个无序列表中。

<figure>
  <img src="generated/images/guide/displaying-data/hero-names-list.png" alt="After ngfor">
</figure>
=======
<div class="lightbox">
  <img src="generated/images/guide/displaying-data/hero-names-list.png" alt="After ngfor">
</div>

>>>>>>> bc5390ec

## Creating a class for the data

## 为数据创建一个类

The app's code defines the data directly inside the component, which isn't best practice.
In a simple demo, however, it's fine.

应用代码直接在组件内部直接定义了数据。
作为演示还可以，但它显然不是最佳实践。

At the moment, the binding is to an array of strings.
In real applications, most bindings are to more specialized objects.

现在使用的是到了一个字符串数组的绑定。在真实的应用中，大多是到一个对象数组的绑定。

To convert this binding to use specialized objects, turn the array
of hero names into an array of `Hero` objects. For that you'll need a `Hero` class:

要将此绑定转换成使用对象，需要把这个英雄名字数组变成 `Hero` 对象数组。但首先得有一个 `Hero` 类。

<code-example language="sh" class="code-shell">
  ng generate class hero
</code-example>

With the following code:

代码如下：

<code-example path="displaying-data/src/app/hero.ts" header="src/app/hero.ts"></code-example>

You've defined a class with a constructor and two properties: `id` and `name`.

你定义了一个类，具有一个构造函数和两个属性：`id` 和 `name`。

It might not look like the class has properties, but it does.
The declaration of the constructor parameters takes advantage of a TypeScript shortcut.

它可能看上去不像是有属性的类，但它确实有，利用的是 TypeScript 提供的简写形式 —— 用构造函数的参数直接定义属性。

Consider the first parameter:

来看第一个参数：

<code-example path="displaying-data/src/app/hero.ts" header="src/app/hero.ts (id)" region="id"></code-example>

That brief syntax does a lot:

这个简写语法做了很多：

* Declares a constructor parameter and its type.

   声明了一个构造函数参数及其类型。

* Declares a public property of the same name.

   声明了一个同名的公共属性。

* Initializes that property with the corresponding argument when creating an instance of the class.

   当创建该类的一个实例时，把该属性初始化为相应的参数值。

### Using the Hero class

### 使用 Hero 类

After importing the `Hero` class, the `AppComponent.heroes` property can return a _typed_ array
of `Hero` objects:

导入了 `Hero` 类之后，组件的 `heroes` 属性就可以返回一个*类型化的*`Hero` 对象数组了。

<code-example path="displaying-data/src/app/app.component.3.ts" header="src/app/app.component.ts (heroes)" region="heroes"></code-example>

Next, update the template.
At the moment it displays the hero's `id` and `name`.
Fix that to display only the hero's `name` property.

接着，修改模板。
现在它显示的是英雄的 `id` 和 `name`。
要修复它，只显示英雄的 `name` 属性就行了。

<code-example path="displaying-data/src/app/app.component.3.ts" header="src/app/app.component.ts (template)" region="template"></code-example>

The display looks the same, but the code is clearer.

显示上还和以前一样，不过代码更清晰了。

{@a ngIf}

## Conditional display with NgIf

## 通过 NgIf 进行条件显示

Sometimes an app needs to display a view or a portion of a view only under specific circumstances.

有时，应用需要只在特定情况下显示视图或视图的一部分。

Let's change the example to display a message if there are more than three heroes.

来改一下这个例子，如果多于三位英雄，显示一条消息。

The Angular `ngIf` directive inserts or removes an element based on a _truthy/falsy_ condition.
To see it in action, add the following paragraph at the bottom of the template:

Angular 的 `ngIf` 指令会根据一个布尔条件来显示或移除一个元素。
来看看实际效果，把下列语句加到模板的底部：

<code-example path="displaying-data/src/app/app.component.ts" header="src/app/app.component.ts (message)" region="message"></code-example>

<div class="alert is-important">

Don't forget the leading asterisk (\*) in `*ngIf`. It is an essential part of the syntax.
Read more about `ngIf` and `*` in the [ngIf section](guide/template-syntax#ngIf) of the [Template Syntax](guide/template-syntax) page.

不要忘了 `*ngIf` 中的前导星号 (\*)。它是本语法中不可或缺的一部分。
更多 `ngIf` 和 `* ` 的内容，见[模板语法](guide/template-syntax)中的[ngIf](guide/template-syntax#ngIf)。

</div>

The template expression inside the double quotes,
`*ngIf="heroes.length > 3"`, looks and behaves much like TypeScript.
When the component's list of heroes has more than three items, Angular adds the paragraph
to the DOM and the message appears. If there are three or fewer items, Angular omits the
paragraph, so no message appears. For more information,
see the [template expressions](guide/template-syntax#template-expressions) section of the
[Template Syntax](guide/template-syntax) page.

双引号中的模板表达式 `*ngIf="heros.length > 3"`，外观和行为很象 TypeScript 。
当组件中的英雄列表有三个以上的条目时，Angular 就会把这个段落添加到 DOM 中，于是消息显示了出来。
如果有三个或更少的条目，则 Angular 会省略这些段落，所以不显示消息。
更多信息，见[模板语法](guide/template-syntax)中的[模板表达式](guide/template-syntax#template-expressions)。

<div class="alert is-helpful">

Angular isn't showing and hiding the message. It is adding and removing the paragraph element from the DOM. That improves performance, especially in larger projects when conditionally including or excluding
big chunks of HTML with many data bindings.

Angular 并不是在显示和隐藏这条消息，它是在从 DOM 中添加和移除这个段落元素。
这会提高性能，特别是在一些大的项目中有条件地包含或排除一大堆带着很多数据绑定的 HTML 时。

</div>

Try it out. Because the array has four items, the message should appear.
Go back into <code>app.component.ts</code> and delete or comment out one of the elements from the heroes array.
The browser should refresh automatically and the message should disappear.

试一下。因为这个数组中有四个条目，所以消息应该显示出来。
回到 `app.component.ts`，从英雄数组中删除或注释掉一个元素。
浏览器应该自动刷新，消息应该会消失。

## Summary

## 小结

Now you know how to use:

现在你知道了如何使用：

* **Interpolation** with double curly braces to display a component property.

   带有双花括号的**插值表达式 (interpolation) **来显示一个组件属性。

* **ngFor** to display an array of items.

   用 **ngFor** 显示数组。

* A TypeScript class to shape the **model data** for your component and display properties of that model.

   用一个 TypeScript 类来为你的组件描述**模型数据**并显示模型的属性。

* **ngIf** to conditionally display a chunk of HTML based on a boolean expression.

   用 **ngIf** 根据一个布尔表达式有条件地显示一段 HTML。

Here's the final code:

下面是最终的代码：

<code-tabs>

  <code-pane header="src/app/app.component.ts" path="displaying-data/src/app/app.component.ts" region="final">

  </code-pane>

  <code-pane header="src/app/hero.ts" path="displaying-data/src/app/hero.ts">

  </code-pane>

  <code-pane header="src/app/app.module.ts" path="displaying-data/src/app/app.module.ts">

  </code-pane>

  <code-pane header="main.ts" path="displaying-data/src/main.ts">

  </code-pane>

</code-tabs><|MERGE_RESOLUTION|>--- conflicted
+++ resolved
@@ -15,13 +15,9 @@
 
 The final UI looks like this:
 
-<<<<<<< HEAD
 最终的用户界面是这样的：
 
-<figure>
-=======
 <div class="lightbox">
->>>>>>> bc5390ec
   <img src="generated/images/guide/displaying-data/final.png" alt="Final UI">
 </div>
 
@@ -44,14 +40,10 @@
 is to bind the property name through interpolation.
 With interpolation, you put the property name in the view template, enclosed in double curly braces: `{{myHero}}`.
 
-<<<<<<< HEAD
 要显示组件的属性，最简单的方式就是通过插值表达式 (interpolation) 来绑定属性名。
 要使用插值表达式，就把属性名包裹在双花括号里放进视图模板，如 `{{myHero}}`。
 
-Use the CLI command [`ng new displaying-data`](cli/new) to create a workspace and app named `displaying-data`. 
-=======
 Use the CLI command [`ng new displaying-data`](cli/new) to create a workspace and app named `displaying-data`.
->>>>>>> bc5390ec
 
 使用 CLI 命令 [`ng new displaying-data`](cli/new) 创建一个工作空间和一个名叫 `displaying-data` 的应用。
 
@@ -131,17 +123,11 @@
 
 Now run the app. It should display the title and hero name:
 
-<<<<<<< HEAD
 运行应用。它应该显示出标题和英雄名：
 
-<figure>
-  <img src="generated/images/guide/displaying-data/title-and-hero.png" alt="Title and Hero">
-</figure>
-=======
 <div class="lightbox">
   <img src="generated/images/guide/displaying-data/title-and-hero.png" alt="Title and Hero">
 </div>
->>>>>>> bc5390ec
 
 The next few sections review some of the coding choices in the app.
 
@@ -265,18 +251,13 @@
 
 Now the heroes appear in an unordered list.
 
-<<<<<<< HEAD
 现在，英雄们出现在了一个无序列表中。
 
-<figure>
-  <img src="generated/images/guide/displaying-data/hero-names-list.png" alt="After ngfor">
-</figure>
-=======
 <div class="lightbox">
   <img src="generated/images/guide/displaying-data/hero-names-list.png" alt="After ngfor">
 </div>
 
->>>>>>> bc5390ec
+
 
 ## Creating a class for the data
 
