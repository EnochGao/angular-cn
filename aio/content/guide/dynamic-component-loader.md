--- conflicted
+++ resolved
@@ -1,15 +1,6 @@
-<<<<<<< HEAD
-@title
-动态组件加载器
-
-@intro
-如何动态加载组件
-
-@description
-
-=======
 # Dynamic Component Loader
->>>>>>> 2fda624a
+
+# 动态组件加载器
 
 Component templates are not always fixed. An application may need to load new components at runtime.
 
@@ -17,49 +8,9 @@
 
 This cookbook shows you how to use `ComponentFactoryResolver` to add components dynamically.
 
-<<<<<<< HEAD
 这本烹饪书为你展示如何使用`ComponentFactoryResolver`来动态添加组件。
 
-{@a toc}
-
-# Contents
-
-# 目录
-
-   * [Dynamic component loading](guide/dynamic-component-loader#dynamic-loading)
-
-     [动态组件加载](guide/dynamic-component-loader#dynamic-loading)
-
-   * [The directive](guide/dynamic-component-loader#directive)
-
-     [指令](guide/dynamic-component-loader#directive)
-
-   * [Loading components](guide/dynamic-component-loader#loading-components)
-
-     [加载组件](guide/dynamic-component-loader#loading-components)
-
-     * [Resolving Components](guide/dynamic-component-loader#resolving-components)
-
-       [解析组件](guide/dynamic-component-loader#resolving-components)
-
-     * [Selector References](guide/dynamic-component-loader#selector-references)
-
-       [通过选择器引用](guide/dynamic-component-loader#selector-references)
-
-   * [A common _AdComponent_ interface](guide/dynamic-component-loader#common-interface)
-
-     [通用的`AdComponent`接口](guide/dynamic-component-loader#common-interface)
-
-   * [Final ad banner](guide/dynamic-component-loader#final-ad-banner)
-
-     [最终的广告Banner](guide/dynamic-component-loader#final-ad-banner)
-
-
-
-See the <live-example name="cb-dynamic-component-loader"></live-example>
-=======
 See the <live-example name="dynamic-component-loader"></live-example>
->>>>>>> 2fda624a
 of the code in this cookbook.
 
 到<live-example name="cb-dynamic-component-loader"></live-example>查看本烹饪书的源码。
@@ -234,29 +185,19 @@
 to resolve a `ComponentFactory` for each specific component.
 The `ComponentFactory` then creates an instance of each component.
 
-<<<<<<< HEAD
 在`loadComponent()`选取了一个广告之后，它使用`ComponentFactoryResolver`来为每个具体的组件解析出一个`ComponentFactory`。
 然后`ComponentFactory`会为每一个组件创建一个实例。
 
-Next, you're targeting the `viewContainerRef` that 
-exists on this specific instance of the component. How do you know it's 
-this specific instance? Because it's referring to `adHost` and `adHost` is the 
-directive you set up earlier to tell Angular where to insert dynamic components.
-
-接下来，我们要把`viewContainerRef`指向这个组件的现有实例。但我们怎么才能找到这个实例呢？
-很简单，因为它指向了`adHost`，而这个`adHost`就是我们以前设置过的指令，用来告诉Angular该把动态组件插入到什么位置。
-
-As you may recall, `AdDirective` injects `ViewContainerRef` into its constructor. 
-This is how the directive accesses the element that you want to use to host the dynamic component. 
-=======
 Next, you're targeting the `viewContainerRef` that
 exists on this specific instance of the component. How do you know it's
 this specific instance? Because it's referring to `adHost` and `adHost` is the
 directive you set up earlier to tell Angular where to insert dynamic components.
 
+接下来，我们要把`viewContainerRef`指向这个组件的现有实例。但我们怎么才能找到这个实例呢？
+很简单，因为它指向了`adHost`，而这个`adHost`就是我们以前设置过的指令，用来告诉Angular该把动态组件插入到什么位置。
+
 As you may recall, `AdDirective` injects `ViewContainerRef` into its constructor.
 This is how the directive accesses the element that you want to use to host the dynamic component.
->>>>>>> 2fda624a
 
 回忆一下，`AdDirective`曾在它的构造函数中注入了一个`ViewContainerRef`。
 因此这个指令可以访问到这个被我们用作动态组件宿主的元素。
@@ -290,14 +231,10 @@
 To ensure that the compiler still generates a factory,
 add dynamically loaded components to the `NgModule`'s `entryComponents` array:
 
-<<<<<<< HEAD
 要想确保编译器照常生成工厂类，就要把这些动态加载的组件添加到`NgModule`的`entryComponents`数组中：
 
 
-<code-example path="cb-dynamic-component-loader/src/app/app.module.ts" region="entry-components" title="src/app/app.module.ts (entry components)" linenums="false">
-=======
 <code-example path="dynamic-component-loader/src/app/app.module.ts" region="entry-components" title="src/app/app.module.ts (entry components)" linenums="false">
->>>>>>> 2fda624a
 
 </code-example>
 
@@ -341,8 +278,7 @@
 {@a final-ad-baner}
 
 
-<<<<<<< HEAD
-### Final ad banner
+## Final ad banner
 
 ### 最终的广告栏
 
@@ -350,10 +286,6 @@
 
 最终的广告栏是这样的：
 
-=======
-## Final ad banner
- The final ad banner looks like this:
->>>>>>> 2fda624a
 
 <figure>
   <img src="generated/images/guide/dynamic-component-loader/ads.gif" alt="Ads">
@@ -361,10 +293,4 @@
 
 
 
-<<<<<<< HEAD
-See the <live-example name="cb-dynamic-component-loader"></live-example>.
-
-参见<live-example name="cb-dynamic-component-loader"></live-example>。
-=======
-See the <live-example name="dynamic-component-loader"></live-example>.
->>>>>>> 2fda624a
+See the <live-example name="dynamic-component-loader"></live-example>.参见<live-example name="cb-dynamic-component-loader"></live-example>。