--- conflicted
+++ resolved
@@ -1,34 +1,5 @@
 # Review documentation
 
-<<<<<<< HEAD
-# 审查内容
-
-Angular developers work best when they have access to accurate and complete documentation.
-Keeping existing content up-to-date is an essential part of ensuring that all developers have a great documentation experience.
-
-当 Angular 开发人员可以访问准确而完整的文档时，他们的工作效果最好。使现有内容保持最新是确保所有开发人员都有良好的文档体验的重要部分。
-
-This topic describes how you can help keep Angular content up-to-date by reviewing content.
-
-本主题介绍如何通过查看内容来帮助 Angular 内容保持最新。
-
-## Before you begin
-
-## 在你开始之前
-
-You can review content even if you've never contributed to Angular before.
-However, you may find it helpful to have the [Contributing to Angular](https://github.com/angular/angular/blob/main/CONTRIBUTING.md) guide available if you're filing your first pull request in the repository.
-
-即使你以前从未为 Angular 做出过贡献，你也可以查看内容。但是，如果你在存储库中提交第一个 Pull Request，可能会发现[提供对 Angular 的贡献](https://github.com/angular/angular/blob/main/CONTRIBUTING.md)指南会很有帮助。
-
-## Reviewing content (`@reviewed`)
-
-## 审查内容 ( `@reviewed` )
-
-All of the task-based guides, tutorials, and conceptual topics that you find on Angular.io support a `@reviewed` tag.
-When present, this tag is followed by the date representing when a given topic was reviewed for accuracy and completeness.
-On the published topic, this reviewed information appears at the bottom of the topic; for example, `Last reviewed on` followed by the day of the week, month, day, and year.
-=======
 You can review the Angular documentation, even if you have never contributed to Angular before.
 Reviewing the Angular documentation provides a valuable contribution to the community.
 
@@ -81,9 +52,6 @@
 
 This is an example of a **Last reviewed** date from the bottom of a topic.
 You can also see an example of this at the end of this topic.
->>>>>>> 5c9a5662
-
-你在 Angular.io 上找到的所有基于任务的指南、教程和概念主题都支持 `@reviewed` 标签。当存在时，此标签后是表示给定主题的准确性和完整性审查的日期。在已发布的主题上，此经过审核的信息出现在主题的底部；例如，`Last reviewed on` 的时间是星期、月、日和年。
 
 <div class="lightbox">
 
@@ -129,46 +97,6 @@
 
 ## Reviewing and updating a topic
 
-<<<<<<< HEAD
-此审核日期表明有人最后一次审核此主题以确保其内容准确的时间。
-
-You can review a topic using either the GitHub user interface or in an editor on your local machine.
-You can also review any topic that you like.
- Previous experience in the subject of the topic is helpful, but not required.
-
-你可以用 GitHub 用户界面或在本地机器上的编辑器中查看主题。你还可以查看你喜欢的任何主题。以前在该主题上的经验会很有帮助，但不是必需的。
-
-**To review a topic:**
-
-**要查看主题：**
-
-1. Navigate to the topic that you want to review.
-
-   导航到你要查看的主题。
-
-1. Locate the last reviewed date at the bottom of the topic and verify that the topic meets the [review criteria](#review-criteria).
-
-   在主题底部找到最后一次审阅的日期，并验证该主题是否符合[审阅标准](#review-criteria)。
-
-   If the topic does not have a last reviewed date, you are welcome to add it to the topic.
-   To add a date, use the `YYYY-MM-DD` date format.
-   Example:
-   `@reviewed 2021-03-23`
-
-   如果该主题没有最后审查日期，欢迎你将其添加到该主题。要添加日期，请使用 `YYYY-MM-DD` 日期格式。示例：`@reviewed 2021-03-23`
-
-1. Read through the topic.
-
-   通读该主题。
-
-1. If the topic requires an update, either [file an issue](https://github.com/angular/angular/blob/main/CONTRIBUTING.md#submit-issue) that describes the update required, or [create a pull request](https://github.com/angular/angular/blob/main/CONTRIBUTING.md#submit-pr) with the update.
-
-   如果主题需要更新，请[提交描述所需更新的问题](https://github.com/angular/angular/blob/main/CONTRIBUTING.md#submit-issue)，或[创建使用更新的 Pull Request](https://github.com/angular/angular/blob/main/CONTRIBUTING.md#submit-pr)。
-
-1. Update the `@reviewed` tag, either through the [GitHub user interface](guide/updating-content-github-ui) or through Angular's [standard pull request process](https://github.com/angular/angular/blob/main/CONTRIBUTING.md#submit-pr).
-
-   通过[GitHub 用户界面](guide/updating-content-github-ui)或通过 Angular 的[标准 Pull Request 过程](https://github.com/angular/angular/blob/main/CONTRIBUTING.md#submit-pr)来更新 `@reviewed` 标签。
-=======
 These are the actions you can take after you review a topic.
 
 ### The topic is accurate and has no errors
@@ -178,21 +106,12 @@
 ### The topic requires minor changes
 
 If the topic has minor errors, you can fix them when you [make a minor change](/guide/contributors-guide-overview#to-make-a-minor-change-to-a-documentation-topic). Remember to [update the **Last reviewed** date](#update-the-last-reviewed-date) at the bottom of the page when you fix the error. For a minor change, you can use the GitHub user interface in a browser to edit the topic's source code.
->>>>>>> 5c9a5662
 
 ### The topic requires major changes
 
 If the topic requires major changes, you can [make a major change](guide/contributors-guide-overview#make-a-major-change), or [open a docs issue in GitHub](https://github.com/angular/angular/issues/new?assignees=&labels=&template=3-docs-bug.yaml). You shouldn't make major changes in the GitHub user interface because it doesn't allow you to test them before you submit them.
 
-<<<<<<< HEAD
-### 审核标准
-
-In general, topics should be reviewed either every six months, or around every major release.
-=======
 Whether you make the changes the topic needs or open a docs issue, you should still [update the **Last reviewed** date](#update-the-last-reviewed-date). You can use the GitHub user interface in the browse if you only want to update the **Last reviewed** date.
->>>>>>> 5c9a5662
-
-一般来说，应该每六个月或在每个主要版本前后审查一次主题。
 
 <!-- links -->
 
