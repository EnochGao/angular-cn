--- conflicted
+++ resolved
@@ -54,15 +54,10 @@
 
 When you register a provider at the component level, you get a new instance of the service with each new instance of that component.
 
-<<<<<<< HEAD
 当你在组件级别注册提供者时，该组件的每个新实例都会获得一个新的服务实例。
 
-* At the NgModule level, using the `providers` field of the `@NgModule` decorator. In this scenario, the `HeroService` is available to all components, directives, and pipes declared in this NgModule. For example:
-=======
 * At the NgModule level, using the `providers` field of the `@NgModule` decorator. In this scenario, the `HeroService` is available to all components, directives, and pipes declared in this NgModule or other NgModule which is within the same ModuleInjector applicable for this NgModule. When you register a provider with a specific NgModule, the same instance of a service is available to all applicable components, directives and pipes.
 To understand all edge-cases, see [Hierarchical injectors](guide/hierarchical-dependency-injection). For example:
-
->>>>>>> 0b10f426
 
   在 NgModule 级别，要使用 `@NgModule` 装饰器的 `providers` 字段。在这种情况下， `HeroService` 可用于此 NgModule 中声明的所有组件、指令和管道。例如：
 
@@ -74,14 +69,6 @@
 class HeroListModule {}
 </code-example>
 
-<<<<<<< HEAD
-When you register a provider with a specific NgModule, the same instance of a service is available to all components in that NgModule.
-To understand all edge-cases, see [Hierarchical injectors](guide/hierarchical-dependency-injection).
-
-当你向特定的 NgModule 注册提供者时，同一个服务实例可用于该 NgModule 中的所有组件。
-
-=======
->>>>>>> 0b10f426
 * At the application root level, which allows injecting it into other classes in the application. This can be done by adding the `providedIn: 'root'` field to the `@Injectable` decorator:
 
   在应用程序根级别，允许将其注入应用程序中的其他类。这可以通过将 `providedIn: 'root'` 字段添加到 `@Injectable` 装饰器来实现：
@@ -134,10 +121,6 @@
 
 * [Dependency Injection in Action](guide/dependency-injection-in-action)
 
-<<<<<<< HEAD
   [依赖注入实战](guide/dependency-injection-in-action)
 
-@reviewed 2022-08-02
-=======
-@reviewed 2023-05-16
->>>>>>> 0b10f426
+@reviewed 2023-05-16