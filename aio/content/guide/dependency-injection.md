--- conflicted
+++ resolved
@@ -147,14 +147,10 @@
 that it is responsible for injecting the service
 nor be able to create the service.
 
-<<<<<<< HEAD
 **提供商**会告诉注入器*如何创建该服务*。
 如果没有提供商，注入器既不知道它该负责创建该服务，也不知道如何创建该服务。
 
-<div class="l-sub-section">
-=======
 <div class="alert is-helpful">
->>>>>>> 6484cbc5
 
 You'll learn much more about _providers_ [below](#providers).
 For now, it is sufficient to know that they configure where and how services are created.
@@ -221,13 +217,9 @@
 With the above registrations, Angular can inject the `UserService` or the `HERO_DI_CONFIG` value
 into any class that it creates.
 
-<<<<<<< HEAD
 借助这些注册语句，Angular 现在可以向它创建的任何类中注册 `UserService` 或 `HERO_DI_CONFIG` 值了。
 
-<div class="l-sub-section">
-=======
 <div class="alert is-helpful">
->>>>>>> 6484cbc5
 
 You'll learn about _injection tokens_ and _provider_ syntax [below](#providers).
 
@@ -319,13 +311,9 @@
 If you want to restrict `HeroService` access to the `HeroComponent` and its nested `HeroListComponent`,
 providing the `HeroService` in the `HeroComponent` may be a good choice.
 
-<<<<<<< HEAD
 如果你要把 `HeroService` 的访问权限定在 `HeroesComponent` 及其嵌套的 `HeroListComponent` 中，那么在 `HeroesComponent` 中提供这个 `HeroService` 就是一个好选择。
 
-<div class="l-sub-section">
-=======
 <div class="alert is-helpful">
->>>>>>> 6484cbc5
 
 The scope and lifetime of component-provided services is a consequence of [the way Angular creates component instances](#component-child-injectors). 
 
@@ -1005,14 +993,10 @@
 You don't have a class to serve as a token.
 There is no `AppConfig` class.
 
-<<<<<<< HEAD
 但是，这种情况下用什么作令牌呢？
 你没办法找一个类来当作令牌，因为没有 `Config` 类。
 
-<div class="l-sub-section">
-=======
 <div class="alert is-helpful">
->>>>>>> 6484cbc5
 
 ### TypeScript interfaces aren't valid tokens
 
