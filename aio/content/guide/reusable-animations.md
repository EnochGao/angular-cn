# Reusable animations

# 可复用动画

This topic provides some examples of how to create reusable animations.

本主题提供了一些关于如何创建可复用动画的例子。

## Prerequisites

## 前提条件

Before continuing with this topic, you should be familiar with the following:

在继续本主题前，你需要熟悉下列知识：

* [Introduction to Angular animations](guide/animations)

  [Angular 动画简介](guide/animations)

* [Transition and triggers](guide/transition-and-triggers)

  [转场与触发器](guide/transition-and-triggers)

## Creating reusable animations

<<<<<<< HEAD
## 创建可复用动画

To create a reusable animation, use the <code>[animation](api/animations/animation)()</code> function to define an animation in a separate `.ts` file and declare this animation definition as a `const` export variable. You can then import and reuse this animation in any of your application components using the <code>[useAnimation](api/animations/useAnimation)()</code> function.

要想创建可复用的动画，请使用 [`animation()`](api/animations/animation) 方法来在独立的 `.ts` 文件中定义动画，并把该动画的定义声明为一个导出的 `const` 变量。然后你就可以在应用的组件代码中通过 [`useAnimation()`](api/animations/useAnimation) 来导入并复用它了。

<code-example path="animations/src/app/animations.1.ts" header="src/app/animations.ts" region="animation-const" language="typescript"></code-example>
=======
To create a reusable animation, use the [`animation()`](api/animations/animation) function to define an animation in a separate `.ts` file and declare this animation definition as a `const` export variable.
You can then import and reuse this animation in any of your application components using the [`useAnimation()`](api/animations/useAnimation) function.

<code-example header="src/app/animations.ts" path="animations/src/app/animations.1.ts" region="animation-const"></code-example>
>>>>>>> 64c62d61

In the preceding code snippet, `transitionAnimation` is made reusable by declaring it as an export variable.

在上面的代码片段中，通过把 `transitionAnimation` 声明为一个导出的变量，就让它变成了可复用的。

<div class="alert is-helpful">

<<<<<<< HEAD
**Note:** The `height`, `opacity`, `backgroundColor`, and `time` inputs are replaced during runtime.

**注意：**`height`、`opacity`、`backgroundColor` 和 `time` 这几个输入项会在运行期间被替换掉。
=======
**NOTE**: <br />
The `height`, `opacity`, `backgroundColor`, and `time` inputs are replaced during runtime.
>>>>>>> 64c62d61

</div>

You can also export a part of an animation.
For example, the following snippet exports the animation `trigger`.

<<<<<<< HEAD
你还可以导出某个动画的一部分。比如，下列代码片段会导出 `trigger` 这个动画。

<code-example path="animations/src/app/animations.1.ts" header="src/app/animations.1.ts" region="trigger-const" language="typescript"></code-example>
=======
<code-example header="src/app/animations.1.ts" path="animations/src/app/animations.1.ts" region="trigger-const"></code-example>
>>>>>>> 64c62d61

From this point, you can import reusable animation variables in your component class.
For example, the following code snippet imports the `transitionAnimation` variable and uses it via the `useAnimation()` function.

<<<<<<< HEAD
从现在起，你可以在组件类中导入这些可复用动画变量。比如下面的代码片段就导入了 `transitionAnimation` 变量，并通过 `useAnimation()` 函数来复用它。

<code-example path="animations/src/app/open-close.component.3.ts" header="src/app/open-close.component.ts" region="reusable" language="typescript"></code-example>
=======
<code-example header="src/app/open-close.component.ts" path="animations/src/app/open-close.component.3.ts" region="reusable"></code-example>
>>>>>>> 64c62d61

## More on Angular animations

## 关于 Angular 动画的更多知识

You might also be interested in the following:

你可能还对下列内容感兴趣：

* [Introduction to Angular animations](guide/animations)

  [Angular 动画简介](guide/animations)

* [Transition and triggers](guide/transition-and-triggers)

  [转场与触发器](guide/transition-and-triggers)

* [Complex animation Sequences](guide/complex-animation-sequences)
<<<<<<< HEAD

  [复杂动画序列](guide/complex-animation-sequences)

* [Route transition animations](guide/route-animations)

  [路由转场动画](guide/route-animations)
=======
* [Route transition animations](guide/route-animations)

<!-- links -->

<!-- external links -->

<!-- end links -->

@reviewed 2022-02-28
>>>>>>> 64c62d61
<|MERGE_RESOLUTION|>--- conflicted
+++ resolved
@@ -1,108 +1,47 @@
 # Reusable animations
-
-# 可复用动画
 
 This topic provides some examples of how to create reusable animations.
 
-本主题提供了一些关于如何创建可复用动画的例子。
-
 ## Prerequisites
-
-## 前提条件
 
 Before continuing with this topic, you should be familiar with the following:
 
-在继续本主题前，你需要熟悉下列知识：
-
 * [Introduction to Angular animations](guide/animations)
-
-  [Angular 动画简介](guide/animations)
-
 * [Transition and triggers](guide/transition-and-triggers)
-
-  [转场与触发器](guide/transition-and-triggers)
 
 ## Creating reusable animations
 
-<<<<<<< HEAD
-## 创建可复用动画
-
-To create a reusable animation, use the <code>[animation](api/animations/animation)()</code> function to define an animation in a separate `.ts` file and declare this animation definition as a `const` export variable. You can then import and reuse this animation in any of your application components using the <code>[useAnimation](api/animations/useAnimation)()</code> function.
-
-要想创建可复用的动画，请使用 [`animation()`](api/animations/animation) 方法来在独立的 `.ts` 文件中定义动画，并把该动画的定义声明为一个导出的 `const` 变量。然后你就可以在应用的组件代码中通过 [`useAnimation()`](api/animations/useAnimation) 来导入并复用它了。
-
-<code-example path="animations/src/app/animations.1.ts" header="src/app/animations.ts" region="animation-const" language="typescript"></code-example>
-=======
 To create a reusable animation, use the [`animation()`](api/animations/animation) function to define an animation in a separate `.ts` file and declare this animation definition as a `const` export variable.
 You can then import and reuse this animation in any of your application components using the [`useAnimation()`](api/animations/useAnimation) function.
 
 <code-example header="src/app/animations.ts" path="animations/src/app/animations.1.ts" region="animation-const"></code-example>
->>>>>>> 64c62d61
 
 In the preceding code snippet, `transitionAnimation` is made reusable by declaring it as an export variable.
 
-在上面的代码片段中，通过把 `transitionAnimation` 声明为一个导出的变量，就让它变成了可复用的。
-
 <div class="alert is-helpful">
 
-<<<<<<< HEAD
-**Note:** The `height`, `opacity`, `backgroundColor`, and `time` inputs are replaced during runtime.
-
-**注意：**`height`、`opacity`、`backgroundColor` 和 `time` 这几个输入项会在运行期间被替换掉。
-=======
 **NOTE**: <br />
 The `height`, `opacity`, `backgroundColor`, and `time` inputs are replaced during runtime.
->>>>>>> 64c62d61
 
 </div>
 
 You can also export a part of an animation.
 For example, the following snippet exports the animation `trigger`.
 
-<<<<<<< HEAD
-你还可以导出某个动画的一部分。比如，下列代码片段会导出 `trigger` 这个动画。
-
-<code-example path="animations/src/app/animations.1.ts" header="src/app/animations.1.ts" region="trigger-const" language="typescript"></code-example>
-=======
 <code-example header="src/app/animations.1.ts" path="animations/src/app/animations.1.ts" region="trigger-const"></code-example>
->>>>>>> 64c62d61
 
 From this point, you can import reusable animation variables in your component class.
 For example, the following code snippet imports the `transitionAnimation` variable and uses it via the `useAnimation()` function.
 
-<<<<<<< HEAD
-从现在起，你可以在组件类中导入这些可复用动画变量。比如下面的代码片段就导入了 `transitionAnimation` 变量，并通过 `useAnimation()` 函数来复用它。
-
-<code-example path="animations/src/app/open-close.component.3.ts" header="src/app/open-close.component.ts" region="reusable" language="typescript"></code-example>
-=======
 <code-example header="src/app/open-close.component.ts" path="animations/src/app/open-close.component.3.ts" region="reusable"></code-example>
->>>>>>> 64c62d61
 
 ## More on Angular animations
 
-## 关于 Angular 动画的更多知识
-
 You might also be interested in the following:
 
-你可能还对下列内容感兴趣：
-
 * [Introduction to Angular animations](guide/animations)
-
-  [Angular 动画简介](guide/animations)
-
 * [Transition and triggers](guide/transition-and-triggers)
-
-  [转场与触发器](guide/transition-and-triggers)
-
 * [Complex animation Sequences](guide/complex-animation-sequences)
-<<<<<<< HEAD
-
-  [复杂动画序列](guide/complex-animation-sequences)
-
-* [Route transition animations](guide/route-animations)
-
-  [路由转场动画](guide/route-animations)
-=======
 * [Route transition animations](guide/route-animations)
 
 <!-- links -->
@@ -111,5 +50,4 @@
 
 <!-- end links -->
 
-@reviewed 2022-02-28
->>>>>>> 64c62d61
+@reviewed 2022-02-28