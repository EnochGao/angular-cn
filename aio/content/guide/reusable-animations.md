--- conflicted
+++ resolved
@@ -18,7 +18,6 @@
 
   [Angular 动画简介](guide/animations)
 
-<<<<<<< HEAD
 * [Transition and triggers](guide/transition-and-triggers)
 
   [转场与触发器](guide/transition-and-triggers)
@@ -26,9 +25,6 @@
 ## Create reusable animations
 
 ## 创建可复用动画
-=======
-## Create reusable animations
->>>>>>> 6a32ac28
 
 To create a reusable animation, use the [`animation()`](api/animations/animation) function to define an animation in a separate `.ts` file and declare this animation definition as a `const` export variable.
 You can then import and reuse this animation in any of your application components using the [`useAnimation()`](api/animations/useAnimation) function.
@@ -83,13 +79,10 @@
 
 * [Complex animation Sequences](guide/complex-animation-sequences)
 
-<<<<<<< HEAD
   [复杂动画序列](guide/complex-animation-sequences)
 
 * [Route transition animations](guide/route-animations)
 
   [路由转场动画](guide/route-animations)
 
-=======
->>>>>>> 6a32ac28
 @reviewed 2022-10-11