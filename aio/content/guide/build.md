--- conflicted
+++ resolved
@@ -386,54 +386,22 @@
 
 ## Configuring browser compatibility
 
-<<<<<<< HEAD
 ## 配置浏览器兼容性
 
-The CLI uses [Autoprefixer](https://github.com/postcss/autoprefixer) to ensure compatibility with different browser and browser versions.
-You might find it necessary to target specific browsers or exclude certain browser versions from your build.
-
-CLI 使用 [Autoprefixer](https://github.com/postcss/autoprefixer) 来确保对不同浏览器及其版本的兼容性。你会发现当你要从构建中针对特定的目标浏览器或排除指定的浏览器版本时，这是很有必要的。
-
-Internally, Autoprefixer relies on a library called [Browserslist](https://github.com/browserslist/browserslist) to figure out which browsers to support with prefixing.
-Browserlist looks for configuration options in a `browserslist` property of the package configuration file, or in a configuration file named `.browserslistrc`.
-Autoprefixer looks for the `browserslist` configuration when it prefixes your CSS.
-
-在内部，Autoprefixer 依赖一个名叫 [Browserslist](https://github.com/browserslist/browserslist) 的库来指出需要为哪些浏览器加前缀。Browserlist 会在 `package.json` 的 `browserlist` 属性中或一个名叫 `.browserslistrc` 的配置文件中来配置这些选项。当 Autoprefixer 为你的 CSS 加前缀时，就会查阅 Browserlist 的配置。
-
-* Tell Autoprefixer what browsers to target by adding a browserslist property to the package configuration file, `package.json`:
-
-  可以为 `package.json` 添加 `browserslist` 属性来告诉 Autoprefixer，要针对哪些浏览器：
-
-  <code-example format="json" language="json">
-
-  "browserslist": [
-    "&gt; 1%",
-    "last 2 versions"
-  ]
-
-  </code-example>
-
-* Alternatively, you can add a new file, `.browserslistrc`, to the project directory, that specifies browsers you want to support:
-
-  或者你也可以在项目目录下添加一个新文件 `.browserslistrc`，用于指定你要支持哪些浏览器：
-
-  <code-example format="none" language="text">
-
-  &num;&num;&num; Supported Browsers
-  &gt; 1%
-  last 2 versions
-
-  </code-example>
-=======
 The Angular CLI uses [Browserslist](https://github.com/browserslist/browserslist) to ensure compatibility with different browser versions. [Autoprefixer](https://github.com/postcss/autoprefixer) is used for CSS vendor prefixing and [@babel/preset-env](https://babeljs.io/docs/en/babel-preset-env) for JavaScript syntax transformations.
 
+Angular CLI 使用 [Browserslist](https://github.com/browserslist/browserslist) 来确保对不同浏览器版本的兼容性。
+[Autoprefixer](https://github.com/postcss/autoprefixer) 用于为 CSS 添加供应商前缀，而 [@babel/preset-env](https://babeljs.io/docs/en/babel-preset-env) 用于进行 JavaScript 语法转换。
+
 Internally, the Angular CLI uses the below `browserslist` configuration which matches the [browsers that are supported](guide/browser-support) by Angular.
+
+在内部，Angular CLI 使用如下 `browserslist` 配置，以匹配 Angular [所支持的浏览器](guide/browser-support)。
 
   <code-example format="none" language="text">
   last 1 Chrome version
   last 1 Firefox version
-  last 2 Edge major versions
-  last 2 Safari major versions
+    last 2 Edge major versions
+    last 2 Safari major versions
   last 2 iOS major versions
   Firefox ESR
   </code-example>
@@ -441,9 +409,13 @@
 
 To override the internal configuration, add a new file named `.browserslistrc`, to the project directory, that specifies the browsers you want to support:
 
+  或者你也可以在项目目录下添加一个新文件 `.browserslistrc`，用于指定你要支持哪些浏览器：
+
   <code-example format="none" language="text">
+
   last 1 Chrome version
   last 1 Firefox version
+
   </code-example>
 
 See the [browserslist repository](https://github.com/browserslist/browserslist) for more examples of how to target specific browsers and versions.
@@ -451,7 +423,6 @@
 <div class="alert is-helpful">
 
 Use [browsersl.ist](https://browsersl.ist) to display compatible browsers for a `browserslist` query.
->>>>>>> 5c9a5662
 
 </div>
 
@@ -720,19 +691,6 @@
 
 </code-example>
 
-<<<<<<< HEAD
-<a id="browser-compat"></a>
-
-## Configuring browser compatibility
-
-## 配置浏览器兼容性
-
-See [browser support guide](guide/browser-support).
-
-参见[浏览器支持指南](guide/browser-support)。
-
-=======
->>>>>>> 5c9a5662
 <!-- links -->
 
 <!-- external links -->
