--- conflicted
+++ resolved
@@ -1,58 +1,23 @@
 # Building and serving Angular apps
 
-# 构建并运行 Angular 应用
-
 This page discusses build-specific configuration options for Angular projects.
 
-<<<<<<< HEAD
-本文讨论的是 Angular 项目中与构建有关的配置项。
-
-=======
->>>>>>> 64c62d61
 <a id="app-environments"></a>
 
 ## Configuring application environments
 
-<<<<<<< HEAD
-## 配置应用环境
-
-You can define different named build configurations for your project, such as *stage* and *production*, with different defaults.
-
-你可以用不同的默认值来为项目定义出不同的命名配置项，比如 *stage* 和 *production*。
-
-Each named configuration can have defaults for any of the options that apply to the various [builder targets](guide/glossary#target), such as `build`, `serve`, and `test`. The [Angular CLI](cli) `build`, `serve`, and `test` commands can then replace files with appropriate versions for your intended target environment.
-=======
 You can define different named build configurations for your project, such as *staging* and *production*, with different defaults.
 
 Each named configuration can have defaults for any of the options that apply to the various [builder targets](guide/glossary#target), such as `build`, `serve`, and `test`.
 The [Angular CLI](cli) `build`, `serve`, and `test` commands can then replace files with appropriate versions for your intended target environment.
->>>>>>> 64c62d61
-
-每个命名配置项都可以具有某些选项的默认值，并应用于各种[构建目标](guide/glossary#target)，比如 `build`、`serve` 和 `test`。
-[Angular CLI](cli)  的 `build`、`serve` 和 `test` 命令可以为不同的目标环境，把文件替换成合适的版本。
 
 ### Configure environment-specific defaults
-
-### 配置针对特定环境的默认值
 
 A project's `src/environments/` folder contains the base configuration file, `environment.ts`, which provides a default environment.
 You can add override defaults for additional environments, such as production and staging, in target-specific configuration files.
 
-项目的 `src/environments/` 文件夹包含基础配置文件 `environment.ts`，它提供了一个默认环境。
-你可以在针对特定目标的配置文件中，为其它环境（比如生产和预生产）覆盖这些默认值。
-
 For example:
 
-<<<<<<< HEAD
-比如：
-
-```
-└──myProject/src/environments/
-                   └──environment.ts
-                   └──environment.prod.ts
-                   └──environment.stage.ts
-```
-=======
 <div class="filetree">
     <div class="file">
         myProject/src/environments
@@ -72,16 +37,9 @@
 
 The base file `environment.ts`, contains the default environment settings.
 For example:
->>>>>>> 64c62d61
 
 <code-example format="typescript" language="typescript">
 
-<<<<<<< HEAD
-基础环境 `environment.ts` 包含了默认的环境设置。比如：
-
-```
-=======
->>>>>>> 64c62d61
 export const environment = {
   production: false
 };
@@ -92,16 +50,8 @@
 You can add further variables, either as additional properties on the environment object, or as separate objects.
 For example, the following adds a default for a variable to the default environment:
 
-<<<<<<< HEAD
-当没有指定环境时，`build` 命令就会用它作为构建目标。
-你可以添加其它变量，可以用该环境对象附加属性的形式，也可以用独立对象的形式。
-比如：以下内容将会把一个变量添加到默认环境中：
-
-```
-=======
 <code-example format="typescript" language="typescript">
 
->>>>>>> 64c62d61
 export const environment = {
   production: false,
   apiUrl: 'http://my-api-url'
@@ -114,13 +64,6 @@
 
 <code-example format="typescript" language="typescript">
 
-<<<<<<< HEAD
-你可以添加针对特定目标的配置文件，比如 `environment.prod.ts`。
-下面的代码会设置针对生产环境构建目标的默认值：
-
-```
-=======
->>>>>>> 64c62d61
 export const environment = {
   production: true,
   apiUrl: 'http://my-prod-url'
@@ -130,30 +73,8 @@
 
 ### Using environment-specific variables in your app
 
-### 在应用中使用针对特定环境的变量
-
 The following application structure configures build targets for production and staging environments:
 
-<<<<<<< HEAD
-下面的应用结构会为生产和预生产环境配置构建目标：
-
-```
-└── src
-    └── app
-        ├── app.component.html
-        └── app.component.ts
-    └── environments
-        ├── environment.prod.ts
-        ├── environment.staging.ts
-        └── environment.ts
-```
-
-To use the environment configurations you have defined, your components must import the original environments file:
-
-要使用已定义的配置环境，组件必须导入原始版的环境文件：
-
-```
-=======
 <div class="filetree">
     <div class="file">
         src
@@ -191,27 +112,17 @@
 
 <code-example format="typescript" language="typescript">
 
->>>>>>> 64c62d61
 import { environment } from './../environments/environment';
 
 </code-example>
 
 This ensures that the build and serve commands can find the configurations for specific build targets.
 
-这会确保 `build` 和 `serve` 命令能找到针对特定目标的配置。
-
 The following code in the component file (`app.component.ts`) uses an environment variable defined in the configuration files.
 
-<<<<<<< HEAD
-组件文件（`app.component.ts`）中的下列代码可以使用该配置文件中定义的环境变量。
-
-```
-import { Component } from '@angular/core';
-=======
 <code-example format="typescript" language="typescript">
 
 import { Component } from '&commat;angular/core';
->>>>>>> 64c62d61
 import { environment } from './../environments/environment';
 
 &commat;Component({
@@ -226,36 +137,21 @@
   title = 'app works!';
 }
 
-<<<<<<< HEAD
-=======
-</code-example>
-
->>>>>>> 64c62d61
+</code-example>
+
 <a id="file-replacement"></a>
 
 ## Configure target-specific file replacements
-
-## 配置针对特定目标的文件替换规则
 
 The main CLI configuration file, `angular.json`, contains a `fileReplacements` section in the configuration for each build target, which lets you replace any file in the TypeScript program with a target-specific version of that file.
 This is useful for including target-specific code or variables in a build that targets a specific environment, such as production or staging.
-
-CLI 的主配置文件 `angular.json` 中的每个构建目标下都包含了一个 `fileReplacements` 区段。这能让你把 TypeScript 程序中的任何文件替换为针对特定目标的版本。
-当构建目标需要包含针对特定环境（比如生产或预生产）的代码或变量时，这非常有用。
 
 By default no files are replaced.
 You can add file replacements for specific build targets.
 For example:
 
-<<<<<<< HEAD
-默认情况下不会替换任何文件。
-你可以为特定的构建目标添加文件替换规则。比如：
-
-```
-=======
-<code-example format="json" language="json">
-
->>>>>>> 64c62d61
+<code-example format="json" language="json">
+
 "configurations": {
   "production": {
     "fileReplacements": [
@@ -270,21 +166,11 @@
 
 This means that when you build your production configuration with `ng build --configuration production`, the `src/environments/environment.ts` file is replaced with the target-specific version of the file, `src/environments/environment.prod.ts`.
 
-<<<<<<< HEAD
-这意味着当你使用 `ng build --configuration production` 构建生产配置时，就会把 `src/environments/environment.ts` 文件替换成针对特定目标的版本 `src/environments/environment.prod.ts`。
-
-You can add additional configurations as required. To add a staging environment, create a copy of `src/environments/environment.ts` called `src/environments/environment.staging.ts`, then add a `staging` configuration to `angular.json`:
-
-你还可以按需添加更多配置文件。要想添加预生产环境，把 `src/environments/environment.ts` 复制为 `src/environments/environment.staging.ts`，然后在 `angular.json` 中添加 `staging` 配置：
-
-```
-=======
 You can add additional configurations as required.
 To add a staging environment, create a copy of `src/environments/environment.ts` called `src/environments/environment.staging.ts`, then add a `staging` configuration to `angular.json`:
 
 <code-example format="json" language="json">
 
->>>>>>> 64c62d61
 "configurations": {
   "production": { &hellip; },
   "staging": {
@@ -302,34 +188,18 @@
 You can add more configuration options to this target environment as well.
 Any option that your build supports can be overridden in a build target configuration.
 
-你还可以往目标环境中添加更多配置项。
-你的构建目标支持的任何选项都可以在构建目标配置中进行覆盖。
-
 To build using the staging configuration, run the following command:
 
-<<<<<<< HEAD
-要想使用预生产环境（staging）的配置进行构建，请运行下列命令：
-
-<code-example language="sh">
- ng build --configuration=staging
-=======
 <code-example format="shell" language="shell">
 
 ng build --configuration=staging
 
->>>>>>> 64c62d61
 </code-example>
 
 You can also configure the `serve` command to use the targeted build configuration if you add it to the "serve:configurations" section of `angular.json`:
 
-<<<<<<< HEAD
-如果将其添加到 `angular.json` 的 "serve:configurations" 区段，你还可以配置 `serve` 命令来使用 目标构建配置：
-
-```
-=======
-<code-example format="json" language="json">
-
->>>>>>> 64c62d61
+<code-example format="json" language="json">
+
 "serve": {
   "builder": "&commat;angular-devkit/build-angular:dev-server",
   "options": {
@@ -345,34 +215,20 @@
   }
 },
 
-<<<<<<< HEAD
-=======
-</code-example>
-
->>>>>>> 64c62d61
+</code-example>
+
 <a id="size-budgets"></a>
 <a id="configure-size-budgets"></a>
 
 ## Configuring size budgets
 
-## 配置文件大小预算
-
 As applications grow in functionality, they also grow in size.
 The CLI lets you set size thresholds in your configuration to ensure that parts of your application stay within size boundaries that you define.
 
-当应用的功能不断增长时，其文件大小也会同步增长。
-CLI 允许你通过配置项来限制文件大小，以确保应用的各个部分都处于你定义的大小范围内。
-
 Define your size boundaries in the CLI configuration file, `angular.json`, in a `budgets` section for each [configured environment](#app-environments).
 
-<<<<<<< HEAD
-你可以在 CLI 配置文件 `angular.json` 的 `budgets` 区段为每个[所配置的环境](#app-environments)定义这些大小范围。
-
-```
-=======
-<code-example format="json" language="json">
-
->>>>>>> 64c62d61
+<code-example format="json" language="json">
+
 {
   &hellip;
   "configurations": {
@@ -389,178 +245,17 @@
 Each budget entry configures a budget of a given type.
 Specify size values in the following formats:
 
-<<<<<<< HEAD
-你可以为整个应用指定大小范围，也可以为特定部分。
-每个条目会为一种特定的类型配置大小范围。
-用下列各式来指定大小的值：
-
-* 123 or 123b: Size in bytes
-
-  123 或 123b：以字节为单位的大小
-
-* 123kb: Size in kilobytes
-
-  123kb：以 kb 为单位的大小
-
-* 123mb: Size in megabytes
-
-  123mb：以 mb 为单位的大小
-
-* 12%: Percentage of size relative to baseline. (Not valid for baseline values.)
-=======
 | Size value | Details |
 | :--------- | :------ |
 | `123` or `123b` | Size in bytes. |
 | `123kb` | Size in kilobytes. |
 | `123mb` | Size in megabytes. |
 | `12%` | Percentage of size relative to baseline. (Not valid for baseline values.) |
->>>>>>> 64c62d61
-
-  12%：相对于基准大小的百分比大小。（不能用作基准大小的值。）
 
 When you configure a budget, the build system warns or reports an error when a given part of the application reaches or exceeds a boundary size that you set.
 
-如果配置了大小范围，构建系统就会在发现应用的某个部分达到或超过了你设置的大小范围时发出警告或报错。
-
 Each budget entry is a JSON object with the following properties:
 
-<<<<<<< HEAD
-每个范围条目是一个 JSON 对象，它具有下列属性：
-
-<table>
-  <tr>
-    <th>Property</th>
-    <th>Value</th>
-  </tr>
-
-  <tr>
-    <th>属性</th>
-    <th>值</th>
-  </tr>
-
-  <tr>
-    <td>type</td>
-    <td>
-
-    The type of budget. One of:
-
-    限制的类型。有效值为：
-
-* `bundle` - The size of a specific bundle.
-
-  `bundle` - 特定包的大小。
-
-* `initial` - The size of JavaScript needed for bootstrapping the application. Defaults to warning @ 500kb and erroring at 1mb.
-
-  `initial` -  引导本应用时所需的 JavaScript 大小。默认会在 500kb 时给出警告，1mb 时报错。
-
-* `allScript` - The size of all scripts.
-
-  `allScript` - 所有脚本的总大小。
-
-* `all` - The size of the entire application.
-
-  `all` - 整个应用的总大小。
-
-* `anyComponentStyle` - This size of any one component stylesheet. Defaults to warning at 2kb and erroring at 4kb.
-
-  `anyComponentStyle` - 任何一个组件样式文件的大小。默认会在 2kb 时给出警告，在 4kb 时给出错误。
-
-* `anyScript` - The size of any one script.
-
-  `anyScript` - 任何一个脚本的大小。
-
-* `any` - The size of any file.
-
-  `any` - 任何一个文件的大小。
-
-    </td>
-  </tr>
-
-   <tr>
-    <td>name</td>
-    <td>The name of the bundle (for `type=bundle`).</td>
-  </tr>
-
-   <tr>
-    <td>name</td>
-    <td>要限制的包的名字（当 `type=bundle` 时）。</td>
-  </tr>
-
-  <tr>
-    <td>baseline</td>
-    <td>The baseline size for comparison.</td>
-  </tr>
-
-  <tr>
-    <td>baseline</td>
-    <td>一个表示基准大小的绝对值，用做比例值的基数。</td>
-  </tr>
-
-  <tr>
-    <td>maximumWarning</td>
-    <td>The maximum threshold for warning relative to the baseline.</td>
-  </tr>
-
-  <tr>
-    <td>maximumWarning</td>
-    <td>当大小超过基线的这个阈值百分比时给出警告。</td>
-  </tr>
-
-  <tr>
-    <td>maximumError</td>
-    <td>The maximum threshold for error relative to the baseline.</td>
-  </tr>
-
-  <tr>
-    <td>maximumError</td>
-    <td>当大小超过基线的这个阈值百分比时报错。</td>
-  </tr>
-
-  <tr>
-    <td>minimumWarning</td>
-    <td>The minimum threshold for warning relative to the baseline.</td>
-  </tr>
-
-  <tr>
-    <td>minimumWarning</td>
-    <td>当大小小于基线的这个阈值百分比时给出警告。</td>
-  </tr>
-
-  <tr>
-    <td>minimumError</td>
-    <td>The minimum threshold for error relative to the baseline.</td>
-  </tr>
-
-  <tr>
-    <td>minimumError</td>
-    <td>当大小小于基线的这个阈值百分比时报错。</td>
-  </tr>
-
-  <tr>
-    <td>warning</td>
-    <td>The threshold for warning relative to the baseline (min & max).</td>
-  </tr>
-
-  <tr>
-    <td>warning</td>
-    <td>当大小达到或小于基线的这个阈值百分比时都给出警告。</td>
-  </tr>
-
-  <tr>
-    <td>error</td>
-    <td>The threshold for error relative to the baseline (min & max).</td>
-  </tr>
-
-  <tr>
-    <td>error</td>
-    <td>当大小达到或小于基线的这个阈值百分比时都报错。</td>
-  </tr>
-
- </table>
-
-{@a commonjs }
-=======
 | Property | Value |
 | :------- | :---- |
 | type | The type of budget. One of: <table> <thead> <tr> <th> Value </th> <th> Details </th> </tr> </thead> <tbody> <tr> <td> <code>bundle</code> </td> <td> The size of a specific bundle. </td> </tr> <tr> <td> <code>initial</code> </td> <td> The size of JavaScript needed for bootstrapping the application. Defaults to warning at 500kb and erroring at 1mb. </td> </tr> <tr> <td> <code>allScript</code> </td> <td> The size of all scripts. </td> </tr> <tr> <td> <code>all</code> </td> <td> The size of the entire application. </td> </tr> <tr> <td> <code>anyComponentStyle</code> </td> <td> This size of any one component stylesheet. Defaults to warning at 2kb and erroring at 4kb. </td> </tr> <tr> <td> <code>anyScript</code> </td> <td> The size of any one script. </td> </tr> <tr> <td> <code>any</code> </td> <td> The size of any file. </td> </tr> </tbody> </table> |
@@ -574,11 +269,8 @@
 | error | The threshold for error relative to the baseline (min & max). |
 
 <a id="commonjs "></a>
->>>>>>> 64c62d61
 
 ## Configuring CommonJS dependencies
-
-## 配置 CommonJS 依赖项
 
 <div class="alert is-important">
 
@@ -587,24 +279,13 @@
 Instead, it is recommended that you use [ECMAScript modules](https://developer.mozilla.org/docs/Web/JavaScript/Reference/Statements/import) in your entire application.
 For more information, see [How CommonJS is making your bundles larger](https://web.dev/commonjs-larger-bundles).
 
-建议你在 Angular 应用中避免依赖 CommonJS 模块。对 CommonJS 模块的依赖会阻止打包器和压缩器优化你的应用，这会导致更大的打包尺寸。
-建议你在整个应用中都使用 [ECMAScript 模块](https://developer.mozilla.org/en-US/docs/Web/JavaScript/Reference/Statements/import)。
-欲知详情，参阅[为什么 CommonJS 会导致更大的打包尺寸](https://web.dev/commonjs-larger-bundles/)。
-
 </div>
 
 The Angular CLI outputs warnings if it detects that your browser application depends on CommonJS modules.
 To disable these warnings, add the CommonJS module name to `allowedCommonJsDependencies` option in the `build` options located in `angular.json` file.
 
-<<<<<<< HEAD
-如果 Angular CLI 检测到你的浏览器端应用依赖了 CommonJS 模块，就会发出警告。
-要禁用这些警告，你可以把这些 CommonJS 模块的名字添加到 `angular.json` 文件的 `build` 区的 `allowedCommonJsDependencies` 选项中。
-
-<code-example lang="json">
-=======
 <code-example language="json">
 
->>>>>>> 64c62d61
 "build": {
   "builder": "&commat;angular-devkit/build-angular:browser",
   "options": {
@@ -622,49 +303,15 @@
 
 ## Configuring browser compatibility
 
-## 配置浏览器兼容性
-
 The CLI uses [Autoprefixer](https://github.com/postcss/autoprefixer) to ensure compatibility with different browser and browser versions.
 You might find it necessary to target specific browsers or exclude certain browser versions from your build.
-
-CLI 使用 [Autoprefixer](https://github.com/postcss/autoprefixer) 来确保对不同浏览器及其版本的兼容性。
-你会发现当你要从构建中针对特定的目标浏览器或排除指定的浏览器版本时，这是很有必要的。
 
 Internally, Autoprefixer relies on a library called [Browserslist](https://github.com/browserslist/browserslist) to figure out which browsers to support with prefixing.
 Browserlist looks for configuration options in a `browserslist` property of the package configuration file, or in a configuration file named `.browserslistrc`.
 Autoprefixer looks for the `browserslist` configuration when it prefixes your CSS.
 
-在内部 Autoprefixer 依赖一个名叫 [Browserslist](https://github.com/browserslist/browserslist) 的库来指出需要为哪些浏览器加前缀。
-Browserlist 会在 `package.json` 的 `browserlist` 属性中或一个名叫 `.browserslistrc` 的配置文件中来配置这些选项。
-当 Autoprefixer 为你的 CSS 加前缀时，就会查阅 Browserlist 的配置。
-
 * Tell Autoprefixer what browsers to target by adding a browserslist property to the package configuration file, `package.json`:
 
-<<<<<<< HEAD
-  可以为 `package.json` 添加 `browserslist` 属性来告诉 Autoprefixer，要针对哪些浏览器：
-
-```
- "browserslist": [
-   "> 1%",
-   "last 2 versions"
- ]
-```
-
-* Alternatively, you can add a new file, `.browserslistrc`, to the project directory, that specifies browsers you want to support:
-
-  或者你也可以在项目目录下添加一个新文件 `.browserslistrc`，用于指定你要支持哪些浏览器：
-
-```
- ### Supported Browsers
- > 1%
- last 2 versions
-```
-
-See the [browserslist repo](https://github.com/browserslist/browserslist) for more examples of how to target specific browsers and versions.
-
-参阅 [browserslist 的代码库](https://github.com/browserslist/browserslist)以得到如何指定浏览器及其版本的更多例子。
-
-=======
   <code-example format="json" language="json">
 
   "browserslist": [
@@ -686,52 +333,25 @@
 
 See the [browserslist repo](https://github.com/browserslist/browserslist) for more examples of how to target specific browsers and versions.
 
->>>>>>> 64c62d61
 <a id="proxy"></a>
 
 ## Proxying to a backend server
 
-## 代理到后端服务器
-
-Use the [proxying support](https://webpack.js.org/configuration/dev-server/#devserverproxy) in the `webpack` dev server to divert certain URLs to a backend server, by passing a file to the `--proxy-config` build option.
+Use the [proxying support](https://webpack.js.org/configuration/dev-server/#devserverproxy) in the `webpack` development server to divert certain URLs to a backend server, by passing a file to the `--proxy-config` build option.
 For example, to divert all calls for `http://localhost:4200/api` to a server running on `http://localhost:3000/api`, take the following steps.
 
-可以用 `webpack` 开发服务器中的[代理支持](https://webpack.js.org/configuration/dev-server/#devserver-proxy)来把特定的 URL 转发给后端服务器，只要传入 `--proxy-config` 选项就可以了。
-比如，要把所有到 `http://localhost:4200/api` 的调用都转给运行在 `http://localhost:3000/api` 上的服务器，可采取如下步骤。
-
 1. Create a file `proxy.conf.json` in your project's `src/` folder.
 
-   在项目的 `src/` 目录下创建一个 `proxy.conf.json` 文件。
-
 1. Add the following content to the new proxy file:
 
-<<<<<<< HEAD
-   往这个新的代理配置文件中添加如下内容：
-
-   ```
-=======
    <code-example format="json" language="json">
 
->>>>>>> 64c62d61
    {
      "/api": {
        "target": "http://localhost:3000",
        "secure": false
      }
    }
-<<<<<<< HEAD
-   ```
-
-1. In the CLI configuration file, `angular.json`, add the `proxyConfig` option to the `serve` target:
-
-   在 CLI 配置文件 `angular.json` 中为 `serve` 目标添加 `proxyConfig` 选项：
-
-   ```
-   ...
-   "architect": {
-     "serve": {
-       "builder": "@angular-devkit/build-angular:dev-server",
-=======
 
    </code-example>
 
@@ -743,59 +363,33 @@
    "architect": {
      "serve": {
        "builder": "&commat;angular-devkit/build-angular:dev-server",
->>>>>>> 64c62d61
        "options": {
          "browserTarget": "your-application-name:build",
          "proxyConfig": "src/proxy.conf.json"
        },
-<<<<<<< HEAD
-   ...
-   ```
-=======
    &hellip;
 
    </code-example>
->>>>>>> 64c62d61
 
 1. To run the development server with this proxy configuration, call `ng serve`.
-
-   要使用这个代理选项启动开发服务器，请运行 `ng serve` 命令。
 
 Edit the proxy configuration file to add configuration options; following are some examples.
 For a description of all options, see [webpack DevServer documentation](https://webpack.js.org/configuration/dev-server/#devserverproxy).
 
-<<<<<<< HEAD
-可以编辑这个代理配置文件，以添加配置项，下面是一些例子。
-要查看所有选项的详细说明，参阅 [webpack DevServer 文档](https://webpack.js.org/configuration/dev-server/#devserver-proxy)。
-
-Note that if you edit the proxy configuration file, you must relaunch the `ng serve` process to make your changes effective.
-=======
 <div class="alert is-helpful">
 
 **NOTE**: <br />
 If you edit the proxy configuration file, you must relaunch the `ng serve` process to make your changes effective.
 
 </div>
->>>>>>> 64c62d61
-
-注意，如果你编辑了这个代理配置文件，就必须重启 `ng serve`，来让你的修改生效。
 
 ### Rewrite the URL path
-
-### 重写 URL 路径
 
 The `pathRewrite` proxy configuration option lets you rewrite the URL path at run time.
 For example, specify the following `pathRewrite` value to the proxy configuration to remove "api" from the end of a path.
 
-<<<<<<< HEAD
-`pathRewrite` 代理配置项能让你在运行时重写 URL 路径。
-比如，可以在代理配置中指定如下的 `pathRewrite` 值，以移除路径末尾的 "api" 部分。
-
-```
-=======
-<code-example format="json" language="json">
-
->>>>>>> 64c62d61
+<code-example format="json" language="json">
+
 {
   "/api": {
     "target": "http://localhost:3000",
@@ -813,12 +407,6 @@
 
 <code-example format="json" language="json">
 
-<<<<<<< HEAD
-如果你要访问的后端不在 `localhost` 上，还要设置 `changeOrigin` 选项。比如：
-
-```
-=======
->>>>>>> 64c62d61
 {
   "/api": {
     "target": "http://npmjs.org",
@@ -837,12 +425,6 @@
 
 <code-example format="json" language="json">
 
-<<<<<<< HEAD
-要想了解你的代理是否在如预期般工作，可以设置 `logLevel` 选项。比如：
-
-```
-=======
->>>>>>> 64c62d61
 {
   "/api": {
     "target": "http://localhost:3000",
@@ -858,26 +440,14 @@
 
 Proxy log levels are `info` (the default), `debug`, `warn`, `error`, and `silent`.
 
-代理的有效日志级别是 `info`（默认值）、`debug`、`warn`、`error` 和 `silent`。
-
 ### Proxy multiple entries
 
-### 代理多个条目
-
 You can proxy multiple entries to the same target by defining the configuration in JavaScript.
 
-通过用 JavaScript 定义此配置，你还可以把多个条目代理到同一个目标。
-
 Set the proxy configuration file to `proxy.conf.js` (instead of `proxy.conf.json`), and specify configuration files as in the following example.
 
-<<<<<<< HEAD
-将代理配置文件设置为 `proxy.conf.js`（代替 `proxy.conf.json`），并指定如下例子中的配置文件。
-
-```
-=======
 <code-example format="javascript" language="javascript">
 
->>>>>>> 64c62d61
 const PROXY_CONFIG = [
     {
         context: [
@@ -900,16 +470,9 @@
 
 In the CLI configuration file, `angular.json`, point to the JavaScript proxy configuration file:
 
-<<<<<<< HEAD
-在 CLI 配置文件 `angular.json` 中，指向 JavaScript 配置文件：
-
-```
-...
-=======
 <code-example format="json" language="json">
 
 &hellip;
->>>>>>> 64c62d61
 "architect": {
   "serve": {
     "builder": "&commat;angular-devkit/build-angular:dev-server",
@@ -923,18 +486,10 @@
 
 ### Bypass the proxy
 
-### 绕过代理
-
 If you need to optionally bypass the proxy, or dynamically change the request before it's sent, add the bypass option, as shown in this JavaScript example.
 
-<<<<<<< HEAD
-如果你需要根据情况绕过此代理，或在发出请求前先动态修改一下，可以添加 `bypass` 选项，就像下例的 JavaScript 所示。
-
-```
-=======
 <code-example format="javascript" language="javascript">
 
->>>>>>> 64c62d61
 const PROXY_CONFIG = {
     "/api/proxy": {
         "target": "http://localhost:3000",
@@ -955,38 +510,21 @@
 
 ### Using corporate proxy
 
-### 使用公司代理
-
 If you work behind a corporate proxy, the backend cannot directly proxy calls to any URL outside your local network.
 In this case, you can configure the backend proxy to redirect calls through your corporate proxy using an agent:
 
-<<<<<<< HEAD
-如果你在某个公司代理之后，此后端就无法直接代理到局域网之外的任何 URL。
-这种情况下，你可以把这个后端代理配置为，借助 agent 通过你的公司代理转发此调用：
-
-<code-example language="sh">
-=======
 <code-example format="shell" language="shell">
 
->>>>>>> 64c62d61
 npm install --save-dev https-proxy-agent
 
 </code-example>
 
 When you define an environment variable `http_proxy` or `HTTP_PROXY`, an agent is automatically added to pass calls through your corporate proxy when running `npm start`.
 
-如果你定义了环境变量 `http_proxy` 或 `HTTP_PROXY`，当运行 `npm start` 时，就会自动添加一个 agent 来通过你的企业代理转发网络调用。
-
 Use the following content in the JavaScript configuration file.
 
-<<<<<<< HEAD
-请在 JavaScript 配置文件中使用如下内容。
-
-```
-=======
 <code-example format="javascript" language="javascript">
 
->>>>>>> 64c62d61
 var HttpsProxyAgent = require('https-proxy-agent');
 var proxyConfig = [{
   context: '/api',
@@ -1008,29 +546,18 @@
 
 module.exports = setupForCorporateProxy(proxyConfig);
 
-<<<<<<< HEAD
-=======
-</code-example>
-
->>>>>>> 64c62d61
+</code-example>
+
 <a id="browser-compat"></a>
 
 ## Configuring browser compatibility
 
-<<<<<<< HEAD
-## 配置浏览器兼容性
-
 See [browser support guide](guide/browser-support).
 
-参见[浏览器支持指南](guide/browser-support)。
-=======
-See [browser support guide](guide/browser-support).
-
 <!-- links -->
 
 <!-- external links -->
 
 <!-- end links -->
 
-@reviewed 2022-02-28
->>>>>>> 64c62d61
+@reviewed 2022-02-28