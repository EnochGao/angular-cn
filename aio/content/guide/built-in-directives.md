--- conflicted
+++ resolved
@@ -1,44 +1,17 @@
 # Built-in directives
-
-# 内置指令
 
 Directives are classes that add additional behavior to elements
 in your Angular applications.
 Use Angular's built-in directives to manage forms, lists, styles, and what users see.
 
-指令是为 Angular 应用程序中的元素添加额外行为的类。使用 Angular 的内置指令，你可以管理表单、列表、样式以及要让用户看到的任何内容。
-
 <div class="alert is-helpful">
 
 See the <live-example></live-example> for a working example containing the code snippets in this guide.
 
-要查看包含本指南中代码的可工作范例，请参阅<live-example></live-example>。
-
 </div>
 
 The different types of Angular directives are as follows:
 
-<<<<<<< HEAD
-Angular 指令的不同类型如下：
-
-1. [Components](guide/component-overview)—directives with a template.
-   This type of directive is the most common directive type.
-
-    [组件](guide/component-overview) —— 带有模板的指令。这种指令类型是最常见的指令类型。
-
-1. [Attribute directives](guide/built-in-directives#built-in-attribute-directives)—directives that change the appearance or behavior of an element, component, or another directive.
-
-   [属性型指令](guide/built-in-directives#built-in-attribute-directives) —— 更改元素、组件或其他指令的外观或行为的指令。
-
-1. [Structural directives](guide/built-in-directives#built-in-structural-directives)—directives that change the DOM layout by adding and removing DOM elements.
-
-   [结构型指令](guide/built-in-directives#built-in-structural-directives) —— 通过添加和删除 DOM 元素来更改 DOM 布局的指令。
-
-This guide covers built-in [attribute directives](guide/built-in-directives#built-in-attribute-directives) and [structural directives](guide/built-in-directives#built-in-structural-directives).
-
-本指南涵盖了内置的[属性型指令](guide/built-in-directives#built-in-attribute-directives)和[结构型指令](guide/built-in-directives#built-in-structural-directives)。
-
-=======
 | Directive Types | Details |
 | :-------------- | :------ |
 | [Components](guide/component-overview) | Used with a template. This type of directive is the most common directive type. |
@@ -47,295 +20,143 @@
 
 This guide covers built-in [attribute directives](guide/built-in-directives#built-in-attribute-directives) and [structural directives](guide/built-in-directives#built-in-structural-directives).
 
->>>>>>> 64c62d61
 <a id="attribute-directives"></a>
 
 ## Built-in attribute directives
 
-## 内置属性型指令
-
 Attribute directives listen to and modify the behavior of other HTML elements, attributes, properties, and components.
-
-属性型指令会监听并修改其它 HTML 元素和组件的行为、Attribute 和 Property。
 
 Many NgModules such as the [`RouterModule`](guide/router "Routing and Navigation") and the [`FormsModule`](guide/forms "Forms") define their own attribute directives.
 The most common attribute directives are as follows:
 
-<<<<<<< HEAD
-许多 NgModule（例如 [`RouterModule`](guide/router "路由和导航") 和 [`FormsModule`](guide/forms "表单") 都定义了自己的属性型指令。最常见的属性型指令如下：
-
-* [`NgClass`](guide/built-in-directives#ngClass)—adds and removes a set of CSS classes.
-
-  [`NgClass`](guide/built-in-directives#ngClass) —— 添加和删除一组 CSS 类。
-
-* [`NgStyle`](guide/built-in-directives#ngstyle)—adds and removes a set of HTML styles.
-
-  [`NgStyle`](guide/built-in-directives#ngstyle) —— 添加和删除一组 HTML 样式。
-
-* [`NgModel`](guide/built-in-directives#ngModel)—adds two-way data binding to an HTML form element.
-
-  [`NgModel`](guide/built-in-directives#ngModel) —— 将数据双向绑定添加到 HTML 表单元素。
-=======
 | Common directives | Details |
 | :---------------- | :------ |
 | [`NgClass`](guide/built-in-directives#ngClass) | Adds and removes a set of CSS classes. |
 | [`NgStyle`](guide/built-in-directives#ngstyle) | Adds and removes a set of HTML styles. |
 | [`NgModel`](guide/built-in-directives#ngModel) | Adds two-way data binding to an HTML form element. |
->>>>>>> 64c62d61
 
 <div class="alert is-helpful">
 
 Built-in directives use only public APIs.
 They do not have special access to any private APIs that other directives can't access.
 
-内置指令只会使用公开 API。它们不会访问任何无法被其它指令访问的私有 API。
-
 </div>
 
 <a id="ngClass"></a>
 
 ## Adding and removing classes with `NgClass`
 
-## 用 `NgClass` 添加和删除类
-
 Add or remove multiple CSS classes simultaneously with `ngClass`.
 
-用 `ngClass` 同时添加或删除多个 CSS 类。
-
 <div class="alert is-helpful">
 
 To add or remove a *single* class, use [class binding](guide/class-binding) rather than `NgClass`.
 
-要添加或删除*单个*类，请使用[类绑定](guide/attribute-binding#class-binding)而不是 `NgClass`。
-
 </div>
 
 ### Using `NgClass` with an expression
-
-### 将 `NgClass` 与表达式一起使用
 
 On the element you'd like to style, add `[ngClass]` and set it equal to an expression.
 In this case, `isSpecial` is a boolean set to `true` in `app.component.ts`.
 Because `isSpecial` is true, `ngClass` applies the class of `special` to the `<div>`.
 
-<<<<<<< HEAD
-在要设置样式的元素上，添加 `[ngClass]` 并将其设置为等于某个表达式。在这里，是在 `app.component.ts` 中将 `isSpecial` 设置为布尔值 `true`。因为 `isSpecial` 为 true，所以 `ngClass` 就会把 `special` 类应用于此 `<div>` 上。
-
-<code-example path="built-in-directives/src/app/app.component.html" region="special-div" header="src/app/app.component.html"></code-example>
-=======
 <code-example header="src/app/app.component.html" path="built-in-directives/src/app/app.component.html" region="special-div"></code-example>
->>>>>>> 64c62d61
 
 ### Using `NgClass` with a method
-
-### 将 `NgClass` 与方法一起使用
 
 1. To use `NgClass` with a method, add the method to the component class.
    In the following example, `setCurrentClasses()` sets the property `currentClasses` with an object that adds or removes three classes based on the `true` or `false` state of three other component properties.
-
-<<<<<<< HEAD
-    要将 `NgClass` 与方法一起使用，请将方法添加到组件类中。在下面的示例中，`setCurrentClasses()` 使用一个对象来设置属性 `currentClasses`，该对象根据另外三个组件属性为 `true` 或 `false` 来添加或删除三个 CSS 类。
 
    Each key of the object is a CSS class name.
    If a key is `true`, `ngClass` adds the class.
    If a key is `false`, `ngClass` removes the class.
 
-   该对象的每个键（key）都是一个 CSS 类名。如果键为 `true`，则 `ngClass` 添加该类。如果键为 `false`，则 `ngClass` 删除该类。
-
-<code-example path="built-in-directives/src/app/app.component.ts" region="setClasses" header="src/app/app.component.ts"></code-example>
+   <code-example header="src/app/app.component.ts" path="built-in-directives/src/app/app.component.ts" region="setClasses"></code-example>
 
 1. In the template, add the `ngClass` property binding to `currentClasses` to set the element's classes:
 
-   在模板中，把 `ngClass` 属性绑定到 `currentClasses`，根据它来设置此元素的 CSS 类：
-
-<code-example path="built-in-directives/src/app/app.component.html" region="NgClass-1" header="src/app/app.component.html"></code-example>
-=======
-   Each key of the object is a CSS class name.
-   If a key is `true`, `ngClass` adds the class.
-   If a key is `false`, `ngClass` removes the class.
-
-   <code-example header="src/app/app.component.ts" path="built-in-directives/src/app/app.component.ts" region="setClasses"></code-example>
-
-1. In the template, add the `ngClass` property binding to `currentClasses` to set the element's classes:
-
    <code-example header="src/app/app.component.html" path="built-in-directives/src/app/app.component.html" region="NgClass-1"></code-example>
->>>>>>> 64c62d61
 
 For this use case, Angular applies the classes on initialization and in case of changes.
 The full example calls `setCurrentClasses()` initially with `ngOnInit()` and when the dependent properties change through a button click.
 These steps are not necessary to implement `ngClass`.
 For more information, see the <live-example></live-example> `app.component.ts` and `app.component.html`.
 
-<<<<<<< HEAD
-在这个例子中，Angular 会在初始化以及发生更改的情况下应用这些类。完整的示例会在 `ngOnInit()` 中进行初始化以及通过单击按钮更改相关属性时调用 `setCurrentClasses()`。这些步骤对于实现 `ngClass` 不是必需的。有关更多信息，请参见<live-example></live-example>中的 `app.component.ts` 和 `app.component.html`。
-
-=======
->>>>>>> 64c62d61
 <a id="ngstyle"></a>
 
 ## Setting inline styles with `NgStyle`
 
-## 用 `NgStyle` 设置内联样式
-
 Use `NgStyle` to set multiple inline styles simultaneously, based on the state of the component.
 
-可以用 `NgStyle` 根据组件的状态同时设置多个内联样式。
-
 1. To use `NgStyle`, add a method to the component class.
 
-<<<<<<< HEAD
-    要使用 `NgStyle`，请向组件类添加一个方法。
-
    In the following example, `setCurrentStyles()` sets the property `currentStyles` with an object that defines three styles, based on the state of three other component properties.
 
-   在下面的例子中，`setCurrentStyles()` 方法基于该组件另外三个属性的状态，用一个定义了三个样式的对象设置了 `currentStyles` 属性。
-
-<code-example path="built-in-directives/src/app/app.component.ts" region="setStyles" header="src/app/app.component.ts"></code-example>
+   <code-example header="src/app/app.component.ts" path="built-in-directives/src/app/app.component.ts" region="setStyles"></code-example>
 
 1. To set the element's styles, add an `ngStyle` property binding to `currentStyles`.
 
-   要设置元素的样式，请将 `ngStyle` 属性绑定到 `currentStyles`。
-
-<code-example path="built-in-directives/src/app/app.component.html" region="NgStyle-2" header="src/app/app.component.html"></code-example>
-=======
-   In the following example, `setCurrentStyles()` sets the property `currentStyles` with an object that defines three styles, based on the state of three other component properties.
-
-   <code-example header="src/app/app.component.ts" path="built-in-directives/src/app/app.component.ts" region="setStyles"></code-example>
-
-1. To set the element's styles, add an `ngStyle` property binding to `currentStyles`.
-
    <code-example header="src/app/app.component.html" path="built-in-directives/src/app/app.component.html" region="NgStyle-2"></code-example>
->>>>>>> 64c62d61
 
 For this use case, Angular applies the styles upon initialization and in case of changes.
 To do this, the full example calls `setCurrentStyles()` initially with `ngOnInit()` and when the dependent properties change through a button click.
 However, these steps are not necessary to implement `ngStyle` on its own.
 See the <live-example></live-example> `app.component.ts` and `app.component.html` for this optional implementation.
 
-<<<<<<< HEAD
-在这个例子中，Angular 会在初始化以及发生更改的情况下应用这些类。完整的示例会在 `ngOnInit()` 中进行初始化以及通过单击按钮更改相关属性时调用 `setCurrentClasses()`。这些步骤对于实现 `ngClass` 不是必需的。有关更多信息，请参见<live-example></live-example>中的 `app.component.ts` 和 `app.component.html`。
-
-=======
->>>>>>> 64c62d61
 <a id="ngModel"></a>
 
 ## Displaying and updating properties with `ngModel`
 
-## 用 `ngModel` 显示和更新属性
-
 Use the `NgModel` directive to display a data property and update that property when the user makes changes.
 
-可以用 `NgModel` 指令显示数据属性，并在用户进行更改时更新该属性。
-
 1. Import `FormsModule`  and add it to the NgModule's `imports` list.
 
-<<<<<<< HEAD
-   导入 `FormsModule`，并将其添加到 NgModule 的 `imports` 列表中。
-
-<code-example path="built-in-directives/src/app/app.module.ts" header="src/app/app.module.ts (FormsModule import)" region="import-forms-module"></code-example>
+   <code-example header="src/app/app.module.ts (FormsModule import)" path="built-in-directives/src/app/app.module.ts" region="import-forms-module"></code-example>
 
 1. Add an `[(ngModel)]` binding on an HTML `<form>` element and set it equal to the property, here `name`.
 
-   在 HTML 的 `<form>` 元素上添加 `[(ngModel)]` 绑定，并将其设置为等于此属性，这里是 `name`。
-
-<code-example path="built-in-directives/src/app/app.component.html" header="src/app/app.component.html (NgModel example)" region="NgModel-1"></code-example>
-=======
-   <code-example header="src/app/app.module.ts (FormsModule import)" path="built-in-directives/src/app/app.module.ts" region="import-forms-module"></code-example>
-
-1. Add an `[(ngModel)]` binding on an HTML `<form>` element and set it equal to the property, here `name`.
-
    <code-example header="src/app/app.component.html (NgModel example)" path="built-in-directives/src/app/app.component.html" region="NgModel-1"></code-example>
->>>>>>> 64c62d61
 
    This `[(ngModel)]` syntax can only set a data-bound property.
-
-  此 `[(ngModel)]` 语法只能设置数据绑定属性。
 
 To customize your configuration, write the expanded form, which separates the property and event binding.
 Use [property binding](guide/property-binding) to set the property and [event binding](guide/event-binding) to respond to changes.
 The following example changes the `<input>` value to uppercase:
 
-<<<<<<< HEAD
-要自定义配置，你可以编写可展开的表单，该表单将属性绑定和事件绑定分开。使用[属性绑定](guide/property-binding)来设置属性，并使用[事件绑定](guide/event-binding)来响应更改。以下示例将 `<input>` 值更改为大写：
-
-<code-example path="built-in-directives/src/app/app.component.html" region="uppercase" header="src/app/app.component.html"></code-example>
-=======
 <code-example header="src/app/app.component.html" path="built-in-directives/src/app/app.component.html" region="uppercase"></code-example>
->>>>>>> 64c62d61
 
 Here are all variations in action, including the uppercase version:
 
-这里是所有这些变体的动画，包括这个大写转换的版本：
-
 <div class="lightbox">
-<<<<<<< HEAD
-
-  <img src='generated/images/guide/built-in-directives/ng-model-anim.gif' alt="NgModel variations">
-
-=======
 
 <img alt="NgModel variations" src="generated/images/guide/built-in-directives/ng-model-anim.gif">
 
->>>>>>> 64c62d61
 </div>
 
 ### `NgModel` and value accessors
-
-### `NgModel` 和值访问器
 
 The `NgModel` directive works for an element supported by a [ControlValueAccessor](api/forms/ControlValueAccessor).
 Angular provides *value accessors* for all of the basic HTML form elements.
 For more information, see [Forms](guide/forms).
 
-`NgModel` 指令适用于[ControlValueAccessor](api/forms/ControlValueAccessor)支持的元素。Angular 为所有基本 HTML 表单元素提供了*值访问器。*有关更多信息，请参见[Forms](guide/forms)。
-
 To apply `[(ngModel)]` to a non-form built-in element or a third-party custom component, you have to write a value accessor.
 For more information, see the API documentation on [DefaultValueAccessor](api/forms/DefaultValueAccessor).
 
-要将 `[(ngModel)]` 应用于非表单型内置元素或第三方自定义组件，必须编写一个值访问器。有关更多信息，请参见 [DefaultValueAccessor](api/forms/DefaultValueAccessor) 上的 API 文档。
-
 <div class="alert is-helpful">
 
 When you write an Angular component, you don't need a value accessor or `NgModel` if you  name the value and event properties according to Angular's [two-way binding syntax](guide/two-way-binding#how-two-way-binding-works).
 
-编写 Angular 组件时，如果根据 Angular 的[双向绑定语法](guide/two-way-binding#how-two-way-binding-works)命名 value 和 event 属性，则不需要用值访问器（ControlValueAccessor）或 `NgModel`。
-
 </div>
 
 <a id="structural-directives"></a>
 
 ## Built-in structural directives
-
-## 内置结构型指令
 
 Structural directives are responsible for HTML layout.
 They shape or reshape the DOM's structure, typically by adding, removing, and manipulating the host elements to which they are attached.
 
-结构型指令的职责是 HTML 布局。
-它们塑造或重塑 DOM 的*结构*，这通常是通过添加、移除和操纵它们所附加到的宿主元素来实现的。
-
 This section introduces the most common built-in structural directives:
 
-<<<<<<< HEAD
-本节会介绍最常见的内置结构型指令：
-
-* [`NgIf`](guide/built-in-directives#ngIf)—conditionally creates or disposes of subviews from the template.
-
-  [`NgIf`](guide/built-in-directives#ngIf) —— 从模板中创建或销毁子视图。
-
-* [`NgFor`](guide/built-in-directives#ngFor)—repeat a node for each item in a list.
-
-  [`NgFor`](guide/built-in-directives#ngFor) —— 为列表中的每个条目重复渲染一个节点。
-
-* [`NgSwitch`](guide/built-in-directives#ngSwitch)—a set of directives that switch among alternative views.
-
-  [`NgSwitch`](guide/built-in-directives#ngSwitch) —— 一组在备用视图之间切换的指令。
-
-For more information, see [Structural Directives](guide/structural-directives).
-
-要了解更多信息，参阅[结构型指令](guide/structural-directives)。
-
-=======
 | Common built-in structural directives | Details |
 | :------------------------------------ | :------ |
 | [`NgIf`](guide/built-in-directives#ngIf) | Conditionally creates or disposes of subviews from the template. |
@@ -344,117 +165,45 @@
 
 For more information, see [Structural Directives](guide/structural-directives).
 
->>>>>>> 64c62d61
 <a id="ngIf"></a>
 
 ## Adding or removing an element with `NgIf`
 
-## 用 `NgIf` 添加或删除元素
-
 Add or remove an element by applying an `NgIf` directive to a host element.
-
-可以将 `NgIf` 指令应用于宿主元素来添加或删除元素。
 
 When `NgIf` is `false`, Angular removes an element and its descendants from the DOM.
 Angular then disposes of their components, which frees up memory and resources.
 
-如果 `NgIf` 为 `false`，则 Angular 将从 DOM 中移除一个元素及其后代。然后，Angular 会销毁其组件，从而释放内存和资源。
-
 To add or remove an element, bind `*ngIf` to a condition expression such as `isActive` in the following example.
 
-<<<<<<< HEAD
-要添加或删除元素，请在以下示例 `*ngIf` 绑定到条件表达式，例如 `isActive`
-
-<code-example path="built-in-directives/src/app/app.component.html" region="NgIf-1" header="src/app/app.component.html"></code-example>
-=======
 <code-example header="src/app/app.component.html" path="built-in-directives/src/app/app.component.html" region="NgIf-1"></code-example>
->>>>>>> 64c62d61
 
 When the `isActive` expression returns a truthy value, `NgIf` adds the `ItemDetailComponent` to the DOM.
 When the expression is falsy, `NgIf` removes the `ItemDetailComponent` from the DOM and disposes of the component and all of its sub-components.
 
-当 `isActive` 表达式返回真值时，`NgIf` 会把 `ItemDetailComponent` 添加到 DOM 中。当表达式为假值时，`NgIf` 会从 DOM 中删除 `ItemDetailComponent` 并销毁该组件及其所有子组件。
-
 For more information on `NgIf` and `NgIfElse`, see the [NgIf API documentation](api/common/NgIf).
 
-关于 `NgIf` 和 `NgIfElse` 的更多信息，请参见[NgIf API 文档](api/common/NgIf)。
-
 ### Guarding against `null`
 
-### 防止 `null`
-
 By default, `NgIf` prevents display of an element bound to a null value.
-
-默认情况下，`NgIf` 会阻止显示已绑定到空值的元素。
 
 To use `NgIf` to guard a `<div>`, add `*ngIf="yourProperty"` to the `<div>`.
 In the following example, the `currentCustomer` name appears because there is a `currentCustomer`.
 
-<<<<<<< HEAD
-要使用 `NgIf` 保护 `<div>`，请将 `*ngIf="yourProperty"` 添加到此 `<div>`。在下面的例子中，`currentCustomer` 名字出现了，是因为确实存在一个 `currentCustomer`。
-
-<code-example path="built-in-directives/src/app/app.component.html" region="NgIf-2" header="src/app/app.component.html"></code-example>
-=======
 <code-example header="src/app/app.component.html" path="built-in-directives/src/app/app.component.html" region="NgIf-2"></code-example>
->>>>>>> 64c62d61
 
 However, if the property is `null`, Angular does not display the `<div>`.
 In this example, Angular does not display the `nullCustomer` because it is `null`.
 
-<<<<<<< HEAD
-但是，如果该属性为 `null`，则 Angular 就不会显示 `<div>`。在这个例子中，Angular 就不会显示 `nullCustomer`，因为它为 `null`。
-
-<code-example path="built-in-directives/src/app/app.component.html" region="NgIf-2b" header="src/app/app.component.html"></code-example>
+<code-example header="src/app/app.component.html" path="built-in-directives/src/app/app.component.html" region="NgIf-2b"></code-example>
 
 <a id="ngFor"></a>
 
-=======
-<code-example header="src/app/app.component.html" path="built-in-directives/src/app/app.component.html" region="NgIf-2b"></code-example>
-
-<a id="ngFor"></a>
-
->>>>>>> 64c62d61
 ## Listing items with `NgFor`
 
-## `NgFor` 条目列表
-
 Use the `NgFor` directive to present a list of items.
 
-可以用 `NgFor` 来指令显示条目列表。
-
 1. Define a block of HTML that determines how Angular renders a single item.
-<<<<<<< HEAD
-
-   定义一个 HTML 块，该块会决定 Angular 如何渲染单个条目。
-
-1. To list your items, assign the short hand `let item of items` to `*ngFor`.
-
-   要列出你的条目，请把一个简写形式 `let item of items` 赋值给 `*ngFor`。
-
-<code-example path="built-in-directives/src/app/app.component.html" region="NgFor-1" header="src/app/app.component.html"></code-example>
-
-The string `"let item of items"` instructs Angular to do the following:
-
-字符串 `"let item of items"` 会指示 Angular 执行以下操作：
-
-- Store each item in the `items` array in the local `item` looping variable
-
-  将 `items` 中的每个条目存储在局部循环变量 `item` 中
-- Make each item available to the templated HTML for each iteration
-
-  让每个条目都可用于每次迭代时的模板 HTML 中
-- Translate `"let item of items"` into an `<ng-template>` around the host element
-
-  将 `"let item of items"` 转换为环绕宿主元素的 `<ng-template>`
-- Repeat the `<ng-template>` for each `item` in the list
-
-  对列表中的每个 `item` 复写这个 `<ng-template>`
-
-For more information see the [Structural directive shorthand](guide/structural-directives#shorthand) section of [Structural directives](guide/structural-directives).
-
-欲知详情，请参阅[结构型指令](guide/structural-directives)中的[结构型指令的简写形式](guide/structural-directives#shorthand)部分。
-
-=======
 1. To list your items, assign the short hand `let item of items` to `*ngFor`.
 
 <code-example header="src/app/app.component.html" path="built-in-directives/src/app/app.component.html" region="NgFor-1"></code-example>
@@ -468,36 +217,11 @@
 
 For more information see the [Structural directive shorthand](guide/structural-directives#shorthand) section of [Structural directives](guide/structural-directives).
 
->>>>>>> 64c62d61
 ### Repeating a component view
-
-### 复写组件视图
 
 To repeat a component element, apply `*ngFor` to the selector.
 In the following example, the selector is `<app-item-detail>`.
 
-<<<<<<< HEAD
-要复写某个组件元素，请将 `*ngFor` 应用于其选择器。在以下示例中，选择器为 `<app-item-detail>`。
-
-<code-example path="built-in-directives/src/app/app.component.html" region="NgFor-2" header="src/app/app.component.html"></code-example>
-
-Reference a template input variable, such as `item`, in the following locations:
-
-你可以在以下位置引用模板输入变量，例如 `item`：
-
-- within the `ngFor` host element
-
-  在 `ngFor` 的宿主元素中
-- within the host element descendants to access the item's properties
-
-  在宿主元素的后代中，用以访问条目的属性
-
-The following example references `item` first in an interpolation and then passes in a binding to the `item` property of the `<app-item-detail>` component.
-
-以下示例首先在插值中引用 `item`，然后将它通过绑定传递给 `<app-item-detail>` 组件的 `item` 属性。
-
-<code-example path="built-in-directives/src/app/app.component.html" region="NgFor-1-2" header="src/app/app.component.html"></code-example>
-=======
 <code-example header="src/app/app.component.html" path="built-in-directives/src/app/app.component.html" region="NgFor-2"></code-example>
 
 Reference a template input variable, such as `item`, in the following locations:
@@ -508,123 +232,57 @@
 The following example references `item` first in an interpolation and then passes in a binding to the `item` property of the `<app-item-detail>` component.
 
 <code-example header="src/app/app.component.html" path="built-in-directives/src/app/app.component.html" region="NgFor-1-2"></code-example>
->>>>>>> 64c62d61
 
 For more information about template input variables, see [Structural directive shorthand](guide/structural-directives#shorthand).
 
-有关模板输入变量的更多信息，请参见《结构型指令简写形式》](guide/structural-directives#shorthand)。
-
 ### Getting the `index` of `*ngFor`
 
-### 获取 `*ngFor` 的 `index`
-
 Get the `index` of `*ngFor` in a template input variable and use it in the template.
-
-可以获取 `*ngFor` 的 `index`，并在模板中使用它。
 
 In the `*ngFor`, add a semicolon and `let i=index` to the short hand.
 The following example gets the `index` in a variable named `i` and displays it with the item name.
 
-<<<<<<< HEAD
-在 `*ngFor` 中，添加一个分号和 `let i=index` 简写形式。下面的例子中把 `index` 取到一个名为 `i` 的变量中，并将其与条目名称一起显示。
-
-<code-example path="built-in-directives/src/app/app.component.html" region="NgFor-3" header="src/app/app.component.html"></code-example>
-=======
 <code-example header="src/app/app.component.html" path="built-in-directives/src/app/app.component.html" region="NgFor-3"></code-example>
->>>>>>> 64c62d61
 
 The index property of the `NgFor` directive context returns the zero-based index of the item in each iteration.
-
-`NgFor` 指令上下文的 `index` 属性在每次迭代中都会返回该条目的从零开始的索引号。
 
 Angular translates this instruction into an `<ng-template>` around the host element,
 then uses this template repeatedly to create a new set of elements and bindings for each `item`
 in the list.
 For more information about shorthand, see the [Structural Directives](guide/structural-directives#shorthand) guide.
 
-<<<<<<< HEAD
-Angular 会将此指令转换为 `<ng-template>`，然后反复使用此模板为列表中的每个 `item` 创建一组新的元素和绑定。有关简写形式的更多信息，请参见[《结构型指令》](guide/structural-directives#shorthand)指南。
-
-<a id="one-per-element"></a>
-
-=======
->>>>>>> 64c62d61
 ## Repeating elements when a condition is true
 
-## 当条件为真时复写元素
-
 To repeat a block of HTML when a particular condition is true, put the `*ngIf` on a container element that wraps an `*ngFor` element.
 
-<<<<<<< HEAD
-要在特定条件为 true 时复写 HTML 块，请将 `*ngIf` 放在 `*ngFor` 元素的容器元素上。它们之一或两者都可以是 `<ng-container>`，这样你就不必引入额外的 HTML 层次了。
-
-Because structural directives add and remove nodes from the DOM, apply only one structural directive per element.
-
-由于结构型指令会在 DOM 中添加和删除节点，因此每个元素只能应用一个结构型指令。
-
-For more information about `NgFor` see the [NgForOf API reference](api/common/NgForOf).
-
-有关 `NgFor` 的更多信息，请参见[NgForOf API 参考](api/common/NgForOf)。
+For more information see [one structural directive per element](guide/structural-directives#one-per-element).
 
 <a id="ngfor-with-trackby"></a>
 
-=======
-For more information see [one structural directive per element](guide/structural-directives#one-per-element).
-
-<a id="ngfor-with-trackby"></a>
-
->>>>>>> 64c62d61
 ### Tracking items with `*ngFor` `trackBy`
-
-### 用 `*ngFor` 的 `trackBy` 跟踪条目
 
 Reduce the number of calls your application makes to the server by tracking changes to an item list.
 With the `*ngFor` `trackBy` property, Angular can change and re-render only those items that have changed, rather than reloading the entire list of items.
-
-通过跟踪对条目列表的更改，可以减少应用程序对服务器的调用次数。使用 `*ngFor` 的 `trackBy` 属性，Angular 只能更改和重新渲染已更改的条目，而不必重新加载整个条目列表。
 
 1. Add a method to the component that returns the value `NgFor` should track.
    In this example, the value to track is the item's `id`.
    If the browser has already rendered `id`, Angular keeps track of it and doesn't re-query the server for the same `id`.
 
-<<<<<<< HEAD
-    向该组件添加一个方法，该方法返回 `NgFor` 应该跟踪的值。这个例子中，该值是英雄的 `id`。如果浏览器已经渲染过此 `id`，Angular 就会跟踪它，而不会重新向服务器查询相同的 `id`。
-
-<code-example path="built-in-directives/src/app/app.component.ts" region="trackByItems" header="src/app/app.component.ts"></code-example>
+   <code-example header="src/app/app.component.ts" path="built-in-directives/src/app/app.component.ts" region="trackByItems"></code-example>
 
 1. In the short hand expression, set `trackBy` to the `trackByItems()` method.
 
-   在简写表达式中，将 `trackBy` 设置为 `trackByItems()` 方法。
-
-<code-example path="built-in-directives/src/app/app.component.html" region="trackBy" header="src/app/app.component.html"></code-example>
-=======
-   <code-example header="src/app/app.component.ts" path="built-in-directives/src/app/app.component.ts" region="trackByItems"></code-example>
-
-1. In the short hand expression, set `trackBy` to the `trackByItems()` method.
-
    <code-example header="src/app/app.component.html" path="built-in-directives/src/app/app.component.html" region="trackBy"></code-example>
->>>>>>> 64c62d61
 
 **Change ids** creates new items with new `item.id`s.
 In the following illustration of the `trackBy` effect, **Reset items** creates new items with the same `item.id`s.
 
-**更改这些 ID** 会使用新的 `item.id` 创建新的条目。在下面的 `trackBy` 效果演示中，**Reset items** 会创建一些具有和以前相同的 `item.id` 的新条目。
-
 * With no `trackBy`, both buttons trigger complete DOM element replacement.
-
-   如果没有 `trackBy`，这些按钮都会触发完全的 DOM 元素替换。
-
 * With `trackBy`, only changing the `id` triggers element replacement.
 
-   有了 `trackBy`，则只有修改了 `id` 的按钮才会触发元素替换。
-
 <div class="lightbox">
 
-<<<<<<< HEAD
-  <img src="generated/images/guide/built-in-directives/ngfor-trackby.gif" alt="Animation of trackBy">
-=======
 <img alt="Animation of trackBy" src="generated/images/guide/built-in-directives/ngfor-trackby.gif">
->>>>>>> 64c62d61
 
 </div>
 
@@ -632,25 +290,13 @@
 
 ## Hosting a directive without a DOM element
 
-## 为没有 DOM 元素的指令安排宿主
-
 The Angular `<ng-container>` is a grouping element that doesn't interfere with styles or layout because Angular doesn't put it in the DOM.
 
-Angular 的 `<ng-container>` 是一个分组元素，它不会干扰样式或布局，因为 Angular 不会将其放置在 DOM 中。
-
 Use `<ng-container>` when there's no single element to host the directive.
 
-当没有单个元素承载指令时，可以使用 `<ng-container>`。
-
 Here's a conditional paragraph using `<ng-container>`.
 
-<<<<<<< HEAD
-这是使用 `<ng-container>` 的条件化段落。
-
-<code-example path="structural-directives/src/app/app.component.html" header="src/app/app.component.html (ngif-ngcontainer)" region="ngif-ngcontainer"></code-example>
-=======
 <code-example header="src/app/app.component.html (ngif-ngcontainer)" path="structural-directives/src/app/app.component.html" region="ngif-ngcontainer"></code-example>
->>>>>>> 64c62d61
 
 <div class="lightbox">
 
@@ -660,78 +306,25 @@
 
 1. Import the `ngModel` directive from `FormsModule`.
 
-   从 `FormsModule` 中导入 `ngModel` 指令。
-
 1. Add `FormsModule` to the imports section of the relevant Angular module.
 
-   将 `FormsModule` 添加到相关 Angular 模块的 imports 部分。
-
 1. To conditionally exclude an `<option>`, wrap the `<option>` in an `<ng-container>`.
 
-<<<<<<< HEAD
-    要有条件地排除 `<option>`，请将 `<option>` 包裹在 `<ng-container>` 中。
-
-   <code-example path="structural-directives/src/app/app.component.html" header="src/app/app.component.html (select-ngcontainer)" region="select-ngcontainer"></code-example>
+   <code-example header="src/app/app.component.html (select-ngcontainer)" path="structural-directives/src/app/app.component.html" region="select-ngcontainer"></code-example>
 
    <div class="lightbox">
-     <img src='generated/images/guide/structural-directives/select-ngcontainer-anim.gif' alt="ngcontainer options work properly">
+
+   <img alt="ngcontainer options work properly" src="generated/images/guide/structural-directives/select-ngcontainer-anim.gif">
+
    </div>
 
-=======
-   <code-example header="src/app/app.component.html (select-ngcontainer)" path="structural-directives/src/app/app.component.html" region="select-ngcontainer"></code-example>
-
-   <div class="lightbox">
-
-   <img alt="ngcontainer options work properly" src="generated/images/guide/structural-directives/select-ngcontainer-anim.gif">
-
-   </div>
-
->>>>>>> 64c62d61
 <a id="ngSwitch"></a>
 
 ## Switching cases with `NgSwitch`
-
-## 用 `NgSwitch`
 
 Like the JavaScript `switch` statement, `NgSwitch` displays one element from among several possible elements, based on a switch condition.
 Angular puts only the selected element into the DOM.
 
-<<<<<<< HEAD
-就像 JavaScript 的 `switch` 语句一样。`NgSwitch` 会根据切换条件显示几个可能的元素中的一个。Angular 只会将选定的元素放入 DOM。
-
-<!-- API Flagged -->
-
-`NgSwitch` is a set of three directives:
-
-`NgSwitch` 是一组指令（共三个）：
-
-- `NgSwitch`—an attribute directive that changes the behavior of its companion directives.
-
-  `NgSwitch` —— 一个属性型指令，它更改其伴生指令的行为。
-- `NgSwitchCase`—structural directive that adds its element to the DOM when its bound value equals the switch value and removes its bound value when it doesn't equal the switch value.
-
-  `NgSwitchCase` —— 结构型指令，当其绑定值等于开关值时将其元素添加到 DOM 中，而在其不等于开关值时将其绑定值移除。
-- `NgSwitchDefault`—structural directive that adds its element to the DOM when there is no selected `NgSwitchCase`.
-
-  `NgSwitchDefault` —— 结构型指令，当没有选中的 `NgSwitchCase` 时，将其宿主元素添加到 DOM 中。
-
-1. On an element, such as a `<div>`, add `[ngSwitch]` bound to an expression that returns the switch value, such as `feature`.
-   Though the `feature` value in this example is a string, the switch value can be of any type.
-
-    在每个元素（比如`<div>`）上，把 `[ngSwitch]` 绑定到一个返回开关值的表达式（例如 `feature`）。尽管这个例子中 `feature` 值是字符串，但此开关值可以是任何类型。
-
-1. Bind to `*ngSwitchCase` and `*ngSwitchDefault` on the elements for the cases.
-
-   将各个分支元素绑定到 `*ngSwitchCase` 和 `*ngSwitchDefault`。
-
-   <code-example path="built-in-directives/src/app/app.component.html" region="NgSwitch" header="src/app/app.component.html"></code-example>
-
-1. In the parent component, define `currentItem`, to use it in the `[ngSwitch]` expression.
-
-   在父组件中，定义 `currentItem` 以便可以在 `[ngSwitch]` 表达式中使用它。
-
-   <code-example path="built-in-directives/src/app/app.component.ts" region="item" header="src/app/app.component.ts"></code-example>
-=======
 <!--todo: API Flagged -->
 
 `NgSwitch` is a set of three directives:
@@ -752,21 +345,10 @@
 1. In the parent component, define `currentItem`, to use it in the `[ngSwitch]` expression.
 
    <code-example header="src/app/app.component.ts" path="built-in-directives/src/app/app.component.ts" region="item"></code-example>
->>>>>>> 64c62d61
 
 1. In each child component, add an `item` [input property](guide/inputs-outputs#input "Input property") which is bound to the `currentItem` of the parent component.
    The following two snippets show the parent component and one of the child components.
    The other child components are identical to `StoutItemComponent`.
-<<<<<<< HEAD
-
-    在每个子组件中，添加一个[输入属性](guide/inputs-outputs#input "输入属性") `item`，该属性会绑定到父组件的 `currentItem`。以下两个片段显示了父组件和其中一个子组件。其他子组件与 `StoutItemComponent` 中的相同。
-
-    <code-example path="built-in-directives/src/app/item-switch.component.ts" region="input" header="In each child component, here StoutItemComponent"></code-example><div class="lightbox">
-
-   <img src="generated/images/guide/built-in-directives/ngswitch.gif" alt="Animation of NgSwitch">
-
-</div>
-=======
 
    <code-example header="In each child component, here StoutItemComponent" path="built-in-directives/src/app/item-switch.component.ts" region="input"></code-example>
 
@@ -775,36 +357,20 @@
    <img alt="Animation of NgSwitch" src="generated/images/guide/built-in-directives/ngswitch.gif">
 
    </div>
->>>>>>> 64c62d61
 
 Switch directives also work with built-in HTML elements and web components.
 For example, you could replace the `<app-best-item>` switch case with a `<div>` as follows.
 
-<<<<<<< HEAD
-Switch 指令也同样适用于内置 HTML 元素和 Web Component。
-比如，你可以像下面的例子中一样把 `<app-best-item>` 分支替换为 `<div>`。
-
-<code-example path="built-in-directives/src/app/app.component.html" region="NgSwitch-div" header="src/app/app.component.html"></code-example>
+<code-example header="src/app/app.component.html" path="built-in-directives/src/app/app.component.html" region="NgSwitch-div"></code-example>
 
 ## What's next
 
-## 接下来呢？
-
 For information on how to build your own custom directives, see [Attribute Directives](guide/attribute-directives) and [Structural Directives](guide/structural-directives).
 
-有关如何构建自己的自定义指令的信息，请参见[“属性型指令”](guide/attribute-directives)和[“结构型指令”](guide/structural-directives)。
-=======
-<code-example header="src/app/app.component.html" path="built-in-directives/src/app/app.component.html" region="NgSwitch-div"></code-example>
-
-## What's next
-
-For information on how to build your own custom directives, see [Attribute Directives](guide/attribute-directives) and [Structural Directives](guide/structural-directives).
-
 <!-- links -->
 
 <!-- external links -->
 
 <!-- end links -->
 
-@reviewed 2022-02-28
->>>>>>> 64c62d61
+@reviewed 2022-02-28