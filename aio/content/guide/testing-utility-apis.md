# Testing Utility APIs

# 测试实用工具 API

This page describes the most useful Angular testing features.

本页面描述了一些最有用的 Angular 测试特性。

The Angular testing utilities include the `TestBed`, the `ComponentFixture`, and a handful of functions that control the test environment.
The [`TestBed`](#testbed-api-summary) and [`ComponentFixture`](#component-fixture-api-summary) classes are covered separately.

Angular 测试实用工具包括 `TestBed`、`ComponentFixture` 以及一些控制测试环境的函数。 [*TestBed*](#testbed-api-summary) 和 [*ComponentFixture*](#component-fixture-api-summary) 类是单独介绍的。

Here's a summary of the stand-alone functions, in order of likely utility:

<<<<<<< HEAD
下面是一些独立函数的摘要，以使用频率排序：

<table>
  <tr>

    <th>

      Function

      函数

    </th>

    <th>

      Description

      说明

    </th>

  </tr>

  <tr>

    <td style="vertical-align: top">

      <code>waitForAsync</code>

    </td>
=======
| Function | Details |
| :------- | :------ |
| `waitForAsync` | Runs the body of a test (`it`) or setup (`beforeEach`) function within a special *async test zone*. See [waitForAsync](guide/testing-components-scenarios#waitForAsync). |
| `fakeAsync` | Runs the body of a test (`it`) within a special *fakeAsync test zone*, enabling a linear control flow coding style. See [fakeAsync](guide/testing-components-scenarios#fake-async). |
| `tick` | Simulates the passage of time and the completion of pending asynchronous activities by flushing both *timer* and *micro-task* queues within the *fakeAsync test zone*. <div class="alert is-helpful"> The curious, dedicated reader might enjoy this lengthy blog post, ["*Tasks, microtasks, queues and schedules*"](https://jakearchibald.com/2015/tasks-microtasks-queues-and-schedules). </div> Accepts an optional argument that moves the virtual clock forward by the specified number of milliseconds, clearing asynchronous activities scheduled within that timeframe. See [tick](guide/testing-components-scenarios#tick). |
| `inject` | Injects one or more services from the current `TestBed` injector into a test function. It cannot inject a service provided by the component itself. See discussion of the [debugElement.injector](guide/testing-components-scenarios#get-injected-services). |
| `discardPeriodicTasks` | When a `fakeAsync()` test ends with pending timer event *tasks* (queued `setTimeOut` and `setInterval` callbacks), the test fails with a clear error message. <br /> In general, a test should end with no queued tasks. When pending timer tasks are expected, call `discardPeriodicTasks` to flush the *task* queue and avoid the error. |
| `flushMicrotasks` | When a `fakeAsync()` test ends with pending *micro-tasks* such as unresolved promises, the test fails with a clear error message. <br /> In general, a test should wait for micro-tasks to finish. When pending microtasks are expected, call `flushMicrotasks` to flush the  *micro-task* queue and avoid the error. |
| `ComponentFixtureAutoDetect` | A provider token for a service that turns on [automatic change detection](guide/testing-components-scenarios#automatic-change-detection). |
| `getTestBed` | Gets the current instance of the `TestBed`. Usually unnecessary because the static class methods of the `TestBed` class are typically sufficient. The `TestBed` instance exposes a few rarely used members that are not available as static methods. |

<a id="testbed-class-summary"></a>
>>>>>>> 64c62d61

## `TestBed` class summary

<<<<<<< HEAD
      Runs the body of a test (`it`) or setup (`beforeEach`) function within a special _async test zone_.
      See [waitForAsync](guide/testing-components-scenarios#waitForAsync).

      在一个特殊的* async 测试区域*中运行测试（`it`）的函数体或准备函数（`beforeEach`）。
      参阅 [waitForAsync](guide/testing-components-scenarios#waitForAsync)。

    </td>

  </tr>

  <tr>

    <td style="vertical-align: top">

      <code>fakeAsync</code>

    </td>

    <td>

      Runs the body of a test (`it`) within a special _fakeAsync test zone_, enabling
      a linear control flow coding style. See [fakeAsync](guide/testing-components-scenarios#fake-async).

      在一个特殊的* fakeAsync 测试区域*中运行测试（`it`）的函数体，以便启用线性风格的控制流。
      参阅 [fakeAsync](guide/testing-components-scenarios#fake-async)。

    </td>

  </tr>

  <tr>

    <td style="vertical-align: top">

      <code>tick</code>

    </td>

    <td>

      Simulates the passage of time and the completion of pending asynchronous activities
      by flushing both _timer_ and _micro-task_ queues within the _fakeAsync test zone_.

      通过在* fakeAsync 测试区域*中刷新定时器和微任务（micro-task）队列来仿真时间的流逝以及异步活动的完成。

      <div class="alert is-helpful">

      The curious, dedicated reader might enjoy this lengthy blog post,
      ["_Tasks, microtasks, queues and schedules_"](https://jakearchibald.com/2015/tasks-microtasks-queues-and-schedules/).

      好奇和执着的读者可能会喜欢这篇长博客：
      "<a href="https://jakearchibald.com/2015/tasks-microtasks-queues-and-schedules/"
      target="_blank">_Tasks, microtasks, queues and schedules_</a>".

      </div>

      Accepts an optional argument that moves the virtual clock forward
      by the specified number of milliseconds,
      clearing asynchronous activities scheduled within that timeframe.
      See [tick](guide/testing-components-scenarios#tick).

      接受一个可选参数，它可以把虚拟时钟往前推进特定的微秒数。
      清除调度到那个时间帧中的异步活动。
      参阅 [tick](guide/testing-components-scenarios#tick)。

    </td>

  </tr>

  <tr>

    <td style="vertical-align: top">

       <code>inject</code>

    </td>

    <td>

      Injects one or more services from the current `TestBed` injector into a test function.
      It cannot inject a service provided by the component itself.
      See discussion of the [debugElement.injector](guide/testing-components-scenarios#get-injected-services).

      从当前的 `TestBed` 注入器中把一个或多个服务注入到一个测试函数中。
      它不能用于注入组件自身提供的服务。
      参阅 [`debugElement.injector`](guide/testing-components-scenarios#get-injected-services) 部分的讨论。

    </td>

  </tr>

  <tr>

    <td style="vertical-align: top">

      <code>discardPeriodicTasks</code>

    </td>

    <td>

      When a `fakeAsync()` test ends with pending timer event _tasks_ (queued `setTimeOut` and `setInterval` callbacks),
      the test fails with a clear error message.

      当 `fakeAsync` 测试程序以正在运行的计时器事件**任务**（排队中的 `setTimeOut` 和 `setInterval` 的回调）结束时，
      测试会失败，并显示一条明确的错误信息。

      In general, a test should end with no queued tasks.
      When pending timer tasks are expected, call `discardPeriodicTasks` to flush the _task_ queue
      and avoid the error.

      一般来讲，测试程序应该以无排队任务结束。
      当待执行计时器任务存在时，调用 `discardPeriodicTasks` 来触发**任务**队列，防止该错误发生。

    </td>

  </tr>

  <tr>

    <td style="vertical-align: top">

      <code>flushMicrotasks</code>

    </td>

    <td>

      When a `fakeAsync()` test ends with pending _micro-tasks_ such as unresolved promises,
      the test fails with a clear error message.

      当 `fakeAsync` 测试程序以待执行**微任务**（比如未解析的承诺）结束时，测试会失败并显示明确的错误信息。

      In general, a test should wait for micro-tasks to finish.
      When pending microtasks are expected, call `flushMicrotasks` to flush the  _micro-task_ queue
      and avoid the error.

      一般来说，测试应该等待微任务结束。
      当待执行微任务存在时，调用 `flushMicrotasks` 来触发**微任务**队列，防止该错误发生。

    </td>

  </tr>

  <tr>

    <td style="vertical-align: top">

      <code>ComponentFixtureAutoDetect</code>

    </td>

    <td>

      A provider token for a service that turns on [automatic change detection](guide/testing-components-scenarios#automatic-change-detection).

      一个服务提供者令牌，用于开启[自动变更检测](guide/testing-components-scenarios#automatic-change-detection)。

    </td>

  </tr>

  <tr>

    <td style="vertical-align: top">

      <code>getTestBed</code>

    </td>
=======
The `TestBed` class is one of the principal Angular testing utilities.
Its API is quite large and can be overwhelming until you've explored it, a little at a time.
Read the early part of this guide first to get the basics before trying to absorb the full API.

The module definition passed to `configureTestingModule` is a subset of the `@NgModule` metadata properties.
>>>>>>> 64c62d61

<code-example format="javascript" language="javascript">

type TestModuleMetadata = {
  providers?: any[];
  declarations?: any[];
  imports?: any[];
  schemas?: Array&lt;SchemaMetadata | any[]&gt;;
};

<<<<<<< HEAD
      获取当前 `TestBed` 实例。
      通常用不上，因为 `TestBed` 的静态类方法已经够用。
      `TestBed` 实例有一些很少需要用到的方法，它们没有对应的静态方法。

    </td>

  </tr>
</table>

<a id="testbed-class-summary"></a>

## _TestBed_ class summary

## `TestBed` 类摘要

The `TestBed` class is one of the principal Angular testing utilities.
Its API is quite large and can be overwhelming until you've explored it,
a little at a time. Read the early part of this guide first
to get the basics before trying to absorb the full API.

`TestBed` 类是 Angular 测试工具的主要类之一。它的 API 很庞大，可能有点过于复杂，直到你一点一点的探索它们。
阅读本章前面的部分，了解了基本的知识以后，再试着了解完整 API。

The module definition passed to `configureTestingModule`
is a subset of the `@NgModule` metadata properties.

传给 `configureTestingModule` 的模块定义是 `@NgModule` 元数据属性的子集。

<code-example language="javascript">
  type TestModuleMetadata = {
    providers?: any[];
    declarations?: any[];
    imports?: any[];
    schemas?: Array&lt;SchemaMetadata | any[]&gt;;
  };
</code-example>

<a id="metadata-override-object"></a>
=======
</code-example>

<a id="metadata-override-object"></a>

Each override method takes a `MetadataOverride<T>` where `T` is the kind of metadata appropriate to the method, that is, the parameter of an `@NgModule`, `@Component`, `@Directive`, or `@Pipe`.

<code-example format="javascript" language="javascript">
>>>>>>> 64c62d61

type MetadataOverride&lt;T&gt; = {
  add?: Partial&lt;T&gt;;
  remove?: Partial&lt;T&gt;;
  set?: Partial&lt;T&gt;;
};

<<<<<<< HEAD
每一个重载方法接受一个 `MetadataOverride<T>`，这里 `T` 是适合这个方法的元数据类型，也就是 `@NgModule`、`@Component`、`@Directive` 或者 `@Pipe` 的参数。

<code-example language="javascript">
  type MetadataOverride&lt;T&gt; = {
    add?: Partial&lt;T&gt;;
    remove?: Partial&lt;T&gt;;
    set?: Partial&lt;T&gt;;
  };
</code-example>

<a id="testbed-methods"></a>

=======
</code-example>

<a id="testbed-methods"></a>
>>>>>>> 64c62d61
<a id="testbed-api-summary"></a>

The `TestBed` API consists of static class methods that either update or reference a *global* instance of the `TestBed`.

<<<<<<< HEAD
`TestBed` 的 API 包含了一系列静态类方法，它们更新或者引用**全局**的 `TestBed` 实例。

Internally, all static methods cover methods of the current runtime `TestBed` instance,
which is also returned by the `getTestBed()` function.

在内部，所有静态方法在 `getTestBed()` 函数返回的当前运行时间的 `TestBed` 实例上都有对应的方法。

Call `TestBed` methods _within_ a `beforeEach()` to ensure a fresh start before each individual test.
=======
Internally, all static methods cover methods of the current runtime `TestBed` instance, which is also returned by the `getTestBed()` function.

Call `TestBed` methods *within* a `beforeEach()` to ensure a fresh start before each individual test.
>>>>>>> 64c62d61

在 `BeforeEach()` 内调用 `TestBed` 方法，以确保在运行每个单独测试时，都有崭新的开始。

Here are the most important static methods, in order of likely utility.

<<<<<<< HEAD
这里列出了最重要的静态方法，以使用频率排序：

<table>
  <tr>

    <th>

      Methods

      方法

    </th>

    <th>

      Description

      说明

    </th>

  </tr>

  <tr>

    <td style="vertical-align: top">

      <code>configureTestingModule</code>

    </td>

    <td>

      The testing shims (`karma-test-shim`, `browser-test-shim`)
      establish the [initial test environment](guide/testing) and a default testing module.
      The default testing module is configured with basic declaratives and some Angular service substitutes that every tester needs.

      测试垫片（`karma-test-shim`, `browser-test-shim`）创建了[初始测试环境](guide/testing)和默认测试模块。
      默认测试模块是使用基本声明和一些 Angular 服务替代品，它们是所有测试程序都需要的。

      Call `configureTestingModule` to refine the testing module configuration for a particular set of tests
      by adding and removing imports, declarations (of components, directives, and pipes), and providers.

      调用 `configureTestingModule` 来为一套特定的测试定义测试模块配置，添加和删除导入、（组件、指令和管道的）声明和服务提供者。
    </td>

  </tr>

  <tr>

    <td style="vertical-align: top">

      <code>compileComponents</code>

    </td>

    <td>

      Compile the testing module asynchronously after you've finished configuring it.
      You **must** call this method if _any_ of the testing module components have a `templateUrl`
      or `styleUrls` because fetching component template and style files is necessarily asynchronous.
      See [compileComponents](guide/testing-components-scenarios#compile-components).

      在配置好测试模块之后，异步编译它。
      如果测试模块中的*任何一个*组件具有 `templateUrl` 或 `styleUrls`，那么你**必须**调用这个方法，因为获取组件的模板或样式文件必须是异步的。
      参阅 [compileComponents](guide/testing-components-scenarios#compile-components)。

      After calling `compileComponents`, the `TestBed` configuration is frozen for the duration of the current spec.

      调用完 `compileComponents` 之后，`TestBed` 的配置就会在当前测试期间被冻结。

    </td>

  </tr>

  <tr>

    <td style="vertical-align: top">

      <code>createComponent<T></code>

    </td>

    <td>

      Create an instance of a component of type `T` based on the current `TestBed` configuration.
      After calling `compileComponent`, the `TestBed` configuration is frozen for the duration of the current spec.

      基于当前 `TestBed` 的配置创建一个类型为 T 的组件实例。
      一旦调用，`TestBed` 的配置就会在当前测试期间被冻结。

    </td>

  </tr>

  <tr>

    <td style="vertical-align: top">

      <code>overrideModule</code>

    </td>

    <td>

      Replace metadata for the given `NgModule`. Recall that modules can import other modules.
      The `overrideModule` method can reach deeply into the current testing module to
      modify one of these inner modules.

      替换指定的 `NgModule` 的元数据。回想一下，模块可以导入其它模块。
      `overrideModule` 方法可以深入到当前测试模块深处，修改其中一个内部模块。

    </td>

  </tr>

  <tr>

    <td style="vertical-align: top">

      <code>overrideComponent</code>

    </td>

    <td>

      Replace metadata for the given component class, which could be nested deeply
      within an inner module.

      替换指定组件类的元数据，该组件类可能嵌套在一个很深的内部模块中。

    </td>

  </tr>

  <tr>

    <td style="vertical-align: top">

      <code>overrideDirective</code>

    </td>

    <td>

      Replace metadata for the given directive class, which could be nested deeply
      within an inner module.

      替换指定指令类的元数据，该指令可能嵌套在一个很深的内部模块中。

    </td>

  </tr>

  <tr>

    <td style="vertical-align: top">

      <code>overridePipe</code>

    </td>

    <td>

      Replace metadata for the given pipe class, which could be nested deeply
      within an inner module.

      替换指定管道类的元数据，该管道可能嵌套在一个很深的内部模块中。

    </td>

  </tr>

  <tr>

    <td style="vertical-align: top">

      <a id="testbed-inject"></a>

      <code>inject</code>
    </td>

    <td>

      Retrieve a service from the current `TestBed` injector.

      从当前 `TestBed` 注入器获取一个服务。

      The `inject` function is often adequate for this purpose.
      But `inject` throws an error if it can't provide the service.

      `inject` 函数通常都能胜任这项工作，但是如果它没法提供该服务时就会抛出一个异常。

      What if the service is optional?

      如果该服务是可选的呢？

      The `TestBed.inject()` method takes an optional second parameter,
      the object to return if Angular can't find the provider
      (`null` in this example):

      `TestBed.inject()` 方法可以接受可选的第二参数，当 Angular 找不到指定的服务提供者时，就会返回该对象（下面这个例子中是 `null` ）：

      <code-example path="testing/src/app/demo/demo.testbed.spec.ts" region="testbed-get-w-null" header="app/demo/demo.testbed.spec.ts"></code-example>

      After calling `TestBed.inject`, the `TestBed` configuration is frozen for the duration of the current spec.

      调用了 `TestBed.inject` 之后然后通过调用，`TestBed` 的配置就会在当前测试期间被冻结。

    </td>

  </tr>

  <tr>

    <td style="vertical-align: top">

      <a id="testbed-initTestEnvironment"></a>

      <code>initTestEnvironment</code>

    </td>

    <td>

      Initialize the testing environment for the entire test run.

      为整套测试的运行初始化测试环境。

      The testing shims (`karma-test-shim`, `browser-test-shim`) call it for you
      so there is rarely a reason for you to call it yourself.

      测试垫片(`karma-test-shim`, `browser-test-shim`)会为你调用它，所以你很少需要自己调用它。

      Call this method _exactly once_. To change
      this default in the middle of a test run, call `resetTestEnvironment` first.

      这个方法只能被调用**一次**。如果确实需要在测试程序运行期间改变这个默认设置，那么先调用 `resetTestEnvironment`。

      Specify the Angular compiler factory, a `PlatformRef`, and a default Angular testing module.
      Alternatives for non-browser platforms are available in the general form
      `@angular/platform-<platform_name>/testing/<platform_name>`.

      指定 Angular 编译器工厂，`PlatformRef`，和默认 Angular 测试模块。
      以 `@angular/platform-<platform_name>/testing/<platform_name>` 的形式提供非浏览器平台的替代品。

    </td>

  </tr>

  <tr>

    <td style="vertical-align: top">

      <code>resetTestEnvironment</code>

    </td>

    <td>

      Reset the initial test environment, including the default testing module.

      重设初始测试环境，包括默认测试模块在内。

    </td>

  </tr>
</table>

A few of the `TestBed` instance methods are not covered by static `TestBed` _class_ methods.
These are rarely needed.

少数 `TestBed` 实例方法没有对应的静态方法。它们很少被使用。

=======
| Methods | Details |
| :------ | :------ |
| `configureTestingModule` | The testing shims (`karma-test-shim`, `browser-test-shim`) establish the [initial test environment](guide/testing) and a default testing module. The default testing module is configured with basic declaratives and some Angular service substitutes that every tester needs. <br /> Call `configureTestingModule` to refine the testing module configuration for a particular set of tests by adding and removing imports, declarations (of components, directives, and pipes), and providers. |
| `compileComponents` | Compile the testing module asynchronously after you've finished configuring it. You **must** call this method if *any* of the testing module components have a `templateUrl` or `styleUrls` because fetching component template and style files is necessarily asynchronous. See [compileComponents](guide/testing-components-scenarios#compile-components). <br /> After calling `compileComponents`, the `TestBed` configuration is frozen for the duration of the current spec. |
| `createComponent<T>` | Create an instance of a component of type `T` based on the current `TestBed` configuration. After calling `createComponent`, the `TestBed` configuration is frozen for the duration of the current spec. |
| `overrideModule` | Replace metadata for the given `NgModule`. Recall that modules can import other modules. The `overrideModule` method can reach deeply into the current testing module to modify one of these inner modules. |
| `overrideComponent` | Replace metadata for the given component class, which could be nested deeply within an inner module. |
| `overrideDirective` | Replace metadata for the given directive class, which could be nested deeply within an inner module. |
| `overridePipe` | Replace metadata for the given pipe class, which could be nested deeply within an inner module. |

\| 
<a id="testbed-inject"></a>
 `inject`                           | Retrieve a service from the current `TestBed` injector. The `inject` function is often adequate for this purpose. But `inject` throws an error if it can't provide the service. <br /> What if the service is optional? <br /> The `TestBed.inject()` method takes an optional second parameter, the object to return if Angular can't find the provider (`null` in this example): <code-example header="app/demo/demo.testbed.spec.ts" path="testing/src/app/demo/demo.testbed.spec.ts" region="testbed-get-w-null"></code-example> After calling `TestBed.inject`, the `TestBed` configuration is frozen for the duration of the current spec. |
\| 
<a id="testbed-initTestEnvironment"></a>
 `initTestEnvironment` | Initialize the testing environment for the entire test run. <br /> The testing shims (`karma-test-shim`, `browser-test-shim`) call it for you so there is rarely a reason for you to call it yourself. <br /> Call this method *exactly once*. To change this default in the middle of a test run, call `resetTestEnvironment` first. <br /> Specify the Angular compiler factory, a `PlatformRef`, and a default Angular testing module. Alternatives for non-browser platforms are available in the general form `@angular/platform-<platform_name>/testing/<platform_name>`.                                                                  |
\| `resetTestEnvironment`                                         | Reset the initial test environment, including the default testing module.                                                                                                                                                                                                                                                                                                                                                                                                                                                                                                                                                                          |

A few of the `TestBed` instance methods are not covered by static `TestBed` *class* methods.
These are rarely needed.

>>>>>>> 64c62d61
<a id="component-fixture-api-summary"></a>

## The `ComponentFixture`

<<<<<<< HEAD
## `ComponentFixture` 类

The `TestBed.createComponent<T>`
creates an instance of the component `T`
and returns a strongly typed `ComponentFixture` for that component.

`TestBed.createComponent<T>` 会创建一个组件 `T` 的实例，并为该组件返回一个强类型的 `ComponentFixture`。

The `ComponentFixture` properties and methods provide access to the component,
its DOM representation, and aspects of its Angular environment.

`ComponentFixture` 的属性和方法提供了对组件、它的 DOM 和它的 Angular 环境方面的访问。

=======
The `TestBed.createComponent<T>` creates an instance of the component `T` and returns a strongly typed `ComponentFixture` for that component.

The `ComponentFixture` properties and methods provide access to the component, its DOM representation, and aspects of its Angular environment.

>>>>>>> 64c62d61
<a id="component-fixture-properties"></a>

### `ComponentFixture` properties

### `ComponentFixture` 的属性

Here are the most important properties for testers, in order of likely utility.

<<<<<<< HEAD
下面是对测试最重要的属性，以使用频率排序：

<table>
  <tr>

    <th>

      Properties

      属性

    </th>

    <th>

      Description

      说明

    </th>

  </tr>

  <tr>

    <td style="vertical-align: top">

      <code>componentInstance</code>

    </td>

    <td>

      The instance of the component class created by `TestBed.createComponent`.

      被 `TestBed.createComponent` 创建的组件类实例。

    </td>

  </tr>

  <tr>

    <td style="vertical-align: top">

      <code>debugElement</code>

    </td>

    <td>

      The `DebugElement` associated with the root element of the component.

      与组件根元素关联的 `DebugElement`。

      The `debugElement` provides insight into the component and its DOM element during test and debugging.
      It's a critical property for testers. The most interesting members are covered [below](#debug-element-details).

      `debugElement` 提供了在测试和调试期间深入探查组件及其 DOM 元素的功能。
      它对于测试者是一个极其重要的属性。它的大多数主要成员在[后面](#debug-element-details)都有讲解。

    </td>

  </tr>

  <tr>

    <td style="vertical-align: top">

      <code>nativeElement</code>

    </td>

    <td>

      The native DOM element at the root of the component.

      组件的原生根 DOM 元素。

    </td>

  </tr>

  <tr>

    <td style="vertical-align: top">

      <code>changeDetectorRef</code>

    </td>
=======
| Properties | Details |
| :--------- | :------ |
| `componentInstance` | The instance of the component class created by `TestBed.createComponent`. |
| `debugElement` | The `DebugElement` associated with the root element of the component. <br /> The `debugElement` provides insight into the component and its DOM element during test and debugging. It's a critical property for testers. The most interesting members are covered [below](#debug-element-details). |
| `nativeElement` | The native DOM element at the root of the component. |
| `changeDetectorRef` | The `ChangeDetectorRef` for the component. <br /> The `ChangeDetectorRef` is most valuable when testing a component that has the `ChangeDetectionStrategy.OnPush` method or the component's change detection is under your programmatic control. |

<a id="component-fixture-methods"></a>
>>>>>>> 64c62d61

### `ComponentFixture` methods

<<<<<<< HEAD
      The `ChangeDetectorRef` for the component.

      组件的 `ChangeDetectorRef`。

      The `ChangeDetectorRef` is most valuable when testing a
      component that has the `ChangeDetectionStrategy.OnPush` method
      or the component's change detection is under your programmatic control.

      在测试一个拥有 `ChangeDetectionStrategy.OnPush` 的组件，或者在组件的变化测试在你的程序控制下时，`ChangeDetectorRef` 是最重要的。

    </td>

  </tr>
</table>

<a id="component-fixture-methods"></a>

### _ComponentFixture_ methods

### `ComponentFixture` 的方法

The _fixture_ methods cause Angular to perform certain tasks on the component tree.
=======
The *fixture* methods cause Angular to perform certain tasks on the component tree.
>>>>>>> 64c62d61
Call these method to trigger Angular behavior in response to simulated user action.

**fixture** 方法使 Angular 对组件树执行某些任务。
在触发 Angular 行为来模拟的用户行为时，调用这些方法。

Here are the most useful methods for testers.

<<<<<<< HEAD
下面是对测试最有用的方法。

<table>
  <tr>

    <th>

      Methods

      方法

    </th>

    <th>

      Description

      说明

    </th>

  </tr>

  <tr>

    <td style="vertical-align: top">

      <code>detectChanges</code>

    </td>

    <td>

      Trigger a change detection cycle for the component.

      为组件触发一轮变化检查。

      Call it to initialize the component (it calls `ngOnInit`) and after your
      test code, change the component's data bound property values.
      Angular can't see that you've changed `personComponent.name` and won't update the `name`
      binding until you call `detectChanges`.

      调用它来初始化组件（它调用 `ngOnInit`）。或者在你的测试代码改变了组件的数据绑定属性值后调用它。
      Angular 不能检测到你已经改变了 `personComponent.name` 属性，也不会更新 `name` 的绑定，直到你调用了 `detectChanges`。

      Runs `checkNoChanges` afterwards to confirm that there are no circular updates unless
      called as `detectChanges(false)`;

      之后，运行 `checkNoChanges`，来确认没有循环更新，除非它被这样调用：`detectChanges(false)`。

    </td>

  </tr>

  <tr>

    <td style="vertical-align: top">

      <code>autoDetectChanges</code>

    </td>

    <td>

      Set this to `true` when you want the fixture to detect changes automatically.

      如果你希望这个夹具自动检测变更，就把这个设置为 `true`。

      When autodetect is `true`, the test fixture calls `detectChanges` immediately
      after creating the component. Then it listens for pertinent zone events
      and calls `detectChanges` accordingly.
      When your test code modifies component property values directly,
      you probably still have to call `fixture.detectChanges` to trigger data binding updates.

      当自动检测打开时，测试 fixture 监听 **zone** 事件，并调用 `detectChanges`。
      当你的测试代码直接修改了组件属性值时，你还是要调用 `fixture.detectChanges` 来触发数据绑定更新。

      The default is `false`. Testers who prefer fine control over test behavior
      tend to keep it `false`.

      默认值是 `false`，喜欢对测试行为进行精细控制的测试者一般保持它为 `false`。

    </td>

  </tr>

  <tr>

    <td style="vertical-align: top">

      <code>checkNoChanges</code>

    </td>

    <td>

      Do a change detection run to make sure there are no pending changes.
      Throws an exceptions if there are.

      运行一次变更检测来确认没有待处理的变化。如果有未处理的变化，它将抛出一个错误。

    </td>

  </tr>

  <tr>

    <td style="vertical-align: top">

      <code>isStable</code>

    </td>

    <td>

      If the fixture is currently _stable_, returns `true`.
      If there are async tasks that have not completed, returns `false`.

      如果 fixture 当前是**稳定的**，则返回 `true`。
      如果有异步任务没有完成，则返回 `false`。

    </td>

  </tr>

  <tr>

    <td style="vertical-align: top">

      <code>whenStable</code>

    </td>

    <td>

      Returns a promise that resolves when the fixture is stable.

      返回一个承诺，在 fixture 稳定时解析。

      To resume testing after completion of asynchronous activity or
      asynchronous change detection, hook that promise.
      See [whenStable](guide/testing-components-scenarios#when-stable).

      要想在完成了异步活动或异步变更检测之后再继续测试，可以对那个承诺对象进行挂钩。
      参阅 [whenStable](guide/testing-components-scenarios#when-stable)。

    </td>

  </tr>

  <tr>

    <td style="vertical-align: top">

      <code>destroy</code>

    </td>

    <td>

      Trigger component destruction.

      触发组件的销毁。

    </td>

  </tr>
</table>

<a id="debug-element-details"></a>

#### _DebugElement_

The `DebugElement` provides crucial insights into the component's DOM representation.

`DebugElement` 提供了对组件的 DOM 的访问。

From the test root component's `DebugElement` returned by `fixture.debugElement`,
you can walk (and query) the fixture's entire element and component subtrees.
=======
| Methods | Details |
| :------ | :------ |
| `detectChanges` | Trigger a change detection cycle for the component. <br /> Call it to initialize the component (it calls `ngOnInit`) and after your test code, change the component's data bound property values. Angular can't see that you've changed `personComponent.name` and won't update the `name` binding until you call `detectChanges`. <br /> Runs `checkNoChanges` afterwards to confirm that there are no circular updates unless called as `detectChanges(false)`; |
| `autoDetectChanges` | Set this to `true` when you want the fixture to detect changes automatically. <br /> When autodetect is `true`, the test fixture calls `detectChanges` immediately after creating the component. Then it listens for pertinent zone events and calls `detectChanges` accordingly. When your test code modifies component property values directly, you probably still have to call `fixture.detectChanges` to trigger data binding updates. <br /> The default is `false`. Testers who prefer fine control over test behavior tend to keep it `false`. |
| `checkNoChanges` | Do a change detection run to make sure there are no pending changes. Throws an exceptions if there are. |
| `isStable` | If the fixture is currently *stable*, returns `true`. If there are async tasks that have not completed, returns `false`. |
| `whenStable` | Returns a promise that resolves when the fixture is stable. <br /> To resume testing after completion of asynchronous activity or asynchronous change detection, hook that promise. See [whenStable](guide/testing-components-scenarios#when-stable). |
| `destroy` | Trigger component destruction. |

<a id="debug-element-details"></a>

#### `DebugElement`

The `DebugElement` provides crucial insights into the component's DOM representation.

From the test root component's `DebugElement` returned by `fixture.debugElement`, you can walk (and query) the fixture's entire element and component subtrees.
>>>>>>> 64c62d61

`fixture.debugElement` 返回测试根组件的 `DebugElement`，通过它你可以访问（查询）fixture 的整个元素和组件子树。

Here are the most useful `DebugElement` members for testers, in approximate order of utility:

<<<<<<< HEAD
下面是 `DebugElement` 最有用的成员，以使用频率排序。

<table>
  <tr>

    <th>

      Member

      成员

    </th>

    <th>

      Description

      说明

    </th>

  </tr>

  <tr>

    <td style="vertical-align: top">

      <code>nativeElement</code>

    </td>

    <td>

      The corresponding DOM element in the browser (null for WebWorkers).

      与浏览器中 DOM 元素对应（WebWorkers 时，值为 null）。

    </td>

  </tr>

  <tr>

    <td style="vertical-align: top">

      <code>query</code>

    </td>

    <td>

      Calling `query(predicate: Predicate<DebugElement>)` returns the first `DebugElement`
      that matches the [predicate](#query-predicate) at any depth in the subtree.

      调用 `query(predicate: Predicate<DebugElement>)` 会在子树的任意深度中查找并返回能和[谓词函数](#query-predicate)匹配的第一个 `DebugElement`。

    </td>

  </tr>

  <tr>

    <td style="vertical-align: top">

      <code>queryAll</code>

    </td>

    <td>

      Calling `queryAll(predicate: Predicate<DebugElement>)` returns all `DebugElements`
      that matches the [predicate](#query-predicate) at any depth in subtree.

      调用 `queryAll(predicate: Predicate<DebugElement>)` 会在子树的任意深度中查找能和[谓词函数](#query-predicate)匹配的所有 `DebugElement`。

    </td>

  </tr>

  <tr>

    <td style="vertical-align: top">

      <code>injector</code>

    </td>

    <td>

      The host dependency injector.
      For example, the root element's component instance injector.

      宿主依赖注入器。
      比如，根元素的组件实例注入器。

    </td>

  </tr>

  <tr>

    <td style="vertical-align: top">

      <code>componentInstance</code>

    </td>

    <td>

      The element's own component instance, if it has one.

      元素自己的组件实例（如果有）。

    </td>

  </tr>

  <tr>

    <td style="vertical-align: top">

      <code>context</code>

    </td>

    <td>

      An object that provides parent context for this element.
      Often an ancestor component instance that governs this element.

      为元素提供父级上下文的对象。
      通常是控制该元素的祖级组件实例。

      When an element is repeated within `*ngFor`, the context is an `NgForOf` whose `$implicit`
      property is the value of the row instance value.
      For example, the `hero` in `*ngFor="let hero of heroes"`.

      当一个元素被 `*ngFor` 重复，它的上下文为 `NgForOf`，它的 `$implicit` 属性值是该行的实例值。
      比如，`*ngFor="let hero of heroes"` 里的 `hero`。

    </td>

  </tr>

  <tr>

    <td style="vertical-align: top">

      <code>children</code>

    </td>

    <td>

      The immediate `DebugElement` children. Walk the tree by descending through `children`.

      `DebugElement` 的直接子元素。可以通过继续深入 `children` 来遍历这棵树。

      <div class="alert is-helpful">

      `DebugElement` also has `childNodes`, a list of `DebugNode` objects.
      `DebugElement` derives from `DebugNode` objects and there are often
      more nodes than elements. Testers can usually ignore plain nodes.

      `DebugElement` 还有 `childNodes`，即 `DebugNode` 对象列表。
      `DebugElement` 从 `DebugNode` 对象衍生，而且通常节点（node）比元素多。测试者通常忽略赤裸节点。

      </div>

    </td>

  </tr>

  <tr>

    <td style="vertical-align: top">

      <code>parent</code>

    </td>

    <td>

      The `DebugElement` parent. Null if this is the root element.

      `DebugElement` 的父级。如果 `DebugElement` 是根元素，`parent` 为 null。

    </td>

  </tr>

  <tr>

    <td style="vertical-align: top">

      <code>name</code>

    </td>

    <td>

      The element tag name, if it is an element.

      元素的标签名字，如果它是一个元素的话。

    </td>

  </tr>

  <tr>

    <td style="vertical-align: top">

      <code>triggerEventHandler</code>

    </td>

    <td>

      Triggers the event by its name if there is a corresponding listener
      in the element's `listeners` collection.
      The second parameter is the _event object_ expected by the handler.
      See [triggerEventHandler](guide/testing-components-scenarios#trigger-event-handler).

      如果在该元素的 `listeners` 集合中有相应的监听器，就根据名字触发这个事件。
      第二个参数是该处理器函数所需的*事件对象*。参阅 [triggerEventHandler](guide/testing-components-scenarios#trigger-event-handler)。

      If the event lacks a listener or there's some other problem,
      consider calling `nativeElement.dispatchEvent(eventObject)`.

      如果事件缺乏监听器，或者有其它问题，考虑调用 `nativeElement.dispatchEvent(eventObject)`。

    </td>

  </tr>

  <tr>

    <td style="vertical-align: top">

      <code>listeners</code>

    </td>

    <td>

      The callbacks attached to the component's `@Output` properties and/or the element's event properties.

      元素的 `@Output` 属性以及/或者元素的事件属性所附带的回调函数。

    </td>

  </tr>

  <tr>

    <td style="vertical-align: top">

      <code>providerTokens</code>

    </td>

    <td>

      This component's injector lookup tokens.
      Includes the component itself plus the tokens that the component lists in its `providers` metadata.

      组件注入器的查询令牌。
      包括组件自己的令牌和组件的 `providers` 元数据中列出来的令牌。

    </td>

  </tr>

  <tr>

    <td style="vertical-align: top">

      <code>source</code>

    </td>

    <td>

      Where to find this element in the source component template.

      source 是在源组件模板中查询这个元素的处所。

    </td>

  </tr>

  <tr>

    <td style="vertical-align: top">

      <code>references</code>

    </td>

    <td>
=======
| Members | Details |
| :------ | :------ |
| `nativeElement` | The corresponding DOM element in the browser (null for WebWorkers). |
| `query` | Calling `query(predicate: Predicate<DebugElement>)` returns the first `DebugElement` that matches the [predicate](#query-predicate) at any depth in the subtree. |
| `queryAll` | Calling `queryAll(predicate: Predicate<DebugElement>)` returns all `DebugElements` that matches the [predicate](#query-predicate) at any depth in subtree. |
| `injector` | The host dependency injector. For example, the root element's component instance injector. |
| `componentInstance` | The element's own component instance, if it has one. |
| `context` | An object that provides parent context for this element. Often an ancestor component instance that governs this element. <br /> When an element is repeated within `*ngFor`, the context is an `NgForOf` whose `$implicit` property is the value of the row instance value. For example, the `hero` in `*ngFor="let hero of heroes"`. |
| `children` | The immediate `DebugElement` children. Walk the tree by descending through `children`. <div class="alert is-helpful"> `DebugElement` also has `childNodes`, a list of `DebugNode` objects. `DebugElement` derives from `DebugNode` objects and there are often more nodes than elements. Testers can usually ignore plain nodes. </div> |
| `parent` | The `DebugElement` parent. Null if this is the root element. |
| `name` | The element tag name, if it is an element. |
| `triggerEventHandler` | Triggers the event by its name if there is a corresponding listener in the element's `listeners` collection. The second parameter is the *event object* expected by the handler. See [triggerEventHandler](guide/testing-components-scenarios#trigger-event-handler). <br /> If the event lacks a listener or there's some other problem, consider calling `nativeElement.dispatchEvent(eventObject)`. |
| `listeners` | The callbacks attached to the component's `@Output` properties and/or the element's event properties. |
| `providerTokens` | This component's injector lookup tokens. Includes the component itself plus the tokens that the component lists in its `providers` metadata. |
| `source` | Where to find this element in the source component template. |
| `references` | Dictionary of objects associated with template local variables (for example, `#foo`),keyed by the local variable name. |

<a id="query-predicate"></a>

The `DebugElement.query(predicate)` and `DebugElement.queryAll(predicate)` methods take a predicate that filters the source element's subtree for matching `DebugElement`.

The predicate is any method that takes a `DebugElement` and returns a *truthy* value.
The following example finds all `DebugElements` with a reference to a template local variable named "content":
>>>>>>> 64c62d61

<code-example header="app/demo/demo.testbed.spec.ts" path="testing/src/app/demo/demo.testbed.spec.ts" region="custom-predicate"></code-example>

<<<<<<< HEAD
      与模板本地变量（比如 `#foo`）关联的词典对象，关键字与本地变量名字配对。

    </td>

  </tr>
</table>

<a id="query-predicate"></a>
=======
The Angular `By` class has three static methods for common predicates:

| Static method | Details |
| :------------ | :------ |
| `By.all` | Return all elements |
| `By.css(selector)` | Return elements with matching CSS selectors |
| `By.directive(directive)` | Return elements that Angular matched to an instance of the directive class |
>>>>>>> 64c62d61

<code-example header="app/hero/hero-list.component.spec.ts" path="testing/src/app/hero/hero-list.component.spec.ts" region="by"></code-example>

<<<<<<< HEAD
`DebugElement.query(predicate)` 和 `DebugElement.queryAll(predicate)` 方法接受一个条件方法，
它过滤源元素的子树，返回匹配的 `DebugElement`。

The predicate is any method that takes a `DebugElement` and returns a _truthy_ value.
The following example finds all `DebugElements` with a reference to a template local variable named "content":

这个条件方法是任何接受一个 `DebugElement` 并返回真值的方法。
下面的例子查询所有拥有名为 `content` 的模块本地变量的所有 `DebugElement`：

<code-example path="testing/src/app/demo/demo.testbed.spec.ts" region="custom-predicate" header="app/demo/demo.testbed.spec.ts"></code-example>

The Angular `By` class has three static methods for common predicates:

Angular 的 `By` 类为常用条件方法提供了三个静态方法：

- `By.all` - return all elements.

   `By.all` - 返回所有元素

- `By.css(selector)` - return elements with matching CSS selectors.

   `By.css(selector)` - 返回符合 CSS 选择器的元素。

- `By.directive(directive)` - return elements that Angular matched to an instance of the directive class.

   `By.directive(directive)` - 返回 Angular 能匹配一个指令类实例的所有元素。

<code-example path="testing/src/app/hero/hero-list.component.spec.ts" region="by" header="app/hero/hero-list.component.spec.ts"></code-example>
=======
<!-- links -->

<!-- external links -->

<!-- end links -->

@reviewed 2022-02-28
>>>>>>> 64c62d61
<|MERGE_RESOLUTION|>--- conflicted
+++ resolved
@@ -1,50 +1,12 @@
 # Testing Utility APIs
 
-# 测试实用工具 API
-
 This page describes the most useful Angular testing features.
-
-本页面描述了一些最有用的 Angular 测试特性。
 
 The Angular testing utilities include the `TestBed`, the `ComponentFixture`, and a handful of functions that control the test environment.
 The [`TestBed`](#testbed-api-summary) and [`ComponentFixture`](#component-fixture-api-summary) classes are covered separately.
 
-Angular 测试实用工具包括 `TestBed`、`ComponentFixture` 以及一些控制测试环境的函数。 [*TestBed*](#testbed-api-summary) 和 [*ComponentFixture*](#component-fixture-api-summary) 类是单独介绍的。
-
 Here's a summary of the stand-alone functions, in order of likely utility:
 
-<<<<<<< HEAD
-下面是一些独立函数的摘要，以使用频率排序：
-
-<table>
-  <tr>
-
-    <th>
-
-      Function
-
-      函数
-
-    </th>
-
-    <th>
-
-      Description
-
-      说明
-
-    </th>
-
-  </tr>
-
-  <tr>
-
-    <td style="vertical-align: top">
-
-      <code>waitForAsync</code>
-
-    </td>
-=======
 | Function | Details |
 | :------- | :------ |
 | `waitForAsync` | Runs the body of a test (`it`) or setup (`beforeEach`) function within a special *async test zone*. See [waitForAsync](guide/testing-components-scenarios#waitForAsync). |
@@ -57,187 +19,14 @@
 | `getTestBed` | Gets the current instance of the `TestBed`. Usually unnecessary because the static class methods of the `TestBed` class are typically sufficient. The `TestBed` instance exposes a few rarely used members that are not available as static methods. |
 
 <a id="testbed-class-summary"></a>
->>>>>>> 64c62d61
 
 ## `TestBed` class summary
 
-<<<<<<< HEAD
-      Runs the body of a test (`it`) or setup (`beforeEach`) function within a special _async test zone_.
-      See [waitForAsync](guide/testing-components-scenarios#waitForAsync).
-
-      在一个特殊的* async 测试区域*中运行测试（`it`）的函数体或准备函数（`beforeEach`）。
-      参阅 [waitForAsync](guide/testing-components-scenarios#waitForAsync)。
-
-    </td>
-
-  </tr>
-
-  <tr>
-
-    <td style="vertical-align: top">
-
-      <code>fakeAsync</code>
-
-    </td>
-
-    <td>
-
-      Runs the body of a test (`it`) within a special _fakeAsync test zone_, enabling
-      a linear control flow coding style. See [fakeAsync](guide/testing-components-scenarios#fake-async).
-
-      在一个特殊的* fakeAsync 测试区域*中运行测试（`it`）的函数体，以便启用线性风格的控制流。
-      参阅 [fakeAsync](guide/testing-components-scenarios#fake-async)。
-
-    </td>
-
-  </tr>
-
-  <tr>
-
-    <td style="vertical-align: top">
-
-      <code>tick</code>
-
-    </td>
-
-    <td>
-
-      Simulates the passage of time and the completion of pending asynchronous activities
-      by flushing both _timer_ and _micro-task_ queues within the _fakeAsync test zone_.
-
-      通过在* fakeAsync 测试区域*中刷新定时器和微任务（micro-task）队列来仿真时间的流逝以及异步活动的完成。
-
-      <div class="alert is-helpful">
-
-      The curious, dedicated reader might enjoy this lengthy blog post,
-      ["_Tasks, microtasks, queues and schedules_"](https://jakearchibald.com/2015/tasks-microtasks-queues-and-schedules/).
-
-      好奇和执着的读者可能会喜欢这篇长博客：
-      "<a href="https://jakearchibald.com/2015/tasks-microtasks-queues-and-schedules/"
-      target="_blank">_Tasks, microtasks, queues and schedules_</a>".
-
-      </div>
-
-      Accepts an optional argument that moves the virtual clock forward
-      by the specified number of milliseconds,
-      clearing asynchronous activities scheduled within that timeframe.
-      See [tick](guide/testing-components-scenarios#tick).
-
-      接受一个可选参数，它可以把虚拟时钟往前推进特定的微秒数。
-      清除调度到那个时间帧中的异步活动。
-      参阅 [tick](guide/testing-components-scenarios#tick)。
-
-    </td>
-
-  </tr>
-
-  <tr>
-
-    <td style="vertical-align: top">
-
-       <code>inject</code>
-
-    </td>
-
-    <td>
-
-      Injects one or more services from the current `TestBed` injector into a test function.
-      It cannot inject a service provided by the component itself.
-      See discussion of the [debugElement.injector](guide/testing-components-scenarios#get-injected-services).
-
-      从当前的 `TestBed` 注入器中把一个或多个服务注入到一个测试函数中。
-      它不能用于注入组件自身提供的服务。
-      参阅 [`debugElement.injector`](guide/testing-components-scenarios#get-injected-services) 部分的讨论。
-
-    </td>
-
-  </tr>
-
-  <tr>
-
-    <td style="vertical-align: top">
-
-      <code>discardPeriodicTasks</code>
-
-    </td>
-
-    <td>
-
-      When a `fakeAsync()` test ends with pending timer event _tasks_ (queued `setTimeOut` and `setInterval` callbacks),
-      the test fails with a clear error message.
-
-      当 `fakeAsync` 测试程序以正在运行的计时器事件**任务**（排队中的 `setTimeOut` 和 `setInterval` 的回调）结束时，
-      测试会失败，并显示一条明确的错误信息。
-
-      In general, a test should end with no queued tasks.
-      When pending timer tasks are expected, call `discardPeriodicTasks` to flush the _task_ queue
-      and avoid the error.
-
-      一般来讲，测试程序应该以无排队任务结束。
-      当待执行计时器任务存在时，调用 `discardPeriodicTasks` 来触发**任务**队列，防止该错误发生。
-
-    </td>
-
-  </tr>
-
-  <tr>
-
-    <td style="vertical-align: top">
-
-      <code>flushMicrotasks</code>
-
-    </td>
-
-    <td>
-
-      When a `fakeAsync()` test ends with pending _micro-tasks_ such as unresolved promises,
-      the test fails with a clear error message.
-
-      当 `fakeAsync` 测试程序以待执行**微任务**（比如未解析的承诺）结束时，测试会失败并显示明确的错误信息。
-
-      In general, a test should wait for micro-tasks to finish.
-      When pending microtasks are expected, call `flushMicrotasks` to flush the  _micro-task_ queue
-      and avoid the error.
-
-      一般来说，测试应该等待微任务结束。
-      当待执行微任务存在时，调用 `flushMicrotasks` 来触发**微任务**队列，防止该错误发生。
-
-    </td>
-
-  </tr>
-
-  <tr>
-
-    <td style="vertical-align: top">
-
-      <code>ComponentFixtureAutoDetect</code>
-
-    </td>
-
-    <td>
-
-      A provider token for a service that turns on [automatic change detection](guide/testing-components-scenarios#automatic-change-detection).
-
-      一个服务提供者令牌，用于开启[自动变更检测](guide/testing-components-scenarios#automatic-change-detection)。
-
-    </td>
-
-  </tr>
-
-  <tr>
-
-    <td style="vertical-align: top">
-
-      <code>getTestBed</code>
-
-    </td>
-=======
 The `TestBed` class is one of the principal Angular testing utilities.
 Its API is quite large and can be overwhelming until you've explored it, a little at a time.
 Read the early part of this guide first to get the basics before trying to absorb the full API.
 
 The module definition passed to `configureTestingModule` is a subset of the `@NgModule` metadata properties.
->>>>>>> 64c62d61
 
 <code-example format="javascript" language="javascript">
 
@@ -248,46 +37,6 @@
   schemas?: Array&lt;SchemaMetadata | any[]&gt;;
 };
 
-<<<<<<< HEAD
-      获取当前 `TestBed` 实例。
-      通常用不上，因为 `TestBed` 的静态类方法已经够用。
-      `TestBed` 实例有一些很少需要用到的方法，它们没有对应的静态方法。
-
-    </td>
-
-  </tr>
-</table>
-
-<a id="testbed-class-summary"></a>
-
-## _TestBed_ class summary
-
-## `TestBed` 类摘要
-
-The `TestBed` class is one of the principal Angular testing utilities.
-Its API is quite large and can be overwhelming until you've explored it,
-a little at a time. Read the early part of this guide first
-to get the basics before trying to absorb the full API.
-
-`TestBed` 类是 Angular 测试工具的主要类之一。它的 API 很庞大，可能有点过于复杂，直到你一点一点的探索它们。
-阅读本章前面的部分，了解了基本的知识以后，再试着了解完整 API。
-
-The module definition passed to `configureTestingModule`
-is a subset of the `@NgModule` metadata properties.
-
-传给 `configureTestingModule` 的模块定义是 `@NgModule` 元数据属性的子集。
-
-<code-example language="javascript">
-  type TestModuleMetadata = {
-    providers?: any[];
-    declarations?: any[];
-    imports?: any[];
-    schemas?: Array&lt;SchemaMetadata | any[]&gt;;
-  };
-</code-example>
-
-<a id="metadata-override-object"></a>
-=======
 </code-example>
 
 <a id="metadata-override-object"></a>
@@ -295,7 +44,6 @@
 Each override method takes a `MetadataOverride<T>` where `T` is the kind of metadata appropriate to the method, that is, the parameter of an `@NgModule`, `@Component`, `@Directive`, or `@Pipe`.
 
 <code-example format="javascript" language="javascript">
->>>>>>> 64c62d61
 
 type MetadataOverride&lt;T&gt; = {
   add?: Partial&lt;T&gt;;
@@ -303,323 +51,19 @@
   set?: Partial&lt;T&gt;;
 };
 
-<<<<<<< HEAD
-每一个重载方法接受一个 `MetadataOverride<T>`，这里 `T` 是适合这个方法的元数据类型，也就是 `@NgModule`、`@Component`、`@Directive` 或者 `@Pipe` 的参数。
-
-<code-example language="javascript">
-  type MetadataOverride&lt;T&gt; = {
-    add?: Partial&lt;T&gt;;
-    remove?: Partial&lt;T&gt;;
-    set?: Partial&lt;T&gt;;
-  };
 </code-example>
 
 <a id="testbed-methods"></a>
-
-=======
-</code-example>
-
-<a id="testbed-methods"></a>
->>>>>>> 64c62d61
 <a id="testbed-api-summary"></a>
 
 The `TestBed` API consists of static class methods that either update or reference a *global* instance of the `TestBed`.
 
-<<<<<<< HEAD
-`TestBed` 的 API 包含了一系列静态类方法，它们更新或者引用**全局**的 `TestBed` 实例。
-
-Internally, all static methods cover methods of the current runtime `TestBed` instance,
-which is also returned by the `getTestBed()` function.
-
-在内部，所有静态方法在 `getTestBed()` 函数返回的当前运行时间的 `TestBed` 实例上都有对应的方法。
-
-Call `TestBed` methods _within_ a `beforeEach()` to ensure a fresh start before each individual test.
-=======
 Internally, all static methods cover methods of the current runtime `TestBed` instance, which is also returned by the `getTestBed()` function.
 
 Call `TestBed` methods *within* a `beforeEach()` to ensure a fresh start before each individual test.
->>>>>>> 64c62d61
-
-在 `BeforeEach()` 内调用 `TestBed` 方法，以确保在运行每个单独测试时，都有崭新的开始。
 
 Here are the most important static methods, in order of likely utility.
 
-<<<<<<< HEAD
-这里列出了最重要的静态方法，以使用频率排序：
-
-<table>
-  <tr>
-
-    <th>
-
-      Methods
-
-      方法
-
-    </th>
-
-    <th>
-
-      Description
-
-      说明
-
-    </th>
-
-  </tr>
-
-  <tr>
-
-    <td style="vertical-align: top">
-
-      <code>configureTestingModule</code>
-
-    </td>
-
-    <td>
-
-      The testing shims (`karma-test-shim`, `browser-test-shim`)
-      establish the [initial test environment](guide/testing) and a default testing module.
-      The default testing module is configured with basic declaratives and some Angular service substitutes that every tester needs.
-
-      测试垫片（`karma-test-shim`, `browser-test-shim`）创建了[初始测试环境](guide/testing)和默认测试模块。
-      默认测试模块是使用基本声明和一些 Angular 服务替代品，它们是所有测试程序都需要的。
-
-      Call `configureTestingModule` to refine the testing module configuration for a particular set of tests
-      by adding and removing imports, declarations (of components, directives, and pipes), and providers.
-
-      调用 `configureTestingModule` 来为一套特定的测试定义测试模块配置，添加和删除导入、（组件、指令和管道的）声明和服务提供者。
-    </td>
-
-  </tr>
-
-  <tr>
-
-    <td style="vertical-align: top">
-
-      <code>compileComponents</code>
-
-    </td>
-
-    <td>
-
-      Compile the testing module asynchronously after you've finished configuring it.
-      You **must** call this method if _any_ of the testing module components have a `templateUrl`
-      or `styleUrls` because fetching component template and style files is necessarily asynchronous.
-      See [compileComponents](guide/testing-components-scenarios#compile-components).
-
-      在配置好测试模块之后，异步编译它。
-      如果测试模块中的*任何一个*组件具有 `templateUrl` 或 `styleUrls`，那么你**必须**调用这个方法，因为获取组件的模板或样式文件必须是异步的。
-      参阅 [compileComponents](guide/testing-components-scenarios#compile-components)。
-
-      After calling `compileComponents`, the `TestBed` configuration is frozen for the duration of the current spec.
-
-      调用完 `compileComponents` 之后，`TestBed` 的配置就会在当前测试期间被冻结。
-
-    </td>
-
-  </tr>
-
-  <tr>
-
-    <td style="vertical-align: top">
-
-      <code>createComponent<T></code>
-
-    </td>
-
-    <td>
-
-      Create an instance of a component of type `T` based on the current `TestBed` configuration.
-      After calling `compileComponent`, the `TestBed` configuration is frozen for the duration of the current spec.
-
-      基于当前 `TestBed` 的配置创建一个类型为 T 的组件实例。
-      一旦调用，`TestBed` 的配置就会在当前测试期间被冻结。
-
-    </td>
-
-  </tr>
-
-  <tr>
-
-    <td style="vertical-align: top">
-
-      <code>overrideModule</code>
-
-    </td>
-
-    <td>
-
-      Replace metadata for the given `NgModule`. Recall that modules can import other modules.
-      The `overrideModule` method can reach deeply into the current testing module to
-      modify one of these inner modules.
-
-      替换指定的 `NgModule` 的元数据。回想一下，模块可以导入其它模块。
-      `overrideModule` 方法可以深入到当前测试模块深处，修改其中一个内部模块。
-
-    </td>
-
-  </tr>
-
-  <tr>
-
-    <td style="vertical-align: top">
-
-      <code>overrideComponent</code>
-
-    </td>
-
-    <td>
-
-      Replace metadata for the given component class, which could be nested deeply
-      within an inner module.
-
-      替换指定组件类的元数据，该组件类可能嵌套在一个很深的内部模块中。
-
-    </td>
-
-  </tr>
-
-  <tr>
-
-    <td style="vertical-align: top">
-
-      <code>overrideDirective</code>
-
-    </td>
-
-    <td>
-
-      Replace metadata for the given directive class, which could be nested deeply
-      within an inner module.
-
-      替换指定指令类的元数据，该指令可能嵌套在一个很深的内部模块中。
-
-    </td>
-
-  </tr>
-
-  <tr>
-
-    <td style="vertical-align: top">
-
-      <code>overridePipe</code>
-
-    </td>
-
-    <td>
-
-      Replace metadata for the given pipe class, which could be nested deeply
-      within an inner module.
-
-      替换指定管道类的元数据，该管道可能嵌套在一个很深的内部模块中。
-
-    </td>
-
-  </tr>
-
-  <tr>
-
-    <td style="vertical-align: top">
-
-      <a id="testbed-inject"></a>
-
-      <code>inject</code>
-    </td>
-
-    <td>
-
-      Retrieve a service from the current `TestBed` injector.
-
-      从当前 `TestBed` 注入器获取一个服务。
-
-      The `inject` function is often adequate for this purpose.
-      But `inject` throws an error if it can't provide the service.
-
-      `inject` 函数通常都能胜任这项工作，但是如果它没法提供该服务时就会抛出一个异常。
-
-      What if the service is optional?
-
-      如果该服务是可选的呢？
-
-      The `TestBed.inject()` method takes an optional second parameter,
-      the object to return if Angular can't find the provider
-      (`null` in this example):
-
-      `TestBed.inject()` 方法可以接受可选的第二参数，当 Angular 找不到指定的服务提供者时，就会返回该对象（下面这个例子中是 `null` ）：
-
-      <code-example path="testing/src/app/demo/demo.testbed.spec.ts" region="testbed-get-w-null" header="app/demo/demo.testbed.spec.ts"></code-example>
-
-      After calling `TestBed.inject`, the `TestBed` configuration is frozen for the duration of the current spec.
-
-      调用了 `TestBed.inject` 之后然后通过调用，`TestBed` 的配置就会在当前测试期间被冻结。
-
-    </td>
-
-  </tr>
-
-  <tr>
-
-    <td style="vertical-align: top">
-
-      <a id="testbed-initTestEnvironment"></a>
-
-      <code>initTestEnvironment</code>
-
-    </td>
-
-    <td>
-
-      Initialize the testing environment for the entire test run.
-
-      为整套测试的运行初始化测试环境。
-
-      The testing shims (`karma-test-shim`, `browser-test-shim`) call it for you
-      so there is rarely a reason for you to call it yourself.
-
-      测试垫片(`karma-test-shim`, `browser-test-shim`)会为你调用它，所以你很少需要自己调用它。
-
-      Call this method _exactly once_. To change
-      this default in the middle of a test run, call `resetTestEnvironment` first.
-
-      这个方法只能被调用**一次**。如果确实需要在测试程序运行期间改变这个默认设置，那么先调用 `resetTestEnvironment`。
-
-      Specify the Angular compiler factory, a `PlatformRef`, and a default Angular testing module.
-      Alternatives for non-browser platforms are available in the general form
-      `@angular/platform-<platform_name>/testing/<platform_name>`.
-
-      指定 Angular 编译器工厂，`PlatformRef`，和默认 Angular 测试模块。
-      以 `@angular/platform-<platform_name>/testing/<platform_name>` 的形式提供非浏览器平台的替代品。
-
-    </td>
-
-  </tr>
-
-  <tr>
-
-    <td style="vertical-align: top">
-
-      <code>resetTestEnvironment</code>
-
-    </td>
-
-    <td>
-
-      Reset the initial test environment, including the default testing module.
-
-      重设初始测试环境，包括默认测试模块在内。
-
-    </td>
-
-  </tr>
-</table>
-
-A few of the `TestBed` instance methods are not covered by static `TestBed` _class_ methods.
-These are rarely needed.
-
-少数 `TestBed` 实例方法没有对应的静态方法。它们很少被使用。
-
-=======
 | Methods | Details |
 | :------ | :------ |
 | `configureTestingModule` | The testing shims (`karma-test-shim`, `browser-test-shim`) establish the [initial test environment](guide/testing) and a default testing module. The default testing module is configured with basic declaratives and some Angular service substitutes that every tester needs. <br /> Call `configureTestingModule` to refine the testing module configuration for a particular set of tests by adding and removing imports, declarations (of components, directives, and pipes), and providers. |
@@ -641,131 +85,20 @@
 A few of the `TestBed` instance methods are not covered by static `TestBed` *class* methods.
 These are rarely needed.
 
->>>>>>> 64c62d61
 <a id="component-fixture-api-summary"></a>
 
 ## The `ComponentFixture`
 
-<<<<<<< HEAD
-## `ComponentFixture` 类
-
-The `TestBed.createComponent<T>`
-creates an instance of the component `T`
-and returns a strongly typed `ComponentFixture` for that component.
-
-`TestBed.createComponent<T>` 会创建一个组件 `T` 的实例，并为该组件返回一个强类型的 `ComponentFixture`。
-
-The `ComponentFixture` properties and methods provide access to the component,
-its DOM representation, and aspects of its Angular environment.
-
-`ComponentFixture` 的属性和方法提供了对组件、它的 DOM 和它的 Angular 环境方面的访问。
-
-=======
 The `TestBed.createComponent<T>` creates an instance of the component `T` and returns a strongly typed `ComponentFixture` for that component.
 
 The `ComponentFixture` properties and methods provide access to the component, its DOM representation, and aspects of its Angular environment.
 
->>>>>>> 64c62d61
 <a id="component-fixture-properties"></a>
 
 ### `ComponentFixture` properties
 
-### `ComponentFixture` 的属性
-
 Here are the most important properties for testers, in order of likely utility.
 
-<<<<<<< HEAD
-下面是对测试最重要的属性，以使用频率排序：
-
-<table>
-  <tr>
-
-    <th>
-
-      Properties
-
-      属性
-
-    </th>
-
-    <th>
-
-      Description
-
-      说明
-
-    </th>
-
-  </tr>
-
-  <tr>
-
-    <td style="vertical-align: top">
-
-      <code>componentInstance</code>
-
-    </td>
-
-    <td>
-
-      The instance of the component class created by `TestBed.createComponent`.
-
-      被 `TestBed.createComponent` 创建的组件类实例。
-
-    </td>
-
-  </tr>
-
-  <tr>
-
-    <td style="vertical-align: top">
-
-      <code>debugElement</code>
-
-    </td>
-
-    <td>
-
-      The `DebugElement` associated with the root element of the component.
-
-      与组件根元素关联的 `DebugElement`。
-
-      The `debugElement` provides insight into the component and its DOM element during test and debugging.
-      It's a critical property for testers. The most interesting members are covered [below](#debug-element-details).
-
-      `debugElement` 提供了在测试和调试期间深入探查组件及其 DOM 元素的功能。
-      它对于测试者是一个极其重要的属性。它的大多数主要成员在[后面](#debug-element-details)都有讲解。
-
-    </td>
-
-  </tr>
-
-  <tr>
-
-    <td style="vertical-align: top">
-
-      <code>nativeElement</code>
-
-    </td>
-
-    <td>
-
-      The native DOM element at the root of the component.
-
-      组件的原生根 DOM 元素。
-
-    </td>
-
-  </tr>
-
-  <tr>
-
-    <td style="vertical-align: top">
-
-      <code>changeDetectorRef</code>
-
-    </td>
-=======
 | Properties | Details |
 | :--------- | :------ |
 | `componentInstance` | The instance of the component class created by `TestBed.createComponent`. |
@@ -774,224 +107,14 @@
 | `changeDetectorRef` | The `ChangeDetectorRef` for the component. <br /> The `ChangeDetectorRef` is most valuable when testing a component that has the `ChangeDetectionStrategy.OnPush` method or the component's change detection is under your programmatic control. |
 
 <a id="component-fixture-methods"></a>
->>>>>>> 64c62d61
 
 ### `ComponentFixture` methods
 
-<<<<<<< HEAD
-      The `ChangeDetectorRef` for the component.
-
-      组件的 `ChangeDetectorRef`。
-
-      The `ChangeDetectorRef` is most valuable when testing a
-      component that has the `ChangeDetectionStrategy.OnPush` method
-      or the component's change detection is under your programmatic control.
-
-      在测试一个拥有 `ChangeDetectionStrategy.OnPush` 的组件，或者在组件的变化测试在你的程序控制下时，`ChangeDetectorRef` 是最重要的。
-
-    </td>
-
-  </tr>
-</table>
-
-<a id="component-fixture-methods"></a>
-
-### _ComponentFixture_ methods
-
-### `ComponentFixture` 的方法
-
-The _fixture_ methods cause Angular to perform certain tasks on the component tree.
-=======
 The *fixture* methods cause Angular to perform certain tasks on the component tree.
->>>>>>> 64c62d61
 Call these method to trigger Angular behavior in response to simulated user action.
-
-**fixture** 方法使 Angular 对组件树执行某些任务。
-在触发 Angular 行为来模拟的用户行为时，调用这些方法。
 
 Here are the most useful methods for testers.
 
-<<<<<<< HEAD
-下面是对测试最有用的方法。
-
-<table>
-  <tr>
-
-    <th>
-
-      Methods
-
-      方法
-
-    </th>
-
-    <th>
-
-      Description
-
-      说明
-
-    </th>
-
-  </tr>
-
-  <tr>
-
-    <td style="vertical-align: top">
-
-      <code>detectChanges</code>
-
-    </td>
-
-    <td>
-
-      Trigger a change detection cycle for the component.
-
-      为组件触发一轮变化检查。
-
-      Call it to initialize the component (it calls `ngOnInit`) and after your
-      test code, change the component's data bound property values.
-      Angular can't see that you've changed `personComponent.name` and won't update the `name`
-      binding until you call `detectChanges`.
-
-      调用它来初始化组件（它调用 `ngOnInit`）。或者在你的测试代码改变了组件的数据绑定属性值后调用它。
-      Angular 不能检测到你已经改变了 `personComponent.name` 属性，也不会更新 `name` 的绑定，直到你调用了 `detectChanges`。
-
-      Runs `checkNoChanges` afterwards to confirm that there are no circular updates unless
-      called as `detectChanges(false)`;
-
-      之后，运行 `checkNoChanges`，来确认没有循环更新，除非它被这样调用：`detectChanges(false)`。
-
-    </td>
-
-  </tr>
-
-  <tr>
-
-    <td style="vertical-align: top">
-
-      <code>autoDetectChanges</code>
-
-    </td>
-
-    <td>
-
-      Set this to `true` when you want the fixture to detect changes automatically.
-
-      如果你希望这个夹具自动检测变更，就把这个设置为 `true`。
-
-      When autodetect is `true`, the test fixture calls `detectChanges` immediately
-      after creating the component. Then it listens for pertinent zone events
-      and calls `detectChanges` accordingly.
-      When your test code modifies component property values directly,
-      you probably still have to call `fixture.detectChanges` to trigger data binding updates.
-
-      当自动检测打开时，测试 fixture 监听 **zone** 事件，并调用 `detectChanges`。
-      当你的测试代码直接修改了组件属性值时，你还是要调用 `fixture.detectChanges` 来触发数据绑定更新。
-
-      The default is `false`. Testers who prefer fine control over test behavior
-      tend to keep it `false`.
-
-      默认值是 `false`，喜欢对测试行为进行精细控制的测试者一般保持它为 `false`。
-
-    </td>
-
-  </tr>
-
-  <tr>
-
-    <td style="vertical-align: top">
-
-      <code>checkNoChanges</code>
-
-    </td>
-
-    <td>
-
-      Do a change detection run to make sure there are no pending changes.
-      Throws an exceptions if there are.
-
-      运行一次变更检测来确认没有待处理的变化。如果有未处理的变化，它将抛出一个错误。
-
-    </td>
-
-  </tr>
-
-  <tr>
-
-    <td style="vertical-align: top">
-
-      <code>isStable</code>
-
-    </td>
-
-    <td>
-
-      If the fixture is currently _stable_, returns `true`.
-      If there are async tasks that have not completed, returns `false`.
-
-      如果 fixture 当前是**稳定的**，则返回 `true`。
-      如果有异步任务没有完成，则返回 `false`。
-
-    </td>
-
-  </tr>
-
-  <tr>
-
-    <td style="vertical-align: top">
-
-      <code>whenStable</code>
-
-    </td>
-
-    <td>
-
-      Returns a promise that resolves when the fixture is stable.
-
-      返回一个承诺，在 fixture 稳定时解析。
-
-      To resume testing after completion of asynchronous activity or
-      asynchronous change detection, hook that promise.
-      See [whenStable](guide/testing-components-scenarios#when-stable).
-
-      要想在完成了异步活动或异步变更检测之后再继续测试，可以对那个承诺对象进行挂钩。
-      参阅 [whenStable](guide/testing-components-scenarios#when-stable)。
-
-    </td>
-
-  </tr>
-
-  <tr>
-
-    <td style="vertical-align: top">
-
-      <code>destroy</code>
-
-    </td>
-
-    <td>
-
-      Trigger component destruction.
-
-      触发组件的销毁。
-
-    </td>
-
-  </tr>
-</table>
-
-<a id="debug-element-details"></a>
-
-#### _DebugElement_
-
-The `DebugElement` provides crucial insights into the component's DOM representation.
-
-`DebugElement` 提供了对组件的 DOM 的访问。
-
-From the test root component's `DebugElement` returned by `fixture.debugElement`,
-you can walk (and query) the fixture's entire element and component subtrees.
-=======
 | Methods | Details |
 | :------ | :------ |
 | `detectChanges` | Trigger a change detection cycle for the component. <br /> Call it to initialize the component (it calls `ngOnInit`) and after your test code, change the component's data bound property values. Angular can't see that you've changed `personComponent.name` and won't update the `name` binding until you call `detectChanges`. <br /> Runs `checkNoChanges` afterwards to confirm that there are no circular updates unless called as `detectChanges(false)`; |
@@ -1008,315 +131,9 @@
 The `DebugElement` provides crucial insights into the component's DOM representation.
 
 From the test root component's `DebugElement` returned by `fixture.debugElement`, you can walk (and query) the fixture's entire element and component subtrees.
->>>>>>> 64c62d61
-
-`fixture.debugElement` 返回测试根组件的 `DebugElement`，通过它你可以访问（查询）fixture 的整个元素和组件子树。
 
 Here are the most useful `DebugElement` members for testers, in approximate order of utility:
 
-<<<<<<< HEAD
-下面是 `DebugElement` 最有用的成员，以使用频率排序。
-
-<table>
-  <tr>
-
-    <th>
-
-      Member
-
-      成员
-
-    </th>
-
-    <th>
-
-      Description
-
-      说明
-
-    </th>
-
-  </tr>
-
-  <tr>
-
-    <td style="vertical-align: top">
-
-      <code>nativeElement</code>
-
-    </td>
-
-    <td>
-
-      The corresponding DOM element in the browser (null for WebWorkers).
-
-      与浏览器中 DOM 元素对应（WebWorkers 时，值为 null）。
-
-    </td>
-
-  </tr>
-
-  <tr>
-
-    <td style="vertical-align: top">
-
-      <code>query</code>
-
-    </td>
-
-    <td>
-
-      Calling `query(predicate: Predicate<DebugElement>)` returns the first `DebugElement`
-      that matches the [predicate](#query-predicate) at any depth in the subtree.
-
-      调用 `query(predicate: Predicate<DebugElement>)` 会在子树的任意深度中查找并返回能和[谓词函数](#query-predicate)匹配的第一个 `DebugElement`。
-
-    </td>
-
-  </tr>
-
-  <tr>
-
-    <td style="vertical-align: top">
-
-      <code>queryAll</code>
-
-    </td>
-
-    <td>
-
-      Calling `queryAll(predicate: Predicate<DebugElement>)` returns all `DebugElements`
-      that matches the [predicate](#query-predicate) at any depth in subtree.
-
-      调用 `queryAll(predicate: Predicate<DebugElement>)` 会在子树的任意深度中查找能和[谓词函数](#query-predicate)匹配的所有 `DebugElement`。
-
-    </td>
-
-  </tr>
-
-  <tr>
-
-    <td style="vertical-align: top">
-
-      <code>injector</code>
-
-    </td>
-
-    <td>
-
-      The host dependency injector.
-      For example, the root element's component instance injector.
-
-      宿主依赖注入器。
-      比如，根元素的组件实例注入器。
-
-    </td>
-
-  </tr>
-
-  <tr>
-
-    <td style="vertical-align: top">
-
-      <code>componentInstance</code>
-
-    </td>
-
-    <td>
-
-      The element's own component instance, if it has one.
-
-      元素自己的组件实例（如果有）。
-
-    </td>
-
-  </tr>
-
-  <tr>
-
-    <td style="vertical-align: top">
-
-      <code>context</code>
-
-    </td>
-
-    <td>
-
-      An object that provides parent context for this element.
-      Often an ancestor component instance that governs this element.
-
-      为元素提供父级上下文的对象。
-      通常是控制该元素的祖级组件实例。
-
-      When an element is repeated within `*ngFor`, the context is an `NgForOf` whose `$implicit`
-      property is the value of the row instance value.
-      For example, the `hero` in `*ngFor="let hero of heroes"`.
-
-      当一个元素被 `*ngFor` 重复，它的上下文为 `NgForOf`，它的 `$implicit` 属性值是该行的实例值。
-      比如，`*ngFor="let hero of heroes"` 里的 `hero`。
-
-    </td>
-
-  </tr>
-
-  <tr>
-
-    <td style="vertical-align: top">
-
-      <code>children</code>
-
-    </td>
-
-    <td>
-
-      The immediate `DebugElement` children. Walk the tree by descending through `children`.
-
-      `DebugElement` 的直接子元素。可以通过继续深入 `children` 来遍历这棵树。
-
-      <div class="alert is-helpful">
-
-      `DebugElement` also has `childNodes`, a list of `DebugNode` objects.
-      `DebugElement` derives from `DebugNode` objects and there are often
-      more nodes than elements. Testers can usually ignore plain nodes.
-
-      `DebugElement` 还有 `childNodes`，即 `DebugNode` 对象列表。
-      `DebugElement` 从 `DebugNode` 对象衍生，而且通常节点（node）比元素多。测试者通常忽略赤裸节点。
-
-      </div>
-
-    </td>
-
-  </tr>
-
-  <tr>
-
-    <td style="vertical-align: top">
-
-      <code>parent</code>
-
-    </td>
-
-    <td>
-
-      The `DebugElement` parent. Null if this is the root element.
-
-      `DebugElement` 的父级。如果 `DebugElement` 是根元素，`parent` 为 null。
-
-    </td>
-
-  </tr>
-
-  <tr>
-
-    <td style="vertical-align: top">
-
-      <code>name</code>
-
-    </td>
-
-    <td>
-
-      The element tag name, if it is an element.
-
-      元素的标签名字，如果它是一个元素的话。
-
-    </td>
-
-  </tr>
-
-  <tr>
-
-    <td style="vertical-align: top">
-
-      <code>triggerEventHandler</code>
-
-    </td>
-
-    <td>
-
-      Triggers the event by its name if there is a corresponding listener
-      in the element's `listeners` collection.
-      The second parameter is the _event object_ expected by the handler.
-      See [triggerEventHandler](guide/testing-components-scenarios#trigger-event-handler).
-
-      如果在该元素的 `listeners` 集合中有相应的监听器，就根据名字触发这个事件。
-      第二个参数是该处理器函数所需的*事件对象*。参阅 [triggerEventHandler](guide/testing-components-scenarios#trigger-event-handler)。
-
-      If the event lacks a listener or there's some other problem,
-      consider calling `nativeElement.dispatchEvent(eventObject)`.
-
-      如果事件缺乏监听器，或者有其它问题，考虑调用 `nativeElement.dispatchEvent(eventObject)`。
-
-    </td>
-
-  </tr>
-
-  <tr>
-
-    <td style="vertical-align: top">
-
-      <code>listeners</code>
-
-    </td>
-
-    <td>
-
-      The callbacks attached to the component's `@Output` properties and/or the element's event properties.
-
-      元素的 `@Output` 属性以及/或者元素的事件属性所附带的回调函数。
-
-    </td>
-
-  </tr>
-
-  <tr>
-
-    <td style="vertical-align: top">
-
-      <code>providerTokens</code>
-
-    </td>
-
-    <td>
-
-      This component's injector lookup tokens.
-      Includes the component itself plus the tokens that the component lists in its `providers` metadata.
-
-      组件注入器的查询令牌。
-      包括组件自己的令牌和组件的 `providers` 元数据中列出来的令牌。
-
-    </td>
-
-  </tr>
-
-  <tr>
-
-    <td style="vertical-align: top">
-
-      <code>source</code>
-
-    </td>
-
-    <td>
-
-      Where to find this element in the source component template.
-
-      source 是在源组件模板中查询这个元素的处所。
-
-    </td>
-
-  </tr>
-
-  <tr>
-
-    <td style="vertical-align: top">
-
-      <code>references</code>
-
-    </td>
-
-    <td>
-=======
 | Members | Details |
 | :------ | :------ |
 | `nativeElement` | The corresponding DOM element in the browser (null for WebWorkers). |
@@ -1340,20 +157,9 @@
 
 The predicate is any method that takes a `DebugElement` and returns a *truthy* value.
 The following example finds all `DebugElements` with a reference to a template local variable named "content":
->>>>>>> 64c62d61
 
 <code-example header="app/demo/demo.testbed.spec.ts" path="testing/src/app/demo/demo.testbed.spec.ts" region="custom-predicate"></code-example>
 
-<<<<<<< HEAD
-      与模板本地变量（比如 `#foo`）关联的词典对象，关键字与本地变量名字配对。
-
-    </td>
-
-  </tr>
-</table>
-
-<a id="query-predicate"></a>
-=======
 The Angular `By` class has three static methods for common predicates:
 
 | Static method | Details |
@@ -1361,45 +167,13 @@
 | `By.all` | Return all elements |
 | `By.css(selector)` | Return elements with matching CSS selectors |
 | `By.directive(directive)` | Return elements that Angular matched to an instance of the directive class |
->>>>>>> 64c62d61
 
 <code-example header="app/hero/hero-list.component.spec.ts" path="testing/src/app/hero/hero-list.component.spec.ts" region="by"></code-example>
 
-<<<<<<< HEAD
-`DebugElement.query(predicate)` 和 `DebugElement.queryAll(predicate)` 方法接受一个条件方法，
-它过滤源元素的子树，返回匹配的 `DebugElement`。
-
-The predicate is any method that takes a `DebugElement` and returns a _truthy_ value.
-The following example finds all `DebugElements` with a reference to a template local variable named "content":
-
-这个条件方法是任何接受一个 `DebugElement` 并返回真值的方法。
-下面的例子查询所有拥有名为 `content` 的模块本地变量的所有 `DebugElement`：
-
-<code-example path="testing/src/app/demo/demo.testbed.spec.ts" region="custom-predicate" header="app/demo/demo.testbed.spec.ts"></code-example>
-
-The Angular `By` class has three static methods for common predicates:
-
-Angular 的 `By` 类为常用条件方法提供了三个静态方法：
-
-- `By.all` - return all elements.
-
-   `By.all` - 返回所有元素
-
-- `By.css(selector)` - return elements with matching CSS selectors.
-
-   `By.css(selector)` - 返回符合 CSS 选择器的元素。
-
-- `By.directive(directive)` - return elements that Angular matched to an instance of the directive class.
-
-   `By.directive(directive)` - 返回 Angular 能匹配一个指令类实例的所有元素。
-
-<code-example path="testing/src/app/hero/hero-list.component.spec.ts" region="by" header="app/hero/hero-list.component.spec.ts"></code-example>
-=======
 <!-- links -->
 
 <!-- external links -->
 
 <!-- end links -->
 
-@reviewed 2022-02-28
->>>>>>> 64c62d61
+@reviewed 2022-02-28