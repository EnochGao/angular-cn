--- conflicted
+++ resolved
@@ -543,13 +543,9 @@
 Disable checking of a binding expression by surrounding the expression in a call to the [`$any()` cast pseudo-function](guide/template-expression-operators).
 The compiler treats it as a cast to the `any` type just like in TypeScript when a `<any>` or `as any` cast is used.
 
-<<<<<<< HEAD
 可以通过把绑定表达式包含在[类型转换伪函数 `$any()`](guide/template-expression-operators) 中来禁用类型检查。编译器会像在 TypeScript 中使用 `<any>` 或 `as any` 进行类型转换一样对待它。
 
-In the following example, casting `person` to the `any` type suppresses the error `Property addresss does not exist`.
-=======
 In the following example, casting `person` to the `any` type suppresses the error `Property address does not exist`.
->>>>>>> 5c9a5662
 
 在以下范例中，将 `person` 强制转换为 `any` 类型可以压制错误 `Property address does not exist`。
 
