--- conflicted
+++ resolved
@@ -1,41 +1,9 @@
 # Debugging tests
-
-# 调试测试代码
 
 If your tests aren't working as you expect them to, you can inspect and debug them in the browser.
 
-如果你的测试没能如预期般工作，可以在浏览器中查看和调试它们。
-
 Debug specs in the browser in the same way that you debug an application.
 
-<<<<<<< HEAD
-在浏览器中调试这些测试规约的方式与调试应用时相同。
-
-1. Reveal the Karma browser window. See [Set up testing](guide/testing#set-up-testing) if you need help with this step.
-
-   打开 Karma 的浏览器窗口。如果需要帮助，请参阅[“设置测试”](guide/testing#set-up-testing)。
-
-1. Click the **DEBUG** button; it opens a new browser tab and re-runs the tests.
-
-   单击 **DEBUG** 按钮；它会打开一个新的浏览器选项卡并重新运行测试。
-
-1. Open the browser's “Developer Tools” (`Ctrl-Shift-I` on Windows; `Command-Option-I` in macOS).
-
-   打开浏览器的 “Developer Tools”（Windows 上的 `Ctrl-Shift-I` ; macOS 上的 `Command-Option-I`
-
-1. Pick the "sources" section.
-
-   选择 “sources” 页。
-
-1. Open the `1st.spec.ts` test file (Control/Command-P, then start typing the name of the file).
-
-   打开 `1st.spec.ts` 测试文件（Control/Command-P，然后开始输入该文件的名字）。
-
-1. Set a breakpoint in the test.
-
-   在测试中设置一个断点。
-
-=======
 1. Reveal the Karma browser window.
    See [Set up testing](guide/testing#set-up-testing) if you need help with this step.
 
@@ -49,10 +17,7 @@
 
 1. Set a breakpoint in the test.
 
->>>>>>> 64c62d61
 1. Refresh the browser, and it stops at the breakpoint.
-
-   刷新浏览器，它会在这个断点处停下来。
 
 <div class="lightbox">
 
