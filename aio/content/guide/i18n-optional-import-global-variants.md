# Import global variants of the locale data

<<<<<<< HEAD
# 导入语言环境数据的全局变量

{@a import-locale}
=======
The [Angular CLI][AioCliMain] automatically includes locale data if you run the [`ng build`][AioCliBuild] command with the `--localize` option.
>>>>>>> 7ec03c95

<!--todo: replace with code-example -->

<<<<<<< HEAD
如果你是用 `--localize` 选项和 [`ng build`][AioCliBuild] CLI 命令配置的语言环境，Angular 将自动包含语言环境数据。

The [Angular repository][GithubAngularAngularTreeMasterPackagesCommonLocales] files (`@angular/common/locales`) contain most of the locale data that you need, but some advanced formatting options require additional locale data.

[Angular 存储库][GithubAngularAngularTreeMasterPackagesCommonLocales]中的一些文件(`@angular/common/locales`)包含你需要的大部分语言环境数据，但一些高级格式化选项需要额外的语言环境数据。

Global variants of the locale data are available in [`@angular/common/locales/global`][GithubAngularAngularTreeMasterPackagesCommonLocalesGlobal].

语言环境数据的全局变量在 [`@angular/common/locales/global`][GithubAngularAngularTreeMasterPackagesCommonLocalesGlobal] 中。
=======
<code-example language="sh">

ng build --localize

</code-example>

The `@angular/common` package on npm contains the locale data files.
Global variants of the locale data are available in [`@angular/common/locales/global`][GithubAngularAngularTreeMasterPackagesCommonLocalesGlobal].

## `import` example for French
>>>>>>> 7ec03c95

The following example imports the global variants for French (`fr`).

以下示例导入法语 ( `fr` ) 的全局变量。

<code-example path="i18n/doc-files/app.module.ts" header="src/app/app.module.ts" region="global-locale"></code-example>

<!-- links -->

[AioCliMain]: cli "CLI Overview and Command Reference | Angular"
[AioCliBuild]: cli/build "ng build | CLI | Angular"

<!-- external links -->

[GithubAngularAngularTreeMasterPackagesCommonLocales]: https://github.com/angular/angular/tree/master/packages/common/locales "angular/packages/common/locales | angular/angular | GitHub"

[GithubAngularAngularTreeMasterPackagesCommonLocalesGlobal]: https://github.com/angular/angular/tree/master/packages/common/locales/global "angular/packages/common/locales/global | angular/angular | GitHub"

<!-- end links -->

@reviewed 2021-10-13<|MERGE_RESOLUTION|>--- conflicted
+++ resolved
@@ -1,26 +1,13 @@
 # Import global variants of the locale data
 
-<<<<<<< HEAD
-# 导入语言环境数据的全局变量
+# 导入语言环境数据的全局变体
 
-{@a import-locale}
-=======
 The [Angular CLI][AioCliMain] automatically includes locale data if you run the [`ng build`][AioCliBuild] command with the `--localize` option.
->>>>>>> 7ec03c95
+
+如果你使用 `--localize` 选项运行 [`ng build`][AioCliBuild] 命令，则 [Angular CLI][AioCliMain] 会自动包含语言环境数据。
 
 <!--todo: replace with code-example -->
 
-<<<<<<< HEAD
-如果你是用 `--localize` 选项和 [`ng build`][AioCliBuild] CLI 命令配置的语言环境，Angular 将自动包含语言环境数据。
-
-The [Angular repository][GithubAngularAngularTreeMasterPackagesCommonLocales] files (`@angular/common/locales`) contain most of the locale data that you need, but some advanced formatting options require additional locale data.
-
-[Angular 存储库][GithubAngularAngularTreeMasterPackagesCommonLocales]中的一些文件(`@angular/common/locales`)包含你需要的大部分语言环境数据，但一些高级格式化选项需要额外的语言环境数据。
-
-Global variants of the locale data are available in [`@angular/common/locales/global`][GithubAngularAngularTreeMasterPackagesCommonLocalesGlobal].
-
-语言环境数据的全局变量在 [`@angular/common/locales/global`][GithubAngularAngularTreeMasterPackagesCommonLocalesGlobal] 中。
-=======
 <code-example language="sh">
 
 ng build --localize
@@ -30,18 +17,22 @@
 The `@angular/common` package on npm contains the locale data files.
 Global variants of the locale data are available in [`@angular/common/locales/global`][GithubAngularAngularTreeMasterPackagesCommonLocalesGlobal].
 
+npm 上的 `@angular/common` 包中包含语言环境数据文件。语言环境数据的全局变体来自 [`@angular/common/locales/global`][GithubAngularAngularTreeMasterPackagesCommonLocalesGlobal]。
+
 ## `import` example for French
->>>>>>> 7ec03c95
+
+## 法语的 `import` 示例
 
 The following example imports the global variants for French (`fr`).
 
-以下示例导入法语 ( `fr` ) 的全局变量。
+以下示例导入了法语 ( `fr` ) 的全局变体。
 
 <code-example path="i18n/doc-files/app.module.ts" header="src/app/app.module.ts" region="global-locale"></code-example>
 
 <!-- links -->
 
 [AioCliMain]: cli "CLI Overview and Command Reference | Angular"
+
 [AioCliBuild]: cli/build "ng build | CLI | Angular"
 
 <!-- external links -->
