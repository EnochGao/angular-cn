--- conflicted
+++ resolved
@@ -100,16 +100,11 @@
 
 You may also be interested in the following:
 
-<<<<<<< HEAD
 你可能还对下列内容感兴趣：
 
 * [Feature Modules](guide/feature-modules)
 
   [特性模块](guide/feature-modules)
-
-* [Entry Components](guide/entry-components)
-
-  [入口组件](guide/entry-components)
 
 * [Providers](guide/providers)
 
@@ -118,11 +113,6 @@
 * [Types of NgModules](guide/module-types)
 
   [NgModule 的分类](guide/module-types)
-=======
-*   [Feature Modules](guide/feature-modules)
-*   [Providers](guide/providers)
-*   [Types of NgModules](guide/module-types)
->>>>>>> 6a32ac28
 
 <!-- links -->
 
