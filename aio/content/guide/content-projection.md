--- conflicted
+++ resolved
@@ -1,49 +1,18 @@
 # Content projection
 
-# 内容投影
-
 This topic describes how to use content projection to create flexible, reusable components.
-
-本主题描述如何使用内容投影来创建灵活的可复用组件。
 
 <div class="alert is-helpful">
 
 To view or download the example code used in this topic, see the <live-example></live-example>.
-
-要查看或下载本主题中用到的示例代码，请参见<live-example></live-example> 。
 
 </div>
 
 Content projection is a pattern in which you insert, or *project*, the content you want to use inside another component.
 For example, you could have a `Card` component that accepts content provided by another component.
 
-内容投影是一种模式，你可以在其中插入或*投影*要在另一个组件中使用的内容。例如，你可能有一个 `Card` 组件，它可以接受另一个组件提供的内容。
-
 The following sections describe common implementations of content projection in Angular, including:
 
-<<<<<<< HEAD
-以下各节介绍了 Angular 中内容投影的常见实现，包括：
-
-* [Single-slot content projection](#single-slot). With this type of content projection, a component accepts content from a single source.
-
-  [单插槽内容投影](#single-slot)。使用这种类型的内容投影，组件可以从单一来源接受内容。
-
-* [Multi-slot content projection](#multi-slot). In this scenario, a component accepts content from multiple sources.
-
-  [多插槽内容投影](#multi-slot)。在这种情况下，组件可以从多个来源接受内容。
-
-* [Conditional content projection](#conditional). Components that use conditional content projection render content only when specific conditions are met.
-
-  [有条件的内容投影](#conditional)。使用条件内容投影的组件仅在满足特定条件时才渲染内容。
-
-{@a single-slot }
-
-## Single-slot content projection
-
-## 单插槽内容投影
-
-The most basic form of content projection is *single-slot content projection*. Single-slot content projection refers to creating a component into which you can project one component.
-=======
 | Content projection | Details |
 | :----------------- | :------ |
 | [Single-slot content projection](#single-slot) | With this type of content projection, a component accepts content from a single source. |
@@ -56,53 +25,25 @@
 
 The most basic form of content projection is *single-slot content projection*.
 Single-slot content projection refers to creating a component into which you can project one component.
->>>>>>> 64c62d61
-
-内容投影的最基本形式是*单插槽内容投影*。单插槽内容投影是指创建一个组件，你可以在其中投影一个组件。
 
 To create a component that uses single-slot content projection:
 
-要创建使用单插槽内容投影的组件，请执行以下操作：
-
 1. [Create a component](guide/component-overview#creating-a-component).
-<<<<<<< HEAD
-
-   [创建一个组件](guide/component-overview)。
-
-=======
->>>>>>> 64c62d61
 1. In the template for your component, add an `<ng-content>` element where you want the projected content to appear.
-
-   在组件模板中，添加 `<ng-content>` 元素，让你希望投影的内容出现在其中。
 
 For example, the following component uses an `<ng-content>` element to display a message.
 
-<<<<<<< HEAD
-例如，以下组件使用 `<ng-content>` 元素来显示消息。
-
-<code-example path="content-projection/src/app/zippy-basic/zippy-basic.component.ts" header="content-projection/src/app/zippy-basic/zippy-basic.component.ts"></code-example>
-=======
 <code-example header="content-projection/src/app/zippy-basic/zippy-basic.component.ts" path="content-projection/src/app/zippy-basic/zippy-basic.component.ts"></code-example>
->>>>>>> 64c62d61
 
 With the `<ng-content>` element in place, users of this component can now project their own message into the component.
 For example:
 
-<<<<<<< HEAD
-有了 `<ng-content>` 元素，该组件的用户现在可以将自己的消息投影到该组件中。例如：
-
-<code-example path="content-projection/src/app/app.component.html" header="content-projection/src/app/app.component.html"
-region="single-slot"></code-example>
-=======
 <code-example header="content-projection/src/app/app.component.html" path="content-projection/src/app/app.component.html" region="single-slot"></code-example>
->>>>>>> 64c62d61
 
 <div class="alert is-helpful">
 
 The `<ng-content>` element is a placeholder that does not create a real DOM element.
 Custom attributes applied to `<ng-content>` are ignored.
-
-`<ng-content>` 元素是一个占位符，它不会创建真正的 DOM 元素。`<ng-content>` 的那些自定义属性将被忽略。
 
 </div>
 
@@ -110,55 +51,19 @@
 
 ## Multi-slot content projection
 
-<<<<<<< HEAD
-## 多插槽内容投影
-
-A component can have multiple slots. Each slot can specify a CSS selector that determines which content goes into that slot. This pattern is referred to as *multi-slot content projection*. With this pattern, you must specify where you want the projected content to appear. You accomplish this task by using the `select` attribute of `<ng-content>`.
-=======
 A component can have multiple slots.
 Each slot can specify a CSS selector that determines which content goes into that slot.
 This pattern is referred to as *multi-slot content projection*.
 With this pattern, you must specify where you want the projected content to appear.
 You accomplish this task by using the `select` attribute of `<ng-content>`.
->>>>>>> 64c62d61
-
-一个组件可以具有多个插槽。每个插槽可以指定一个 CSS 选择器，该选择器会决定将哪些内容放入该插槽。该模式称为*多插槽内容投影*。使用此模式，你必须指定希望投影内容出现在的位置。你可以通过使用 `<ng-content>` 的 `select` 属性来完成此任务。
 
 To create a component that uses multi-slot content projection:
 
-要创建使用多插槽内容投影的组件，请执行以下操作：
-
 1. [Create a component](guide/component-overview#creating-a-component).
-<<<<<<< HEAD
-
-   [创建](guide/component-overview)一个组件。
-
-=======
->>>>>>> 64c62d61
 1. In the template for your component, add an `<ng-content>` element where you want the projected content to appear.
 1. Add a `select` attribute to the `<ng-content>` elements.
    Angular supports [selectors](https://developer.mozilla.org/docs/Web/CSS/CSS_Selectors) for any combination of tag name, attribute, CSS class, and the `:not` pseudo-class.
 
-<<<<<<< HEAD
-   在组件模板中，添加 `<ng-content>` 元素，让你希望投影的内容出现在其中。
-
-1. Add a `select` attribute to the `<ng-content>` elements. Angular supports [selectors](https://developer.mozilla.org/en-US/docs/Web/CSS/CSS_Selectors) for any combination of tag name, attribute, CSS class, and the `:not` pseudo-class.
-
-   将 `select` 属性添加到 `<ng-content>` 元素。 Angular 使用的[选择器](https://developer.mozilla.org/en-US/docs/Web/CSS/CSS_Selectors)支持标签名、属性、CSS 类和 `:not` 伪类的任意组合。
-
-   For example, the following component uses two  `<ng-content>` elements.
-
-   例如，以下组件会使用两个 `<ng-content>` 元素。
-
-   <code-example path="content-projection/src/app/zippy-multislot/zippy-multislot.component.ts" header="content-projection/src/app/zippy-multislot/zippy-multislot.component.ts"></code-example>
-
-Content that uses the `question` attribute is projected into the `<ng-content>` element with the `select=[question]` attribute.
-
-使用 `question` 属性的内容将投影到带有 `select=[question]` 属性的 `<ng-content>` 元素。
-
-<code-example path="content-projection/src/app/app.component.html" header="content-projection/src/app/app.component.html"
-region="multi-slot"></code-example>
-=======
    For example, the following component uses two  `<ng-content>` elements.
 
    <code-example header="content-projection/src/app/zippy-multislot/zippy-multislot.component.ts" path="content-projection/src/app/zippy-multislot/zippy-multislot.component.ts"></code-example>
@@ -166,26 +71,15 @@
 Content that uses the `question` attribute is projected into the `<ng-content>` element with the `select=[question]` attribute.
 
 <code-example header="content-projection/src/app/app.component.html" path="content-projection/src/app/app.component.html" region="multi-slot"></code-example>
->>>>>>> 64c62d61
 
 <div class="callout is-helpful">
 
 <header>ng-content without a select attribute</header>
 
-<header>不带 select 属性的 ng-content</header>
-
 If your component includes an `<ng-content>` element without a `select` attribute, that instance receives all projected components that do not match any of the other `<ng-content>` elements.
 
-<<<<<<< HEAD
-如果你的组件包含不带 `select` 属性的 `<ng-content>` 元素，则该实例将接收所有与其他 `<ng-content>` 元素都不匹配的投影组件。
-
-In the preceding example, only the second `<ng-content>` element defines a `select` attribute. As a result, the first `<ng-content>` element receives any other content projected into the component.
-=======
 In the preceding example, only the second `<ng-content>` element defines a `select` attribute.
 As a result, the first `<ng-content>` element receives any other content projected into the component.
->>>>>>> 64c62d61
-
-在前面的示例中，只有第二个 `<ng-content>` 元素定义了 `select` 属性。结果，第一个 `<ng-content>` 就会元素接收投影到组件中的任何其他内容。
 
 </div>
 
@@ -193,125 +87,58 @@
 
 ## Conditional content projection
 
-<<<<<<< HEAD
-## 有条件的内容投影
-
-If your component needs to _conditionally_ render content, or render content multiple times, you should configure that component to accept an `<ng-template>` element that contains the content you want to conditionally render.
-
-如果你的组件需要*有条件地*渲染内容或多次渲染内容，则应配置该组件以接受一个 `<ng-template>` 元素，其中包含要有条件渲染的内容。
-
-Using an `<ng-content>` element in these cases is not recommended, because when the consumer of a component supplies the content, that content is _always_ initialized, even if the component does not define an `<ng-content>` element or if that `<ng-content>` element is inside of an `ngIf` statement.
-
-在这种情况下，不建议使用 `<ng-content>` 元素，因为只要组件的使用者提供了内容，即使该组件从未定义 `<ng-content>` 元素或该 `<ng-content>` 元素位于 `ngIf` 语句的内部，该内容也总会被初始化。
-
-With an `<ng-template>` element, you can have your component explicitly render content based on any condition you want, as many times as you want. Angular will not initialize the content of an `<ng-template>` element until that element is explicitly rendered.
-=======
 If your component needs to *conditionally* render content, or render content multiple times, you should configure that component to accept an `<ng-template>` element that contains the content you want to conditionally render.
 
 Using an `<ng-content>` element in these cases is not recommended, because when the consumer of a component supplies the content, that content is *always* initialized, even if the component does not define an `<ng-content>` element or if that `<ng-content>` element is inside of an `ngIf` statement.
 
 With an `<ng-template>` element, you can have your component explicitly render content based on any condition you want, as many times as you want.
 Angular will not initialize the content of an `<ng-template>` element until that element is explicitly rendered.
->>>>>>> 64c62d61
-
-使用 `<ng-template>` 元素，你可以让组件根据你想要的任何条件显式渲染内容，并可以进行多次渲染。在显式渲染 `<ng-template>` 元素之前，Angular 不会初始化该元素的内容。
 
 The following steps demonstrate a typical implementation of conditional content projection using `<ng-template>`.
 
-`<ng-template>` 进行条件内容投影的典型实现。
-
 1. [Create a component](guide/component-overview#creating-a-component).
-
-   [创建一个组件](guide/component-overview)。
 
 1. In the component that accepts an `<ng-template>` element, use an `<ng-container>` element to render that template, such as:
 
-<<<<<<< HEAD
-   在接受 `<ng-template>` 元素的组件中，使用 `<ng-container>` 元素渲染该模板，例如：
-
-   <code-example path="content-projection/src/app/example-zippy.template.html" header="content-projection/src/app/example-zippy.template.html" region="ng-container">
-   </code-example>
-=======
    <code-example header="content-projection/src/app/example-zippy.template.html" path="content-projection/src/app/example-zippy.template.html" region="ng-container"></code-example>
->>>>>>> 64c62d61
 
    This example uses the `ngTemplateOutlet` directive to render a given `<ng-template>` element, which you will define in a later step.
    You can apply an `ngTemplateOutlet` directive to any type of element.
    This example assigns the directive to an `<ng-container>` element because the component does not need to render a real DOM element.
 
-   本示例使用 `ngTemplateOutlet` 指令来渲染给定的 `<ng-template>` 元素，你将在后续步骤中对其进行定义。你可以将 `ngTemplateOutlet` 指令应用于任何类型的元素。本示例就将该指令分配给了 `<ng-container>` 元素，因为该组件不需要渲染真实的 DOM 元素。
-
 1. Wrap the `<ng-container>` element in another element, such as a `div` element, and apply your conditional logic.
 
-<<<<<<< HEAD
-   将 `<ng-container>` 元素包装在另一个元素（例如 `div` 元素）中，然后应用条件逻辑。
-
-     <code-example path="content-projection/src/app/example-zippy.template.html"  header="content-projection/src/app/example-zippy.template.html" region="ngif">
-     </code-example>
-
-1. In the template where you want to project content, wrap the projected content in an `<ng-template>` element, such as:
-
-   在要投影内容的模板中，将投影的内容包装在 `<ng-template>` 元素中，例如：
-
-      <code-example path="content-projection/src/app/app.component.html" region="ng-template">
-      </code-example>
-=======
    <code-example header="content-projection/src/app/example-zippy.template.html" path="content-projection/src/app/example-zippy.template.html" region="ngif"></code-example>
 
 1. In the template where you want to project content, wrap the projected content in an `<ng-template>` element, such as:
 
    <code-example header="content-projection/src/app/app.component.html"  region="ng-template" path="content-projection/src/app/app.component.html"></code-example>
->>>>>>> 64c62d61
 
    The `<ng-template>` element defines a block of content that a component can render based on its own logic.
    A component can get a reference to this template content, or `TemplateRef`, by using either the `@ContentChild` or `@ContentChildren` decorators.
    The preceding example creates a custom directive, `appExampleZippyContent`, as an API to mark the `<ng-template>` for the component's content.
    With the `TemplateRef`, the component can render the referenced content by using either the `ngTemplateOutlet` directive, or with the `ViewContainerRef` method `createEmbeddedView()`.
 
-<<<<<<< HEAD
-   这个 `<ng-template>` 元素定义了一个组件可以根据其自身逻辑渲染的内容块。组件可以使用 [`@ContentChild`](/api/core/ContentChild) 或 [`@ContentChildren`](/api/core/ContentChildren) 装饰器获得对此模板内容的引用（即 [`TemplateRef`](/api/core/TemplateRef)）。前面的示例创建了一个自定义指令 `appExampleZippyContent` 作为 API，以将 `<ng-template>` 标记为组件内容。借助这个 `TemplateRef`，组件可以使用 [`ngTemplateOutlet`](/api/common/NgTemplateOutlet)指令或[`ViewContainerRef.createEmbeddedView()`](/api/core/ViewContainerRef#createembeddedview)方法来渲染所引用的内容。
-
-1. [Create an attribute directive](guide/attribute-directives#building-an-attribute-directive) with a selector that matches the custom attribute for your template. In this directive, inject a TemplateRef instance.
-
-   [创建一个属性型指令](guide/attribute-directives#building-an-attribute-directive)，它具有与这个模板的自定义属性相匹配的选择器。在此指令中，注入 TemplateRef 实例。
-
-   <code-example path="content-projection/src/app/app.component.ts" header="content-projection/src/app/app.component.ts" region="zippycontentdirective">
-   </code-example>
-=======
 1. [Create an attribute directive](guide/attribute-directives#building-an-attribute-directive) with a selector that matches the custom attribute for your template.
    In this directive, inject a `TemplateRef` instance.
 
    <code-example header="content-projection/src/app/app.component.ts" path="content-projection/src/app/app.component.ts" region="zippycontentdirective"></code-example>
->>>>>>> 64c62d61
 
    In the previous step, you added an `<ng-template>` element with a custom attribute, `appExampleZippyContent`.
    This code provides the logic that Angular will use when it encounters that custom attribute.
    In this case, that logic instructs Angular to instantiate a template reference.
 
-   在上一步中，你已添加了具有自定义属性 `appExampleZippyDirective` 的 `<ng-template>` 元素。这段代码提供了当 Angular 遇到该自定义属性时要使用的逻辑。在这里，该逻辑指示 Angular 实例化这个模板引用。
-
 1. In the component you want to project content into, use `@ContentChild` to get the template of the projected content.
 
-<<<<<<< HEAD
-   在你要将内容投影到的组件中，使用 `@ContentChild` 获取此投影内容的模板。
-
-   <code-example path="content-projection/src/app/app.component.ts" header="content-projection/src/app/app.component.ts" region="contentchild">
-   </code-example>
-=======
    <code-example header="content-projection/src/app/app.component.ts" path="content-projection/src/app/app.component.ts" region="contentchild"></code-example>
->>>>>>> 64c62d61
 
    Prior to this step, your application has a component that instantiates a template when certain conditions are met.
    You've also created a directive that provides a reference to that template.
    In this last step, the `@ContentChild` decorator instructs Angular to instantiate the template in the designated component.
 
-   在执行此步骤之前，你的应用具有一个组件，它会在满足某些条件时实例化此模板。你还创建了一个指令，该指令能提供对该模板的引用。在最后一步中，`@ContentChild` 装饰器指示 Angular 实例化指定组件中的模板。
-
    <div class="alert is-helpful">
 
    In the case of multi-slot content projection, use `@ContentChildren` to get a `QueryList` of projected elements.
-
-   如果是多插槽内容投影，则可以使用 `@ContentChildren` 获取投影元素的查询列表（QueryList）。
 
    </div>
 
@@ -319,55 +146,26 @@
 
 ## Projecting content in more complex environments
 
-<<<<<<< HEAD
-## 在更复杂的环境中投影内容
-
-As described in [Multi-slot Content Projection](#multi-slot), you typically use either an attribute, element, CSS Class, or some combination of all three to identify where to project your content. For example, in the following HTML template, a paragraph tag uses a custom attribute, `question`, to project content into the `app-zippy-multislot` component.
-
-如[多插槽内容投影](#multi-slot)中所述，你通常会使用属性、元素、CSS 类或这三者的某种组合来标识将内容投影到何处。例如，在以下 HTML 模板中，p 标签会使用自定义属性 `question` 将内容投影到 `app-zippy-multislot` 组件中。
-
-<code-example path="content-projection/src/app/app.component.html" header="content-projection/src/app/app.component.html"
-region="multi-slot"></code-example>
-=======
 As described in [Multi-slot Content Projection](#multi-slot), you typically use either an attribute, element, CSS Class, or some combination of all three to identify where to project your content.
 For example, in the following HTML template, a paragraph tag uses a custom attribute, `question`, to project content into the `app-zippy-multislot` component.
 
 <code-example header="content-projection/src/app/app.component.html" path="content-projection/src/app/app.component.html" region="multi-slot"></code-example>
->>>>>>> 64c62d61
 
 In some cases, you might want to project content as a different element.
 For example, the content you want to project might be a child of another element.
 Accomplish this with the `ngProjectAs` attribute.
 
-在某些情况下，你可能希望将内容投影为其他元素。例如，你要投影的内容可能是另一个元素的子元素。可以用 `ngProjectAs` 属性来完成此操作。
-
 For instance, consider the following HTML snippet:
 
-<<<<<<< HEAD
-例如，考虑以下 HTML 代码段：
-
-<code-example path="content-projection/src/app/app.component.html" header="content-projection/src/app/app.component.html" region="ngprojectas">
-</code-example>
-=======
 <code-example header="content-projection/src/app/app.component.html" path="content-projection/src/app/app.component.html" region="ngprojectas"></code-example>
->>>>>>> 64c62d61
 
 This example uses an `<ng-container>` attribute to simulate projecting a component into a more complex structure.
 
-本示例使用 `<ng-container>` 属性来模拟将组件投影到更复杂的结构中。
-
 <div class="callout is-helpful">
 
-<<<<<<< HEAD
-<header>Reminder!</header>
-<header>注意！</header>
+<header>Reminder</header>
 
-The `<ng-container>` element is a logical construct that is used to group other DOM elements; however, the `<ng-container>` itself is not rendered in the DOM tree.
-=======
-<header>Reminder</header>
->>>>>>> 64c62d61
-
-`<ng-container>` 元素是一个逻辑结构，可用于对其他 DOM 元素进行分组；但是，`<ng-container>` 本身未在 DOM 树中渲染。
+The `ng-container` element is a logical construct that is used to group other DOM elements; however, the `ng-container` itself is not rendered in the DOM tree.
 
 </div>
 
@@ -381,10 +179,4 @@
 
 <!-- end links -->
 
-<<<<<<< HEAD
-在这个例子中，我们要投影的内容位于另一个元素内。为了按预期方式投影此内容，此模板使用了 `ngProjectAs` 属性。有了 `ngProjectAs`，就可以用 `[question]` 选择器将整个 `<ng-container>` 元素投影到组件中。
-
-@reviewed 2021-09-17
-=======
-@reviewed 2022-02-28
->>>>>>> 64c62d61
+@reviewed 2022-02-28