--- conflicted
+++ resolved
@@ -4,43 +4,31 @@
 
 Angular makes use of observables as an interface to handle a variety of common asynchronous operations. For example:
 
-<<<<<<< HEAD
 Angular 使用可观察对象作为处理各种常用异步操作的接口。比如：
 
-* The `EventEmitter` class extends `Observable`.
+* You can define [custom events](guide/template-syntax#custom-events-with-eventemitter) that send observable output data from a child to a parent component.
 
    `EventEmitter` 类派生自 `Observable`。
 
-=======
-* You can define [custom events](guide/template-syntax#custom-events-with-eventemitter) that send observable output data from a child to a parent component.
->>>>>>> bc5390ec
 * The HTTP module uses observables to handle AJAX requests and responses.
 
    HTTP 模块使用可观察对象来处理 AJAX 请求和响应。
 
 * The Router and Forms modules use observables to listen for and respond to user-input events.
 
-<<<<<<< HEAD
    路由器和表单模块使用可观察对象来监听对用户输入事件的响应。
 
-## Event emitter
+## Transmitting data between components
 
-## 事件发送器 `EventEmitter`
-
-Angular provides an `EventEmitter` class that is used when publishing values from a component through the `@Output()` decorator. `EventEmitter` extends `Observable`, adding an `emit()` method so it can send arbitrary values. When you call `emit()`, it passes the emitted value to the `next()` method of any subscribed observer.
-
-Angular 提供了一个 `EventEmitter` 类，它用来从组件的 `@Output()` 属性中发布一些值。`EventEmitter` 扩展了 `Observable`，并添加了一个 `emit()` 方法，这样它就可以发送任意值了。当你调用 `emit()` 时，就会把所发送的值传给订阅上来的观察者的 `next()` 方法。
-
-A good example of usage can be found on the [EventEmitter](https://angular.io/api/core/EventEmitter) documentation. Here is the example component that listens for open and close events:
-=======
-## Transmitting data between components
+## 在组件之间传递数据
 
 Angular provides an `EventEmitter` class that is used when publishing values from a component through the [`@Output()` decorator](guide/template-syntax#how-to-use-output).
 `EventEmitter` extends [RxJS `Subject`](https://rxjs.dev/api/index/class/Subject), adding an `emit()` method so it can send arbitrary values.
 When you call `emit()`, it passes the emitted value to the `next()` method of any subscribed observer.
 
+Angular 提供了一个 `EventEmitter` 类，它用来通过组件的 [`@Output()` 装饰器](guide/template-syntax#how-to-use-output) 发送一些值。`EventEmitter` 扩展了 [RxJS `Subject`](https://rxjs.dev/api/index/class/Subject)，并添加了一个 `emit()` 方法，这样它就可以发送任意值了。当你调用 `emit()` 时，就会把所发送的值传给订阅上来的观察者的 `next()` 方法。
+
 A good example of usage can be found in the [EventEmitter](https://angular.io/api/core/EventEmitter) documentation. Here is the example component that listens for open and close events:
->>>>>>> bc5390ec
 
 这种用法的例子参见 [EventEmitter](https://angular.cn/api/core/EventEmitter) 文档。下面这个范例组件监听了 `open` 和 `close` 事件：
 
@@ -102,7 +90,7 @@
 
 The [ActivatedRoute](https://angular.io/api/router/ActivatedRoute) is an injected router service that makes use of observables to get information about a route path and parameters. For example, `ActivatedRoute.url` contains an observable that reports the route path or paths. Here's an example:
 
-[ActivatedRoute](https://angular.cn/api/router/ActivatedRoute) 是一个可注入的路由器服务，它使用可观察对象来获取关于路由路径和路由参数的信息。比如，`ActivateRoute.url` 包含一个用于汇报路由路径的可观察对象。例子如下：
+[ActivatedRoute](https://angular.cn/api/router/ActivatedRoute) 是一个可注入的路由器服务，它使用可观察对象来获取关于路由路径和路由参数的信息。比如，`ActivatedRoute.url` 包含一个用于汇报路由路径的可观察对象。例子如下：
 
 <code-example path="observables-in-angular/src/main.ts" header="ActivatedRoute" region="activated_route"></code-example>
 
