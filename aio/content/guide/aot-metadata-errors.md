# AOT metadata errors

# AOT 元数据错误

The following are metadata errors you may encounter, with explanations and suggested corrections.

你可能遇到一些元数据错误，下面是对它们的解释和纠正建议。

[<t>Expression form not supported</t><t>不支持此表达式格式</t>](#expression-form-not-supported)<br>
[<t>Reference to a local (non-exported) symbol</t><t>引用了局部（未导出的）符号</t>](#reference-to-a-local-symbol)<br>
[<t>Only initialized variables and constants</t><t>只允许初始化过的变量和常量</t>](#only-initialized-variables)<br>
[<t>Reference to a non-exported class</t><t>引用了未导出的类</t>](#reference-to-a-non-exported-class)<br>
[<t>Reference to a non-exported function</t><t>引用了未导出的函数</t>](#reference-to-a-non-exported-function)<br>
[<t>Function calls are not supported</t><t>不支持函数调用</t>](#function-calls-not-supported)<br>
[<t>Destructured variable or constant not supported</t><t>不支持解构变量或常量</t>](#destructured-variable-not-supported)<br>
[<t>Could not resolve type</t><t>不能解析此类型</t>](#could-not-resolve-type)<br>
[<t>Name expected</t><t>期待是名字</t>](#name-expected)<br>
[<t>Unsupported enum member name</t><t>不支持的枚举成员名</t>](#unsupported-enum-member-name)<br>
[<t>Tagged template expressions are not supported</t><t>不支持带标签函数的模板表达式</t>](#tagged-template-expressions-not-supported)<br>
[<t>Symbol reference expected</t><t>期待是符号引用</t>](#symbol-reference-expected)<br>

{@a expression-form-not-supported}

## Expression form not supported

## 不支持表达形式 (Expression form not supported)

<div class="alert is-helpful">

*The compiler encountered an expression it didn't understand while evaluating Angular metadata.*

编译器在对 Angular 元数据求值时遇到了一个它不能理解的表达式。

</div>

Language features outside of the compiler's [restricted expression syntax](guide/aot-compiler#expression-syntax)
can produce this error, as seen in the following example:

如以下范例所示，使用了编译器的[受限表达式语法](guide/aot-compiler#expression-syntax)之外的语言特性可能会产生此错误：

```ts

// ERROR
export class Fooish { ... }
...
const prop = typeof Fooish; // typeof is not valid in metadata
  ...
  // bracket notation is not valid in metadata
  { provide: 'token', useValue: { [prop]: 'value' } };
  ...

```

You can use `typeof` and bracket notation in normal application code.
You just can't use those features within expressions that define Angular metadata.

你可以在普通的应用代码中使用 `typeof` 和方括号标记法来指定属性名，但是这些特性不能在定义 Angular 元数据的表达式中使用。

Avoid this error by sticking to the compiler's [restricted expression syntax](guide/aot-compiler#expression-syntax)
when writing Angular metadata
and be wary of new or unusual TypeScript features.

<<<<<<< HEAD
通过在编写 Angular 元数据时坚持使用编译器的[受限表达式语法](guide/aot-compiler#expression-syntax)来避免此错误，并小心新的或不常用的 TypeScript 功能。

<hr>

=======
>>>>>>> 8dc32060
{@a reference-to-a-local-symbol}

## Reference to a local (non-exported) symbol

## 引用本地（未导出的）符号 (Reference to a local (non-exported) symbol)

<div class="alert is-helpful">

_Reference to a local (non-exported) symbol 'symbol name'. Consider exporting the symbol._

*如果要引用局部（未导出的）符号 'symbol name'，请考虑导出它。*

</div>

The compiler encountered a referenced to a locally defined symbol that either wasn't exported or wasn't initialized.

编译器遇到了局部定义的未导出或未初始化的符号。

Here's a `provider` example of the problem.

下面就是存在该问题的 `provider` 范例。

```ts

// ERROR
let foo: number; // neither exported nor initialized

@Component({
  selector: 'my-component',
  template: ... ,
  providers: [
    { provide: Foo, useValue: foo }
  ]
})
export class MyComponent {}

```

The compiler generates the component factory, which includes the `useValue` provider code, in a separate module. _That_ factory module can't reach back to _this_ source module to access the local (non-exported) `foo` variable.

编译器会在单独的模块中生成这个 `userValue` 提供者的代码。*那个*工厂模块不能访问*这个*源码模块，无法访问这个（未导出的）`foo` 变量。

You could fix the problem by initializing `foo`.

你可以通过初始化 `foo` 来修正这个错误。

```ts

let foo = 42; // initialized

```

The compiler will [fold](guide/aot-compiler#code-folding) the expression into the provider as if you had written this.

编译器会将表达式[折叠](guide/aot-compiler#code-folding)到提供者中，就像你自己写的一样。

```ts

  providers: [
    { provide: Foo, useValue: 42 }
  ]

```

Alternatively, you can fix it by exporting `foo` with the expectation that `foo` will be assigned at runtime when you actually know its value.

另外，你也可以通过导出 `foo` 来解决它，这样 `foo` 将会在运行期间你真正知道它的值的时候被赋值。

```ts

// CORRECTED
export let foo: number; // exported

@Component({
  selector: 'my-component',
  template: ... ,
  providers: [
    { provide: Foo, useValue: foo }
  ]
})
export class MyComponent {}

```

Adding `export` often works for variables referenced in metadata such as `providers` and `animations` because the compiler can generate _references_ to the exported variables in these expressions. It doesn't need the _values_ of those variables.

添加 `export` 的方式通常用于需要在元数据中引用变量时，如 `providers` 和 `animations`，这样编译器就可以在这些表达式中生成对已导出变量的引用了。它不需要知道这些变量的*值*。

Adding `export` doesn't work when the compiler needs the _actual value_
in order to generate code.
For example, it doesn't work for the `template` property.

当编译器需要知道*真正的值*以生成代码时，添加 `export` 的方式就是无效的。比如这里的 `template` 属性。

```ts

// ERROR
export let someTemplate: string; // exported but not initialized

@Component({
  selector: 'my-component',
  template: someTemplate
})
export class MyComponent {}

```

The compiler needs the value of the `template` property _right now_ to generate the component factory.
The variable reference alone is insufficient.
Prefixing the declaration with `export` merely produces a new error, "[`Only initialized variables and constants can be referenced`](#only-initialized-variables)".

<<<<<<< HEAD
编译器*现在就*需要 `template` 属性的值来生成组件工厂。
仅仅有对该变量的引用是不够的。
给这个声明加上 `export` 前缀只会生成一个新的错误 "[`Only initialized variables and constants can be referenced`【只能引用初始化过的变量和常量】](#only-initialized-variables)"。

<hr>

=======
>>>>>>> 8dc32060
{@a only-initialized-variables}

## Only initialized variables and constants

## 只支持初始化过的变量和常量 (Only initialized variables and constants)

<div class="alert is-helpful">

_Only initialized variables and constants can be referenced because the value of this variable is needed by the template compiler._

*只能引用已初始化过的变量和常量，因为模板编译器需要该变量的值。*

</div>

The compiler found a reference to an exported variable or static field that wasn't initialized.
It needs the value of that variable to generate code.

编译器发现某个到已导出的变量或静态字段的引用是没有初始化过的。而它需要根据那个变量的值来生成代码。

The following example tries to set the component's `template` property to the value of
the exported `someTemplate` variable which is declared but _unassigned_.

下面的例子试图把组件的 ` template` 属性设置为已导出的 `someTemplate` 变量的值，而这个值虽然声明过，却没有初始化过。

```ts

// ERROR
export let someTemplate: string;

@Component({
  selector: 'my-component',
  template: someTemplate
})
export class MyComponent {}

```

You'd also get this error if you imported `someTemplate` from some other module and neglected to initialize it there.

如果你从其它模块中导入了 `someTemplate`，但那个模块中忘了初始化它，就会看到这个错误。

```ts

// ERROR - not initialized there either
import { someTemplate } from './config';

@Component({
  selector: 'my-component',
  template: someTemplate
})
export class MyComponent {}

```

The compiler cannot wait until runtime to get the template information.
It must statically derive the value of the `someTemplate` variable from the source code
so that it can generate the component factory, which includes
instructions for building the element based on the template.

编译器不能等到运行时才得到该模板的信息。
它必须从源码中静态获得这个 `someTemplate` 变量的值，以便生成组件工厂，组件工厂中需要包含根据这个模板来生成元素的代码。

To correct this error, provide the initial value of the variable in an initializer clause _on the same line_.

要纠正这个错误，请在*同一行*的初始化子句中初始化这个变量的值。

```ts

// CORRECTED
export let someTemplate = '<h1>Greetings from Angular</h1>';

@Component({
  selector: 'my-component',
  template: someTemplate
})
export class MyComponent {}

```

{@a reference-to-a-non-exported-class}

## Reference to a non-exported class

## 引用未导出过的类 (Reference to a non-exported class)

<div class="alert is-helpful">

_Reference to a non-exported class <class name>. Consider exporting the class._

*如果要引用未导出的类 <class name>，请考虑导出它。*

</div>

Metadata referenced a class that wasn't exported.

元数据引用了一个未导出的类。

For example, you may have defined a class and used it as an injection token in a providers array
but neglected to export that class.

比如，你可能定义了一个类并在某个 `providers` 数组中把它用作了依赖注入令牌，但是忘了导出这个类。

```ts

// ERROR
abstract class MyStrategy { }

  ...
  providers: [
    { provide: MyStrategy, useValue: ... }
  ]
  ...

```

Angular generates a class factory in a separate module and that
factory [can only access exported classes](guide/aot-compiler#exported-symbols).
To correct this error, export the referenced class.

Angular 在单独的模块中生成类工厂，并且该工厂[只能访问导出的类](guide/aot-compiler#exported-symbols)。要更正此错误，请导出所引用的类。

```ts

// CORRECTED
export abstract class MyStrategy { }

  ...
  providers: [
    { provide: MyStrategy, useValue: ... }
  ]
  ...

```
<<<<<<< HEAD

<hr>
=======
>>>>>>> 8dc32060

{@a reference-to-a-non-exported-function}

## Reference to a non-exported function

## 引用未导出过的函数 (Reference to a non-exported function)

<div class="alert is-helpful">

*Metadata referenced a function that wasn't exported.*

元数据中引用了未导出的函数。

</div>

For example, you may have set a providers `useFactory` property to a locally defined function that you neglected to export.

比如，你可能已经把某个服务提供者的 `useFactory` 属性设置成了一个局部定义但忘了导出的函数。

```ts

// ERROR
function myStrategy() { ... }

  ...
  providers: [
    { provide: MyStrategy, useFactory: myStrategy }
  ]
  ...

```

Angular generates a class factory in a separate module and that
factory [can only access exported functions](guide/aot-compiler#exported-symbols).
To correct this error, export the function.

Angular 在单独的模块中生成类工厂，该工厂[只能访问导出的函数](guide/aot-compiler#exported-symbols)。要更正此错误，请导出此函数。

```ts

// CORRECTED
export function myStrategy() { ... }

  ...
  providers: [
    { provide: MyStrategy, useFactory: myStrategy }
  ]
  ...

```
<<<<<<< HEAD

<hr>
=======
>>>>>>> 8dc32060

{@a function-calls-not-supported}

## Function calls are not supported

## 不支持函数调用 (Function calls are not supported)

<div class="alert is-helpful">

_Function calls are not supported. Consider replacing the function or lambda with a reference to an exported function._

*不支持函数调用。考虑把这个函数或 lambda 表达式替换成一个对已导出函数的引用。*

</div>

The compiler does not currently support [function expressions or lambda functions](guide/aot-compiler#function-expression).
For example, you cannot set a provider's `useFactory` to an anonymous function or arrow function like this.

编译器当前不支持[函数表达式或 lambda 函数](guide/aot-compiler#function-expression)。例如，你不能将提供者的 `useFactory` 设置为这样的匿名函数或箭头函数。

```ts

// ERROR
  ...
  providers: [
    { provide: MyStrategy, useFactory: function() { ... } },
    { provide: OtherStrategy, useFactory: () => { ... } }
  ]
  ...

```

You also get this error if you call a function or method in a provider's `useValue`.

如果你在某个提供者的 `useValue` 中调用函数或方法，也会导致这个错误。

```ts

// ERROR
import { calculateValue } from './utilities';

  ...
  providers: [
    { provide: SomeValue, useValue: calculateValue() }
  ]
  ...

```

To correct this error, export a function from the module and refer to the function in a `useFactory` provider instead.

要改正这个问题，就要从模块中导出这个函数，并改成在服务提供者的 `useFactory` 中引用该函数。

```ts

// CORRECTED
import { calculateValue } from './utilities';

export function myStrategy() { ... }
export function otherStrategy() { ... }
export function someValueFactory() {
  return calculateValue();
}
  ...
  providers: [
    { provide: MyStrategy, useFactory: myStrategy },
    { provide: OtherStrategy, useFactory: otherStrategy },
    { provide: SomeValue, useFactory: someValueFactory }
  ]
  ...

```

{@a destructured-variable-not-supported}

## Destructured variable or constant not supported

## 不支持解构变量或常量 (Destructured variable or constant not supported)

<div class="alert is-helpful">

_Referencing an exported destructured variable or constant is not supported by the template compiler. Consider simplifying this to avoid destructuring._

*模板编译器不支持引用导出的解构语法的变量或常量。考虑简化这一点，以避免解构语法。*

</div>

The compiler does not support references to variables assigned by [destructuring](https://www.typescriptlang.org/docs/handbook/variable-declarations.html#destructuring).

编译器不支持引用通过[解构](https://www.typescriptlang.org/docs/handbook/variable-declarations.html#destructuring)赋值的方式得到的变量。

For example, you cannot write something like this:

比如，你不能这么写：

```ts

// ERROR
import { configuration } from './configuration';

// destructured assignment to foo and bar
const {foo, bar} = configuration;
  ...
  providers: [
    {provide: Foo, useValue: foo},
    {provide: Bar, useValue: bar},
  ]
  ...

```

To correct this error, refer to non-destructured values.

要纠正这个错误，就要引用非解构方式的变量。

```ts

// CORRECTED
import { configuration } from './configuration';
  ...
  providers: [
    {provide: Foo, useValue: configuration.foo},
    {provide: Bar, useValue: configuration.bar},
  ]
  ...

```

{@a could-not-resolve-type}

## Could not resolve type

## 无法解析类型 (Could not resolve type)

<div class="alert is-helpful">

*The compiler encountered a type and can't determine which module exports that type.*

编译器遇到了某个类型，但是不知道它是由哪个模块导出的。

</div>

This can happen if you refer to an ambient type.
For example, the `Window` type is an ambient type declared in the global `.d.ts` file.

这通常会发生在你引用环境类型时。
比如，`Window` 类型就是在全局 `.d.ts` 文件中声明的环境类型。

You'll get an error if you reference it in the component constructor,
which the compiler must statically analyze.

如果你在组件的构造函数中引用它就会导致一个错误，因为编译器必须对构造函数进行静态分析。

```ts

// ERROR
@Component({ })
export class MyComponent {
  constructor (private win: Window) { ... }
}

```

TypeScript understands ambient types so you don't import them.
The Angular compiler does not understand a type that you neglect to export or import.

TypeScript 能理解这些环境类型，所以你不用导入它们。
但 Angular 编译器不理解你没有导入或导出过的类型。

In this case, the compiler doesn't understand how to inject something with the `Window` token.

这种情况下，编译器就无法理解如何使用这个 `Window` 令牌来进行注入。

Do not refer to ambient types in metadata expressions.

不要在元数据表达式中引用环境类型。

If you must inject an instance of an ambient type,
you can finesse the problem in four steps:

如果你必须注入某个环境类型的实例，可以用以下四步来巧妙解决这个问题：

1. Create an injection token for an instance of the ambient type.

   为环境类型的实例创建一个注入令牌。

1. Create a factory function that returns that instance.

   创建一个返回该实例的工厂函数。

1. Add a `useFactory` provider with that factory function.

   使用该工厂函数添加一个 `useFactory` 提供者。

1. Use `@Inject` to inject the instance.

   使用 `@Inject` 来注入这个实例。

Here's an illustrative example.

下面的例子说明了这一点。

```ts

// CORRECTED
import { Inject } from '@angular/core';

export const WINDOW = new InjectionToken('Window');
export function _window() { return window; }

@Component({
  ...
  providers: [
    { provide: WINDOW, useFactory: _window }
  ]
})
export class MyComponent {
  constructor (@Inject(WINDOW) private win: Window) { ... }
}

```

The `Window` type in the constructor is no longer a problem for the compiler because it
uses the `@Inject(WINDOW)` to generate the injection code.

对于编译器来说，构造函数中出现 `Window` 类型已不再是个问题，因为它现在使用 `@Inject(WINDOW)` 来生成注入代码。

Angular does something similar with the `DOCUMENT` token so you can inject the browser's `document` object (or an abstraction of it, depending upon the platform in which the application runs).

Angular 也用 `DOCUMENT` 令牌做了类似的事情，所以你也可以注入浏览器的 `document` 对象（或它的一个抽象层，取决于该应用运行在哪个平台）。

```ts

import { Inject }   from '@angular/core';
import { DOCUMENT } from '@angular/common';

@Component({ ... })
export class MyComponent {
  constructor (@Inject(DOCUMENT) private doc: Document) { ... }
}

```
<<<<<<< HEAD

<hr>
=======
>>>>>>> 8dc32060

{@a name-expected}

## Name expected

## 期望的名字 (Name expected)

<div class="alert is-helpful">

*The compiler expected a name in an expression it was evaluating.*

*编译器在正在计算的表达式中期望有一个名字。*

</div>

This can happen if you use a number as a property name as in the following example.

如果将数字用作属性名称，则可能发生这种情况，如以下范例所示。

```ts

// ERROR
provider: [{ provide: Foo, useValue: { 0: 'test' } }]

```

Change the name of the property to something non-numeric.

把该属性的名字改为非数字类型。

```ts

// CORRECTED
provider: [{ provide: Foo, useValue: { '0': 'test' } }]

```

{@a unsupported-enum-member-name}

## Unsupported enum member name

## 不支持的枚举成员名称 (Unsupported enum member name)

<div class="alert is-helpful">

*Angular couldn't determine the value of the [enum member](https://www.typescriptlang.org/docs/handbook/enums.html) that you referenced in metadata.*

Angular 不能确定你在元数据中引用的[枚举成员](https://www.typescriptlang.org/docs/handbook/enums.html)的值。

</div>

The compiler can understand simple enum values but not complex values such as those derived from computed properties.

编译器可以理解简单的枚举值，但不能理解复杂的，比如从那些计算属性中派生出来的。

```ts

// ERROR
enum Colors {
  Red = 1,
  White,
  Blue = "Blue".length // computed
}

  ...
  providers: [
    { provide: BaseColor,   useValue: Colors.White } // ok
    { provide: DangerColor, useValue: Colors.Red }   // ok
    { provide: StrongColor, useValue: Colors.Blue }  // bad
  ]
  ...

```

Avoid referring to enums with complicated initializers or computed properties.

<<<<<<< HEAD
避免引用那些使用了复杂初始化对象或计算属性的枚举。

<hr>

=======
>>>>>>> 8dc32060
{@a tagged-template-expressions-not-supported}

## Tagged template expressions are not supported

## 不支持带标签的模板表达式 (Tagged template expressions are not supported)

<div class="alert is-helpful">

_Tagged template expressions are not supported in metadata._

*元数据中不支持带标签函数的模板表达式。*

</div>

The compiler encountered a JavaScript ES2015 [tagged template expression](https://developer.mozilla.org/en-US/docs/Web/JavaScript/Reference/Template_literals#Tagged_template_literals) such as the following.

编译器遇到了 JavaScript ES2015 [带标记的模板表达式](https://developer.mozilla.org/en-US/docs/Web/JavaScript/Reference/Template_literals#Tagged_template_literals)，如下所示。

```ts

// ERROR
const expression = 'funky';
const raw = String.raw`A tagged template ${expression} string`;
 ...
 template: '<div>' + raw + '</div>'
 ...

```

[`String.raw()`](https://developer.mozilla.org/en-US/docs/Web/JavaScript/Reference/Global_Objects/String/raw)
is a _tag function_ native to JavaScript ES2015.

[`String.raw()`](https://developer.mozilla.org/en-US/docs/Web/JavaScript/Reference/Global_Objects/String/raw) 是一个 ES2015 原生的*标签函数*。

The AOT compiler does not support tagged template expressions; avoid them in metadata expressions.

<<<<<<< HEAD
AOT 编译器不支持带标签函数的模板表达式，避免在元数据表达式中使用它们。

<hr>

=======
>>>>>>> 8dc32060
{@a symbol-reference-expected}

## Symbol reference expected

## 期待符号的引用 (Symbol reference expected)

<div class="alert is-helpful">

*The compiler expected a reference to a symbol at the location specified in the error message.*

编译器期待在错误信息指出的位置是一个符号引用。

</div>

This error can occur if you use an expression in the `extends` clause of a class.

当你在类的 `extends` 子句中使用表达式时就会出现这个错误。

<!--

Chuck: After reviewing your PR comment I'm still at a loss. See [comment there](https://github.com/angular/angular/pull/17712#discussion_r132025495).

--><|MERGE_RESOLUTION|>--- conflicted
+++ resolved
@@ -60,13 +60,8 @@
 when writing Angular metadata
 and be wary of new or unusual TypeScript features.
 
-<<<<<<< HEAD
 通过在编写 Angular 元数据时坚持使用编译器的[受限表达式语法](guide/aot-compiler#expression-syntax)来避免此错误，并小心新的或不常用的 TypeScript 功能。
 
-<hr>
-
-=======
->>>>>>> 8dc32060
 {@a reference-to-a-local-symbol}
 
 ## Reference to a local (non-exported) symbol
@@ -178,15 +173,10 @@
 The variable reference alone is insufficient.
 Prefixing the declaration with `export` merely produces a new error, "[`Only initialized variables and constants can be referenced`](#only-initialized-variables)".
 
-<<<<<<< HEAD
 编译器*现在就*需要 `template` 属性的值来生成组件工厂。
 仅仅有对该变量的引用是不够的。
 给这个声明加上 `export` 前缀只会生成一个新的错误 "[`Only initialized variables and constants can be referenced`【只能引用初始化过的变量和常量】](#only-initialized-variables)"。
 
-<hr>
-
-=======
->>>>>>> 8dc32060
 {@a only-initialized-variables}
 
 ## Only initialized variables and constants
@@ -320,11 +310,6 @@
   ...
 
 ```
-<<<<<<< HEAD
-
-<hr>
-=======
->>>>>>> 8dc32060
 
 {@a reference-to-a-non-exported-function}
 
@@ -375,11 +360,6 @@
   ...
 
 ```
-<<<<<<< HEAD
-
-<hr>
-=======
->>>>>>> 8dc32060
 
 {@a function-calls-not-supported}
 
@@ -622,11 +602,6 @@
 }
 
 ```
-<<<<<<< HEAD
-
-<hr>
-=======
->>>>>>> 8dc32060
 
 {@a name-expected}
 
@@ -703,13 +678,8 @@
 
 Avoid referring to enums with complicated initializers or computed properties.
 
-<<<<<<< HEAD
 避免引用那些使用了复杂初始化对象或计算属性的枚举。
 
-<hr>
-
-=======
->>>>>>> 8dc32060
 {@a tagged-template-expressions-not-supported}
 
 ## Tagged template expressions are not supported
@@ -746,13 +716,8 @@
 
 The AOT compiler does not support tagged template expressions; avoid them in metadata expressions.
 
-<<<<<<< HEAD
 AOT 编译器不支持带标签函数的模板表达式，避免在元数据表达式中使用它们。
 
-<hr>
-
-=======
->>>>>>> 8dc32060
 {@a symbol-reference-expected}
 
 ## Symbol reference expected
