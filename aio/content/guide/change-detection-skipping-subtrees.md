--- conflicted
+++ resolved
@@ -16,23 +16,16 @@
 
 ## Using `OnPush`
 
-<<<<<<< HEAD
 ## 使用 OnPush
 
-OnPush change detection instructs Angular that to only run change detection automatically for a component subtree when:
+OnPush change detection instructs Angular to run change detection for a component subtree **only** when:
 
 OnPush 变更检测会指示 Angular 仅在以下情况下为组件子树自动运行变更检测：
-
 * The root component of the subtree receives new inputs as the result of a template binding. Angular compares the current and past value of the input with `==`
 
   子树的根组件接收到作为模板绑定的结果的新输入。Angular 将输入的当前值和过去值使用 `==` 进行比较
 
-* Angular handles an event within the component with OnPush change detection
-=======
-OnPush change detection instructs Angular to run change detection for a component subtree **only** when:
-* The root component of the subtree receives new inputs as the result of a template binding. Angular compares the current and past value of the input with `==`
 * Angular handles an event _(for example using event binding, output binding, or `@HostListener` )_ in the subtree's root component or any of its children whether they are using OnPush change detection or not.
->>>>>>> 5c9a5662
 
   Angular 处理使用了 OnPush 变更检测策略的组件中的事件时
 
@@ -50,13 +43,9 @@
 
 ## Common change detection scenarios
 
-<<<<<<< HEAD
 ## 常见的变更检测场景
 
-This section examines several common change detection scenarios to illustrate Angular's behavior. 
-=======
 This section examines several common change detection scenarios to illustrate Angular's behavior.
->>>>>>> 5c9a5662
 
 本节展示了几种常见的变更检测场景，以说明 Angular 的行为。
 
