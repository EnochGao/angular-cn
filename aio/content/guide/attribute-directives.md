# Attribute directives

<<<<<<< HEAD
# 属性型指令

An **Attribute** directive changes the appearance or behavior of a DOM element.

**属性**型指令用于改变一个 DOM 元素的外观或行为。

Try the <live-example title="Attribute Directive example"></live-example>.

你可以到这里试试：<live-example title="属性型指令范例"></live-example>。

{@a directive-overview}

## Directives overview

## 指令概览

There are three kinds of directives in Angular:

在 Angular 中有三种类型的指令：

1. Components&mdash;directives with a template.

   组件 &mdash; 拥有模板的指令

1. Structural directives&mdash;change the DOM layout by adding and removing DOM elements.

   结构型指令 &mdash; 通过添加和移除 DOM 元素改变 DOM 布局的指令

1. Attribute directives&mdash;change the appearance or behavior of an element, component, or another directive.

   属性型指令 &mdash; 改变元素、组件或其它指令的外观和行为的指令。

*Components* are the most common of the three directives.
You saw a component for the first time in the [Getting Started](start "Getting Started with Angular") tutorial.

*组件*是这三种指令中最常用的。
你在[快速上手](start "Getting Started with Angular")例子中第一次见到组件。

*Structural Directives* change the structure of the view.
Two examples are [NgFor](guide/built-in-directives#ngFor) and [NgIf](guide/built-in-directives#ngIf).
Learn about them in the [Structural Directives](guide/structural-directives) guide.

*结构型*指令修改视图的结构。例如，[NgFor](guide/built-in-directives#ngFor) 和 [NgIf](guide/built-in-directives#ngIf)。
要了解更多，参阅[结构型指令](guide/structural-directives) 指南。

*Attribute directives* are used as attributes of elements.
The built-in [NgStyle](guide/built-in-directives#ngStyle) directive in the
[Built-in directives](guide/built-in-directives) guide, for example,
can change several element styles at the same time.

*属性型*指令改变一个元素的外观或行为。例如，内置的 [NgStyle](guide/built-in-directives#ngStyle) 指令可以同时修改元素的多个样式。

## Build a simple attribute directive

## 创建一个简单的属性型指令

An attribute directive minimally requires building a controller class annotated with
`@Directive`, which specifies the selector that identifies
the attribute.
The controller class implements the desired directive behavior.

属性型指令至少需要一个带有 `@Directive` 装饰器的控制器类。该装饰器指定了一个用于标识属性的选择器。
控制器类实现了指令需要的指令行为。

This page demonstrates building a simple _appHighlight_ attribute
directive to set an element's background color
when the user hovers over that element. You can apply it like this:

本章展示了如何创建一个简单的属性型指令 _appHighlight_，当用户把鼠标悬停在一个元素上时，改变它的背景色。你可以这样用它：

<code-example path="attribute-directives/src/app/app.component.1.html" header="src/app/app.component.html (applied)" region="applied"></code-example>
=======
With attribute directives, you can change the appearance or behavior of DOM elements and Angular components.

<div class="alert is-helpful">
>>>>>>> 8dc32060

See the <live-example></live-example> for a working example containing the code snippets in this guide.

</div>

<<<<<<< HEAD
注意，指令**不支持**命名空间。

<code-example path="attribute-directives/src/app/app.component.avoid.html" header="src/app/app.component.avoid.html (unsupported)" region="unsupported"></code-example>
=======
## Building an attribute directive
>>>>>>> 8dc32060

This section walks you through creating a highlight directive that sets the background color of the host element to yellow.

<<<<<<< HEAD
### 编写指令代码

Create the directive class file in a terminal window with the CLI command [`ng generate directive`](cli/generate).

在命令行窗口下用 CLI 命令 [`ng generate directive`](cli/generate) 创建指令类文件。

<code-example language="sh" class="code-shell">
ng generate directive highlight
</code-example>

The CLI creates `src/app/highlight.directive.ts`, a corresponding test file `src/app/highlight.directive.spec.ts`, and _declares_ the directive class in the root `AppModule`.

CLI 会创建 `src/app/highlight.directive.ts` 及相应的测试文件（`src/app/highlight.directive.spec.ts`），并且在根模块 `AppModule` 中声明这个指令类。

<div class="alert is-helpful">

_Directives_ must be declared in [Angular Modules](guide/ngmodules) in the same manner as _components_.

和**组件**一样，这些**指令**也必须在[Angular 模块](guide/ngmodules)中进行声明。

</div >
=======
1. To create a directive, use the CLI command [`ng generate directive`](cli/generate).

  <code-example language="sh" class="code-shell">
ng generate directive highlight
</code-example>

  The CLI creates `src/app/highlight.directive.ts`, a corresponding test file `src/app/highlight.directive.spec.ts`, and declares the directive class in the `AppModule`.

  The CLI generates the default `src/app/highlight.directive.ts` as follows:
>>>>>>> 8dc32060

  <code-example path="attribute-directives/src/app/highlight.directive.0.ts" header="src/app/highlight.directive.ts"></code-example>

<<<<<<< HEAD
生成的 `src/app/highlight.directive.ts` 文件如下：

<code-example path="attribute-directives/src/app/highlight.directive.0.ts" header="src/app/highlight.directive.ts"></code-example>
=======
  The `@Directive()` decorator's configuration property specifies the directive's CSS attribute selector, `[appHighlight]`.
>>>>>>> 8dc32060

1. Import `ElementRef` from `@angular/core`.
  `ElementRef` grants direct access to the host DOM element through its `nativeElement` property.

<<<<<<< HEAD
这里导入的 `Directive` 符号提供了 Angular 的 `@Directive` 装饰器。

The `@Directive` decorator's lone configuration property specifies the directive's
[CSS attribute selector](https://developer.mozilla.org/docs/Web/CSS/Attribute_selectors), `[appHighlight]`.

`@Directive` 装饰器的配置属性中指定了该指令的 [CSS 属性型选择器](https://developer.mozilla.org/en-US/docs/Web/CSS/Attribute_selectors) `[appHighlight]`

It's the brackets (`[]`) that make it an attribute selector.
Angular locates each element in the template that has an attribute named `appHighlight` and applies the logic of this directive to that element.

这里的方括号(`[]`)表示它的属性型选择器。
Angular 会在模板中定位每个拥有名叫 `appHighlight` 属性的元素，并且为这些元素加上本指令的逻辑。

The _attribute selector_ pattern explains the name of this kind of directive.
=======
1. Add `ElementRef` in the directive's `constructor()` to [inject](guide/dependency-injection) a reference to the host DOM element, the element to which you apply `appHighlight`.

1. Add logic to the `HighlightDirective` class that sets the background to yellow.

  <code-example path="attribute-directives/src/app/highlight.directive.1.ts" header="src/app/highlight.directive.ts"></code-example>
>>>>>>> 8dc32060

正因如此，这类指令被称为 **属性选择器**。

<div class="alert is-helpful">

<<<<<<< HEAD
#### Why not "highlight"?

#### 为什么不直接叫做 "highlight"？

Though *highlight* would be a more concise selector than *appHighlight* and it would work,
the best practice is to prefix selector names to ensure
they don't conflict with standard HTML attributes.
This also reduces the risk of colliding with third-party directive names.
The CLI added the `app` prefix for you.

尽管 *highlight* 是一个比 *appHighlight* 更简洁的名字，而且它确实也能工作。
但是最佳实践是在选择器名字前面添加前缀，以确保它们不会与标准 HTML 属性冲突。
它同时减少了与第三方指令名字发生冲突的危险。

Make sure you do **not** prefix the `highlight` directive name with **`ng`** because
that prefix is reserved for Angular and using it could cause bugs that are difficult to diagnose.
=======
  Directives _do not_ support namespaces.

  <code-example path="attribute-directives/src/app/app.component.avoid.html" header="src/app/app.component.avoid.html (unsupported)" region="unsupported"></code-example>
>>>>>>> 8dc32060

确认你**没有**给 `highlight` 指令添加**`ng`**前缀。
那个前缀属于 Angular，使用它可能导致难以诊断的 bug。例如，这个简短的前缀 `app` 可以帮助你区分自定义指令。

</div>

<<<<<<< HEAD
After the `@Directive` metadata comes the directive's controller class,
called `HighlightDirective`, which contains the (currently empty) logic for the directive.
Exporting `HighlightDirective` makes the directive accessible.

紧跟在 `@Directive` 元数据之后的就是该指令的控制器类，名叫 `HighlightDirective`，它包含了该指令的逻辑（目前为空逻辑）。然后导出 `HighlightDirective`，以便它能在别处访问到。

Now edit the generated `src/app/highlight.directive.ts` to look as follows:

现在，把刚才生成的 `src/app/highlight.directive.ts` 编辑成这样：

<code-example path="attribute-directives/src/app/highlight.directive.1.ts" header="src/app/highlight.directive.ts"></code-example>

The `import` statement specifies an additional `ElementRef` symbol from the Angular `core` library:

`import` 语句还从 Angular 的 `core` 库中导入了一个 `ElementRef` 符号。

You use the `ElementRef` in the directive's constructor
to [inject](guide/dependency-injection) a reference to the host DOM element,
the element to which you applied `appHighlight`.

你可以在指令的构造函数中使用 `ElementRef` 来[注入](guide/dependency-injection)宿主 DOM 元素的引用，也就是你放置 `appHighlight` 的那个元素。

`ElementRef` grants direct access to the host DOM element
through its `nativeElement` property.

`ElementRef` 通过其 `nativeElement` 属性给你了直接访问宿主 DOM 元素的能力。

This first implementation sets the background color of the host element to yellow.

这里的第一个实现把宿主元素的背景色设置为了黄色。

=======
>>>>>>> 8dc32060
{@a apply-directive}
## Applying an attribute directive

<<<<<<< HEAD
## Apply the attribute directive

## 使用属性型指令

To use the new `HighlightDirective`, add a paragraph (`<p>`) element to the template of the root `AppComponent` and apply the directive as an attribute.

要想使用这个新的 `HighlightDirective`，就往根组件 `AppComponent` 的模板中添加一个 `<p>` 元素，并把该指令作为一个属性使用。

<code-example path="attribute-directives/src/app/app.component.1.html" header="src/app/app.component.html" region="applied"></code-example>

Now run the application to see the `HighlightDirective` in action.

运行这个应用以查看 `HighlightDirective` 的实际效果。

<code-example language="sh" class="code-shell">
ng serve
</code-example>
=======
1. To use the `HighlightDirective`, add a `<p>` element to the HTML template with the directive as an attribute.

  <code-example path="attribute-directives/src/app/app.component.1.html" header="src/app/app.component.html" region="applied"></code-example>
>>>>>>> 8dc32060

Angular creates an instance of the `HighlightDirective` class and injects a reference to the `<p>` element into the directive's constructor, which sets the `<p>` element's background style to yellow.

总结：Angular 在**宿主**元素 `<p>` 上发现了一个 `appHighlight` 属性。
然后它创建了一个 `HighlightDirective` 类的实例，并把所在元素的引用注入到了指令的构造函数中。
在构造函数中，该指令把 `<p>` 元素的背景设置为了黄色。

{@a respond-to-user}

## Handling user events

<<<<<<< HEAD
## 响应用户引发的事件

Currently, `appHighlight` simply sets an element color.
The directive could be more dynamic.
It could detect when the user mouses into or out of the element
and respond by setting or clearing the highlight color.

当前，`appHighlight` 只是简单的设置元素的颜色。
这个指令应该在用户鼠标悬浮一个元素时，设置它的颜色。

Begin by adding `HostListener` to the list of imported symbols.

先把 `HostListener` 加进导入列表中。

<code-example path="attribute-directives/src/app/highlight.directive.2.ts" header="src/app/highlight.directive.ts (imports)" region="imports"></code-example>
=======
This section shows you how to detect when a user mouses into or out of the element and to respond by setting or clearing the highlight color.

1. Import `HostListener` from '@angular/core'.

  <code-example path="attribute-directives/src/app/highlight.directive.2.ts" header="src/app/highlight.directive.ts (imports)" region="imports"></code-example>
>>>>>>> 8dc32060

1. Add two event handlers that respond when the mouse enters or leaves, each with the `@HostListener()` decorator.

<<<<<<< HEAD
然后使用 `HostListener` 装饰器添加两个事件处理器，它们会在鼠标进入或离开时进行响应。

<code-example path="attribute-directives/src/app/highlight.directive.2.ts" header="src/app/highlight.directive.ts (mouse-methods)" region="mouse-methods"></code-example>

The `@HostListener` decorator lets you subscribe to events of the DOM
element that hosts an attribute directive, the `<p>` in this case.

`@HostListener` 装饰器让你订阅某个属性型指令所在的宿主 DOM 元素的事件，在这个例子中就是 `<p>`。

<div class="alert is-helpful">

Of course you could reach into the DOM with standard JavaScript and attach event listeners manually.
There are at least three problems with _that_ approach:

当然，你可以通过标准的 JavaScript 方式手动给宿主 DOM 元素附加一个事件监听器。
但这种方法至少有三个问题：

1. You have to write the listeners correctly.

   必须正确的书写事件监听器。

1. The code must *detach* the listener when the directive is destroyed to avoid memory leaks.

   当指令被销毁的时候，必须*拆卸*事件监听器，否则会导致内存泄露。

1. Talking to DOM API directly isn't a best practice.

   必须直接和 DOM API 打交道，应该避免这样做。

</div>
=======
  <code-example path="attribute-directives/src/app/highlight.directive.2.ts" header="src/app/highlight.directive.ts (mouse-methods)" region="mouse-methods"></code-example>

  With the `@HostListener()` decorator, you can subscribe to events of the DOM element that hosts an attribute directive, the `<p>` in this case.
>>>>>>> 8dc32060

  The handlers delegate to a helper method, `highlight()`, that sets the color on the host DOM element, `el`.

<<<<<<< HEAD
这些处理器委托了一个辅助方法来为 DOM 元素（`el`）设置颜色。

The helper method, `highlight`, was extracted from the constructor.
The revised constructor simply declares the injected `el: ElementRef`.

这个辅助方法（`highlight`）被从构造函数中提取了出来。
修改后的构造函数只负责声明要注入的元素 `el: ElementRef`。

<code-example path="attribute-directives/src/app/highlight.directive.2.ts" header="src/app/highlight.directive.ts (constructor)" region="ctor"></code-example>

Here's the updated directive in full:
=======
The complete directive is as follows:
>>>>>>> 8dc32060

下面是修改后的指令代码：

<code-example path="attribute-directives/src/app/highlight.directive.2.ts" header="src/app/highlight.directive.ts"></code-example>

The background color appears when the pointer hovers over the paragraph element and disappears as the pointer moves out.

运行本应用并确认：当把鼠标移到 `p` 上的时候，背景色就出现了，而移开时就消失了。

<div class="lightbox">
  <img src="generated/images/guide/attribute-directives/highlight-directive-anim.gif" alt="Second Highlight">
</div>

{@a bindings}
## Passing values into an attribute directive

<<<<<<< HEAD
## Pass values into the directive with an _@Input_ data binding

## 使用 `@Input` 数据绑定向指令传递值

Currently the highlight color is hard-coded _within_ the directive. That's inflexible.
In this section, you give the developer the power to set the highlight color while applying the directive.

高亮的颜色目前是硬编码在指令中的，这不够灵活。
在这一节中，你应该让指令的使用者可以指定要用哪种颜色进行高亮。

Begin by adding `Input` to the list of symbols imported from `@angular/core`.

先从 `@angular/core` 中导入 `Input`。

<code-example path="attribute-directives/src/app/highlight.directive.3.ts" header="src/app/highlight.directive.ts (imports)" region="imports"></code-example>

Add a `highlightColor` property to the directive class like this:

然后把 `highlightColor` 属性添加到指令类中，就像这样：

<code-example path="attribute-directives/src/app/highlight.directive.2.ts" header="src/app/highlight.directive.ts (highlightColor)" region="color"></code-example>

{@a input}

### Binding to an `@Input()` property

### 绑定到 *@Input* 属性

Notice the `@Input()` decorator. It adds metadata to the class that makes the directive's `highlightColor` property available for binding.

注意看 `@Input` 装饰器。它往类上添加了一些元数据，从而让该指令的 `highlightColor` 能用于绑定。

It's called an *input* property because data flows from the binding expression _into_ the directive.
Without that `@Input()` metadata, Angular rejects the binding; see [below](guide/attribute-directives#why-input "Why add @Input?") for more information.

它之所以称为*输入*属性，是因为数据流是从绑定表达式流向指令内部的。
如果没有这个元数据，Angular 就会拒绝绑定，参阅[稍后](guide/attribute-directives#why-input "为什么要添加@Input?")了解更多。

Try it by adding the following directive binding variations to the `AppComponent` template:

试试把下列指令绑定变量添加到 `AppComponent` 的模板中：

<code-example path="attribute-directives/src/app/app.component.1.html" header="src/app/app.component.html (excerpt)" region="color-1"></code-example>
=======
This section walks you through setting the highlight color while applying the `HighlightDirective`.

1. In `highlight.directive.ts`, import `Input` from `@angular/core`.
>>>>>>> 8dc32060

  <code-example path="attribute-directives/src/app/highlight.directive.3.ts" header="src/app/highlight.directive.ts (imports)" region="imports"></code-example>

<<<<<<< HEAD
把 `color` 属性添加到 `AppComponent` 中：

<code-example path="attribute-directives/src/app/app.component.1.ts" header="src/app/app.component.ts (class)" region="class"></code-example>
=======
1. Add an `appHighlight` `@Input()` property.
>>>>>>> 8dc32060

  <code-example path="attribute-directives/src/app/highlight.directive.3.ts" header="src/app/highlight.directive.ts" region="input"></code-example>

<<<<<<< HEAD
让它通过属性绑定来控制高亮颜色。

<code-example path="attribute-directives/src/app/app.component.1.html" header="src/app/app.component.html (excerpt)" region="color-2"></code-example>
=======
  The `@Input()` decorator adds metadata to the class that makes the directive's `appHighlight` property available for binding.
>>>>>>> 8dc32060

1. In `app.component.ts`, add a `color` property to the `AppComponent`.

<<<<<<< HEAD
很不错，但如果可以在应用该指令时在*同一个属性*中设置颜色就更好了，就像这样：

<code-example path="attribute-directives/src/app/app.component.html" header="src/app/app.component.html (color)" region="color"></code-example>
=======
  <code-example path="attribute-directives/src/app/app.component.1.ts" header="src/app/app.component.ts (class)" region="class"></code-example>
>>>>>>> 8dc32060

1. To simultaneously apply the directive and the color, use property binding with the `appHighlight` directive selector, setting it equal to `color`.

<<<<<<< HEAD
`[appHighlight]` 属性同时做了两件事：把这个高亮指令应用到了 `<p>` 元素上，并且通过属性绑定设置了该指令的高亮颜色。
你复用了该指令的属性选择器 `[appHighlight]` 来同时完成它们。
这是清爽、简约的语法。

You'll have to rename the directive's `highlightColor` property to `appHighlight` because that's now the color property binding name.

你还要把该指令的 `highlightColor` 改名为 `appHighlight`，因为它是颜色属性目前的绑定名。

<code-example path="attribute-directives/src/app/highlight.directive.2.ts" header="src/app/highlight.directive.ts (renamed to match directive selector)" region="color-2"></code-example>
=======
  <code-example path="attribute-directives/src/app/app.component.html" header="src/app/app.component.html (color)" region="color"></code-example>

  The `[appHighlight]` attribute binding performs two tasks:
>>>>>>> 8dc32060

    * applies the highlighting directive to the `<p>` element
    * sets the directive's highlight color with a property binding

<<<<<<< HEAD
这可不好。因为 `appHighlight` 是一个糟糕的属性名，而且不能反映该属性的意图。

{@a input-alias}
=======
### Setting the value with user input
>>>>>>> 8dc32060

This section guides you through adding radio buttons to bind your color choice to the `appHighlight` directive.

<<<<<<< HEAD
### 绑定到 *@Input* 别名

Fortunately you can name the directive property whatever you want _and_ **_alias it_** for binding purposes.

幸运的是，你可以随意命名该指令的属性，并且**给它指定一个用于绑定的别名**。

Restore the original property name and specify the selector as the alias in the argument to `@Input()`.

恢复原始属性名，并在 `@Input` 的参数中把该选择器指定为别名。

<code-example path="attribute-directives/src/app/highlight.directive.ts" header="src/app/highlight.directive.ts (color property with alias)" region="color"></code-example>
=======
1. Add markup to `app.component.html` for choosing a color as follows:

  <code-example path="attribute-directives/src/app/app.component.html" header="src/app/app.component.html (v2)" region="v2"></code-example>

1. Revise the `AppComponent.color` so that it has no initial value.
>>>>>>> 8dc32060

  <code-example path="attribute-directives/src/app/app.component.ts" header="src/app/app.component.ts (class)" region="class"></code-example>

<<<<<<< HEAD
在指令内部，该属性叫 `highlightColor`，在外部，你绑定到它地方，它叫 `appHighlight`。

You get the best of both worlds: the property name you want and the binding syntax you want:

这是最好的结果：理想的内部属性名，理想的绑定语法：

<code-example path="attribute-directives/src/app/app.component.html" header="src/app/app.component.html (color)" region="color"></code-example>

Now that you're binding via the alias to the `highlightColor`, modify the `onMouseEnter()` method to use that property.
If someone neglects to bind to `appHighlight`, highlight the host element in red:

现在，你通过别名绑定到了 `highlightColor` 属性，并修改 `onMouseEnter()` 方法来使用它。
如果有人忘了绑定到 `appHighlight`，那就用红色进行高亮。

<code-example path="attribute-directives/src/app/highlight.directive.3.ts" header="src/app/highlight.directive.ts (mouse enter)" region="mouse-enter"></code-example>

Here's the latest version of the directive class.

这是最终版本的指令类。

<code-example path="attribute-directives/src/app/highlight.directive.3.ts" header="src/app/highlight.directive.ts (excerpt)"></code-example>

## Write a harness to try it

## 写个测试程序试验下

It may be difficult to imagine how this directive actually works.
In this section, you'll turn `AppComponent` into a harness that
lets you pick the highlight color with a radio button and bind your color choice to the directive.

凭空想象该指令如何工作可不容易。
在本节，你将把 `AppComponent` 改成一个测试程序，它让你可以通过单选按钮来选取高亮颜色，并且把你选取的颜色绑定到指令中。

Update <code>app.component.html</code> as follows:

把 `app.component.html` 修改成这样：

<code-example path="attribute-directives/src/app/app.component.html" header="src/app/app.component.html (v2)" region="v2"></code-example>

Revise the `AppComponent.color` so that it has no initial value.

修改 `AppComponent.color`，让它不再有初始值。

<code-example path="attribute-directives/src/app/app.component.ts" header="src/app/app.component.ts (class)" region="class"></code-example>

Here are the harness and directive in action.

下面是测试程序和指令的动图。

<div class="lightbox">
  <img src="generated/images/guide/attribute-directives/highlight-directive-v2-anim.gif" alt="Highlight v.2">
</div>

{@a second-property}

## Bind to a second property

## 绑定到第二个属性

This highlight directive has a single customizable property. In a real app, it may need more.

本例的指令只有一个可定制属性，真实的应用通常需要更多。

At the moment, the default color&mdash;the color that prevails until
the user picks a highlight color&mdash;is hard-coded as "red".
Let the template developer set the default color.

目前，默认颜色（它在用户选取了高亮颜色之前一直有效）被硬编码为红色。应该允许模板的开发者设置默认颜色。

Add a second **input** property to `HighlightDirective` called `defaultColor`:

把第二个名叫 `defaultColor` 的**输入**属性添加到 `HighlightDirective` 中：

<code-example path="attribute-directives/src/app/highlight.directive.ts" header="src/app/highlight.directive.ts (defaultColor)" region="defaultColor"></code-example>
=======
1. Serve your application to verify that the user can choose the color with the radio buttons.

  <div class="lightbox">
      <img src="generated/images/guide/attribute-directives/highlight-directive-v2-anim.gif" alt="Animated gif of the refactored highlight directive changing color according to the radio button the user selects">
  </div>

{@a second-property}

## Binding to a second property

This section guides you through configuring your application so the developer can set the default color.

1. Add a second `Input()` property to `HighlightDirective` called `defaultColor`.

  <code-example path="attribute-directives/src/app/highlight.directive.ts" header="src/app/highlight.directive.ts (defaultColor)" region="defaultColor"></code-example>
>>>>>>> 8dc32060

1. Revise the directive's `onMouseEnter` so that it first tries to highlight with the `highlightColor`, then with the `defaultColor`, and falls back to `red` if both properties are `undefined`.

<<<<<<< HEAD
修改该指令的 `onMouseEnter`，让它首先尝试使用 `highlightColor` 进行高亮，然后用 `defaultColor`，如果它们都没有指定，那就用红色作为后备。

<code-example path="attribute-directives/src/app/highlight.directive.ts" header="src/app/highlight.directive.ts (mouse-enter)" region="mouse-enter"></code-example>
=======
  <code-example path="attribute-directives/src/app/highlight.directive.ts" header="src/app/highlight.directive.ts (mouse-enter)" region="mouse-enter"></code-example>
>>>>>>> 8dc32060

1. To bind to the `AppComponent.color` and fall back to "violet" as the default color, add the following HTML.
  In this case,  the `defaultColor` binding doesn't use square brackets, `[]`, because it is static.

<<<<<<< HEAD
当已经绑定过 `appHighlight` 属性时，要如何绑定到第二个属性呢？

As with components, you can add as many directive property bindings as you need by stringing them along in the template.
The developer should be able to write the following template HTML to both bind to the `AppComponent.color`
and fall back to "violet" as the default color.

像组件一样，你也可以绑定到指令的很多属性，只要把它们依次写在模板中就行了。
开发者可以绑定到 `AppComponent.color`，并且用紫罗兰色作为默认颜色，代码如下：

<code-example path="attribute-directives/src/app/app.component.html" header="src/app/app.component.html (defaultColor)" region="defaultColor"></code-example>
=======
  <code-example path="attribute-directives/src/app/app.component.html" header="src/app/app.component.html (defaultColor)" region="defaultColor"></code-example>

  As with components, you can add multiple directive property bindings to a host element.
>>>>>>> 8dc32060

The default color is red if there is no default color binding.
When the user chooses a color the selected color becomes the active highlight color.

<<<<<<< HEAD
Angular 之所以知道 `defaultColor` 绑定属于 `HighlightDirective`，是因为你已经通过 `@Input` 装饰器把它设置成了*公共*属性。

Here's how the harness should work when you're done coding.

当这些代码完成时，测试程序工作时的动图如下：

<div class="lightbox">
  <img src="generated/images/guide/attribute-directives/highlight-directive-final-anim.gif" alt="Final Highlight">
</div>

<hr />
=======
  <div class="lightbox">
    <img src="generated/images/guide/attribute-directives/highlight-directive-final-anim.gif" alt="Animated gif of final highlight directive that shows red color with no binding and violet with the default color set. When user selects color, the selection takes precedence.">
  </div>
>>>>>>> 8dc32060

{@a ngNonBindable}

## Deactivating Angular processing with `NgNonBindable`

To prevent expression evaluation in the browser, add `ngNonBindable` to the host element.
`ngNonBindable` deactivates interpolation, directives, and binding in templates.

<<<<<<< HEAD
使用由模板引擎原生支持的 `ngNonBindable` 伪指令，可以让 Angular 不对模板中的表达式进行求值。例如：

<code-example path="attribute-directives/src/app/app.component.html" linenums="false" header="src/app/app.component.html" region="ngNonBindable"></code-example>
=======
In the following example, the expression `{{ 1 + 1 }}` renders just as it does in your code editor, and does not display `2`.
>>>>>>> 8dc32060

<code-example path="attribute-directives/src/app/app.component.html" linenums="false" header="src/app/app.component.html" region="ngNonBindable"></code-example>

<<<<<<< HEAD
表达式 `{{ 1 + 1 }}` 将会原样渲染，就像你的代码编辑器中一样，而不会显示为 `2`。当你要在浏览器中渲染代码时，这很有用。

When you apply `ngNonBindable` to an element, it stops any binding starting at that element, including child elements. However, `ngNonBindable` still allows
directives to work to the element where you apply `ngNonBindable`. In the following example, the `appHighlight` directive will still be active but Angular will not evaluate the expression `{{ 1 + 1 }}`.
=======
Applying `ngNonBindable` to an element stops binding for that element's child elements.
However, `ngNonBindable` still allows directives to work on the element where you apply `ngNonBindable`.
In the following example, the `appHighlight` directive is still active but Angular does not evaluate the expression `{{ 1 + 1 }}`.
>>>>>>> 8dc32060

当你把 `ngNonBindable` 应用在元素上时，它会阻止元素及其所有子元素的绑定。不过，`ngNonBindable` 仍然允许指令作用于受 `ngNonBindable` 影响的元素上。下面的例子中，`appHighlight` 指令仍然会生效，但是 Angular 不会对表达式 `{{ 1 + 1 }}` 进行求值。

<code-example path="attribute-directives/src/app/app.component.html" linenums="false" header="src/app/app.component.html" region="ngNonBindable-with-directive"></code-example>

<<<<<<< HEAD
Additionally, if you apply `ngNonBindable` to a parent element, interpolation and binding of any sort, such as property binding, or event binding, is disabled for its children.

另外，如果你把 `ngNonBindable` 应用于某个父元素，就会在它的所有子元素上禁用插值和任何类型的绑定比如属性绑定或事件绑定。

## Summary

## 小结

This page covered how to:

本章介绍了如何：

* [Build an **attribute directive**](guide/attribute-directives#write-directive) that modifies the behavior of an element.

   [构建一个**属性型指令**](guide/attribute-directives#write-directive)，它用于修改一个元素的行为。

* [Apply the directive](guide/attribute-directives#apply-directive) to an element in a template.

   [把一个指令应用到](guide/attribute-directives#apply-directive)模板中的某个元素上。

* [Respond to **events**](guide/attribute-directives#respond-to-user) that change the directive's behavior.

   [响应**事件**](guide/attribute-directives#respond-to-user)以改变指令的行为。

* [**Bind** values to the directive](guide/attribute-directives#bindings).

   [把值**绑定**到指令中](guide/attribute-directives#bindings)。

* [Prevent expression evaluation](guide/attribute-directives#ngNonBindable).

  [防止对表达式求值](guide/attribute-directives#ngNonBindable).

The final source code follows:

最终的源码如下：

<code-tabs>
  <code-pane header="app/app.component.ts" path="attribute-directives/src/app/app.component.ts"></code-pane>
  <code-pane header="app/app.component.html" path="attribute-directives/src/app/app.component.html"></code-pane>
  <code-pane header="app/highlight.directive.ts" path="attribute-directives/src/app/highlight.directive.ts"></code-pane>
  <code-pane header="app/app.module.ts" path="attribute-directives/src/app/app.module.ts"></code-pane>
  <code-pane header="main.ts" path="attribute-directives/src/main.ts"></code-pane>
  <code-pane header="index.html" path="attribute-directives/src/index.html"></code-pane>
</code-tabs>

You can also experience and download the <live-example title="Attribute Directive example"></live-example>.

你还可以体验和下载<live-example title="属性型指令范例"></live-example>.

{@a why-input}

### Appendix: Why add `@Input()`?

### 附录：为什么要加*@Input*？

In this demo, the `highlightColor` property is an `@Input()` property of
the `HighlightDirective`. You've seen it applied without an alias:

在这个例子中 `hightlightColor` 是 `HighlightDirective` 的一个***输入型***属性。你见过它没有用别名时的代码：

<code-example path="attribute-directives/src/app/highlight.directive.2.ts" header="src/app/highlight.directive.ts (color)" region="color"></code-example>

You've seen it with an alias:

也见过用别名时的代码：

<code-example path="attribute-directives/src/app/highlight.directive.ts" header="src/app/highlight.directive.ts (color)" region="color"></code-example>

Either way, the `@Input()` decorator tells Angular that this property is
_public_ and available for binding by a parent component.
Without `@Input()`, Angular refuses to bind to the property.

无论哪种方式，`@Input` 装饰器都告诉 Angular，该属性是*公共的*，并且能被父组件绑定。
如果没有 `@Input`，Angular 就会拒绝绑定到该属性。

You've bound template HTML to component properties before and never used `@Input()`.
What's different?

但你以前也曾经把模板 HTML 绑定到组件的属性，而且从来没有用过 `@Input`。
差异何在？

The difference is a matter of trust.
Angular treats a component's template as _belonging_ to the component.
The component and its template trust each other implicitly.
Therefore, the component's own template may bind to _any_ property of that component,
with or without the `@Input()` decorator.

差异在于信任度不同。
Angular 把组件的模板看做*从属于*该组件的。
组件和它的模板默认会相互信任。
这也就是意味着，组件自己的模板可以绑定到组件的*任意*属性，无论是否使用了 `@Input` 装饰器。

But a component or directive shouldn't blindly trust _other_ components and directives.
The properties of a component or directive are hidden from binding by default.
They are _private_ from an Angular binding perspective.
When adorned with the `@Input()` decorator, the property becomes _public_ from an Angular binding perspective.
Only then can it be bound by some other component or directive.

但组件或指令不应该盲目的信任其它组件或指令。
因此组件或指令的属性默认是不能被绑定的。
从 Angular 绑定机制的角度来看，它们是*私有*的，而当添加了 `@Input` 时，Angular 绑定机制才会把它们当成*公共*的。
只有这样，它们才能被其它组件或属性绑定。

You can tell if `@Input()` is needed by the position of the property name in a binding.

你可以根据属性名在绑定中出现的位置来判定是否要加 `@Input`。

* When it appears in the template expression to the ***right*** of the equals (=),
  it belongs to the template's component and does not require the `@Input()` decorator.

   当它出现在等号***右侧***的模板表达式中时，它属于模板所在的组件，不需要 `@Input` 装饰器。

* When it appears in **square brackets** ([ ]) to the **left** of the equals (=),
  the property belongs to some _other_ component or directive;
  that property must be adorned with the `@Input()` decorator.

   当它出现在等号**左边**的**方括号（[ ]）**中时，该属性属于*其它*组件或指令，它必须带有 `@Input` 装饰器。

Now apply that reasoning to the following example:

试用此原理分析下列范例：

<code-example path="attribute-directives/src/app/app.component.html" header="src/app/app.component.html (color)" region="color"></code-example>

* The `color` property in the expression on the right belongs to the template's component.
  The template and its component trust each other.
  The `color` property doesn't require the `@Input()` decorator.

   `color` 属性位于右侧的绑定表达式中，它属于模板所在的组件。
    该模板和组件相互信任。因此 `color` 不需要 `@Input` 装饰器。

* The `appHighlight` property on the left refers to an _aliased_ property of the `HighlightDirective`,
  not a property of the template's component.
  For security, the directive property must carry the `@Input()` decorator.

   `appHighlight` 属性位于左侧，它引用了 `HighlightDirective` 中一个*带别名的*属性，它不是模板所属组件的一部分，因此存在信任问题。
所以，该属性必须带 `@Input` 装饰器。
=======
If you apply `ngNonBindable` to a parent element, Angular disables interpolation and binding of any sort, such as property binding or event binding, for the element's children.
>>>>>>> 8dc32060
<|MERGE_RESOLUTION|>--- conflicted
+++ resolved
@@ -1,120 +1,17 @@
 # Attribute directives
 
-<<<<<<< HEAD
-# 属性型指令
-
-An **Attribute** directive changes the appearance or behavior of a DOM element.
-
-**属性**型指令用于改变一个 DOM 元素的外观或行为。
-
-Try the <live-example title="Attribute Directive example"></live-example>.
-
-你可以到这里试试：<live-example title="属性型指令范例"></live-example>。
-
-{@a directive-overview}
-
-## Directives overview
-
-## 指令概览
-
-There are three kinds of directives in Angular:
-
-在 Angular 中有三种类型的指令：
-
-1. Components&mdash;directives with a template.
-
-   组件 &mdash; 拥有模板的指令
-
-1. Structural directives&mdash;change the DOM layout by adding and removing DOM elements.
-
-   结构型指令 &mdash; 通过添加和移除 DOM 元素改变 DOM 布局的指令
-
-1. Attribute directives&mdash;change the appearance or behavior of an element, component, or another directive.
-
-   属性型指令 &mdash; 改变元素、组件或其它指令的外观和行为的指令。
-
-*Components* are the most common of the three directives.
-You saw a component for the first time in the [Getting Started](start "Getting Started with Angular") tutorial.
-
-*组件*是这三种指令中最常用的。
-你在[快速上手](start "Getting Started with Angular")例子中第一次见到组件。
-
-*Structural Directives* change the structure of the view.
-Two examples are [NgFor](guide/built-in-directives#ngFor) and [NgIf](guide/built-in-directives#ngIf).
-Learn about them in the [Structural Directives](guide/structural-directives) guide.
-
-*结构型*指令修改视图的结构。例如，[NgFor](guide/built-in-directives#ngFor) 和 [NgIf](guide/built-in-directives#ngIf)。
-要了解更多，参阅[结构型指令](guide/structural-directives) 指南。
-
-*Attribute directives* are used as attributes of elements.
-The built-in [NgStyle](guide/built-in-directives#ngStyle) directive in the
-[Built-in directives](guide/built-in-directives) guide, for example,
-can change several element styles at the same time.
-
-*属性型*指令改变一个元素的外观或行为。例如，内置的 [NgStyle](guide/built-in-directives#ngStyle) 指令可以同时修改元素的多个样式。
-
-## Build a simple attribute directive
-
-## 创建一个简单的属性型指令
-
-An attribute directive minimally requires building a controller class annotated with
-`@Directive`, which specifies the selector that identifies
-the attribute.
-The controller class implements the desired directive behavior.
-
-属性型指令至少需要一个带有 `@Directive` 装饰器的控制器类。该装饰器指定了一个用于标识属性的选择器。
-控制器类实现了指令需要的指令行为。
-
-This page demonstrates building a simple _appHighlight_ attribute
-directive to set an element's background color
-when the user hovers over that element. You can apply it like this:
-
-本章展示了如何创建一个简单的属性型指令 _appHighlight_，当用户把鼠标悬停在一个元素上时，改变它的背景色。你可以这样用它：
-
-<code-example path="attribute-directives/src/app/app.component.1.html" header="src/app/app.component.html (applied)" region="applied"></code-example>
-=======
 With attribute directives, you can change the appearance or behavior of DOM elements and Angular components.
 
 <div class="alert is-helpful">
->>>>>>> 8dc32060
 
 See the <live-example></live-example> for a working example containing the code snippets in this guide.
 
 </div>
 
-<<<<<<< HEAD
-注意，指令**不支持**命名空间。
-
-<code-example path="attribute-directives/src/app/app.component.avoid.html" header="src/app/app.component.avoid.html (unsupported)" region="unsupported"></code-example>
-=======
 ## Building an attribute directive
->>>>>>> 8dc32060
 
 This section walks you through creating a highlight directive that sets the background color of the host element to yellow.
 
-<<<<<<< HEAD
-### 编写指令代码
-
-Create the directive class file in a terminal window with the CLI command [`ng generate directive`](cli/generate).
-
-在命令行窗口下用 CLI 命令 [`ng generate directive`](cli/generate) 创建指令类文件。
-
-<code-example language="sh" class="code-shell">
-ng generate directive highlight
-</code-example>
-
-The CLI creates `src/app/highlight.directive.ts`, a corresponding test file `src/app/highlight.directive.spec.ts`, and _declares_ the directive class in the root `AppModule`.
-
-CLI 会创建 `src/app/highlight.directive.ts` 及相应的测试文件（`src/app/highlight.directive.spec.ts`），并且在根模块 `AppModule` 中声明这个指令类。
-
-<div class="alert is-helpful">
-
-_Directives_ must be declared in [Angular Modules](guide/ngmodules) in the same manner as _components_.
-
-和**组件**一样，这些**指令**也必须在[Angular 模块](guide/ngmodules)中进行声明。
-
-</div >
-=======
 1. To create a directive, use the CLI command [`ng generate directive`](cli/generate).
 
   <code-example language="sh" class="code-shell">
@@ -124,235 +21,60 @@
   The CLI creates `src/app/highlight.directive.ts`, a corresponding test file `src/app/highlight.directive.spec.ts`, and declares the directive class in the `AppModule`.
 
   The CLI generates the default `src/app/highlight.directive.ts` as follows:
->>>>>>> 8dc32060
 
   <code-example path="attribute-directives/src/app/highlight.directive.0.ts" header="src/app/highlight.directive.ts"></code-example>
 
-<<<<<<< HEAD
-生成的 `src/app/highlight.directive.ts` 文件如下：
-
-<code-example path="attribute-directives/src/app/highlight.directive.0.ts" header="src/app/highlight.directive.ts"></code-example>
-=======
   The `@Directive()` decorator's configuration property specifies the directive's CSS attribute selector, `[appHighlight]`.
->>>>>>> 8dc32060
 
 1. Import `ElementRef` from `@angular/core`.
   `ElementRef` grants direct access to the host DOM element through its `nativeElement` property.
 
-<<<<<<< HEAD
-这里导入的 `Directive` 符号提供了 Angular 的 `@Directive` 装饰器。
-
-The `@Directive` decorator's lone configuration property specifies the directive's
-[CSS attribute selector](https://developer.mozilla.org/docs/Web/CSS/Attribute_selectors), `[appHighlight]`.
-
-`@Directive` 装饰器的配置属性中指定了该指令的 [CSS 属性型选择器](https://developer.mozilla.org/en-US/docs/Web/CSS/Attribute_selectors) `[appHighlight]`
-
-It's the brackets (`[]`) that make it an attribute selector.
-Angular locates each element in the template that has an attribute named `appHighlight` and applies the logic of this directive to that element.
-
-这里的方括号(`[]`)表示它的属性型选择器。
-Angular 会在模板中定位每个拥有名叫 `appHighlight` 属性的元素，并且为这些元素加上本指令的逻辑。
-
-The _attribute selector_ pattern explains the name of this kind of directive.
-=======
 1. Add `ElementRef` in the directive's `constructor()` to [inject](guide/dependency-injection) a reference to the host DOM element, the element to which you apply `appHighlight`.
 
 1. Add logic to the `HighlightDirective` class that sets the background to yellow.
 
   <code-example path="attribute-directives/src/app/highlight.directive.1.ts" header="src/app/highlight.directive.ts"></code-example>
->>>>>>> 8dc32060
-
-正因如此，这类指令被称为 **属性选择器**。
 
 <div class="alert is-helpful">
 
-<<<<<<< HEAD
-#### Why not "highlight"?
-
-#### 为什么不直接叫做 "highlight"？
-
-Though *highlight* would be a more concise selector than *appHighlight* and it would work,
-the best practice is to prefix selector names to ensure
-they don't conflict with standard HTML attributes.
-This also reduces the risk of colliding with third-party directive names.
-The CLI added the `app` prefix for you.
-
-尽管 *highlight* 是一个比 *appHighlight* 更简洁的名字，而且它确实也能工作。
-但是最佳实践是在选择器名字前面添加前缀，以确保它们不会与标准 HTML 属性冲突。
-它同时减少了与第三方指令名字发生冲突的危险。
-
-Make sure you do **not** prefix the `highlight` directive name with **`ng`** because
-that prefix is reserved for Angular and using it could cause bugs that are difficult to diagnose.
-=======
   Directives _do not_ support namespaces.
 
   <code-example path="attribute-directives/src/app/app.component.avoid.html" header="src/app/app.component.avoid.html (unsupported)" region="unsupported"></code-example>
->>>>>>> 8dc32060
-
-确认你**没有**给 `highlight` 指令添加**`ng`**前缀。
-那个前缀属于 Angular，使用它可能导致难以诊断的 bug。例如，这个简短的前缀 `app` 可以帮助你区分自定义指令。
 
 </div>
 
-<<<<<<< HEAD
-After the `@Directive` metadata comes the directive's controller class,
-called `HighlightDirective`, which contains the (currently empty) logic for the directive.
-Exporting `HighlightDirective` makes the directive accessible.
-
-紧跟在 `@Directive` 元数据之后的就是该指令的控制器类，名叫 `HighlightDirective`，它包含了该指令的逻辑（目前为空逻辑）。然后导出 `HighlightDirective`，以便它能在别处访问到。
-
-Now edit the generated `src/app/highlight.directive.ts` to look as follows:
-
-现在，把刚才生成的 `src/app/highlight.directive.ts` 编辑成这样：
-
-<code-example path="attribute-directives/src/app/highlight.directive.1.ts" header="src/app/highlight.directive.ts"></code-example>
-
-The `import` statement specifies an additional `ElementRef` symbol from the Angular `core` library:
-
-`import` 语句还从 Angular 的 `core` 库中导入了一个 `ElementRef` 符号。
-
-You use the `ElementRef` in the directive's constructor
-to [inject](guide/dependency-injection) a reference to the host DOM element,
-the element to which you applied `appHighlight`.
-
-你可以在指令的构造函数中使用 `ElementRef` 来[注入](guide/dependency-injection)宿主 DOM 元素的引用，也就是你放置 `appHighlight` 的那个元素。
-
-`ElementRef` grants direct access to the host DOM element
-through its `nativeElement` property.
-
-`ElementRef` 通过其 `nativeElement` 属性给你了直接访问宿主 DOM 元素的能力。
-
-This first implementation sets the background color of the host element to yellow.
-
-这里的第一个实现把宿主元素的背景色设置为了黄色。
-
-=======
->>>>>>> 8dc32060
 {@a apply-directive}
 ## Applying an attribute directive
 
-<<<<<<< HEAD
-## Apply the attribute directive
-
-## 使用属性型指令
-
-To use the new `HighlightDirective`, add a paragraph (`<p>`) element to the template of the root `AppComponent` and apply the directive as an attribute.
-
-要想使用这个新的 `HighlightDirective`，就往根组件 `AppComponent` 的模板中添加一个 `<p>` 元素，并把该指令作为一个属性使用。
-
-<code-example path="attribute-directives/src/app/app.component.1.html" header="src/app/app.component.html" region="applied"></code-example>
-
-Now run the application to see the `HighlightDirective` in action.
-
-运行这个应用以查看 `HighlightDirective` 的实际效果。
-
-<code-example language="sh" class="code-shell">
-ng serve
-</code-example>
-=======
 1. To use the `HighlightDirective`, add a `<p>` element to the HTML template with the directive as an attribute.
 
   <code-example path="attribute-directives/src/app/app.component.1.html" header="src/app/app.component.html" region="applied"></code-example>
->>>>>>> 8dc32060
 
 Angular creates an instance of the `HighlightDirective` class and injects a reference to the `<p>` element into the directive's constructor, which sets the `<p>` element's background style to yellow.
-
-总结：Angular 在**宿主**元素 `<p>` 上发现了一个 `appHighlight` 属性。
-然后它创建了一个 `HighlightDirective` 类的实例，并把所在元素的引用注入到了指令的构造函数中。
-在构造函数中，该指令把 `<p>` 元素的背景设置为了黄色。
 
 {@a respond-to-user}
 
 ## Handling user events
 
-<<<<<<< HEAD
-## 响应用户引发的事件
-
-Currently, `appHighlight` simply sets an element color.
-The directive could be more dynamic.
-It could detect when the user mouses into or out of the element
-and respond by setting or clearing the highlight color.
-
-当前，`appHighlight` 只是简单的设置元素的颜色。
-这个指令应该在用户鼠标悬浮一个元素时，设置它的颜色。
-
-Begin by adding `HostListener` to the list of imported symbols.
-
-先把 `HostListener` 加进导入列表中。
-
-<code-example path="attribute-directives/src/app/highlight.directive.2.ts" header="src/app/highlight.directive.ts (imports)" region="imports"></code-example>
-=======
 This section shows you how to detect when a user mouses into or out of the element and to respond by setting or clearing the highlight color.
 
 1. Import `HostListener` from '@angular/core'.
 
   <code-example path="attribute-directives/src/app/highlight.directive.2.ts" header="src/app/highlight.directive.ts (imports)" region="imports"></code-example>
->>>>>>> 8dc32060
 
 1. Add two event handlers that respond when the mouse enters or leaves, each with the `@HostListener()` decorator.
 
-<<<<<<< HEAD
-然后使用 `HostListener` 装饰器添加两个事件处理器，它们会在鼠标进入或离开时进行响应。
-
-<code-example path="attribute-directives/src/app/highlight.directive.2.ts" header="src/app/highlight.directive.ts (mouse-methods)" region="mouse-methods"></code-example>
-
-The `@HostListener` decorator lets you subscribe to events of the DOM
-element that hosts an attribute directive, the `<p>` in this case.
-
-`@HostListener` 装饰器让你订阅某个属性型指令所在的宿主 DOM 元素的事件，在这个例子中就是 `<p>`。
-
-<div class="alert is-helpful">
-
-Of course you could reach into the DOM with standard JavaScript and attach event listeners manually.
-There are at least three problems with _that_ approach:
-
-当然，你可以通过标准的 JavaScript 方式手动给宿主 DOM 元素附加一个事件监听器。
-但这种方法至少有三个问题：
-
-1. You have to write the listeners correctly.
-
-   必须正确的书写事件监听器。
-
-1. The code must *detach* the listener when the directive is destroyed to avoid memory leaks.
-
-   当指令被销毁的时候，必须*拆卸*事件监听器，否则会导致内存泄露。
-
-1. Talking to DOM API directly isn't a best practice.
-
-   必须直接和 DOM API 打交道，应该避免这样做。
-
-</div>
-=======
   <code-example path="attribute-directives/src/app/highlight.directive.2.ts" header="src/app/highlight.directive.ts (mouse-methods)" region="mouse-methods"></code-example>
 
   With the `@HostListener()` decorator, you can subscribe to events of the DOM element that hosts an attribute directive, the `<p>` in this case.
->>>>>>> 8dc32060
 
   The handlers delegate to a helper method, `highlight()`, that sets the color on the host DOM element, `el`.
 
-<<<<<<< HEAD
-这些处理器委托了一个辅助方法来为 DOM 元素（`el`）设置颜色。
-
-The helper method, `highlight`, was extracted from the constructor.
-The revised constructor simply declares the injected `el: ElementRef`.
-
-这个辅助方法（`highlight`）被从构造函数中提取了出来。
-修改后的构造函数只负责声明要注入的元素 `el: ElementRef`。
-
-<code-example path="attribute-directives/src/app/highlight.directive.2.ts" header="src/app/highlight.directive.ts (constructor)" region="ctor"></code-example>
-
-Here's the updated directive in full:
-=======
 The complete directive is as follows:
->>>>>>> 8dc32060
-
-下面是修改后的指令代码：
 
 <code-example path="attribute-directives/src/app/highlight.directive.2.ts" header="src/app/highlight.directive.ts"></code-example>
 
 The background color appears when the pointer hovers over the paragraph element and disappears as the pointer moves out.
-
-运行本应用并确认：当把鼠标移到 `p` 上的时候，背景色就出现了，而移开时就消失了。
 
 <div class="lightbox">
   <img src="generated/images/guide/attribute-directives/highlight-directive-anim.gif" alt="Second Highlight">
@@ -361,215 +83,43 @@
 {@a bindings}
 ## Passing values into an attribute directive
 
-<<<<<<< HEAD
-## Pass values into the directive with an _@Input_ data binding
-
-## 使用 `@Input` 数据绑定向指令传递值
-
-Currently the highlight color is hard-coded _within_ the directive. That's inflexible.
-In this section, you give the developer the power to set the highlight color while applying the directive.
-
-高亮的颜色目前是硬编码在指令中的，这不够灵活。
-在这一节中，你应该让指令的使用者可以指定要用哪种颜色进行高亮。
-
-Begin by adding `Input` to the list of symbols imported from `@angular/core`.
-
-先从 `@angular/core` 中导入 `Input`。
-
-<code-example path="attribute-directives/src/app/highlight.directive.3.ts" header="src/app/highlight.directive.ts (imports)" region="imports"></code-example>
-
-Add a `highlightColor` property to the directive class like this:
-
-然后把 `highlightColor` 属性添加到指令类中，就像这样：
-
-<code-example path="attribute-directives/src/app/highlight.directive.2.ts" header="src/app/highlight.directive.ts (highlightColor)" region="color"></code-example>
-
-{@a input}
-
-### Binding to an `@Input()` property
-
-### 绑定到 *@Input* 属性
-
-Notice the `@Input()` decorator. It adds metadata to the class that makes the directive's `highlightColor` property available for binding.
-
-注意看 `@Input` 装饰器。它往类上添加了一些元数据，从而让该指令的 `highlightColor` 能用于绑定。
-
-It's called an *input* property because data flows from the binding expression _into_ the directive.
-Without that `@Input()` metadata, Angular rejects the binding; see [below](guide/attribute-directives#why-input "Why add @Input?") for more information.
-
-它之所以称为*输入*属性，是因为数据流是从绑定表达式流向指令内部的。
-如果没有这个元数据，Angular 就会拒绝绑定，参阅[稍后](guide/attribute-directives#why-input "为什么要添加@Input?")了解更多。
-
-Try it by adding the following directive binding variations to the `AppComponent` template:
-
-试试把下列指令绑定变量添加到 `AppComponent` 的模板中：
-
-<code-example path="attribute-directives/src/app/app.component.1.html" header="src/app/app.component.html (excerpt)" region="color-1"></code-example>
-=======
 This section walks you through setting the highlight color while applying the `HighlightDirective`.
 
 1. In `highlight.directive.ts`, import `Input` from `@angular/core`.
->>>>>>> 8dc32060
 
   <code-example path="attribute-directives/src/app/highlight.directive.3.ts" header="src/app/highlight.directive.ts (imports)" region="imports"></code-example>
 
-<<<<<<< HEAD
-把 `color` 属性添加到 `AppComponent` 中：
-
-<code-example path="attribute-directives/src/app/app.component.1.ts" header="src/app/app.component.ts (class)" region="class"></code-example>
-=======
 1. Add an `appHighlight` `@Input()` property.
->>>>>>> 8dc32060
 
   <code-example path="attribute-directives/src/app/highlight.directive.3.ts" header="src/app/highlight.directive.ts" region="input"></code-example>
 
-<<<<<<< HEAD
-让它通过属性绑定来控制高亮颜色。
-
-<code-example path="attribute-directives/src/app/app.component.1.html" header="src/app/app.component.html (excerpt)" region="color-2"></code-example>
-=======
   The `@Input()` decorator adds metadata to the class that makes the directive's `appHighlight` property available for binding.
->>>>>>> 8dc32060
 
 1. In `app.component.ts`, add a `color` property to the `AppComponent`.
 
-<<<<<<< HEAD
-很不错，但如果可以在应用该指令时在*同一个属性*中设置颜色就更好了，就像这样：
-
-<code-example path="attribute-directives/src/app/app.component.html" header="src/app/app.component.html (color)" region="color"></code-example>
-=======
   <code-example path="attribute-directives/src/app/app.component.1.ts" header="src/app/app.component.ts (class)" region="class"></code-example>
->>>>>>> 8dc32060
 
 1. To simultaneously apply the directive and the color, use property binding with the `appHighlight` directive selector, setting it equal to `color`.
 
-<<<<<<< HEAD
-`[appHighlight]` 属性同时做了两件事：把这个高亮指令应用到了 `<p>` 元素上，并且通过属性绑定设置了该指令的高亮颜色。
-你复用了该指令的属性选择器 `[appHighlight]` 来同时完成它们。
-这是清爽、简约的语法。
-
-You'll have to rename the directive's `highlightColor` property to `appHighlight` because that's now the color property binding name.
-
-你还要把该指令的 `highlightColor` 改名为 `appHighlight`，因为它是颜色属性目前的绑定名。
-
-<code-example path="attribute-directives/src/app/highlight.directive.2.ts" header="src/app/highlight.directive.ts (renamed to match directive selector)" region="color-2"></code-example>
-=======
   <code-example path="attribute-directives/src/app/app.component.html" header="src/app/app.component.html (color)" region="color"></code-example>
 
   The `[appHighlight]` attribute binding performs two tasks:
->>>>>>> 8dc32060
 
     * applies the highlighting directive to the `<p>` element
     * sets the directive's highlight color with a property binding
 
-<<<<<<< HEAD
-这可不好。因为 `appHighlight` 是一个糟糕的属性名，而且不能反映该属性的意图。
-
-{@a input-alias}
-=======
 ### Setting the value with user input
->>>>>>> 8dc32060
 
 This section guides you through adding radio buttons to bind your color choice to the `appHighlight` directive.
 
-<<<<<<< HEAD
-### 绑定到 *@Input* 别名
-
-Fortunately you can name the directive property whatever you want _and_ **_alias it_** for binding purposes.
-
-幸运的是，你可以随意命名该指令的属性，并且**给它指定一个用于绑定的别名**。
-
-Restore the original property name and specify the selector as the alias in the argument to `@Input()`.
-
-恢复原始属性名，并在 `@Input` 的参数中把该选择器指定为别名。
-
-<code-example path="attribute-directives/src/app/highlight.directive.ts" header="src/app/highlight.directive.ts (color property with alias)" region="color"></code-example>
-=======
 1. Add markup to `app.component.html` for choosing a color as follows:
 
   <code-example path="attribute-directives/src/app/app.component.html" header="src/app/app.component.html (v2)" region="v2"></code-example>
 
 1. Revise the `AppComponent.color` so that it has no initial value.
->>>>>>> 8dc32060
 
   <code-example path="attribute-directives/src/app/app.component.ts" header="src/app/app.component.ts (class)" region="class"></code-example>
 
-<<<<<<< HEAD
-在指令内部，该属性叫 `highlightColor`，在外部，你绑定到它地方，它叫 `appHighlight`。
-
-You get the best of both worlds: the property name you want and the binding syntax you want:
-
-这是最好的结果：理想的内部属性名，理想的绑定语法：
-
-<code-example path="attribute-directives/src/app/app.component.html" header="src/app/app.component.html (color)" region="color"></code-example>
-
-Now that you're binding via the alias to the `highlightColor`, modify the `onMouseEnter()` method to use that property.
-If someone neglects to bind to `appHighlight`, highlight the host element in red:
-
-现在，你通过别名绑定到了 `highlightColor` 属性，并修改 `onMouseEnter()` 方法来使用它。
-如果有人忘了绑定到 `appHighlight`，那就用红色进行高亮。
-
-<code-example path="attribute-directives/src/app/highlight.directive.3.ts" header="src/app/highlight.directive.ts (mouse enter)" region="mouse-enter"></code-example>
-
-Here's the latest version of the directive class.
-
-这是最终版本的指令类。
-
-<code-example path="attribute-directives/src/app/highlight.directive.3.ts" header="src/app/highlight.directive.ts (excerpt)"></code-example>
-
-## Write a harness to try it
-
-## 写个测试程序试验下
-
-It may be difficult to imagine how this directive actually works.
-In this section, you'll turn `AppComponent` into a harness that
-lets you pick the highlight color with a radio button and bind your color choice to the directive.
-
-凭空想象该指令如何工作可不容易。
-在本节，你将把 `AppComponent` 改成一个测试程序，它让你可以通过单选按钮来选取高亮颜色，并且把你选取的颜色绑定到指令中。
-
-Update <code>app.component.html</code> as follows:
-
-把 `app.component.html` 修改成这样：
-
-<code-example path="attribute-directives/src/app/app.component.html" header="src/app/app.component.html (v2)" region="v2"></code-example>
-
-Revise the `AppComponent.color` so that it has no initial value.
-
-修改 `AppComponent.color`，让它不再有初始值。
-
-<code-example path="attribute-directives/src/app/app.component.ts" header="src/app/app.component.ts (class)" region="class"></code-example>
-
-Here are the harness and directive in action.
-
-下面是测试程序和指令的动图。
-
-<div class="lightbox">
-  <img src="generated/images/guide/attribute-directives/highlight-directive-v2-anim.gif" alt="Highlight v.2">
-</div>
-
-{@a second-property}
-
-## Bind to a second property
-
-## 绑定到第二个属性
-
-This highlight directive has a single customizable property. In a real app, it may need more.
-
-本例的指令只有一个可定制属性，真实的应用通常需要更多。
-
-At the moment, the default color&mdash;the color that prevails until
-the user picks a highlight color&mdash;is hard-coded as "red".
-Let the template developer set the default color.
-
-目前，默认颜色（它在用户选取了高亮颜色之前一直有效）被硬编码为红色。应该允许模板的开发者设置默认颜色。
-
-Add a second **input** property to `HighlightDirective` called `defaultColor`:
-
-把第二个名叫 `defaultColor` 的**输入**属性添加到 `HighlightDirective` 中：
-
-<code-example path="attribute-directives/src/app/highlight.directive.ts" header="src/app/highlight.directive.ts (defaultColor)" region="defaultColor"></code-example>
-=======
 1. Serve your application to verify that the user can choose the color with the radio buttons.
 
   <div class="lightbox">
@@ -585,58 +135,24 @@
 1. Add a second `Input()` property to `HighlightDirective` called `defaultColor`.
 
   <code-example path="attribute-directives/src/app/highlight.directive.ts" header="src/app/highlight.directive.ts (defaultColor)" region="defaultColor"></code-example>
->>>>>>> 8dc32060
 
 1. Revise the directive's `onMouseEnter` so that it first tries to highlight with the `highlightColor`, then with the `defaultColor`, and falls back to `red` if both properties are `undefined`.
 
-<<<<<<< HEAD
-修改该指令的 `onMouseEnter`，让它首先尝试使用 `highlightColor` 进行高亮，然后用 `defaultColor`，如果它们都没有指定，那就用红色作为后备。
-
-<code-example path="attribute-directives/src/app/highlight.directive.ts" header="src/app/highlight.directive.ts (mouse-enter)" region="mouse-enter"></code-example>
-=======
   <code-example path="attribute-directives/src/app/highlight.directive.ts" header="src/app/highlight.directive.ts (mouse-enter)" region="mouse-enter"></code-example>
->>>>>>> 8dc32060
 
 1. To bind to the `AppComponent.color` and fall back to "violet" as the default color, add the following HTML.
   In this case,  the `defaultColor` binding doesn't use square brackets, `[]`, because it is static.
 
-<<<<<<< HEAD
-当已经绑定过 `appHighlight` 属性时，要如何绑定到第二个属性呢？
-
-As with components, you can add as many directive property bindings as you need by stringing them along in the template.
-The developer should be able to write the following template HTML to both bind to the `AppComponent.color`
-and fall back to "violet" as the default color.
-
-像组件一样，你也可以绑定到指令的很多属性，只要把它们依次写在模板中就行了。
-开发者可以绑定到 `AppComponent.color`，并且用紫罗兰色作为默认颜色，代码如下：
-
-<code-example path="attribute-directives/src/app/app.component.html" header="src/app/app.component.html (defaultColor)" region="defaultColor"></code-example>
-=======
   <code-example path="attribute-directives/src/app/app.component.html" header="src/app/app.component.html (defaultColor)" region="defaultColor"></code-example>
 
   As with components, you can add multiple directive property bindings to a host element.
->>>>>>> 8dc32060
 
 The default color is red if there is no default color binding.
 When the user chooses a color the selected color becomes the active highlight color.
 
-<<<<<<< HEAD
-Angular 之所以知道 `defaultColor` 绑定属于 `HighlightDirective`，是因为你已经通过 `@Input` 装饰器把它设置成了*公共*属性。
-
-Here's how the harness should work when you're done coding.
-
-当这些代码完成时，测试程序工作时的动图如下：
-
-<div class="lightbox">
-  <img src="generated/images/guide/attribute-directives/highlight-directive-final-anim.gif" alt="Final Highlight">
-</div>
-
-<hr />
-=======
   <div class="lightbox">
     <img src="generated/images/guide/attribute-directives/highlight-directive-final-anim.gif" alt="Animated gif of final highlight directive that shows red color with no binding and violet with the default color set. When user selects color, the selection takes precedence.">
   </div>
->>>>>>> 8dc32060
 
 {@a ngNonBindable}
 
@@ -645,169 +161,14 @@
 To prevent expression evaluation in the browser, add `ngNonBindable` to the host element.
 `ngNonBindable` deactivates interpolation, directives, and binding in templates.
 
-<<<<<<< HEAD
-使用由模板引擎原生支持的 `ngNonBindable` 伪指令，可以让 Angular 不对模板中的表达式进行求值。例如：
-
-<code-example path="attribute-directives/src/app/app.component.html" linenums="false" header="src/app/app.component.html" region="ngNonBindable"></code-example>
-=======
 In the following example, the expression `{{ 1 + 1 }}` renders just as it does in your code editor, and does not display `2`.
->>>>>>> 8dc32060
 
 <code-example path="attribute-directives/src/app/app.component.html" linenums="false" header="src/app/app.component.html" region="ngNonBindable"></code-example>
 
-<<<<<<< HEAD
-表达式 `{{ 1 + 1 }}` 将会原样渲染，就像你的代码编辑器中一样，而不会显示为 `2`。当你要在浏览器中渲染代码时，这很有用。
-
-When you apply `ngNonBindable` to an element, it stops any binding starting at that element, including child elements. However, `ngNonBindable` still allows
-directives to work to the element where you apply `ngNonBindable`. In the following example, the `appHighlight` directive will still be active but Angular will not evaluate the expression `{{ 1 + 1 }}`.
-=======
 Applying `ngNonBindable` to an element stops binding for that element's child elements.
 However, `ngNonBindable` still allows directives to work on the element where you apply `ngNonBindable`.
 In the following example, the `appHighlight` directive is still active but Angular does not evaluate the expression `{{ 1 + 1 }}`.
->>>>>>> 8dc32060
-
-当你把 `ngNonBindable` 应用在元素上时，它会阻止元素及其所有子元素的绑定。不过，`ngNonBindable` 仍然允许指令作用于受 `ngNonBindable` 影响的元素上。下面的例子中，`appHighlight` 指令仍然会生效，但是 Angular 不会对表达式 `{{ 1 + 1 }}` 进行求值。
 
 <code-example path="attribute-directives/src/app/app.component.html" linenums="false" header="src/app/app.component.html" region="ngNonBindable-with-directive"></code-example>
 
-<<<<<<< HEAD
-Additionally, if you apply `ngNonBindable` to a parent element, interpolation and binding of any sort, such as property binding, or event binding, is disabled for its children.
-
-另外，如果你把 `ngNonBindable` 应用于某个父元素，就会在它的所有子元素上禁用插值和任何类型的绑定比如属性绑定或事件绑定。
-
-## Summary
-
-## 小结
-
-This page covered how to:
-
-本章介绍了如何：
-
-* [Build an **attribute directive**](guide/attribute-directives#write-directive) that modifies the behavior of an element.
-
-   [构建一个**属性型指令**](guide/attribute-directives#write-directive)，它用于修改一个元素的行为。
-
-* [Apply the directive](guide/attribute-directives#apply-directive) to an element in a template.
-
-   [把一个指令应用到](guide/attribute-directives#apply-directive)模板中的某个元素上。
-
-* [Respond to **events**](guide/attribute-directives#respond-to-user) that change the directive's behavior.
-
-   [响应**事件**](guide/attribute-directives#respond-to-user)以改变指令的行为。
-
-* [**Bind** values to the directive](guide/attribute-directives#bindings).
-
-   [把值**绑定**到指令中](guide/attribute-directives#bindings)。
-
-* [Prevent expression evaluation](guide/attribute-directives#ngNonBindable).
-
-  [防止对表达式求值](guide/attribute-directives#ngNonBindable).
-
-The final source code follows:
-
-最终的源码如下：
-
-<code-tabs>
-  <code-pane header="app/app.component.ts" path="attribute-directives/src/app/app.component.ts"></code-pane>
-  <code-pane header="app/app.component.html" path="attribute-directives/src/app/app.component.html"></code-pane>
-  <code-pane header="app/highlight.directive.ts" path="attribute-directives/src/app/highlight.directive.ts"></code-pane>
-  <code-pane header="app/app.module.ts" path="attribute-directives/src/app/app.module.ts"></code-pane>
-  <code-pane header="main.ts" path="attribute-directives/src/main.ts"></code-pane>
-  <code-pane header="index.html" path="attribute-directives/src/index.html"></code-pane>
-</code-tabs>
-
-You can also experience and download the <live-example title="Attribute Directive example"></live-example>.
-
-你还可以体验和下载<live-example title="属性型指令范例"></live-example>.
-
-{@a why-input}
-
-### Appendix: Why add `@Input()`?
-
-### 附录：为什么要加*@Input*？
-
-In this demo, the `highlightColor` property is an `@Input()` property of
-the `HighlightDirective`. You've seen it applied without an alias:
-
-在这个例子中 `hightlightColor` 是 `HighlightDirective` 的一个***输入型***属性。你见过它没有用别名时的代码：
-
-<code-example path="attribute-directives/src/app/highlight.directive.2.ts" header="src/app/highlight.directive.ts (color)" region="color"></code-example>
-
-You've seen it with an alias:
-
-也见过用别名时的代码：
-
-<code-example path="attribute-directives/src/app/highlight.directive.ts" header="src/app/highlight.directive.ts (color)" region="color"></code-example>
-
-Either way, the `@Input()` decorator tells Angular that this property is
-_public_ and available for binding by a parent component.
-Without `@Input()`, Angular refuses to bind to the property.
-
-无论哪种方式，`@Input` 装饰器都告诉 Angular，该属性是*公共的*，并且能被父组件绑定。
-如果没有 `@Input`，Angular 就会拒绝绑定到该属性。
-
-You've bound template HTML to component properties before and never used `@Input()`.
-What's different?
-
-但你以前也曾经把模板 HTML 绑定到组件的属性，而且从来没有用过 `@Input`。
-差异何在？
-
-The difference is a matter of trust.
-Angular treats a component's template as _belonging_ to the component.
-The component and its template trust each other implicitly.
-Therefore, the component's own template may bind to _any_ property of that component,
-with or without the `@Input()` decorator.
-
-差异在于信任度不同。
-Angular 把组件的模板看做*从属于*该组件的。
-组件和它的模板默认会相互信任。
-这也就是意味着，组件自己的模板可以绑定到组件的*任意*属性，无论是否使用了 `@Input` 装饰器。
-
-But a component or directive shouldn't blindly trust _other_ components and directives.
-The properties of a component or directive are hidden from binding by default.
-They are _private_ from an Angular binding perspective.
-When adorned with the `@Input()` decorator, the property becomes _public_ from an Angular binding perspective.
-Only then can it be bound by some other component or directive.
-
-但组件或指令不应该盲目的信任其它组件或指令。
-因此组件或指令的属性默认是不能被绑定的。
-从 Angular 绑定机制的角度来看，它们是*私有*的，而当添加了 `@Input` 时，Angular 绑定机制才会把它们当成*公共*的。
-只有这样，它们才能被其它组件或属性绑定。
-
-You can tell if `@Input()` is needed by the position of the property name in a binding.
-
-你可以根据属性名在绑定中出现的位置来判定是否要加 `@Input`。
-
-* When it appears in the template expression to the ***right*** of the equals (=),
-  it belongs to the template's component and does not require the `@Input()` decorator.
-
-   当它出现在等号***右侧***的模板表达式中时，它属于模板所在的组件，不需要 `@Input` 装饰器。
-
-* When it appears in **square brackets** ([ ]) to the **left** of the equals (=),
-  the property belongs to some _other_ component or directive;
-  that property must be adorned with the `@Input()` decorator.
-
-   当它出现在等号**左边**的**方括号（[ ]）**中时，该属性属于*其它*组件或指令，它必须带有 `@Input` 装饰器。
-
-Now apply that reasoning to the following example:
-
-试用此原理分析下列范例：
-
-<code-example path="attribute-directives/src/app/app.component.html" header="src/app/app.component.html (color)" region="color"></code-example>
-
-* The `color` property in the expression on the right belongs to the template's component.
-  The template and its component trust each other.
-  The `color` property doesn't require the `@Input()` decorator.
-
-   `color` 属性位于右侧的绑定表达式中，它属于模板所在的组件。
-    该模板和组件相互信任。因此 `color` 不需要 `@Input` 装饰器。
-
-* The `appHighlight` property on the left refers to an _aliased_ property of the `HighlightDirective`,
-  not a property of the template's component.
-  For security, the directive property must carry the `@Input()` decorator.
-
-   `appHighlight` 属性位于左侧，它引用了 `HighlightDirective` 中一个*带别名的*属性，它不是模板所属组件的一部分，因此存在信任问题。
-所以，该属性必须带 `@Input` 装饰器。
-=======
-If you apply `ngNonBindable` to a parent element, Angular disables interpolation and binding of any sort, such as property binding or event binding, for the element's children.
->>>>>>> 8dc32060
+If you apply `ngNonBindable` to a parent element, Angular disables interpolation and binding of any sort, such as property binding or event binding, for the element's children.