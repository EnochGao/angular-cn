# Component testing scenarios

# 组件测试场景

This guide explores common component testing use cases.

本指南探讨了一些常见的组件测试用例。

<div class="alert is-helpful">

If you'd like to experiment with the application that this guide describes, <live-example name="testing" noDownload>run it in your browser</live-example> or <live-example name="testing" downloadOnly>download and run it locally</live-example>.

如果你要试验本指南中所讲的应用，请<live-example name="testing" noDownload>在浏览器中运行它</live-example>或<live-example name="testing" downloadOnly>下载并在本地运行它</live-example>。

</div>

## Component binding

<<<<<<< HEAD
## 组件绑定

In the example app, the `BannerComponent` presents static title text in the HTML template.
=======
In the example application, the `BannerComponent` presents static title text in the HTML template.
>>>>>>> 5c9a5662

在范例应用中，`BannerComponent` 在 HTML 模板中展示了静态的标题文本。

After a few changes, the `BannerComponent` presents a dynamic title by binding to the component's `title` property like this.

在少许更改之后，`BannerComponent` 就会通过绑定组件的 `title` 属性来渲染动态标题。

<code-example header="app/banner/banner.component.ts" path="testing/src/app/banner/banner.component.ts" region="component"></code-example>

As minimal as this is, you decide to add a test to confirm that component actually displays the right content where you think it should.

尽管这很小，但你还是决定要添加一个测试来确认该组件实际显示的是你认为合适的内容。

#### Query for the `<h1>`

#### 查询 `<h1>` 元素

You'll write a sequence of tests that inspect the value of the `<h1>` element that wraps the *title* property interpolation binding.

你将编写一系列测试来检查 `<h1>` 元素中包裹的 *title* 属性插值绑定。

You update the `beforeEach` to find that element with a standard HTML `querySelector` and assign it to the `h1` variable.

你可以修改 `beforeEach` 以找到带有标准 HTML `querySelector` 的元素，并把它赋值给 `h1` 变量。

<code-example header="app/banner/banner.component.spec.ts (setup)" path="testing/src/app/banner/banner.component.spec.ts" region="setup"></code-example>

<a id="detect-changes"></a>

#### `createComponent()` does not bind data

#### `createComponent()` 不绑定数据

For your first test you'd like to see that the screen displays the default `title`.
Your instinct is to write a test that immediately inspects the `<h1>` like this:

对于你的第一个测试，你希望屏幕上显示默认的 `title`。你的直觉就是编写一个能立即检查 `<h1>` 的测试，就像这样：

<code-example path="testing/src/app/banner/banner.component.spec.ts" region="expect-h1-default-v1"></code-example>

*That test fails* with the message:

*那个测试失败*了：

<code-example format="javascript" language="javascript">

expected '' to contain 'Test Tour of Heroes'.

</code-example>

Binding happens when Angular performs **change detection**.

**当 Angular 执行变更检测**时就会发生绑定。

In production, change detection kicks in automatically when Angular creates a component or the user enters a keystroke or an asynchronous activity (for example, AJAX) completes.

在生产环境中，当 Angular 创建一个组件，或者用户输入按键，或者异步活动（比如 AJAX）完成时，就会自动进行变更检测。

The `TestBed.createComponent` does *not* trigger change detection; a fact confirmed in the revised test:

该 `TestBed.createComponent` *不会*触发变化检测，修改后的测试可以证实这一点：

<code-example path="testing/src/app/banner/banner.component.spec.ts" region="test-w-o-detect-changes"></code-example>

#### `detectChanges()`

You must tell the `TestBed` to perform data binding by calling `fixture.detectChanges()`.
Only then does the `<h1>` have the expected title.

你必须通过调用 `fixture.detectChanges()` 来告诉 `TestBed` 执行数据绑定。只有这样，`<h1>` 才能拥有预期的标题。

<code-example path="testing/src/app/banner/banner.component.spec.ts" region="expect-h1-default"></code-example>

Delayed change detection is intentional and useful.
It gives the tester an opportunity to inspect and change the state of the component *before Angular initiates data binding and calls [lifecycle hooks](guide/lifecycle-hooks)*.

这里延迟变更检测时机是故意而且有用的。这样才能让测试者在 Angular 启动数据绑定并调用[生命周期钩子](guide/lifecycle-hooks)之前，查看并更改组件的状态。

Here's another test that changes the component's `title` property *before* calling `fixture.detectChanges()`.

这是另一个测试，它会在调用 `fixture.detectChanges()` *之前*改变组件的 `title` 属性。

<code-example path="testing/src/app/banner/banner.component.spec.ts" region="after-change"></code-example>

<a id="auto-detect-changes"></a>

#### Automatic change detection

#### 自动变更检测

The `BannerComponent` tests frequently call `detectChanges`.
Some testers prefer that the Angular test environment run change detection automatically.

`BannerComponent` 测试会经常调用 `detectChanges`。一些测试人员更喜欢让 Angular 测试环境自动运行变更检测。

That's possible by configuring the `TestBed` with the `ComponentFixtureAutoDetect` provider.
First import it from the testing utility library:

可以通过配置带有 `ComponentFixtureAutoDetect` 提供者的 `TestBed` 来实现这一点。我们首先从测试工具函数库中导入它：

<code-example header="app/banner/banner.component.detect-changes.spec.ts (import)" path="testing/src/app/banner/banner.component.detect-changes.spec.ts" region="import-ComponentFixtureAutoDetect"></code-example>

Then add it to the `providers` array of the testing module configuration:

然后把它添加到测试模块配置的 `providers` 中：

<code-example header="app/banner/banner.component.detect-changes.spec.ts (AutoDetect)" path="testing/src/app/banner/banner.component.detect-changes.spec.ts" region="auto-detect"></code-example>

Here are three tests that illustrate how automatic change detection works.

这里有三个测试来说明自动变更检测是如何工作的。

<code-example header="app/banner/banner.component.detect-changes.spec.ts (AutoDetect Tests)" path="testing/src/app/banner/banner.component.detect-changes.spec.ts" region="auto-detect-tests"></code-example>

The first test shows the benefit of automatic change detection.

第一个测试显示了自动变更检测的优点。

The second and third test reveal an important limitation.
The Angular testing environment does *not* know that the test changed the component's `title`.
The `ComponentFixtureAutoDetect` service responds to *asynchronous activities* such as promise resolution, timers, and DOM events.
But a direct, synchronous update of the component property is invisible.
The test must call `fixture.detectChanges()` manually to trigger another cycle of change detection.

第二个和第三个测试则揭示了一个重要的限制。该 Angular 测试环境*不*知道测试改变了组件的 `title`。`ComponentFixtureAutoDetect` 服务会响应*异步活动，*比如 Promise、定时器和 DOM 事件。但却看不见对组件属性的直接同步更新。该测试必须用 `fixture.detectChanges()` 来触发另一个变更检测周期。

<div class="alert is-helpful">

Rather than wonder when the test fixture will or won't perform change detection, the samples in this guide *always call* `detectChanges()` *explicitly*.
There is no harm in calling `detectChanges()` more often than is strictly necessary.

本指南中的范例总是会*显式*调用 `detectChanges()`，而不用困惑于测试夹具何时会或不会执行变更检测。更频繁的调用 `detectChanges()` 毫无危害，没必要只在非常必要时才调用它。

</div>

<a id="dispatch-event"></a>

#### Change an input value with `dispatchEvent()`

#### 使用  `dispatchEvent()` 改变输入框的值

To simulate user input, find the input element and set its `value` property.

要模拟用户输入，你可以找到 input 元素并设置它的 `value` 属性。

You will call `fixture.detectChanges()` to trigger Angular's change detection.
But there is an essential, intermediate step.

你会调用 `fixture.detectChanges()` 来触发 Angular 的变更检测。但还有一个重要的中间步骤。

Angular doesn't know that you set the input element's `value` property.
It won't read that property until you raise the element's `input` event by calling `dispatchEvent()`.
*Then* you call `detectChanges()`.

Angular 并不知道你为 input 设置过 `value` 属性。在通过调用 `dispatchEvent()` 分发 `input` 事件之前，它不会读取该属性。*紧接着*你就调用了 `detectChanges()`。

The following example demonstrates the proper sequence.

下列例子说明了正确的顺序。

<code-example header="app/hero/hero-detail.component.spec.ts (pipe test)" path="testing/src/app/hero/hero-detail.component.spec.ts" region="title-case-pipe"></code-example>

## Component with external files

## 包含外部文件的组件

The preceding `BannerComponent` is defined with an *inline template* and *inline css*, specified in the `@Component.template` and `@Component.styles` properties respectively.

上面的 `BannerComponent` 是用*内联模板*和*内联 css* 定义的，它们分别是在 `@Component.template` 和 `@Component.styles` 属性中指定的。

Many components specify *external templates* and *external css* with the `@Component.templateUrl` and `@Component.styleUrls` properties respectively, as the following variant of `BannerComponent` does.

很多组件都会分别用 `@Component.templateUrl` 和 `@Component.styleUrls` 属性来指定*外部模板*和*外部 css*，就像下面的 `BannerComponent` 变体一样。

<code-example header="app/banner/banner-external.component.ts (metadata)" path="testing/src/app/banner/banner-external.component.ts" region="metadata"></code-example>

This syntax tells the Angular compiler to read the external files during component compilation.

这个语法告诉 Angular 编译器要在组件编译时读取外部文件。

That's not a problem when you run the CLI `ng test` command because it *compiles the application before running the tests*.

当运行 `ng test` 命令时，这不是问题，因为它会*在运行测试之前编译应用*。

However, if you run the tests in a **non-CLI environment**, tests of this component might fail.
For example, if you run the `BannerComponent` tests in a web coding environment such as [plunker](https://plnkr.co), you'll see a message like this one:

但是，如果在**非 CLI 环境中**运行这些测试，那么这个组件的测试可能会失败。比如，如果你在一个 web 编程环境（比如 [plunker](https://plnkr.co) 中运行 `BannerComponent` 测试，你会看到如下消息：

<code-example format="output" hideCopy language="shell">

Error: This test module uses the component BannerComponent
which is using a "templateUrl" or "styleUrls", but they were never compiled.
Please call "TestBed.compileComponents" before your test.

</code-example>

You get this test failure message when the runtime environment compiles the source code *during the tests themselves*.

当运行环境在测试过程中需要编译源代码时，就会得到这条测试失败的消息。

To correct the problem, call `compileComponents()` as explained in the following [Calling compileComponents](#compile-components) section.

要解决这个问题，可以像 [调用 `compileComponents`](#compile-components) 中讲的那样调用 `compileComponents()`。

<a id="component-with-dependency"></a>

## Component with a dependency

## 具有依赖的组件

Components often have service dependencies.

<<<<<<< HEAD
组件通常都有服务依赖。

The `WelcomeComponent` displays a welcome message to the logged in user.
=======
The `WelcomeComponent` displays a welcome message to the logged-in user.
>>>>>>> 5c9a5662
It knows who the user is based on a property of the injected `UserService`:

`WelcomeComponent` 会向登录用户显示一条欢迎信息。它可以基于注入进来的 `UserService` 的一个属性了解到用户是谁：

<code-example header="app/welcome/welcome.component.ts" path="testing/src/app/welcome/welcome.component.ts"></code-example>

The `WelcomeComponent` has decision logic that interacts with the service, logic that makes this component worth testing.
Here's the testing module configuration for the spec file:

`WelcomeComponent` 拥有与该服务交互的决策逻辑，该逻辑让这个组件值得测试。这是 spec 文件的测试模块配置：

<code-example header="app/welcome/welcome.component.spec.ts" path="testing/src/app/welcome/welcome.component.spec.ts" region="config-test-module"></code-example>

This time, in addition to declaring the *component-under-test*,
the configuration adds a `UserService` provider to the `providers` list.
But not the real `UserService`.

这次，除了声明*被测组件外*，该配置还在 `providers` 列表中加入了 `UserService` 提供者。但它不是真正的 `UserService`。

<a id="service-test-doubles"></a>

#### Provide service test doubles

#### 为服务提供测试替身

A *component-under-test* doesn't have to be injected with real services.
<<<<<<< HEAD
In fact, it is usually better if they are test doubles (stubs, fakes, spies, or mocks).
=======
In fact, it is usually better if they are test doubles such as, stubs, fakes, spies, or mocks.
>>>>>>> 5c9a5662
The purpose of the spec is to test the component, not the service, and real services can be trouble.

*待测组件*不必注入真正的服务。事实上，如果它们是测试替身（stubs，fakes，spies 或 mocks），通常会更好。该测试规约的目的是测试组件，而不是服务，使用真正的服务可能会遇到麻烦。

Injecting the real `UserService` could be a nightmare.
The real service might ask the user for login credentials and attempt to reach an authentication server.
These behaviors can be hard to intercept.
It is far easier and safer to create and register a test double in place of the real `UserService`.

注入真正的 `UserService` 可能是个噩梦。真正的服务可能要求用户提供登录凭据，并尝试访问认证服务器。这些行为可能难以拦截。为它创建并注册一个测试专用版来代替真正的 `UserService` 要容易得多，也更安全。

This particular test suite supplies a minimal mock of the `UserService` that satisfies the needs of the `WelcomeComponent` and its tests:

这个特定的测试套件提供了 `UserService` 的最小化模拟，它满足了 `WelcomeComponent` 及其测试的需求：

<code-example header="app/welcome/welcome.component.spec.ts" path="testing/src/app/welcome/welcome.component.spec.ts" region="user-service-stub"></code-example>

<a id="get-injected-service"></a>

#### Get injected services

<<<<<<< HEAD
#### 取得所注入的服务

The tests need access to the (stub) `UserService` injected into the `WelcomeComponent`.

这些测试需要访问注入到 `WelcomeComponent` 中的 `UserService` 桩。
=======
The tests need access to the stub `UserService` injected into the `WelcomeComponent`.
>>>>>>> 5c9a5662

Angular has a hierarchical injection system.
There can be injectors at multiple levels, from the root injector created by the `TestBed` down through the component tree.

Angular 有一个分层注入系统。它具有多个层级的注入器，从 `TestBed` 创建的根注入器开始，直到组件树中的各个层级。

The safest way to get the injected service, the way that ***always works***,
is to **get it from the injector of the *component-under-test***.
The component injector is a property of the fixture's `DebugElement`.

获得注入服务的最安全的方式（**始终有效**），就是***从被测组件*的注入器中获取它**。组件注入器是测试夹具所提供的 `DebugElement` 中的一个属性。

<code-example header="WelcomeComponent's injector" path="testing/src/app/welcome/welcome.component.spec.ts" region="injected-service"></code-example>

<a id="testbed-inject"></a>

#### `TestBed.inject()`

You *might* also be able to get the service from the root injector using `TestBed.inject()`.
This is easier to remember and less verbose.
But it only works when Angular injects the component with the service instance in the test's root injector.

你*可能*还可以通过 `TestBed.inject()` 来从根注入器获得服务。这更容易记忆，也不那么啰嗦。但这只有当 Angular 要把根注入器中的服务实例注入测试组件时才是可行的。

In this test suite, the *only* provider of `UserService` is the root testing module, so it is safe to call `TestBed.inject()` as follows:

在下面这个测试套件中，`UserService`*唯一的*提供者是根测试模块，因此可以安全地调用 `TestBed.inject()`，如下所示：

<code-example header="TestBed injector" path="testing/src/app/welcome/welcome.component.spec.ts" region="inject-from-testbed" ></code-example>

<div class="alert is-helpful">

For a use case in which `TestBed.inject()` does not work, see the [*Override component providers*](#component-override) section that explains when and why you must get the service from the component's injector instead.

`TestBed.inject()` 不起作用的用例，参阅[*“覆盖组件提供者”*](#component-override)部分，它解释了何时以及为什么必须从该组件自身的注入器中获取该服务。

</div>

<a id="welcome-spec-setup"></a>

#### Final setup and tests

#### 最后的设置与测试

Here's the complete `beforeEach()`, using `TestBed.inject()`:

这里是完成的 `beforeEach()`，它使用了 `TestBed.inject()` ：

<code-example header="app/welcome/welcome.component.spec.ts" path="testing/src/app/welcome/welcome.component.spec.ts" region="setup"></code-example>

And here are some tests:

以下是一些测试：

<code-example header="app/welcome/welcome.component.spec.ts" path="testing/src/app/welcome/welcome.component.spec.ts" region="tests"></code-example>

The first is a sanity test; it confirms that the stubbed `UserService` is called and working.

首先是一个健全性测试；它确认了桩服务 `UserService` 被调用过并能正常工作。

<div class="alert is-helpful">

The second parameter to the Jasmine matcher (for example, `'expected name'`) is an optional failure label.
If the expectation fails, Jasmine appends this label to the expectation failure message.
In a spec with multiple expectations, it can help clarify what went wrong and which expectation failed.

Jasmine 匹配器的第二个参数（比如 `'expected name'`）是一个可选的失败标签。如果此期望失败，Jasmine 就会把这个标签贴到期望失败的消息中。在具有多个期望的测试规约中，它可以帮我们澄清出现了什么问题以及都有哪些期望失败了。

</div>

The remaining tests confirm the logic of the component when the service returns different values.
The second test validates the effect of changing the user name.
The third test checks that the component displays the proper message when there is no logged-in user.

当该服务返回不同的值时，其余的测试会确认该组件的逻辑。第二个测试验证了更改用户名的效果。当用户未登录时，第三个测试会检查组件是否显示了正确的消息。

<a id="component-with-async-service"></a>

## Component with async service

## 带异步服务的组件

In this sample, the `AboutComponent` template hosts a `TwainComponent`.
The `TwainComponent` displays Mark Twain quotes.

在这个例子中，`AboutComponent` 模板托管了一个 `TwainComponent`。`TwainComponent` 会显示马克·吐温的名言。

<code-example header="app/twain/twain.component.ts (template)" path="testing/src/app/twain/twain.component.ts" region="template" ></code-example>

<div class="alert is-helpful">

**NOTE**: <br />
The value of the component's `quote` property passes through an `AsyncPipe`.
That means the property returns either a `Promise` or an `Observable`.

**注意**：<br />
组件的 `quote` 属性的值通过 `AsyncPipe` 传递。这意味着该属性会返回 `Promise` 或 `Observable`。

</div>

In this example, the `TwainComponent.getQuote()` method tells you that the `quote` property returns an `Observable`.

在这个例子中，`TwainComponent.getQuote()` 方法告诉你 `quote` 属性会返回一个 `Observable`。

<code-example header="app/twain/twain.component.ts (getQuote)" path="testing/src/app/twain/twain.component.ts" region="get-quote"></code-example>

The `TwainComponent` gets quotes from an injected `TwainService`.
The component starts the returned `Observable` with a placeholder value (`'...'`), before the service can return its first quote.

该 `TwainComponent` 从注入的 `TwainService` 中获取名言。该在服务能返回第一条名言之前，该服务会先返回一个占位流（`'...'`）。

The `catchError` intercepts service errors, prepares an error message, and returns the placeholder value on the success channel.
It must wait a tick to set the `errorMessage` in order to avoid updating that message twice in the same change detection cycle.

`catchError` 会拦截服务错误，准备一条错误信息，并在流的成功通道上返回占位值。它必须等一拍（tick）才能设置 `errorMessage`，以免在同一个变更检测周期内更新此消息两次。

These are all features you'll want to test.

这些都是你想要测试的特性。

#### Testing with a spy

#### 使用间谍（spy）进行测试

When testing a component, only the service's public API should matter.
In general, tests themselves should not make calls to remote servers.
They should emulate such calls.
The setup in this `app/twain/twain.component.spec.ts` shows one way to do that:

在测试组件时，只有该服务的公开 API 才有意义。通常，测试本身不应该调用远程服务器。它们应该模拟这样的调用。这个 `app/twain/twain.component.spec.ts` 中的环境准备工作展示了一种方法：

<code-example header="app/twain/twain.component.spec.ts (setup)" path="testing/src/app/twain/twain.component.spec.ts" region="setup"></code-example>

<a id="service-spy"></a>

Focus on the spy.

仔细看一下这个间谍。

<code-example path="testing/src/app/twain/twain.component.spec.ts" region="spy"></code-example>

The spy is designed such that any call to `getQuote` receives an observable with a test quote.
Unlike the real `getQuote()` method, this spy bypasses the server and returns a synchronous observable whose value is available immediately.

这个间谍的设计目标是让所有对 `getQuote` 的调用都会收到一个带有测试名言的可观察对象。与真正的 `getQuote()` 方法不同，这个间谍会绕过服务器，并返回一个立即同步提供可用值的可观察对象。

You can write many useful tests with this spy, even though its `Observable` is synchronous.

虽然这个 `Observable` 是同步的，但你也可以用这个间谍编写很多有用的测试。

<a id="sync-tests"></a>

#### Synchronous tests

#### 同步测试

A key advantage of a synchronous `Observable` is that you can often turn asynchronous processes into synchronous tests.

同步 `Observable` 的一个关键优势是，你通常可以把异步过程转换成同步测试。

<code-example path="testing/src/app/twain/twain.component.spec.ts" region="sync-test"></code-example>

Because the spy result returns synchronously, the `getQuote()` method updates the message on screen immediately *after* the first change detection cycle during which Angular calls `ngOnInit`.

当间谍的结果同步返回时，`getQuote()` 方法会在第一个变更检测周期（Angular 在这里调用 `ngOnInit`）*后*立即更新屏幕上的消息。

You're not so lucky when testing the error path.
Although the service spy will return an error synchronously, the component method calls `setTimeout()`.
The test must wait at least one full turn of the JavaScript engine before the value becomes available.
The test must become *asynchronous*.

你在测试错误路径时就没有这么幸运了。虽然服务间谍会同步返回一个错误，但该组件方法会调用 `setTimeout()`。在值可用之前，测试必须等待 JavaScript 引擎的至少一个周期。因此，该测试必须是*异步的*。

<a id="fake-async"></a>

#### Async test with `fakeAsync()`

#### 使用 `fakeAsync()` 进行异步测试

To use `fakeAsync()` functionality, you must import `zone.js/testing` in your test setup file.
If you created your project with the Angular CLI, `zone-testing` is already imported in `src/test.ts`.

要使用 `fakeAsync()` 功能，你必须在测试的环境设置文件中导入 `zone.js/testing`。如果是用 Angular CLI 创建的项目，那么其 `src/test.ts` 中已经配置好了 `zone-testing`。

The following test confirms the expected behavior when the service returns an `ErrorObservable`.

当该服务返回 `ErrorObservable` 时，下列测试会对其预期行为进行确认。

<code-example path="testing/src/app/twain/twain.component.spec.ts" region="error-test"></code-example>

<div class="alert is-helpful">

**NOTE**: <br />
The `it()` function receives an argument of the following form.

**注意**：<br />
`it()` 函数会接收以下形式的参数。

</div>

<code-example format="javascript" language="javascript">

fakeAsync(() =&gt; { /* test body */ })

</code-example>

The `fakeAsync()` function enables a linear coding style by running the test body in a special `fakeAsync test zone`.
The test body appears to be synchronous.
There is no nested syntax (like a `Promise.then()`) to disrupt the flow of control.

通过在一个特殊的 `fakeAsync test zone`（译注：Zone.js 的一个特例）中运行测试体，`fakeAsync()` 函数可以启用线性编码风格。这个测试体看上去是同步的。没有像 `Promise.then()` 这样的嵌套语法来破坏控制流。

<div class="alert is-helpful">

Limitation: The `fakeAsync()` function won't work if the test body makes an `XMLHttpRequest` (XHR) call.
XHR calls within a test are rare, but if you need to call XHR, see the [`waitForAsync()`](#waitForAsync) section.

限制：如果测试体要进行 `XMLHttpRequest`（XHR）调用，则 `fakeAsync()` 函数无效。很少会需要在测试中进行 XHR 调用，但如果你确实要这么做，请参阅 [`waitForAsync()`](#waitForAsync) 部分。

</div>

<a id="tick"></a>

#### The `tick()` function

<<<<<<< HEAD
#### `tick()` 函数

You do have to call [tick()](api/core/testing/tick) to advance the (virtual) clock.

你必须调用 [tick()](api/core/testing/tick) 来推进（虚拟）时钟。
=======
You do have to call [tick()](api/core/testing/tick) to advance the virtual clock.
>>>>>>> 5c9a5662

Calling [tick()](api/core/testing/tick) simulates the passage of time until all pending asynchronous activities finish.
In this case, it waits for the error handler's `setTimeout()`.

<<<<<<< HEAD
调用 [tick()](api/core/testing/tick) 时会在所有挂起的异步活动完成之前模拟时间的流逝。在这种情况下，它会等待错误处理程序中的 `setTimeout()`。

The [tick()](api/core/testing/tick) function accepts milliseconds and tickOptions as parameters, the millisecond (defaults to 0 if not provided) parameter represents how much the virtual clock advances.
For example, if you have a `setTimeout(fn, 100)` in a `fakeAsync()` test, you need to use `tick(100)` to trigger the fn callback.
The tickOptions is an optional parameter with a property called `processNewMacroTasksSynchronously` (defaults to true) that represents whether to invoke new generated macro tasks when ticking.

[tick()](api/core/testing/tick) 函数接受毫秒数(milliseconds) 和 tick 选项(tickOptions) 作为参数，毫秒数（默认值为 0）参数表示虚拟时钟要前进多少。比如，如果你在 `fakeAsync()` 测试中有一个 `setTimeout(fn, 100)`，你就需要使用 `tick(100)` 来触发其 fn 回调。tickOptions 是一个可选参数，它带有一个名为 `processNewMacroTasksSynchronously` 的属性（默认为 true），表示在 tick 时是否要调用新生成的宏任务。
=======
The [tick()](api/core/testing/tick) function accepts `millis` and `tickOptions` as parameters. The `millis` parameter specifies how much the virtual clock advances and defaults to `0` if not provided.
For example, if you have a `setTimeout(fn, 100)` in a `fakeAsync()` test, you need to use `tick(100)` to trigger the fn callback.
The optional `tickOptions` parameter has a property named `processNewMacroTasksSynchronously`. The `processNewMacroTasksSynchronously` property represents whether to invoke new generated macro tasks when ticking and defaults to `true`.
>>>>>>> 5c9a5662

<code-example path="testing/src/app/demo/async-helper.spec.ts" region="fake-async-test-tick"></code-example>

The [tick()](api/core/testing/tick) function is one of the Angular testing utilities that you import with `TestBed`.
It's a companion to `fakeAsync()` and you can only call it within a `fakeAsync()` body.

[tick()](api/core/testing/tick) 函数是你用 `TestBed` 导入的 Angular 测试工具函数之一。它是 `fakeAsync()` 的伴生工具，你只能在 `fakeAsync()` 测试体内调用它。

#### tickOptions

In this example, you have a new macro task, the nested `setTimeout` function. By default, when the `tick` is setTimeout, `outside` and `nested` will both be triggered.

<code-example path="testing/src/app/demo/async-helper.spec.ts" region="fake-async-test-tick-new-macro-task-sync"></code-example>

<<<<<<< HEAD
In this example, you have a new macro task (nested setTimeout), by default, when the `tick` is setTimeout `outside` and `nested` will both be triggered.

在这个例子中，我们有一个新的宏任务（嵌套的 setTimeout），默认情况下，当 `tick` 时，setTimeout 的 `outside` 和 `nested` 都会被触发。

<code-example path="testing/src/app/demo/async-helper.spec.ts" region="fake-async-test-tick-new-macro-task-async"></code-example>

And in some case, you don't want to trigger the new macro task when ticking, you can use `tick(milliseconds, {processNewMacroTasksSynchronously: false})` to not invoke new macro task.

在某种情况下，你不希望在 tick 时触发新的宏任务，就可以使用 `tick(milliseconds, {processNewMacroTasksSynchronously: false})` 来要求不调用新的宏任务。

=======
In some case, you don't want to trigger the new macro task when ticking. You can use `tick(millis, {processNewMacroTasksSynchronously: false})` to not invoke a new macro task.

<code-example path="testing/src/app/demo/async-helper.spec.ts" region="fake-async-test-tick-new-macro-task-async"></code-example>

>>>>>>> 5c9a5662
#### Comparing dates inside fakeAsync()

#### 比较 fakeAsync() 内部的日期

`fakeAsync()` simulates passage of time, which lets you calculate the difference between dates inside `fakeAsync()`.

`fakeAsync()` 可以模拟时间的流逝，以便让你计算出 `fakeAsync()` 里面的日期差。

<code-example path="testing/src/app/demo/async-helper.spec.ts" region="fake-async-test-date"></code-example>

#### jasmine.clock with fakeAsync()

#### jasmine.clock 与 fakeAsync() 联用

Jasmine also provides a `clock` feature to mock dates.
Angular automatically runs tests that are run after `jasmine.clock().install()` is called inside a `fakeAsync()` method until `jasmine.clock().uninstall()` is called.
`fakeAsync()` is not needed and throws an error if nested.

Jasmine 还为模拟日期提供了 `clock` 特性。而 Angular 会在 `jasmine.clock().install()` 于 `fakeAsync()` 方法内调用时自动运行这些测试。直到调用了 `jasmine.clock().uninstall()` 为止。`fakeAsync()` 不是必须的，如果嵌套它就抛出错误。

By default, this feature is disabled.
To enable it, set a global flag before importing `zone-testing`.

默认情况下，此功能处于禁用状态。要启用它，请在导入 `zone-testing` 之前先设置全局标志。

If you use the Angular CLI, configure this flag in `src/test.ts`.

如果你使用的是 Angular CLI，请在 `src/test.ts` 中配置这个标志。

<code-example format="typescript" language="typescript">

(window as any)['&lowbar;&lowbar;zone&lowbar;symbol__fakeAsyncPatchLock'] = true;
import 'zone.js/testing';

</code-example>

<code-example path="testing/src/app/demo/async-helper.spec.ts" region="fake-async-test-clock"></code-example>

#### Using the RxJS scheduler inside fakeAsync()

#### 在 `fakeAsync()` 中使用 RxJS 调度器

You can also use RxJS scheduler in `fakeAsync()` just like using `setTimeout()` or `setInterval()`, but you need to import `zone.js/plugins/zone-patch-rxjs-fake-async` to patch RxJS scheduler.

`fakeAsync()` 使用 RxJS 的调度器，就像使用 `setTimeout()` 或 `setInterval()` 一样，但你需要导入 `zone.js/plugins/zone-patch-rxjs-fake-async` 来给 RxJS 调度器打补丁。

<code-example path="testing/src/app/demo/async-helper.spec.ts" region="fake-async-test-rxjs"></code-example>

#### Support more macroTasks

#### 支持更多的 macroTasks

By default, `fakeAsync()` supports the following macro tasks.

`fakeAsync()` 默认支持以下宏任务。

* `setTimeout`

* `setInterval`

* `requestAnimationFrame`

* `webkitRequestAnimationFrame`

* `mozRequestAnimationFrame`

If you run other macro tasks such as `HTMLCanvasElement.toBlob()`, an *"Unknown macroTask scheduled in fake async test"* error is thrown.

如果你运行其他宏任务，比如 `HTMLCanvasElement.toBlob()`，就会抛出 *"Unknown macroTask scheduled in fake async test"* 错误。

<code-tabs>
    <code-pane header="src/app/shared/canvas.component.spec.ts (failing)" path="testing/src/app/shared/canvas.component.spec.ts" region="without-toBlob-macrotask"></code-pane>
    <code-pane header="src/app/shared/canvas.component.ts" path="testing/src/app/shared/canvas.component.ts" region="main"></code-pane>
</code-tabs>

If you want to support such a case, you need to define the macro task you want to support in `beforeEach()`.
For example:

如果你想支持这种情况，就要在 `beforeEach()` 定义你要支持的宏任务。比如：

<code-example header="src/app/shared/canvas.component.spec.ts (excerpt)" path="testing/src/app/shared/canvas.component.spec.ts" region="enable-toBlob-macrotask"></code-example>

<div class="alert is-helpful">

**NOTE**: <br />
In order to make the `<canvas>` element Zone.js-aware in your app, you need to import the `zone-patch-canvas` patch (either in `polyfills.ts` or in the specific file that uses `<canvas>`):

**注意**：<br />
要在依赖 Zone.js 的应用中使用 `<canvas>` 元素，你需要导入 `zone-patch-canvas` 补丁（或者在 `polyfills.ts` 中，或者在用到 `<canvas>` 的那个文件中）：

</div>

<code-example header="src/polyfills.ts or src/app/shared/canvas.component.ts" path="testing/src/app/shared/canvas.component.ts" region="import-canvas-patch"></code-example>

#### Async observables

#### 异步可观察对象

You might be satisfied with the test coverage of these tests.

你可能已经对前面这些测试的测试覆盖率感到满意。

However, you might be troubled by the fact that the real service doesn't quite behave this way.
The real service sends requests to a remote server.
A server takes time to respond and the response certainly won't be available immediately as in the previous two tests.

但是，你可能也会为另一个事实感到不安：真实的服务并不是这样工作的。真实的服务会向远程服务器发送请求。服务器需要一定的时间才能做出响应，并且其响应体肯定不会像前面两个测试中一样是立即可用的。

Your tests will reflect the real world more faithfully if you return an *asynchronous* observable from the `getQuote()` spy like this.

如果能像下面这样从 `getQuote()` 间谍中返回一个*异步的*可观察对象，你的测试就会更真实地反映现实世界。

<code-example path="testing/src/app/twain/twain.component.spec.ts" region="async-setup"></code-example>

#### Async observable helpers

#### 异步可观察对象测试助手

The async observable was produced by an `asyncData` helper.
The `asyncData` helper is a utility function that you'll have to write yourself, or copy this one from the sample code.

异步可观察对象可以由测试助手 `asyncData` 生成。测试助手 `asyncData` 是一个你必须自行编写的工具函数，当然也可以从下面的范例代码中复制它。

<code-example header="testing/async-observable-helpers.ts" path="testing/src/testing/async-observable-helpers.ts" region="async-data"></code-example>

This helper's observable emits the `data` value in the next turn of the JavaScript engine.

这个助手返回的可观察对象会在 JavaScript 引擎的下一个周期中发送 `data` 值。

The [RxJS `defer()` operator](http://reactivex.io/documentation/operators/defer.html) returns an observable.
It takes a factory function that returns either a promise or an observable.
When something subscribes to *defer*'s observable, it adds the subscriber to a new observable created with that factory.

[RxJS 的 `defer()` 操作符](http://reactivex.io/documentation/operators/defer.html)返回一个可观察对象。它的参数是一个返回 Promise 或可观察对象的工厂函数。当某个订阅者订阅 *defer* 生成的可观察对象时，defer 就会调用此工厂函数生成新的可观察对象，并让该订阅者订阅这个新对象。

The `defer()` operator transforms the `Promise.resolve()` into a new observable that, like `HttpClient`, emits once and completes.
Subscribers are unsubscribed after they receive the data value.

`defer()` 操作符会把 `Promise.resolve()` 转换成一个新的可观察对象，它和 `HttpClient` 一样只会发送一次然后立即结束（complete）。这样，当订阅者收到数据后就会自动取消订阅。

There's a similar helper for producing an async error.

还有一个类似的用来生成异步错误的测试助手。

<code-example path="testing/src/testing/async-observable-helpers.ts" region="async-error"></code-example>

#### More async tests

#### 更多异步测试

Now that the `getQuote()` spy is returning async observables, most of your tests will have to be async as well.

现在，`getQuote()` 间谍正在返回异步可观察对象，你的大多数测试都必须是异步的。

Here's a `fakeAsync()` test that demonstrates the data flow you'd expect in the real world.

下面是一个 `fakeAsync()` 测试，用于演示你在真实世界中所期望的数据流。

<code-example path="testing/src/app/twain/twain.component.spec.ts" region="fake-async-test"></code-example>

Notice that the quote element displays the placeholder value (`'...'`) after `ngOnInit()`.
The first quote hasn't arrived yet.

注意，quote 元素会在 `ngOnInit()` 之后显示占位符 `'...'`。因为第一句名言尚未到来。

To flush the first quote from the observable, you call [tick()](api/core/testing/tick).
Then call `detectChanges()` to tell Angular to update the screen.

要清除可观察对象中的第一句名言，你可以调用 [tick()](api/core/testing/tick)。然后调用 `detectChanges()` 来告诉 Angular 更新屏幕。

Then you can assert that the quote element displays the expected text.

然后，你可以断言 quote 元素是否显示了预期的文本。

<a id="waitForAsync"></a>

#### Async test with `waitForAsync()`

#### 用 `waitForAsync()` 进行异步测试

To use `waitForAsync()` functionality, you must import `zone.js/testing` in your test setup file.
If you created your project with the Angular CLI, `zone-testing` is already imported in `src/test.ts`.

要使用 `waitForAsync()` 函数，你必须在 test 的设置文件中导入 `zone.js/testing`。如果你是用 Angular CLI 创建的项目，那就已经在 `src/test.ts` 中导入过 `zone-testing` 了。

Here's the previous `fakeAsync()` test, re-written with the `waitForAsync()` utility.

这是之前的 `fakeAsync()` 测试，用 `waitForAsync()` 工具函数重写的版本。

<code-example path="testing/src/app/twain/twain.component.spec.ts" region="waitForAsync-test"></code-example>

The `waitForAsync()` utility hides some asynchronous boilerplate by arranging for the tester's code to run in a special *async test zone*.
You don't need to pass Jasmine's `done()` into the test and call `done()` because it is `undefined` in promise or observable callbacks.

`waitForAsync()` 工具函数通过把测试代码安排到在特殊的*异步测试区（async test zone）*下运行来隐藏某些用来处理异步的样板代码。你不需要把 Jasmine 的 `done()` 传给测试并让测试调用 `done()`，因为它在 Promise 或者可观察对象的回调函数中是 `undefined`。

But the test's asynchronous nature is revealed by the call to `fixture.whenStable()`, which breaks the linear flow of control.

但是，可以通过调用 `fixture.whenStable()` 函数来揭示本测试的异步性，因为该函数打破了线性的控制流。

When using an `intervalTimer()` such as `setInterval()` in `waitForAsync()`, remember to cancel the timer with `clearInterval()` after the test, otherwise the `waitForAsync()` never ends.

在 `waitForAsync()` 中使用 `intervalTimer()`（比如 `setInterval()`）时，别忘了在测试后通过 `clearInterval()` 取消这个定时器，否则 `waitForAsync()` 永远不会结束。

<a id="when-stable"></a>

#### `whenStable`

The test must wait for the `getQuote()` observable to emit the next quote.
Instead of calling [tick()](api/core/testing/tick), it calls `fixture.whenStable()`.

测试必须等待 `getQuote()` 可观察对象发出下一句名言。它并没有调用 [tick()](api/core/testing/tick)，而是调用了 `fixture.whenStable()`。

The `fixture.whenStable()` returns a promise that resolves when the JavaScript engine's task queue becomes empty.
In this example, the task queue becomes empty when the observable emits the first quote.

`fixture.whenStable()` 返回一个 Promise，它会在 JavaScript 引擎的任务队列变空时解析。在这个例子中，当可观察对象发出第一句名言时，任务队列就会变为空。

The test resumes within the promise callback, which calls `detectChanges()` to update the quote element with the expected text.

测试会在该 Promise 的回调中继续进行，它会调用 `detectChanges()` 来用期望的文本更新 quote 元素。

<a id="jasmine-done"></a>

#### Jasmine `done()`

While the `waitForAsync()` and `fakeAsync()` functions greatly simplify Angular asynchronous testing, you can still fall back to the traditional technique and pass `it` a function that takes a [`done` callback](https://jasmine.github.io/2.0/introduction.html#section-Asynchronous_Support).

虽然 `waitForAsync()` 和 `fakeAsync()` 函数可以大大简化 Angular 的异步测试，但你仍然可以回退到传统技术，并给 `it` 传一个以 [`done` 回调](https://jasmine.github.io/2.0/introduction.html#section-Asynchronous_Support)为参数的函数。

You can't call `done()` in `waitForAsync()` or `fakeAsync()` functions, because the `done parameter` is `undefined`.

但你不能在 `waitForAsync()` 或 `fakeAsync()` 函数中调用 `done()`，因为那里的 `done` 参数是 `undefined`。

Now you are responsible for chaining promises, handling errors, and calling `done()` at the appropriate moments.

现在，你要自己负责串联各种 Promise、处理错误，并在适当的时机调用 `done()`。

Writing test functions with `done()`, is more cumbersome than `waitForAsync()`and `fakeAsync()`, but it is occasionally necessary when code involves the `intervalTimer()` like `setInterval`.

编写带有 `done()` 的测试函数要比用 `waitForAsync()` 和 `fakeAsync()` 的形式笨重。但是当代码涉及到像 `setInterval` 这样的 `intervalTimer()` 时，它往往是必要的。

Here are two more versions of the previous test, written with `done()`.
The first one subscribes to the `Observable` exposed to the template by the component's `quote` property.

这里是上一个测试的另外两种版本，用 `done()` 编写。第一个订阅了通过组件的 `quote` 属性暴露给模板的 `Observable`。

<code-example path="testing/src/app/twain/twain.component.spec.ts" region="quote-done-test"></code-example>

The RxJS `last()` operator emits the observable's last value before completing, which will be the test quote.
The `subscribe` callback calls `detectChanges()` to update the quote element with the test quote, in the same manner as the earlier tests.

RxJS 的 `last()` 操作符会在完成之前发出可观察对象的最后一个值，它同样是测试名言。`subscribe` 回调会调用 `detectChanges()` 来使用测试名言刷新的 quote 元素，方法与之前的测试一样。

In some tests, you're more interested in how an injected service method was called and what values it returned, than what appears on screen.

在某些测试中，你可能更关心注入的服务方法是如何被调的以及它返回了什么值，而不是屏幕显示的内容。

A service spy, such as the `qetQuote()` spy of the fake `TwainService`, can give you that information and make assertions about the state of the view.

服务间谍，比如伪 `TwainService` 上的 `qetQuote()` 间谍，可以给你那些信息，并对视图的状态做出断言。

<code-example path="testing/src/app/twain/twain.component.spec.ts" region="spy-done-test"></code-example>

<a id="marble-testing"></a>

## Component marble tests

## 组件的弹珠测试

The previous `TwainComponent` tests simulated an asynchronous observable response from the `TwainService` with the `asyncData` and `asyncError` utilities.

前面的 `TwainComponent` 测试通过 `asyncData` 和 `asyncError` 工具函数模拟了一个来自 `TwainService` 的异步响应体可观察对象。

These are short, simple functions that you can write yourself.
Unfortunately, they're too simple for many common scenarios.
An observable often emits multiple times, perhaps after a significant delay.
A component might coordinate multiple observables with overlapping sequences of values and errors.

你可以自己编写这些简短易用的函数。不幸的是，对于很多常见的场景来说，它们太简单了。可观察对象经常会发送很多次，可能是在经过一段显著的延迟之后。组件可以用重叠的值序列和错误序列来协调多个可观察对象。

**RxJS marble testing** is a great way to test observable scenarios, both simple and complex.
You've likely seen the [marble diagrams](https://rxmarbles.com) that illustrate how observables work.
Marble testing uses a similar marble language to specify the observable streams and expectations in your tests.

**RxJS 弹珠测试**是一种测试可观察场景的好方法，它既简单又复杂。你很可能已经看过用于说明可观察对象是如何工作[弹珠图](https://rxmarbles.com)。弹珠测试使用类似的弹珠语言来指定测试中的可观察流和期望值。

The following examples revisit two of the `TwainComponent` tests with marble testing.

下面的例子用弹珠测试再次实现了 `TwainComponent` 中的两个测试。

Start by installing the `jasmine-marbles` npm package.
Then import the symbols you need.

首先安装 npm 包 `jasmine-marbles`。然后导入你需要的符号。

<code-example header="app/twain/twain.component.marbles.spec.ts (import marbles)" path="testing/src/app/twain/twain.component.marbles.spec.ts" region="import-marbles"></code-example>

Here's the complete test for getting a quote:

获取名言的完整测试方法如下：

<code-example path="testing/src/app/twain/twain.component.marbles.spec.ts" region="get-quote-test"></code-example>

Notice that the Jasmine test is synchronous.
There's no `fakeAsync()`.
Marble testing uses a test scheduler to simulate the passage of time in a synchronous test.

注意，这个 Jasmine 测试是同步的。没有 `fakeAsync()`。弹珠测试使用测试调度程序（scheduler）来模拟同步测试中的时间流逝。

The beauty of marble testing is in the visual definition of the observable streams.
This test defines a [*cold* observable](#cold-observable) that waits three [frames](#marble-frame) (`---`), emits a value (`x`), and completes (`|`).
In the second argument you map the value marker (`x`) to the emitted value (`testQuote`).

弹珠测试的美妙之处在于对可观察对象流的视觉定义。这个测试定义了一个[*冷*可观察对象](#cold-observable)，它等待三[帧](#marble-frame)（`---`），发出一个值（`x`），并完成（`|`）。在第二个参数中，你把值标记（`x`）映射到了发出的值（`testQuote`）。

<code-example path="testing/src/app/twain/twain.component.marbles.spec.ts" region="test-quote-marbles"></code-example>

The marble library constructs the corresponding observable, which the test sets as the `getQuote` spy's return value.

这个弹珠库会构造出相应的可观察对象，测试程序把它用作 `getQuote` 间谍的返回值。

When you're ready to activate the marble observables, you tell the `TestScheduler` to *flush* its queue of prepared tasks like this.

当你准备好激活弹珠的可观察对象时，就告诉 `TestScheduler` 把它准备好的任务队列*刷新*一下。

<code-example path="testing/src/app/twain/twain.component.marbles.spec.ts" region="test-scheduler-flush"></code-example>

This step serves a purpose analogous to [tick()](api/core/testing/tick) and `whenStable()` in the earlier `fakeAsync()` and `waitForAsync()` examples.
The balance of the test is the same as those examples.

这个步骤的作用类似于之前的 `fakeAsync()` 和 `waitForAsync()` 例子中的 [tick()](api/core/testing/tick) 和 `whenStable()` 测试。对这种测试的权衡策略与那些例子是一样的。

#### Marble error testing

#### 弹珠错误测试

Here's the marble testing version of the `getQuote()` error test.

下面是 `getQuote()` 错误测试的弹珠测试版。

<code-example path="testing/src/app/twain/twain.component.marbles.spec.ts" region="error-test"></code-example>

It's still an async test, calling `fakeAsync()` and [tick()](api/core/testing/tick), because the component itself calls `setTimeout()` when processing errors.

它仍然是异步测试，调用 `fakeAsync()` 和 [tick()](api/core/testing/tick)，因为该组件在处理错误时会调用 `setTimeout()`。

Look at the marble observable definition.

看看这个弹珠的可观察定义。

<code-example path="testing/src/app/twain/twain.component.marbles.spec.ts" region="error-marbles"></code-example>

This is a *cold* observable that waits three frames and then emits an error, the hash (`#`) character indicates the timing of the error that is specified in the third argument.
The second argument is null because the observable never emits a value.

这是一个*冷*可观察对象，等待三帧，然后发出一个错误，井号（`#`）标出了在第三个参数中指定错误的发生时间。第二个参数为 null，因为该可观察对象永远不会发出值。

#### Learn about marble testing

#### 了解弹珠测试

<a id="marble-frame"></a>

A *marble frame* is a virtual unit of testing time.
Each symbol (`-`, `x`, `|`, `#`) marks the passing of one frame.

*弹珠帧*是测试时间线上的虚拟单位。每个符号（`-`，`x`，`|`，`#`）都表示经过了一帧。

<a id="cold-observable"></a>

A *cold* observable doesn't produce values until you subscribe to it.
Most of your application observables are cold.
All [*HttpClient*](guide/http) methods return cold observables.

*冷*可观察对象在你订阅它之前不会产生值。你的大多数应用中可观察对象都是冷的。所有的 [*HttpClient*](guide/http) 方法返回的都是冷可观察对象。

A *hot* observable is already producing values *before* you subscribe to it.
The [`Router.events`](api/router/Router#events) observable, which reports router activity, is a *hot* observable.

而*热的*可观察对象在订阅它*之前*就已经在生成了这些值。用来报告路由器活动的 [`Router.events`](api/router/Router#events) 可观察对象就是一种*热*可观察对象。

RxJS marble testing is a rich subject, beyond the scope of this guide.
Learn about it on the web, starting with the [official documentation](https://rxjs.dev/guide/testing/marble-testing).

RxJS 弹珠测试这个主题非常丰富，超出了本指南的范围。你可以在网上了解它，先从其[官方文档](https://rxjs.dev/guide/testing/marble-testing)开始。

<a id="component-with-input-output"></a>

## Component with inputs and outputs

## 具有输入和输出属性的组件

A component with inputs and outputs typically appears inside the view template of a host component.
The host uses a property binding to set the input property and an event binding to listen to events raised by the output property.

具有输入和输出属性的组件通常会出现在宿主组件的视图模板中。宿主使用属性绑定来设置输入属性，并使用事件绑定来监听输出属性引发的事件。

The testing goal is to verify that such bindings work as expected.
The tests should set input values and listen for output events.

本测试的目标是验证这些绑定是否如预期般工作。这些测试应该设置输入值并监听输出事件。

The `DashboardHeroComponent` is a tiny example of a component in this role.
It displays an individual hero provided by the `DashboardComponent`.
Clicking that hero tells the `DashboardComponent` that the user has selected the hero.

`DashboardHeroComponent` 是这类组件的一个小例子。它会显示由 `DashboardComponent` 提供的一个英雄。点击这个英雄就会告诉 `DashboardComponent`，用户已经选择了此英雄。

The `DashboardHeroComponent` is embedded in the `DashboardComponent` template like this:

`DashboardHeroComponent` 会像这样内嵌在 `DashboardComponent` 模板中的：

<code-example header="app/dashboard/dashboard.component.html (excerpt)" path="testing/src/app/dashboard/dashboard.component.html" region="dashboard-hero"></code-example>

The `DashboardHeroComponent` appears in an `*ngFor` repeater, which sets each component's `hero` input property to the looping value and listens for the component's `selected` event.

`DashboardHeroComponent` 出现在 `*ngFor` 复写器中，把它的输入属性 `hero` 设置为当前的循环变量，并监听该组件的 `selected` 事件。

Here's the component's full definition:

这里是组件的完整定义：

<a id="dashboard-hero-component"></a>

<code-example header="app/dashboard/dashboard-hero.component.ts (component)" path="testing/src/app/dashboard/dashboard-hero.component.ts" region="component"></code-example>

While testing a component this simple has little intrinsic value, it's worth knowing how.
Use one of these approaches:

在测试一个组件时，像这样简单的场景没什么内在价值，但值得了解它。你可以继续尝试这些方法：

* Test it as used by `DashboardComponent`

  用 `DashboardComponent` 来测试它。

* Test it as a stand-alone component

  把它作为一个独立的组件进行测试。

* Test it as used by a substitute for `DashboardComponent`

  用 `DashboardComponent` 的一个替代品来测试它。

A quick look at the `DashboardComponent` constructor discourages the first approach:

快速看一眼 `DashboardComponent` 构造函数就知道不建议采用第一种方法：

<code-example header="app/dashboard/dashboard.component.ts (constructor)" path="testing/src/app/dashboard/dashboard.component.ts" region="ctor"></code-example>

The `DashboardComponent` depends on the Angular router and the `HeroService`.
You'd probably have to replace them both with test doubles, which is a lot of work.
The router seems particularly challenging.

`DashboardComponent` 依赖于 Angular 的路由器和 `HeroService`。你可能不得不用测试替身来代替它们，这有很多工作。路由器看上去特别有挑战性。

<div class="alert is-helpful">

The [following discussion](#routing-component) covers testing components that require the router.

[下面的讨论](#routing-component)涵盖了如何测试那些需要用到路由器的组件。

</div>

The immediate goal is to test the `DashboardHeroComponent`, not the `DashboardComponent`, so, try the second and third options.

当前的目标是测试 `DashboardHeroComponent`，而不是 `DashboardComponent`，所以试试第二个和第三个选项。

<a id="dashboard-standalone"></a>

#### Test `DashboardHeroComponent` stand-alone

#### 单独测试 `DashboardHeroComponent`

Here's the meat of the spec file setup.

这里是 spec 文件中环境设置部分的内容。

<code-example header="app/dashboard/dashboard-hero.component.spec.ts (setup)" path="testing/src/app/dashboard/dashboard-hero.component.spec.ts" region="setup"></code-example>

Notice how the setup code assigns a test hero (`expectedHero`) to the component's `hero` property, emulating the way the `DashboardComponent` would set it using the property binding in its repeater.

注意这些设置代码如何把一个测试英雄（`expectedHero`）赋值给组件的 `hero` 属性的，它模仿了 `DashboardComponent` 在其复写器中通过属性绑定来设置它的方式。

The following test verifies that the hero name is propagated to the template using a binding.

下面的测试验证了英雄名是通过绑定传播到模板的。

<code-example path="testing/src/app/dashboard/dashboard-hero.component.spec.ts" region="name-test"></code-example>

Because the [template](#dashboard-hero-component) passes the hero name through the Angular `UpperCasePipe`, the test must match the element value with the upper-cased name.

因为[模板](#dashboard-hero-component)把英雄的名字传给了 `UpperCasePipe`，所以测试必须要让元素值与其大写形式的名字一致。

<div class="alert is-helpful">

This small test demonstrates how Angular tests can verify a component's visual representation —something not possible with [component class tests](guide/testing-components-basics#component-class-testing)— at low cost and without resorting to much slower and more complicated end-to-end tests.

这个小测试演示了 Angular 测试会如何验证一个组件的可视化表示形式 - 这是[组件类测试](guide/testing-components-basics#component-class-testing)所无法实现的 - 成本相对较低，无需进行更慢、更复杂的端到端测试。

</div>

#### Clicking

#### 点击

Clicking the hero should raise a `selected` event that the host component (`DashboardComponent` presumably) can hear:

单击该英雄应该会让一个宿主组件（可能是 `DashboardComponent`）监听到 `selected` 事件。

<code-example path="testing/src/app/dashboard/dashboard-hero.component.spec.ts" region="click-test"></code-example>

The component's `selected` property returns an `EventEmitter`, which looks like an RxJS synchronous `Observable` to consumers.
The test subscribes to it *explicitly* just as the host component does *implicitly*.

该组件的 `selected` 属性给消费者返回了一个 `EventEmitter`，它看起来像是 RxJS 的同步 `Observable`。该测试只有在宿主组件*隐式*触发时才需要*显式*订阅它。

If the component behaves as expected, clicking the hero's element should tell the component's `selected` property to emit the `hero` object.

当组件的行为符合预期时，单击此英雄的元素就会告诉组件的 `selected` 属性发出了一个 `hero` 对象。

The test detects that event through its subscription to `selected`.

该测试通过对 `selected` 的订阅来检测该事件。

<a id="trigger-event-handler"></a>

#### `triggerEventHandler`

The `heroDe` in the previous test is a `DebugElement` that represents the hero `<div>`.

前面测试中的 `heroDe` 是一个指向英雄条目 `<div>` 的 `DebugElement`。

It has Angular properties and methods that abstract interaction with the native element.
This test calls the `DebugElement.triggerEventHandler` with the "click" event name.
The "click" event binding responds by calling `DashboardHeroComponent.click()`.

它有一些用于抽象与原生元素交互的 Angular 属性和方法。这个测试会使用事件名称 `click` 来调用 `DebugElement.triggerEventHandler`。`click` 的事件绑定到了 `DashboardHeroComponent.click()`。

The Angular `DebugElement.triggerEventHandler` can raise *any data-bound event* by its *event name*.
The second parameter is the event object passed to the handler.

Angular 的 `DebugElement.triggerEventHandler` 可以用**事件的名字**触发**任何数据绑定事件**。第二个参数是传给事件处理器的事件对象。

The test triggered a "click" event.

该测试触发了一个 “click” 事件。

<code-example path="testing/src/app/dashboard/dashboard-hero.component.spec.ts" region="trigger-event-handler"></code-example>

<<<<<<< HEAD
The test assumes (correctly in this case) that the runtime event handler —the component's `click()` method— doesn't care about the event object.

测试程序假设（在这里应该这样)运行时间的事件处理器（组件的 `click()` 方法）不关心事件对象。
=======
In this case, the test correctly assumes that the runtime event handler, the component's `click()` method, doesn't care about the event object.
>>>>>>> 5c9a5662

<div class="alert is-helpful">

Other handlers are less forgiving.
<<<<<<< HEAD
For example, the `RouterLink` directive expects an object with a `button` property that identifies which mouse button (if any) was pressed during the click.
=======
For example, the `RouterLink` directive expects an object with a `button` property that identifies which mouse button, if any, was pressed during the click.
>>>>>>> 5c9a5662
The `RouterLink` directive throws an error if the event object is missing.

其它处理器的要求比较严格。比如，`RouterLink` 指令期望一个带有 `button` 属性的对象，该属性用于指出点击时按下的是哪个鼠标按钮。如果不给出这个事件对象，`RouterLink` 指令就会抛出一个错误。

</div>

#### Click the element

#### 点击该元素

The following test alternative calls the native element's own `click()` method, which is perfectly fine for *this component*.

下面这个测试改为调用原生元素自己的 `click()` 方法，它对于*这个组件*来说相当完美。

<code-example path="testing/src/app/dashboard/dashboard-hero.component.spec.ts" region="click-test-2"></code-example>

<a id="click-helper"></a>

#### `click()` helper

#### `click()` 帮助器

Clicking a button, an anchor, or an arbitrary HTML element is a common test task.

点击按钮、链接或者任意 HTML 元素是很常见的测试任务。

Make that consistent and straightforward by encapsulating the *click-triggering* process in a helper such as the following `click()` function:

把*点击事件*的处理过程包装到如下的 `click()` 辅助函数中，可以让这项任务更一致、更简单：

<code-example header="testing/index.ts (click helper)" path="testing/src/testing/index.ts" region="click-event"></code-example>

The first parameter is the *element-to-click*.
If you want, pass a custom event object as the second parameter.
<<<<<<< HEAD
The default is a (partial) [left-button mouse event object](https://developer.mozilla.org/docs/Web/API/MouseEvent/button) accepted by many handlers including the `RouterLink` directive.

第一个参数是**用来点击的元素**。如果你愿意，可以将自定义的事件对象传给第二个参数。 默认的是（局部的）[鼠标左键事件对象](https://developer.mozilla.org/docs/Web/API/MouseEvent/button)，它被许多事件处理器接受，包括 `RouterLink` 指令。
=======
The default is a partial [left-button mouse event object](https://developer.mozilla.org/docs/Web/API/MouseEvent/button) accepted by many handlers including the `RouterLink` directive.
>>>>>>> 5c9a5662

<div class="alert is-important">

The `click()` helper function is **not** one of the Angular testing utilities.
It's a function defined in *this guide's sample code*.
All of the sample tests use it.
If you like it, add it to your own collection of helpers.

`click()` 辅助函数**不是**Angular 测试工具之一。它是在**本章的例子代码**中定义的函数方法，被所有测试例子所用。如果你喜欢它，将它添加到你自己的辅助函数集。

</div>

Here's the previous test, rewritten using the click helper.

下面是把前面的测试用 `click` 辅助函数重写后的版本。

<code-example header="app/dashboard/dashboard-hero.component.spec.ts (test with click helper)" path="testing/src/app/dashboard/dashboard-hero.component.spec.ts" region="click-test-3"></code-example>

<a id="component-inside-test-host"></a>

## Component inside a test host

## 位于测试宿主中的组件

The previous tests played the role of the host `DashboardComponent` themselves.
But does the `DashboardHeroComponent` work correctly when properly data-bound to a host component?

前面的这些测试都是自己扮演宿主元素 `DashboardComponent` 的角色。但是当 `DashboardHeroComponent` 真的绑定到某个宿主元素时还能正常工作吗？

You could test with the actual `DashboardComponent`.
But doing so could require a lot of setup, especially when its template features an `*ngFor` repeater, other components, layout HTML, additional bindings, a constructor that injects multiple services, and it starts interacting with those services right away.

固然，你也可以测试真实的 `DashboardComponent`。但要想这么做需要做很多准备工作，特别是它的模板中使用了某些特性，如 `*ngFor`、 其它组件、布局 HTML、附加绑定、注入了多个服务的构造函数、如何用正确的方式与那些服务交互等。

Imagine the effort to disable these distractions, just to prove a point that can be made satisfactorily with a *test host* like this one:

想出这么多需要努力排除的干扰，只是为了证明一点 —— 可以造出这样一个令人满意的*测试宿主*：

<code-example header="app/dashboard/dashboard-hero.component.spec.ts (test host)" path="testing/src/app/dashboard/dashboard-hero.component.spec.ts" region="test-host"></code-example>

This test host binds to `DashboardHeroComponent` as the `DashboardComponent` would but without the noise of the `Router`, the `HeroService`, or the `*ngFor` repeater.

这个测试宿主像 `DashboardComponent` 那样绑定了 `DashboardHeroComponent`，但是没有 `Router`、 没有 `HeroService`，也没有 `*ngFor`。

The test host sets the component's `hero` input property with its test hero.
It binds the component's `selected` event with its `onSelected` handler, which records the emitted hero in its `selectedHero` property.

这个测试宿主使用其测试用的英雄设置了组件的输入属性 `hero`。它使用 `onSelected` 事件处理器绑定了组件的 `selected` 事件，其中把事件中发出的英雄记录到了 `selectedHero` 属性中。

Later, the tests will be able to check `selectedHero` to verify that the `DashboardHeroComponent.selected` event emitted the expected hero.

稍后，这个测试就可以轻松检查 `selectedHero` 以验证 `DashboardHeroComponent.selected` 事件确实发出了所期望的英雄。

The setup for the `test-host` tests is similar to the setup for the stand-alone tests:

这个*测试宿主*中的准备代码和独立测试中的准备过程类似：

<code-example header="app/dashboard/dashboard-hero.component.spec.ts (test host setup)" path="testing/src/app/dashboard/dashboard-hero.component.spec.ts" region="test-host-setup"></code-example>

This testing module configuration shows three important differences:

这个测试模块的配置信息有三个重要的不同点：

* It *declares* both the `DashboardHeroComponent` and the `TestHostComponent`

  它同时**声明**了 `DashboardHeroComponent` 和 `TestHostComponent`。

* It *creates* the `TestHostComponent` instead of the `DashboardHeroComponent`

  它**创建**了 `TestHostComponent`，而非 `DashboardHeroComponent`。

* The `TestHostComponent` sets the `DashboardHeroComponent.hero` with a binding

  `TestHostComponent` 通过绑定机制设置了 `DashboardHeroComponent.hero`。

The `createComponent` returns a `fixture` that holds an instance of `TestHostComponent` instead of an instance of `DashboardHeroComponent`.

<<<<<<< HEAD
`createComponent` 返回的 `fixture` 里有 `TestHostComponent` 实例，而非 `DashboardHeroComponent` 组件实例。

Creating the `TestHostComponent` has the side-effect of creating a `DashboardHeroComponent` because the latter appears within the template of the former.
The query for the hero element (`heroEl`) still finds it in the test DOM, albeit at greater depth in the element tree than before.

当然，创建 `TestHostComponent` 有创建 `DashboardHeroComponent` 的副作用，因为后者出现在前者的模板中。英雄元素（`heroEl`)的查询语句仍然可以在测试 DOM 中找到它，尽管元素树比以前更深。
=======
Creating the `TestHostComponent` has the side effect of creating a `DashboardHeroComponent` because the latter appears within the template of the former.
The query for the hero element \(`heroEl`\) still finds it in the test DOM, albeit at greater depth in the element tree than before.
>>>>>>> 5c9a5662

The tests themselves are almost identical to the stand-alone version:

这些测试本身和它们的孤立版本几乎相同：

<code-example header="app/dashboard/dashboard-hero.component.spec.ts (test-host)" path="testing/src/app/dashboard/dashboard-hero.component.spec.ts" region="test-host-tests"></code-example>

Only the selected event test differs.
It confirms that the selected `DashboardHeroComponent` hero really does find its way up through the event binding to the host component.

只有 selected 事件的测试不一样。它确保被选择的 `DashboardHeroComponent` 英雄确实通过事件绑定被传递到宿主组件。

<a id="routing-component"></a>

## Routing component

## 路由组件

A *routing component* is a component that tells the `Router` to navigate to another component.
The `DashboardComponent` is a *routing component* because the user can navigate to the `HeroDetailComponent` by clicking on one of the *hero buttons* on the dashboard.

所谓*路由组件*就是指会要求 `Router` 导航到其它组件的组件。`DashboardComponent` 就是一个*路由组件*，因为用户可以通过点击仪表盘中的某个*英雄按钮*来导航到 `HeroDetailComponent`。

Routing is pretty complicated.
Testing the `DashboardComponent` seemed daunting in part because it involves the `Router`, which it injects together with the `HeroService`.

路由确实很复杂。测试 `DashboardComponent` 看上去有点令人生畏，因为它牵扯到和 `HeroService` 一起注入进来的 `Router`。

<code-example header="app/dashboard/dashboard.component.ts (constructor)" path="testing/src/app/dashboard/dashboard.component.ts" region="ctor"></code-example>

Mocking the `HeroService` with a spy is a [familiar story](#component-with-async-service).
But the `Router` has a complicated API and is entwined with other services and application preconditions.
Might it be difficult to mock?

使用间谍来 Mock `HeroService` 是一个[熟悉的故事](#component-with-async-service)。
但是 `Router` 的 API 很复杂，并且与其它服务和应用的前置条件纠缠在一起。它应该很难进行 Mock 吧？

Fortunately, not in this case because the `DashboardComponent` isn't doing much with the `Router`

庆幸的是，在这个例子中不会，因为 `DashboardComponent` 并没有深度使用 `Router`。

<code-example header="app/dashboard/dashboard.component.ts (goToDetail)" path="testing/src/app/dashboard/dashboard.component.ts" region="goto-detail" ></code-example>

This is often the case with *routing components*.
As a rule you test the component, not the router, and care only if the component navigates with the right address under the given conditions.

这是*路由组件*中的通例。一般来说，你应该测试组件而不是路由器，应该只关心组件有没有根据给定的条件导航到正确的地址。

Providing a router spy for *this component* test suite happens to be as easy as providing a `HeroService` spy.

为*这个组件*的测试套件提供路由器的间谍就像提供 `HeroService` 的间谍一样简单。

<code-example header="app/dashboard/dashboard.component.spec.ts (spies)" path="testing/src/app/dashboard/dashboard.component.spec.ts" region="router-spy"></code-example>

The following test clicks the displayed hero and confirms that `Router.navigateByUrl` is called with the expected url.

下面这个测试会点击正在显示的英雄，并确认 `Router.navigateByUrl` 曾用所期待的 URL 调用过。

<code-example header="app/dashboard/dashboard.component.spec.ts (navigate test)" path="testing/src/app/dashboard/dashboard.component.spec.ts" region="navigate-test"></code-example>

<a id="routed-component-w-param"></a>

## Routed components

## 路由目标组件

A *routed component* is the destination of a `Router` navigation.
It can be trickier to test, especially when the route to the component *includes parameters*.
The `HeroDetailComponent` is a *routed component* that is the destination of such a route.

*路由目标组件*是指 `Router` 导航到的目标。它测试起来可能很复杂，特别是当路由到的这个组件*包含参数*的时候。`HeroDetailComponent` 就是一个*路由目标组件*，它是某个路由定义指向的目标。

When a user clicks a *Dashboard* hero, the `DashboardComponent` tells the `Router` to navigate to `heroes/:id`.
The `:id` is a route parameter whose value is the `id` of the hero to edit.

当用户点击*仪表盘*中的英雄时，`DashboardComponent` 会要求 `Router` 导航到 `heroes/:id`。`:id` 是一个路由参数，它的值就是所要编辑的英雄的 `id`。

The `Router` matches that URL to a route to the `HeroDetailComponent`.
It creates an `ActivatedRoute` object with the routing information and injects it into a new instance of the `HeroDetailComponent`.

该 `Router` 会根据那个 URL 匹配到一个指向 `HeroDetailComponent` 的路由。它会创建一个带有路由信息的 `ActivatedRoute` 对象，并把它注入到一个 `HeroDetailComponent` 的新实例中。

Here's the `HeroDetailComponent` constructor:

下面是 `HeroDetailComponent` 的构造函数：

<code-example header="app/hero/hero-detail.component.ts (constructor)" path="testing/src/app/hero/hero-detail.component.ts" region="ctor"></code-example>

The `HeroDetail` component needs the `id` parameter so it can fetch the corresponding hero using the `HeroDetailService`.
The component has to get the `id` from the `ActivatedRoute.paramMap` property which is an `Observable`.

`HeroDetailComponent` 组件需要一个 `id` 参数，以便通过 `HeroDetailService` 获取相应的英雄。该组件只能从 `ActivatedRoute.paramMap` 属性中获取这个 `id`，这个属性是一个 `Observable`。

It can't just reference the `id` property of the `ActivatedRoute.paramMap`.
The component has to *subscribe* to the `ActivatedRoute.paramMap` observable and be prepared for the `id` to change during its lifetime.

它不能仅仅引用 `ActivatedRoute.paramMap` 的 `id` 属性。该组件不得不*订阅* `ActivatedRoute.paramMap` 这个可观察对象，要做好它在生命周期中随时会发生变化的准备。

<code-example header="app/hero/hero-detail.component.ts (ngOnInit)" path="testing/src/app/hero/hero-detail.component.ts" region="ng-on-init"></code-example>

<div class="alert is-helpful">

The [ActivatedRoute in action](guide/router-tutorial-toh#activated-route-in-action) section of the [Router tutorial: tour of heroes](guide/router-tutorial-toh) guide covers `ActivatedRoute.paramMap` in more detail.

[路由教程：英雄之旅](guide/router-tutorial-toh)一章的 [ActivatedRoute 实战](guide/router-tutorial-toh#activated-route-in-action)部分详细讲解了 `ActivatedRoute.paramMap`。

</div>

Tests can explore how the `HeroDetailComponent` responds to different `id` parameter values by manipulating the `ActivatedRoute` injected into the component's constructor.

通过操纵注入到组件构造函数中的这个 `ActivatedRoute`，测试可以探查 `HeroDetailComponent` 是如何对不同的 `id` 参数值做出响应的。

You know how to spy on the `Router` and a data service.

你已经知道了如何给 `Router` 和数据服务安插间谍。

You'll take a different approach with `ActivatedRoute` because

不过对于 `ActivatedRoute`，你要采用另一种方式，因为：

* `paramMap` returns an `Observable` that can emit more than one value during a test

  在测试期间，`paramMap` 会返回一个能发出多个值的 `Observable`。

* You need the router helper function, `convertToParamMap()`, to create a `ParamMap`

  你需要路由器的辅助函数 `convertToParamMap()` 来创建 `ParamMap`。

* Other *routed component* tests need a test double for `ActivatedRoute`

  针对*路由目标组件*的其它测试需要一个 `ActivatedRoute` 的测试替身。

These differences argue for a re-usable stub class.

这些差异表明你需要一个可复用的桩类（stub）。

#### `ActivatedRouteStub`

The following `ActivatedRouteStub` class serves as a test double for `ActivatedRoute`.

下面的 `ActivatedRouteStub` 类就是作为 `ActivatedRoute` 类的测试替身使用的。

<code-example header="testing/activated-route-stub.ts (ActivatedRouteStub)" path="testing/src/testing/activated-route-stub.ts" region="activated-route-stub"></code-example>

Consider placing such helpers in a `testing` folder sibling to the `app` folder.
This sample puts `ActivatedRouteStub` in `testing/activated-route-stub.ts`.

考虑把这类辅助函数放进一个紧邻 `app` 文件夹的 `testing` 文件夹。这个例子把 `ActivatedRouteStub` 放在了 `testing/activated-route-stub.ts` 中。

<div class="alert is-helpful">

Consider writing a more capable version of this stub class with the [*marble testing library*](#marble-testing).

可以考虑使用[*弹珠测试库*](#marble-testing)来为此测试桩编写一个更强力的版本。

</div>

<a id="tests-w-test-double"></a>

#### Testing with `ActivatedRouteStub`

#### 使用 `ActivatedRouteStub` 进行测试

Here's a test demonstrating the component's behavior when the observed `id` refers to an existing hero:

下面的测试程序是演示组件在被观察的 `id` 指向现有英雄时的行为：

<code-example header="app/hero/hero-detail.component.spec.ts (existing id)" path="testing/src/app/hero/hero-detail.component.spec.ts" region="route-good-id"></code-example>

<div class="alert is-helpful">

In the following section, the `createComponent()` method and `page` object are discussed.
Rely on your intuition for now.

稍后会对 `createComponent()` 方法和 `page` 对象进行讨论。不过目前，你只要凭直觉来理解就行了。

</div>

When the `id` cannot be found, the component should re-route to the `HeroListComponent`.

当找不到 `id` 的时候，组件应该重新路由到 `HeroListComponent`。

The test suite setup provided the same router spy [described above](#routing-component) which spies on the router without actually navigating.

测试套件的准备代码提供了一个和[前面](#routing-component)一样的路由器间谍，它会充当路由器的角色，而不用发起实际的导航。

This test expects the component to try to navigate to the `HeroListComponent`.

这个测试中会期待该组件尝试导航到 `HeroListComponent`。

<code-example header="app/hero/hero-detail.component.spec.ts (bad id)" path="testing/src/app/hero/hero-detail.component.spec.ts" region="route-bad-id"></code-example>

While this application doesn't have a route to the `HeroDetailComponent` that omits the `id` parameter, it might add such a route someday.
The component should do something reasonable when there is no `id`.

虽然本应用没有在缺少 `id` 参数的时候，继续导航到 `HeroDetailComponent` 的路由，但是，将来它可能会添加这样的路由。当没有 `id` 时，该组件应该作出合理的反应。

In this implementation, the component should create and display a new hero.
New heroes have `id=0` and a blank `name`.
This test confirms that the component behaves as expected:

在本例中，组件应该创建和显示新英雄。新英雄的 `id` 为零，`name` 为空。本测试程序确认组件是按照预期的这样做的：

<code-example header="app/hero/hero-detail.component.spec.ts (no id)" path="testing/src/app/hero/hero-detail.component.spec.ts" region="route-no-id" ></code-example>

## Nested component tests

## 对嵌套组件的测试

Component templates often have nested components, whose templates might contain more components.

组件的模板中通常还会有嵌套组件，嵌套组件的模板还可能包含更多组件。

The component tree can be very deep and, most of the time, the nested components play no role in testing the component at the top of the tree.

这棵组件树可能非常深，并且大多数时候在测试这棵树顶部的组件时，这些嵌套的组件都无关紧要。

The `AppComponent`, for example, displays a navigation bar with anchors and their `RouterLink` directives.

比如，`AppComponent` 会显示一个带有链接及其 `RouterLink` 指令的导航条。

<code-example header="app/app.component.html" path="testing/src/app/app.component.html"></code-example>

While the `AppComponent` *class* is empty, you might want to write unit tests to confirm that the links are wired properly to the `RouterLink` directives, perhaps for the reasons as explained in the [following section](#why-stubbed-routerlink-tests).

虽然 `AppComponent` *类*是空的，但你可能会希望写个单元测试来确认这些链接是否正确使用了 `RouterLink` 指令。可能的原因会在[稍后](#why-stubbed-routerlink-tests)的章节进行解释。

To validate the links, you don't need the `Router` to navigate and you don't need the `<router-outlet>` to mark where the `Router` inserts *routed components*.

要想验证这些链接，你不必用 `Router` 进行导航，也不必使用 `<router-outlet>` 来指出 `Router` 应该把*路由目标组件*插入到什么地方。

The `BannerComponent` and `WelcomeComponent` (indicated by `<app-banner>` and `<app-welcome>`) are also irrelevant.

而 `BannerComponent` 和 `WelcomeComponent`（写作 `<app-banner>` 和 `<app-welcome>`）也同样风马牛不相及。

Yet any test that creates the `AppComponent` in the DOM also creates instances of these three components and, if you let that happen, you'll have to configure the `TestBed` to create them.

然而，任何测试，只要能在 DOM 中创建 `AppComponent`，也就同样能创建这三个组件的实例。如果要创建它们，你就要配置 `TestBed`。

If you neglect to declare them, the Angular compiler won't recognize the `<app-banner>`, `<app-welcome>`, and `<router-outlet>` tags in the `AppComponent` template and will throw an error.

如果你忘了声明它们，Angular 编译器就无法在 `AppComponent` 模板中识别出 `<app-banner>`、`<app-welcome>` 和 `<router-outlet>` 标记，并抛出一个错误。

If you declare the real components, you'll also have to declare *their* nested components and provide for *all* services injected in *any* component in the tree.

如果你声明的这些都是真实的组件，那么也同样要声明*它们*的嵌套组件，并要为这棵组件树中的*任何*组件提供要注入的*所有*服务。

That's too much effort just to answer a few simple questions about links.

如果只是想回答关于链接的一些简单问题，做这些显然就太多了。

This section describes two techniques for minimizing the setup.
Use them, alone or in combination, to stay focused on testing the primary component.

本节会讲减少此类准备工作的两项技术。单独使用或组合使用它们，可以让这些测试聚焦于要测试的主要组件上。

<a id="stub-component"></a>

##### Stubbing unneeded components

##### 对不需要的组件提供桩（stub）

In the first technique, you create and declare stub versions of the components and directive that play little or no role in the tests.

这项技术中，你要为那些在测试中无关紧要的组件或指令创建和声明一些测试桩。

<code-example header="app/app.component.spec.ts (stub declaration)" path="testing/src/app/app.component.spec.ts" region="component-stubs"></code-example>

The stub selectors match the selectors for the corresponding real components.
But their templates and classes are empty.

这些测试桩的选择器要和其对应的真实组件一致，但其模板和类是空的。

Then declare them in the `TestBed` configuration next to the components, directives, and pipes that need to be real.

然后在 `TestBed` 的配置中那些真正有用的组件、指令、管道之后声明它们。

<code-example header="app/app.component.spec.ts (TestBed stubs)" path="testing/src/app/app.component.spec.ts" region="testbed-stubs"></code-example>

The `AppComponent` is the test subject, so of course you declare the real version.

`AppComponent` 是该测试的主角，因此当然要用它的真实版本。

The `RouterLinkDirectiveStub`, [described later](#routerlink), is a test version of the real `RouterLink` that helps with the link tests.

而 `RouterLinkDirectiveStub`（[稍后讲解](#routerlink)）是一个真实的 `RouterLink` 的测试版，它能帮你对链接进行测试。

The rest are stubs.

其它都是测试桩。

<a id="no-errors-schema"></a>

#### `NO_ERRORS_SCHEMA`

In the second approach, add `NO_ERRORS_SCHEMA` to the `TestBed.schemas` metadata.

第二种办法就是把 `NO_ERRORS_SCHEMA` 添加到 `TestBed.schemas` 的元数据中。

<code-example header="app/app.component.spec.ts (NO_ERRORS_SCHEMA)" path="testing/src/app/app.component.spec.ts" region="no-errors-schema"></code-example>

The `NO_ERRORS_SCHEMA` tells the Angular compiler to ignore unrecognized elements and attributes.

`NO_ERRORS_SCHEMA` 会要求 Angular 编译器忽略不认识的那些元素和属性。

The compiler recognizes the `<app-root>` element and the `routerLink` attribute because you declared a corresponding `AppComponent` and `RouterLinkDirectiveStub` in the `TestBed` configuration.

编译器将会识别出 `<app-root>` 元素和 `RouterLink` 属性，因为你在 `TestBed` 的配置中声明了相应的 `AppComponent` 和 `RouterLinkDirectiveStub`。

But the compiler won't throw an error when it encounters `<app-banner>`, `<app-welcome>`, or `<router-outlet>`.
It simply renders them as empty tags and the browser ignores them.

但编译器在遇到 `<app-banner>`、`<app-welcome>` 或 `<router-outlet>` 时不会报错。它只会把它们渲染成空白标签，而浏览器会忽略这些标签。

You no longer need the stub components.

你不用再提供桩组件了。

#### Use both techniques together

#### 同时使用这两项技术

These are techniques for *Shallow Component Testing*, so-named because they reduce the visual surface of the component to just those elements in the component's template that matter for tests.

这些是进行*浅层*测试要用到的技术，之所以叫浅层测试是因为只包含本测试所关心的这个组件模板中的元素。

The `NO_ERRORS_SCHEMA` approach is the easier of the two but don't overuse it.

`NO_ERRORS_SCHEMA` 方法在这两者中比较简单，但也不要过度使用它。

The `NO_ERRORS_SCHEMA` also prevents the compiler from telling you about the missing components and attributes that you omitted inadvertently or misspelled.
You could waste hours chasing phantom bugs that the compiler would have caught in an instant.

`NO_ERRORS_SCHEMA` 还会阻止编译器告诉你因为的疏忽或拼写错误而缺失的组件和属性。你如果人工找出这些 bug 可能要浪费几个小时，但编译器可以立即捕获它们。

The *stub component* approach has another advantage.
While the stubs in *this* example were empty, you could give them stripped-down templates and classes if your tests need to interact with them in some way.

*桩组件*方式还有其它优点。虽然*这个*例子中的桩是空的，但你如果想要和它们用某种形式互动，也可以给它们一些裁剪过的模板和类。

In practice you will combine the two techniques in the same setup, as seen in this example.

在实践中，你可以在准备代码中组合使用这两种技术，例子如下。

<code-example header="app/app.component.spec.ts (mixed setup)" path="testing/src/app/app.component.spec.ts" region="mixed-setup"></code-example>

The Angular compiler creates the `BannerComponentStub` for the `<app-banner>` element and applies the `RouterLinkStubDirective` to the anchors with the `routerLink` attribute, but it ignores the `<app-welcome>` and `<router-outlet>` tags.

Angular 编译器会为 `<app-banner>` 元素创建 `BannerComponentStub`，并把 `RouterLinkStubDirective` 应用到带有 `routerLink` 属性的链接上，不过它会忽略 `<app-welcome>` 和 `<router-outlet>` 标签。

<a id="routerlink"></a>

## Components with `RouterLink`

## 带有 `RouterLink` 的组件

The real `RouterLinkDirective` is quite complicated and entangled with other components and directives of the `RouterModule`.
It requires challenging setup to mock and use in tests.

真实的 `RouterLinkDirective` 太复杂了，而且与 `RouterModule` 中的其它组件和指令有着千丝万缕的联系。要在准备阶段 Mock 它以及在测试中使用它具有一定的挑战性。

The `RouterLinkDirectiveStub` in this sample code replaces the real directive with an alternative version designed to validate the kind of anchor tag wiring seen in the `AppComponent` template.

这段范例代码中的 `RouterLinkDirectiveStub` 用一个代用品替换了真实的指令，这个代用品用来验证 `AppComponent` 中所用链接的类型。

<code-example header="testing/router-link-directive-stub.ts (RouterLinkDirectiveStub)" path="testing/src/testing/router-link-directive-stub.ts" region="router-link"></code-example>

The URL bound to the `[routerLink]` attribute flows in to the directive's `linkParams` property.

这个 URL 被绑定到了 `[routerLink]` 属性，它的值流入了该指令的 `linkParams` 属性。

The `HostListener` wires the click event of the host element (the `<a>` anchor elements in `AppComponent`) to the stub directive's `onClick` method.

它的元数据中的 `host` 属性把宿主元素（即 `AppComponent` 中的 `<a>` 元素）的 `click` 事件关联到了这个桩指令的 `onClick` 方法。

Clicking the anchor should trigger the `onClick()` method, which sets the stub's telltale `navigatedTo` property.
Tests inspect `navigatedTo` to confirm that clicking the anchor sets the expected route definition.

点击这个链接应该触发 `onClick()` 方法，其中会设置该桩指令中的警示器属性 `navigatedTo`。测试中检查 `navigatedTo` 以确认点击该链接确实如预期的那样根据路由定义设置了该属性。

<div class="alert is-helpful">

Whether the router is configured properly to navigate with that route definition is a question for a separate set of tests.

路由器的配置是否正确和是否能按照那些路由定义进行导航，是测试中一组独立的问题。

</div>

<a id="by-directive"></a>
<a id="inject-directive"></a>

#### `By.directive` and injected directives

#### `By.directive` 与注入的指令

A little more setup triggers the initial data binding and gets references to the navigation links:

再一步配置触发了数据绑定的初始化，获取导航链接的引用：

<code-example header="app/app.component.spec.ts (test setup)" path="testing/src/app/app.component.spec.ts" region="test-setup"></code-example>

Three points of special interest:

有三点特别重要：

* Locate the anchor elements with an attached directive using `By.directive`

  你可以使用 `By.directive` 来定位一个带附属指令的链接元素。

* The query returns `DebugElement` wrappers around the matching elements

  该查询返回包含了匹配元素的 `DebugElement` 包装器。

* Each `DebugElement` exposes a dependency injector with the specific instance of the directive attached to that element

  每个 `DebugElement` 都会导出该元素中的一个依赖注入器，其中带有指定的指令实例。

The `AppComponent` links to validate are as follows:

`AppComponent` 中要验证的链接如下：

<code-example header="app/app.component.html (navigation links)" path="testing/src/app/app.component.html" region="links"></code-example>

<a id="app-component-tests"></a>

Here are some tests that confirm those links are wired to the `routerLink` directives as expected:

下面这些测试用来确认那些链接是否如预期般连接到了 `RouterLink` 指令中：

<code-example header="app/app.component.spec.ts (selected tests)" path="testing/src/app/app.component.spec.ts" region="tests"></code-example>

<div class="alert is-helpful">

The "click" test *in this example* is misleading.
It tests the `RouterLinkDirectiveStub` rather than the *component*.
This is a common failing of directive stubs.

其实*这个例子中*的“click”测试误入歧途了。它测试的重点其实是 `RouterLinkDirectiveStub`，而不是该组件。这是写桩指令时常见的错误。

It has a legitimate purpose in this guide.
It demonstrates how to find a `RouterLink` element, click it, and inspect a result, without engaging the full router machinery.
This is a skill you might need to test a more sophisticated component, one that changes the display, re-calculates parameters, or re-arranges navigation options when the user clicks the link.

在本章中，它有存在的必要。它演示了如何在不涉及完整路由器机制的情况下，如何找到 `RouterLink` 元素、点击它并检查结果。要测试更复杂的组件，你可能需要具备这样的能力，能改变视图和重新计算参数，或者当用户点击链接时，有能力重新安排导航选项。

</div>

<a id="why-stubbed-routerlink-tests"></a>

#### What good are these tests?

<<<<<<< HEAD
#### 这些测试有什么优点？

Stubbed `RouterLink` tests can confirm that a component with links and an outlet is setup properly, that the component has the links it should have, and that they are all pointing in the expected direction.
=======
Stubbed `RouterLink` tests can confirm that a component with links and an outlet is set up properly, that the component has the links it should have, and that they are all pointing in the expected direction.
>>>>>>> 5c9a5662
These tests do not concern whether the application will succeed in navigating to the target component when the user clicks a link.

用 `RouterLink` 的桩指令进行测试可以确认带有链接和 outlet 的组件的设置的正确性，确认组件有应该有的链接，确认它们都指向了正确的方向。这些测试程序不关心用户点击链接时，也不关心应用是否会成功的导航到目标组件。

Stubbing the RouterLink and RouterOutlet is the best option for such limited testing goals.
Relying on the real router would make them brittle.
They could fail for reasons unrelated to the component.
For example, a navigation guard could prevent an unauthorized user from visiting the `HeroListComponent`.
That's not the fault of the `AppComponent` and no change to that component could cure the failed test.

对于这些有限的测试目标，使用 RouterLink 桩指令和 RouterOutlet 桩组件 是最佳选择。依靠真正的路由器会让它们很脆弱。它们可能因为与组件无关的原因而失败。比如，一个导航守卫可能防止没有授权的用户访问 `HeroListComponent`。这并不是 `AppComponent` 的过错，并且无论该组件怎么改变都无法修复这个失败的测试程序。

A *different* battery of tests can explore whether the application navigates as expected in the presence of conditions that influence guards such as whether the user is authenticated and authorized.

一组不同的测试程序可以探索当存在影响守卫的条件时（比如用户是否已认证和授权），该应用是否如期望般导航。

<div class="alert is-helpful">

A future guide update explains how to write such tests with the `RouterTestingModule`.

未来对本章的更新将介绍如何使用 `RouterTestingModule` 来编写这样的测试程序。

</div>

<a id="page-object"></a>

## Use a `page` object

## 使用 `page` 对象

The `HeroDetailComponent` is a simple view with a title, two hero fields, and two buttons.

`HeroDetailComponent` 是带有标题、两个英雄字段和两个按钮的简单视图。

<div class="lightbox">

<img alt="HeroDetailComponent in action" src="generated/images/guide/testing/hero-detail.component.png">

</div>

But there's plenty of template complexity even in this simple form.

但即使是这么简单的表单，其模板中也涉及到不少复杂性。

<code-example
  path="testing/src/app/hero/hero-detail.component.html" header="app/hero/hero-detail.component.html"></code-example>

Tests that exercise the component need …

这些供练习用的组件需要 ……

* To wait until a hero arrives before elements appear in the DOM

  等获取到英雄之后才能让元素出现在 DOM 中

* A reference to the title text

  一个对标题文本的引用

* A reference to the name input box to inspect and set it

  一个对 name 输入框的引用，以便对它进行探查和修改

* References to the two buttons so they can click them

  引用两个按钮，以便点击它们

* Spies for some of the component and router methods

  为组件和路由器的方法安插间谍

Even a small form such as this one can produce a mess of tortured conditional setup and CSS element selection.

即使是像这样一个很小的表单，也能产生令人疯狂的错综复杂的条件设置和 CSS 元素选择。

Tame the complexity with a `Page` class that handles access to component properties and encapsulates the logic that sets them.

可以使用 `Page` 类来征服这种复杂性。`Page` 类可以处理对组件属性的访问，并对设置这些属性的逻辑进行封装。

Here is such a `Page` class for the `hero-detail.component.spec.ts`

下面是一个供 `hero-detail.component.spec.ts` 使用的 `Page` 类

<code-example header="app/hero/hero-detail.component.spec.ts (Page)" path="testing/src/app/hero/hero-detail.component.spec.ts" region="page"></code-example>

Now the important hooks for component manipulation and inspection are neatly organized and accessible from an instance of `Page`.

现在，用来操作和检查组件的重要钩子都被井然有序的组织起来了，可以通过 `page` 实例来使用它们。

A `createComponent` method creates a `page` object and fills in the blanks once the `hero` arrives.

`createComponent` 方法会创建一个 `page` 对象，并在 `hero` 到来时自动填补空白。

<code-example header="app/hero/hero-detail.component.spec.ts (createComponent)" path="testing/src/app/hero/hero-detail.component.spec.ts" region="create-component"></code-example>

The [`HeroDetailComponent` tests](#tests-w-test-double) in an earlier section demonstrate how `createComponent` and `page` keep the tests short and *on message*.
There are no distractions: no waiting for promises to resolve and no searching the DOM for element values to compare.

前面小节中的 [`HeroDetailComponent` 测试](#tests-w-test-double)示范了如何 `createComponent`，而 `page` 让这些测试保持简短而富有表达力。 而且还不用分心：不用等待 Promise 被解析，不必在 DOM 中找出元素的值才能进行比较。

Here are a few more `HeroDetailComponent` tests to reinforce the point.

还有更多的 `HeroDetailComponent` 测试可以证明这一点。

<code-example header="app/hero/hero-detail.component.spec.ts (selected tests)" path="testing/src/app/hero/hero-detail.component.spec.ts" region="selected-tests"></code-example>

<a id="compile-components"></a>

## Calling `compileComponents()`

## 调用 `compileComponents()`

<div class="alert is-helpful">

Ignore this section if you *only* run tests with the CLI `ng test` command because the CLI compiles the application before running the tests.

如果你*只想*使用 CLI 的 `ng test` 命令来运行测试，那么可以忽略这一节。

</div>

If you run tests in a **non-CLI environment**, the tests might fail with a message like this one:

如果你在**非 CLI 环境**中运行测试，这些测试可能会报错，错误信息如下：

<code-example format="output" hideCopy language="shell">

Error: This test module uses the component BannerComponent
which is using a "templateUrl" or "styleUrls", but they were never compiled.
Please call "TestBed.compileComponents" before your test.

</code-example>

The root of the problem is at least one of the components involved in the test specifies an external template or CSS file as the following version of the `BannerComponent` does.

问题的根源在于这个测试中至少有一个组件引用了外部模板或外部 CSS 文件，就像下面这个版本的 `BannerComponent` 所示。

<code-example header="app/banner/banner-external.component.ts (external template & css)" path="testing/src/app/banner/banner-external.component.ts"></code-example>

The test fails when the `TestBed` tries to create the component.

当 `TestBed` 视图创建组件时，这个测试失败了。

<code-example avoid header="app/banner/banner-external.component.spec.ts (setup that fails)" path="testing/src/app/banner/banner-external.component.spec.ts" region="setup-may-fail"></code-example>

Recall that the application hasn't been compiled.
So when you call `createComponent()`, the `TestBed` compiles implicitly.

回想一下，这个应用从未编译过。所以当你调用 `createComponent()` 的时候，`TestBed` 就会进行隐式编译。

That's not a problem when the source code is in memory.
But the `BannerComponent` requires external files that the compiler must read from the file system, an inherently *asynchronous* operation.

<<<<<<< HEAD
当它的源码都在内存中的时候，这样做没问题。不过 `BannerComponent` 需要一些外部文件，编译时必须从文件系统中读取它，而这是一个天生的*异步*操作。

If the `TestBed` were allowed to continue, the tests would run and fail mysteriously before the compiler could finished.
=======
If the `TestBed` were allowed to continue, the tests would run and fail mysteriously before the compiler could finish.
>>>>>>> 5c9a5662

如果 `TestBed` 继续执行，这些测试就会继续运行，并在编译器完成这些异步工作之前导致莫名其妙的失败。

The preemptive error message tells you to compile explicitly with `compileComponents()`.

这些错误信息告诉你要使用 `compileComponents()` 进行显式的编译。

#### `compileComponents()` is async

#### `compileComponents()` 是异步的

You must call `compileComponents()` within an asynchronous test function.

你必须在异步测试函数中调用 `compileComponents()`。

<div class="alert is-critical">

If you neglect to make the test function async (for example, forget to use `waitForAsync()` as described), you'll see this error message

如果你忘了把测试函数标为异步的（比如忘了像稍后的代码中那样使用 `waitForAsync()`），就会看到下列错误。

<code-example format="output" hideCopy language="shell">

Error: ViewDestroyedError: Attempt to use a destroyed view

</code-example>

</div>

A typical approach is to divide the setup logic into two separate `beforeEach()` functions:

典型的做法是把准备逻辑拆成两个独立的 `beforeEach()` 函数：

| Functions | Details |
| :-------- | :------ |
| 函数 | 详情 |
| Asynchronous `beforeEach()` | Compiles the components |
| 异步 `beforeEach()` | 负责编译组件 |
| Synchronous `beforeEach()` | Performs the remaining setup |
| 同步 `beforeEach()` | 负责执行其余的准备代码 |

#### The async `beforeEach`

#### 异步的 `beforeEach`

Write the first async `beforeEach` like this.

像下面这样编写第一个异步的 `beforeEach`。

<code-example header="app/banner/banner-external.component.spec.ts (async beforeEach)" path="testing/src/app/banner/banner-external.component.spec.ts" region="async-before-each"></code-example>

The `TestBed.configureTestingModule()` method returns the `TestBed` class so you can chain calls to other `TestBed` static methods such as `compileComponents()`.

`TestBed.configureTestingModule()` 方法返回 `TestBed` 类，所以你可以链式调用其它 `TestBed` 中的静态方法，比如 `compileComponents()`。

In this example, the `BannerComponent` is the only component to compile.
Other examples configure the testing module with multiple components and might import application modules that hold yet more components.
Any of them could require external files.

在这个例子中，`BannerComponent` 是仅有的待编译组件。其它例子中可能会使用多个组件来配置测试模块，并且可能引入某些具有其它组件的应用模块。它们中的任何一个都可能需要外部文件。

The `TestBed.compileComponents` method asynchronously compiles all components configured in the testing module.

`TestBed.compileComponents` 方法会异步编译测试模块中配置过的所有组件。

<div class="alert is-important">

Do not re-configure the `TestBed` after calling `compileComponents()`.

在调用了 `compileComponents()` 之后就不能再重新配置 `TestBed` 了。

</div>

Calling `compileComponents()` closes the current `TestBed` instance to further configuration.
You cannot call any more `TestBed` configuration methods, not `configureTestingModule()` nor any of the `override...` methods.
The `TestBed` throws an error if you try.

调用 `compileComponents()` 会关闭当前的 `TestBed` 实例，不再允许进行配置。你不能再调用任何 `TestBed` 中的配置方法，既不能调 `configureTestingModule()`，也不能调用任何 `override...` 方法。如果你试图这么做，`TestBed` 就会抛出错误。

Make `compileComponents()` the last step before calling `TestBed.createComponent()`.

确保 `compileComponents()` 是调用 `TestBed.createComponent()` 之前的最后一步。

#### The synchronous `beforeEach`

#### 同步的 `beforeEach`

The second, synchronous `beforeEach()` contains the remaining setup steps, which include creating the component and querying for elements to inspect.

第二个同步 `beforeEach()` 的例子包含剩下的准备步骤，包括创建组件和查询那些要检查的元素。

<code-example header="app/banner/banner-external.component.spec.ts (synchronous beforeEach)" path="testing/src/app/banner/banner-external.component.spec.ts" region="sync-before-each"></code-example>

Count on the test runner to wait for the first asynchronous `beforeEach` to finish before calling the second.

测试运行器（runner）会先等待第一个异步 `beforeEach` 函数执行完再调用第二个。

#### Consolidated setup

#### 整理过的准备代码

You can consolidate the two `beforeEach()` functions into a single, async `beforeEach()`.

你可以把这两个 `beforeEach()` 函数重整成一个异步的 `beforeEach()`。

The `compileComponents()` method returns a promise so you can perform the synchronous setup tasks *after* compilation by moving the synchronous code after the `await` keyword, where the promise has been resolved.

`compileComponents()` 方法返回一个 Promise ，所以你可以通过把同步代码移到 `await` 关键字后面，在那里，这个 Promise 已经解析了。

<code-example header="app/banner/banner-external.component.spec.ts (one beforeEach)" path="testing/src/app/banner/banner-external.component.spec.ts" region="one-before-each"></code-example>

#### `compileComponents()` is harmless

#### `compileComponents()` 是无害的

There's no harm in calling `compileComponents()` when it's not required.

在不需要 `compileComponents()` 的时候调用它也不会有害处。

The component test file generated by the CLI calls `compileComponents()` even though it is never required when running `ng test`.

虽然在运行 `ng test` 时永远都不需要调用 `compileComponents()`，但 CLI 生成的组件测试文件还是会调用它。

The tests in this guide only call `compileComponents` when necessary.

但这篇指南中的这些测试只会在必要时才调用 `compileComponents`。

<a id="import-module"></a>

## Setup with module imports

## 准备模块的 `imports`

Earlier component tests configured the testing module with a few `declarations` like this:

此前的组件测试程序使用了一些 `declarations` 来配置模块，就像这样：

<code-example header="app/dashboard/dashboard-hero.component.spec.ts (configure TestBed)" path="testing/src/app/dashboard/dashboard-hero.component.spec.ts" region="config-testbed"></code-example>

The `DashboardComponent` is simple.
It needs no help.
But more complex components often depend on other components, directives, pipes, and providers and these must be added to the testing module too.

`DashboardComponent` 非常简单。它不需要帮助。但是更加复杂的组件通常依赖其它组件、指令、管道和提供者，所以这些必须也被添加到测试模块中。

Fortunately, the `TestBed.configureTestingModule` parameter parallels the metadata passed to the `@NgModule` decorator which means you can also specify `providers` and `imports`.

幸运的是，`TestBed.configureTestingModule` 参数与传入 `@NgModule` 装饰器的元数据一样，也就是所你也可以指定 `providers` 和 `imports`。

The `HeroDetailComponent` requires a lot of help despite its small size and simple construction.
In addition to the support it receives from the default testing module `CommonModule`, it needs:

<<<<<<< HEAD
虽然 `HeroDetailComponent` 很小，结构也很简单，但是它需要很多帮助。除了从默认测试模块 `CommonModule` 中获得的支持，它还需要：

* `NgModel` and friends in the `FormsModule` to enable two-way data binding

  `FormsModule` 里的 `NgModel` 和其它，来进行双向数据绑定

* The `TitleCasePipe` from the `shared` folder

  `shared` 目录里的 `TitleCasePipe`

* Router services (which these tests are stubbing)

  一些路由器服务（测试程序将 stub 伪造它们）

* Hero data access services (also stubbed)

  英雄数据访问服务（同样被 stub 伪造了）
=======
*   `NgModel` and friends in the `FormsModule` to enable two-way data binding
*   The `TitleCasePipe` from the `shared` folder
*   The Router services that these tests are stubbing out
*   The Hero data access services that are also stubbed out
>>>>>>> 5c9a5662

One approach is to configure the testing module from the individual pieces as in this example:

一种方法是从各个部分配置测试模块，就像这样：

<code-example header="app/hero/hero-detail.component.spec.ts (FormsModule setup)" path="testing/src/app/hero/hero-detail.component.spec.ts" region="setup-forms-module"></code-example>

<div class="alert is-helpful">

Notice that the `beforeEach()` is asynchronous and calls `TestBed.compileComponents` because the `HeroDetailComponent` has an external template and css file.

注意，`beforeEach()` 是异步的，它调用 `TestBed.compileComponents` 是因为 `HeroDetailComponent` 有外部模板和 CSS 文件。

As explained in [Calling `compileComponents()`](#compile-components), these tests could be run in a non-CLI environment where Angular would have to compile them in the browser.

如[调用 `compileComponents()`](#compile-components) 中所解释的那样，这些测试可以运行在非 CLI 环境下，那里 Angular 并不会在浏览器中编译它们。

</div>

#### Import a shared module

#### 导入共享模块

Because many application components need the `FormsModule` and the `TitleCasePipe`, the developer created a `SharedModule` to combine these and other frequently requested parts.

因为很多应用组件都需要 `FormsModule` 和 `TitleCasePipe`，所以开发者创建了 `SharedModule` 来把它们及其它常用的部分组合在一起。

The test configuration can use the `SharedModule` too as seen in this alternative setup:

这些测试配置也可以使用 `SharedModule`，如下所示：

<code-example header="app/hero/hero-detail.component.spec.ts (SharedModule setup)" path="testing/src/app/hero/hero-detail.component.spec.ts" region="setup-shared-module"></code-example>

<<<<<<< HEAD
It's a bit tighter and smaller, with fewer import statements (not shown).

它的导入声明少一些（未显示），稍微干净一些，小一些。
=======
It's a bit tighter and smaller, with fewer import statements, which are not shown in this example.
>>>>>>> 5c9a5662

<a id="feature-module-import"></a>

#### Import a feature module

#### 导入特性模块

The `HeroDetailComponent` is part of the `HeroModule` [Feature Module](guide/feature-modules) that aggregates more of the interdependent pieces including the `SharedModule`.
Try a test configuration that imports the `HeroModule` like this one:

`HeroDetailComponent` 是 `HeroModule` 这个[特性模块](guide/feature-modules)的一部分，它聚合了更多相互依赖的片段，包括 `SharedModule`。试试下面这个导入了 `HeroModule` 的测试配置：

<code-example header="app/hero/hero-detail.component.spec.ts (HeroModule setup)" path="testing/src/app/hero/hero-detail.component.spec.ts" region="setup-hero-module"></code-example>

That's *really* crisp.
Only the *test doubles* in the `providers` remain.
Even the `HeroDetailComponent` declaration is gone.

这样特别清爽。只有 `providers` 里面的测试替身被保留。连 `HeroDetailComponent` 声明都消失了。

In fact, if you try to declare it, Angular will throw an error because `HeroDetailComponent` is declared in both the `HeroModule` and the `DynamicTestModule` created by the `TestBed`.

事实上，如果你试图声明它，Angular 就会抛出一个错误，因为 `HeroDetailComponent` 同时声明在了 `HeroModule` 和 `TestBed` 创建的 `DynamicTestModule` 中。

<div class="alert is-helpful">

Importing the component's feature module can be the best way to configure tests when there are many mutual dependencies within the module and the module is small, as feature modules tend to be.

如果模块中有很多共同依赖，并且该模块很小（这也是特性模块的应有形态），那么直接导入组件的特性模块可以成为配置这些测试的最佳方式。

</div>

<a id="component-override"></a>

## Override component providers

## 改写组件的服务提供者

The `HeroDetailComponent` provides its own `HeroDetailService`.

`HeroDetailComponent` 提供自己的 `HeroDetailService` 服务。

<code-example header="app/hero/hero-detail.component.ts (prototype)" path="testing/src/app/hero/hero-detail.component.ts" region="prototype"></code-example>

It's not possible to stub the component's `HeroDetailService` in the `providers` of the `TestBed.configureTestingModule`.
Those are providers for the *testing module*, not the component.
They prepare the dependency injector at the *fixture level*.

在 `TestBed.configureTestingModule` 的 `providers` 中 stub 伪造组件的 `HeroDetailService` 是不可行的。这些是**测试模块**的提供者，而非组件的。组件级别的提供者应该在**fixture 级别**的依赖注入器中进行准备。

Angular creates the component with its *own* injector, which is a *child* of the fixture injector.
It registers the component's providers (the `HeroDetailService` in this case) with the child injector.

Angular 会使用自己的注入器来创建这些组件，这个注入器是夹具的注入器的子注入器。它使用这个子注入器注册了该组件服务提供者（这里是 `HeroDetailService`）。

A test cannot get to child injector services from the fixture injector.
And `TestBed.configureTestingModule` can't configure them either.

测试没办法从测试夹具的注入器中获取子注入器中的服务，而 `TestBed.configureTestingModule` 也没法配置它们。

Angular has created new instances of the real `HeroDetailService` all along!

Angular 始终都在创建真实 `HeroDetailService` 的实例。

<div class="alert is-helpful">

These tests could fail or timeout if the `HeroDetailService` made its own XHR calls to a remote server.
There might not be a remote server to call.

如果 `HeroDetailService` 向远程服务器发出自己的 XHR 请求，这些测试可能会失败或者超时。这个远程服务器可能根本不存在。

Fortunately, the `HeroDetailService` delegates responsibility for remote data access to an injected `HeroService`.

幸运的是，`HeroDetailService` 将远程数据访问的责任交给了注入进来的 `HeroService`。

<code-example header="app/hero/hero-detail.service.ts (prototype)" path="testing/src/app/hero/hero-detail.service.ts" region="prototype"></code-example>

The [previous test configuration](#feature-module-import) replaces the real `HeroService` with a `TestHeroService` that intercepts server requests and fakes their responses.

[前面的测试配置](#feature-module-import)使用 `TestHeroService` 替换了真实的 `HeroService`，它拦截了发往服务器的请求，并伪造了服务器的响应。

</div>

What if you aren't so lucky.
What if faking the `HeroService` is hard?
What if `HeroDetailService` makes its own server requests?

如果你没有这么幸运怎么办？如果伪造 `HeroService` 很难怎么办？如果 `HeroDetailService` 自己发出服务器请求怎么办？

The `TestBed.overrideComponent` method can replace the component's `providers` with easy-to-manage *test doubles* as seen in the following setup variation:

`TestBed.overrideComponent` 方法可以将组件的 `providers` 替换为容易管理的**测试替身**，参阅下面的变体准备代码：

<code-example header="app/hero/hero-detail.component.spec.ts (Override setup)" path="testing/src/app/hero/hero-detail.component.spec.ts" region="setup-override"></code-example>

<<<<<<< HEAD
Notice that `TestBed.configureTestingModule` no longer provides a (fake) `HeroService` because it's [not needed](#spy-stub).

注意，`TestBed.configureTestingModule` 不再提供（伪造的）`HeroService`，因为[并不需要](#spy-stub)。
=======
Notice that `TestBed.configureTestingModule` no longer provides a fake `HeroService` because it's [not needed](#spy-stub).
>>>>>>> 5c9a5662

<a id="override-component-method"></a>

#### The `overrideComponent` method

#### `overrideComponent` 方法

Focus on the `overrideComponent` method.

注意这个 `overrideComponent` 方法。

<code-example header="app/hero/hero-detail.component.spec.ts (overrideComponent)" path="testing/src/app/hero/hero-detail.component.spec.ts" region="override-component-method"></code-example>

It takes two arguments: the component type to override (`HeroDetailComponent`) and an override metadata object.
The [override metadata object](guide/testing-utility-apis#metadata-override-object) is a generic defined as follows:

它接受两个参数：要改写的组件类型（`HeroDetailComponent`），以及用于改写的元数据对象。[用于改写的元数据对象](guide/testing-utility-apis#metadata-override-object)是一个泛型，其定义如下：

<code-example language="javascript">

type MetadataOverride&lt;T&gt; = {
  add?: Partial&lt;T&gt;;
  remove?: Partial&lt;T&gt;;
  set?: Partial&lt;T&gt;;
};

</code-example>

A metadata override object can either add-and-remove elements in metadata properties or completely reset those properties.
This example resets the component's `providers` metadata.

元数据重载对象可以添加和删除元数据属性的项目，也可以彻底重设这些属性。这个例子重新设置了组件的 `providers` 元数据。

The type parameter, `T`, is the kind of metadata you'd pass to the `@Component` decorator:

这个类型参数 `T` 就是你传给 `@Component` 装饰器的元数据：

<code-example language="javascript">

selector?: string;
template?: string;
templateUrl?: string;
providers?: any[];
&hellip;

</code-example>

<a id="spy-stub"></a>

#### Provide a *spy stub* (`HeroDetailServiceSpy`)

#### 提供 *间谍桩* (`HeroDetailServiceSpy`)

This example completely replaces the component's `providers` array with a new array containing a `HeroDetailServiceSpy`.

这个例子把组件的 `providers` 数组完全替换成了一个包含 `HeroDetailServiceSpy` 的新数组。

The `HeroDetailServiceSpy` is a stubbed version of the real `HeroDetailService` that fakes all necessary features of that service.
It neither injects nor delegates to the lower level `HeroService` so there's no need to provide a test double for that.

`HeroDetailServiceSpy` 是实际 `HeroDetailService` 服务的桩版本，它伪造了该服务的所有必要特性。但它既不需要注入也不会委托给低层的 `HeroService` 服务，因此不用为 `HeroService` 提供测试替身。

The related `HeroDetailComponent` tests will assert that methods of the `HeroDetailService` were called by spying on the service methods.
Accordingly, the stub implements its methods as spies:

通过对该服务的方法进行刺探，`HeroDetailComponent` 的关联测试将会对 `HeroDetailService` 是否被调用过进行断言。因此，这个桩类会把它的方法实现为刺探方法：

<code-example header="app/hero/hero-detail.component.spec.ts (HeroDetailServiceSpy)" path="testing/src/app/hero/hero-detail.component.spec.ts" region="hds-spy"></code-example>

<a id="override-tests"></a>

#### The override tests

#### 改写测试

Now the tests can control the component's hero directly by manipulating the spy-stub's `testHero` and confirm that service methods were called.

现在，测试程序可以通过操控这个 spy-stub 的 `testHero`，直接控制组件的英雄，并确认那个服务方法被调用过。

<code-example header="app/hero/hero-detail.component.spec.ts (override tests)" path="testing/src/app/hero/hero-detail.component.spec.ts" region="override-tests"></code-example>

<a id="more-overrides"></a>

#### More overrides

#### 更多的改写

The `TestBed.overrideComponent` method can be called multiple times for the same or different components.
The `TestBed` offers similar `overrideDirective`, `overrideModule`, and `overridePipe` methods for digging into and replacing parts of these other classes.

`TestBed.overrideComponent` 方法可以在相同或不同的组件中被反复调用。`TestBed` 还提供了类似的 `overrideDirective`、`overrideModule` 和 `overridePipe` 方法，用来深入并重载这些其它类的部件。

Explore the options and combinations on your own.

自己探索这些选项和组合。

<!-- links -->

<!-- external links -->

<!-- end links -->

@reviewed 2022-02-28<|MERGE_RESOLUTION|>--- conflicted
+++ resolved
@@ -16,13 +16,9 @@
 
 ## Component binding
 
-<<<<<<< HEAD
 ## 组件绑定
 
-In the example app, the `BannerComponent` presents static title text in the HTML template.
-=======
 In the example application, the `BannerComponent` presents static title text in the HTML template.
->>>>>>> 5c9a5662
 
 在范例应用中，`BannerComponent` 在 HTML 模板中展示了静态的标题文本。
 
@@ -236,13 +232,9 @@
 
 Components often have service dependencies.
 
-<<<<<<< HEAD
 组件通常都有服务依赖。
 
-The `WelcomeComponent` displays a welcome message to the logged in user.
-=======
 The `WelcomeComponent` displays a welcome message to the logged-in user.
->>>>>>> 5c9a5662
 It knows who the user is based on a property of the injected `UserService`:
 
 `WelcomeComponent` 会向登录用户显示一条欢迎信息。它可以基于注入进来的 `UserService` 的一个属性了解到用户是谁：
@@ -269,14 +261,10 @@
 #### 为服务提供测试替身
 
 A *component-under-test* doesn't have to be injected with real services.
-<<<<<<< HEAD
-In fact, it is usually better if they are test doubles (stubs, fakes, spies, or mocks).
-=======
 In fact, it is usually better if they are test doubles such as, stubs, fakes, spies, or mocks.
->>>>>>> 5c9a5662
 The purpose of the spec is to test the component, not the service, and real services can be trouble.
 
-*待测组件*不必注入真正的服务。事实上，如果它们是测试替身（stubs，fakes，spies 或 mocks），通常会更好。该测试规约的目的是测试组件，而不是服务，使用真正的服务可能会遇到麻烦。
+*待测组件*不必注入真正的服务。事实上，如果它们是测试替身，比如 stubs，fakes，spies 或 mocks，通常会更好。该测试规约的目的是测试组件，而不是服务，使用真正的服务可能会遇到麻烦。
 
 Injecting the real `UserService` could be a nightmare.
 The real service might ask the user for login credentials and attempt to reach an authentication server.
@@ -295,15 +283,11 @@
 
 #### Get injected services
 
-<<<<<<< HEAD
 #### 取得所注入的服务
 
-The tests need access to the (stub) `UserService` injected into the `WelcomeComponent`.
+The tests need access to the stub `UserService` injected into the `WelcomeComponent`.
 
 这些测试需要访问注入到 `WelcomeComponent` 中的 `UserService` 桩。
-=======
-The tests need access to the stub `UserService` injected into the `WelcomeComponent`.
->>>>>>> 5c9a5662
 
 Angular has a hierarchical injection system.
 There can be injectors at multiple levels, from the root injector created by the `TestBed` down through the component tree.
@@ -529,32 +513,23 @@
 
 #### The `tick()` function
 
-<<<<<<< HEAD
 #### `tick()` 函数
 
-You do have to call [tick()](api/core/testing/tick) to advance the (virtual) clock.
-
-你必须调用 [tick()](api/core/testing/tick) 来推进（虚拟）时钟。
-=======
 You do have to call [tick()](api/core/testing/tick) to advance the virtual clock.
->>>>>>> 5c9a5662
+
+你必须调用 [tick()](api/core/testing/tick) 来推进虚拟时钟。
 
 Calling [tick()](api/core/testing/tick) simulates the passage of time until all pending asynchronous activities finish.
 In this case, it waits for the error handler's `setTimeout()`.
 
-<<<<<<< HEAD
 调用 [tick()](api/core/testing/tick) 时会在所有挂起的异步活动完成之前模拟时间的流逝。在这种情况下，它会等待错误处理程序中的 `setTimeout()`。
 
-The [tick()](api/core/testing/tick) function accepts milliseconds and tickOptions as parameters, the millisecond (defaults to 0 if not provided) parameter represents how much the virtual clock advances.
-For example, if you have a `setTimeout(fn, 100)` in a `fakeAsync()` test, you need to use `tick(100)` to trigger the fn callback.
-The tickOptions is an optional parameter with a property called `processNewMacroTasksSynchronously` (defaults to true) that represents whether to invoke new generated macro tasks when ticking.
-
-[tick()](api/core/testing/tick) 函数接受毫秒数(milliseconds) 和 tick 选项(tickOptions) 作为参数，毫秒数（默认值为 0）参数表示虚拟时钟要前进多少。比如，如果你在 `fakeAsync()` 测试中有一个 `setTimeout(fn, 100)`，你就需要使用 `tick(100)` 来触发其 fn 回调。tickOptions 是一个可选参数，它带有一个名为 `processNewMacroTasksSynchronously` 的属性（默认为 true），表示在 tick 时是否要调用新生成的宏任务。
-=======
 The [tick()](api/core/testing/tick) function accepts `millis` and `tickOptions` as parameters. The `millis` parameter specifies how much the virtual clock advances and defaults to `0` if not provided.
 For example, if you have a `setTimeout(fn, 100)` in a `fakeAsync()` test, you need to use `tick(100)` to trigger the fn callback.
 The optional `tickOptions` parameter has a property named `processNewMacroTasksSynchronously`. The `processNewMacroTasksSynchronously` property represents whether to invoke new generated macro tasks when ticking and defaults to `true`.
->>>>>>> 5c9a5662
+
+[tick()](api/core/testing/tick) 函数接受 `millis` 和 `tickOptions` 作为参数，`millis` 参数表示虚拟时钟要推进多少，如果未提供，则默认为 `0`。比如，如果你在 `fakeAsync()` 测试中有一个 `setTimeout(fn, 100)`，你就需要使用 `tick(100)` 来触发其 fn 回调。
+`tickOptions` 是一个可选参数，它带有一个名为 `processNewMacroTasksSynchronously` 的属性，它表示在 tick 时是否要调用新生成的宏任务，默认为 `true`。
 
 <code-example path="testing/src/app/demo/async-helper.spec.ts" region="fake-async-test-tick"></code-example>
 
@@ -569,23 +544,10 @@
 
 <code-example path="testing/src/app/demo/async-helper.spec.ts" region="fake-async-test-tick-new-macro-task-sync"></code-example>
 
-<<<<<<< HEAD
-In this example, you have a new macro task (nested setTimeout), by default, when the `tick` is setTimeout `outside` and `nested` will both be triggered.
-
-在这个例子中，我们有一个新的宏任务（嵌套的 setTimeout），默认情况下，当 `tick` 时，setTimeout 的 `outside` 和 `nested` 都会被触发。
+In some case, you don't want to trigger the new macro task when ticking. You can use `tick(millis, {processNewMacroTasksSynchronously: false})` to not invoke a new macro task.
 
 <code-example path="testing/src/app/demo/async-helper.spec.ts" region="fake-async-test-tick-new-macro-task-async"></code-example>
 
-And in some case, you don't want to trigger the new macro task when ticking, you can use `tick(milliseconds, {processNewMacroTasksSynchronously: false})` to not invoke new macro task.
-
-在某种情况下，你不希望在 tick 时触发新的宏任务，就可以使用 `tick(milliseconds, {processNewMacroTasksSynchronously: false})` 来要求不调用新的宏任务。
-
-=======
-In some case, you don't want to trigger the new macro task when ticking. You can use `tick(millis, {processNewMacroTasksSynchronously: false})` to not invoke a new macro task.
-
-<code-example path="testing/src/app/demo/async-helper.spec.ts" region="fake-async-test-tick-new-macro-task-async"></code-example>
-
->>>>>>> 5c9a5662
 #### Comparing dates inside fakeAsync()
 
 #### 比较 fakeAsync() 内部的日期
@@ -1136,25 +1098,17 @@
 
 <code-example path="testing/src/app/dashboard/dashboard-hero.component.spec.ts" region="trigger-event-handler"></code-example>
 
-<<<<<<< HEAD
-The test assumes (correctly in this case) that the runtime event handler —the component's `click()` method— doesn't care about the event object.
-
-测试程序假设（在这里应该这样)运行时间的事件处理器（组件的 `click()` 方法）不关心事件对象。
-=======
 In this case, the test correctly assumes that the runtime event handler, the component's `click()` method, doesn't care about the event object.
->>>>>>> 5c9a5662
+
+在这里，测试程序假设运行时间的事件处理器（组件的 `click()` 方法）不关心事件对象。
 
 <div class="alert is-helpful">
 
 Other handlers are less forgiving.
-<<<<<<< HEAD
-For example, the `RouterLink` directive expects an object with a `button` property that identifies which mouse button (if any) was pressed during the click.
-=======
 For example, the `RouterLink` directive expects an object with a `button` property that identifies which mouse button, if any, was pressed during the click.
->>>>>>> 5c9a5662
 The `RouterLink` directive throws an error if the event object is missing.
 
-其它处理器的要求比较严格。比如，`RouterLink` 指令期望一个带有 `button` 属性的对象，该属性用于指出点击时按下的是哪个鼠标按钮。如果不给出这个事件对象，`RouterLink` 指令就会抛出一个错误。
+其它处理器的要求比较严格。比如，`RouterLink` 指令期望一个带有 `button` 属性的对象，该属性用于指出点击时按下的是哪个鼠标按钮（如果有）。如果不给出这个事件对象，`RouterLink` 指令就会抛出一个错误。
 
 </div>
 
@@ -1186,13 +1140,9 @@
 
 The first parameter is the *element-to-click*.
 If you want, pass a custom event object as the second parameter.
-<<<<<<< HEAD
-The default is a (partial) [left-button mouse event object](https://developer.mozilla.org/docs/Web/API/MouseEvent/button) accepted by many handlers including the `RouterLink` directive.
+The default is a partial [left-button mouse event object](https://developer.mozilla.org/docs/Web/API/MouseEvent/button) accepted by many handlers including the `RouterLink` directive.
 
 第一个参数是**用来点击的元素**。如果你愿意，可以将自定义的事件对象传给第二个参数。 默认的是（局部的）[鼠标左键事件对象](https://developer.mozilla.org/docs/Web/API/MouseEvent/button)，它被许多事件处理器接受，包括 `RouterLink` 指令。
-=======
-The default is a partial [left-button mouse event object](https://developer.mozilla.org/docs/Web/API/MouseEvent/button) accepted by many handlers including the `RouterLink` directive.
->>>>>>> 5c9a5662
 
 <div class="alert is-important">
 
@@ -1270,17 +1220,12 @@
 
 The `createComponent` returns a `fixture` that holds an instance of `TestHostComponent` instead of an instance of `DashboardHeroComponent`.
 
-<<<<<<< HEAD
 `createComponent` 返回的 `fixture` 里有 `TestHostComponent` 实例，而非 `DashboardHeroComponent` 组件实例。
 
-Creating the `TestHostComponent` has the side-effect of creating a `DashboardHeroComponent` because the latter appears within the template of the former.
+Creating the `TestHostComponent` has the side effect of creating a `DashboardHeroComponent` because the latter appears within the template of the former.
 The query for the hero element (`heroEl`) still finds it in the test DOM, albeit at greater depth in the element tree than before.
 
 当然，创建 `TestHostComponent` 有创建 `DashboardHeroComponent` 的副作用，因为后者出现在前者的模板中。英雄元素（`heroEl`)的查询语句仍然可以在测试 DOM 中找到它，尽管元素树比以前更深。
-=======
-Creating the `TestHostComponent` has the side effect of creating a `DashboardHeroComponent` because the latter appears within the template of the former.
-The query for the hero element \(`heroEl`\) still finds it in the test DOM, albeit at greater depth in the element tree than before.
->>>>>>> 5c9a5662
 
 The tests themselves are almost identical to the stand-alone version:
 
@@ -1732,13 +1677,9 @@
 
 #### What good are these tests?
 
-<<<<<<< HEAD
 #### 这些测试有什么优点？
 
-Stubbed `RouterLink` tests can confirm that a component with links and an outlet is setup properly, that the component has the links it should have, and that they are all pointing in the expected direction.
-=======
 Stubbed `RouterLink` tests can confirm that a component with links and an outlet is set up properly, that the component has the links it should have, and that they are all pointing in the expected direction.
->>>>>>> 5c9a5662
 These tests do not concern whether the application will succeed in navigating to the target component when the user clicks a link.
 
 用 `RouterLink` 的桩指令进行测试可以确认带有链接和 outlet 的组件的设置的正确性，确认组件有应该有的链接，确认它们都指向了正确的方向。这些测试程序不关心用户点击链接时，也不关心应用是否会成功的导航到目标组件。
@@ -1891,13 +1832,9 @@
 That's not a problem when the source code is in memory.
 But the `BannerComponent` requires external files that the compiler must read from the file system, an inherently *asynchronous* operation.
 
-<<<<<<< HEAD
 当它的源码都在内存中的时候，这样做没问题。不过 `BannerComponent` 需要一些外部文件，编译时必须从文件系统中读取它，而这是一个天生的*异步*操作。
 
-If the `TestBed` were allowed to continue, the tests would run and fail mysteriously before the compiler could finished.
-=======
 If the `TestBed` were allowed to continue, the tests would run and fail mysteriously before the compiler could finish.
->>>>>>> 5c9a5662
 
 如果 `TestBed` 继续执行，这些测试就会继续运行，并在编译器完成这些异步工作之前导致莫名其妙的失败。
 
@@ -2050,7 +1987,6 @@
 The `HeroDetailComponent` requires a lot of help despite its small size and simple construction.
 In addition to the support it receives from the default testing module `CommonModule`, it needs:
 
-<<<<<<< HEAD
 虽然 `HeroDetailComponent` 很小，结构也很简单，但是它需要很多帮助。除了从默认测试模块 `CommonModule` 中获得的支持，它还需要：
 
 * `NgModel` and friends in the `FormsModule` to enable two-way data binding
@@ -2061,19 +1997,13 @@
 
   `shared` 目录里的 `TitleCasePipe`
 
-* Router services (which these tests are stubbing)
-
-  一些路由器服务（测试程序将 stub 伪造它们）
-
-* Hero data access services (also stubbed)
-
-  英雄数据访问服务（同样被 stub 伪造了）
-=======
-*   `NgModel` and friends in the `FormsModule` to enable two-way data binding
-*   The `TitleCasePipe` from the `shared` folder
-*   The Router services that these tests are stubbing out
-*   The Hero data access services that are also stubbed out
->>>>>>> 5c9a5662
+* The Router services that these tests are stubbing out
+
+  一些路由器服务，测试程序将用打桩的方式伪造它们
+
+* The Hero data access services that are also stubbed out
+
+  英雄数据访问服务，它同样被用打桩的方式伪造了
 
 One approach is to configure the testing module from the individual pieces as in this example:
 
@@ -2107,13 +2037,9 @@
 
 <code-example header="app/hero/hero-detail.component.spec.ts (SharedModule setup)" path="testing/src/app/hero/hero-detail.component.spec.ts" region="setup-shared-module"></code-example>
 
-<<<<<<< HEAD
-It's a bit tighter and smaller, with fewer import statements (not shown).
-
-它的导入声明少一些（未显示），稍微干净一些，小一些。
-=======
 It's a bit tighter and smaller, with fewer import statements, which are not shown in this example.
->>>>>>> 5c9a5662
+
+它的导入声明少一些，稍微干净一些，小一些，这个例子中未展示它。
 
 <a id="feature-module-import"></a>
 
@@ -2209,13 +2135,9 @@
 
 <code-example header="app/hero/hero-detail.component.spec.ts (Override setup)" path="testing/src/app/hero/hero-detail.component.spec.ts" region="setup-override"></code-example>
 
-<<<<<<< HEAD
-Notice that `TestBed.configureTestingModule` no longer provides a (fake) `HeroService` because it's [not needed](#spy-stub).
-
-注意，`TestBed.configureTestingModule` 不再提供（伪造的）`HeroService`，因为[并不需要](#spy-stub)。
-=======
 Notice that `TestBed.configureTestingModule` no longer provides a fake `HeroService` because it's [not needed](#spy-stub).
->>>>>>> 5c9a5662
+
+注意，`TestBed.configureTestingModule` 不再提供伪造的`HeroService`，因为[并不需要](#spy-stub)。
 
 <a id="override-component-method"></a>
 
