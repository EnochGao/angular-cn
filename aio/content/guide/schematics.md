# Generating code using schematics

# 原理图（Schematic）

A schematic is a template-based code generator that supports complex logic.
It is a set of instructions for transforming a software project by generating or modifying code.
Schematics are packaged into [collections](guide/glossary#collection) and installed with npm.

原理图是一个基于模板的支持复杂逻辑的代码生成器。它是一组通过生成代码或修改代码来转换软件项目的指令。原理图会打包成[集合（collection）](guide/glossary#collection)并用 npm 安装。

The schematic collection can be a powerful tool for creating, modifying, and maintaining any software project, but is particularly useful for customizing Angular projects to suit the particular needs of your own organization.
You might use schematics, for example, to generate commonly-used UI patterns or specific components, using predefined templates or layouts.
Use schematics to enforce architectural rules and conventions, making your projects consistent and inter-operative.

原理图的集合可以作为一个强大的工具，以创建、修改和维护任何软件项目，特别是当要自定义 Angular 项目以满足你自己组织的特定需求时。例如，你可以借助原理图来用预定义的模板或布局生成常用的 UI 模式或特定的组件。也可以用原理图来强制执行架构规则和约定，让你的项目保持一致性和互操作性。

## Schematics for the Angular CLI

<<<<<<< HEAD
## Angular CLI 中的原理图

Schematics are part of the Angular ecosystem. The [Angular CLI](guide/glossary#cli)  uses schematics to apply transforms to a web-app project.
=======
Schematics are part of the Angular ecosystem.
The [Angular CLI](guide/glossary#cli)  uses schematics to apply transforms to a web-app project.
>>>>>>> 64c62d61
You can modify these schematics, and define new ones to do things like update your code to fix breaking changes in a dependency, for example, or to add a new configuration option or framework to an existing project.

原理图是 Angular 生态系统的一部分。[Angular CLI](guide/glossary#cli) 使用原理图对 Web 应用项目进行转换。
你可以修改这些原理图，并定义新的原理图，比如更新代码以修复依赖中的重大变更，或者把新的配置项或框架添加到现有的项目中。

Schematics that are included in the `@schematics/angular` collection are run by default by the commands `ng generate` and `ng add`.
The package contains named schematics that configure the options that are available to the CLI for `ng generate` sub-commands, such as `ng generate component` and `ng generate service`.
The subcommands for `ng generate` are shorthand for the corresponding schematic.
To specify a particular schematic (or collection of schematics) to generate, using the long form:

<code-example format="shell" language="shell">

<<<<<<< HEAD
`@schematics/angular` 集合中的原理图是 `ng generate` 和 `ng add` 命令的默认原理图。此包里包含一些有名字的原理图，可用于配置 `ng generate` 子命令的选项，比如 `ng generate component` 和 `ng generate service`。`ng generate` 的子命令是相应原理图的简写。可以用长格式来指定要生成的原理图（或原理图集合）：

<code-example language="bash">
=======
>>>>>>> 64c62d61
ng generate my-schematic-collection:my-schematic-name

</code-example>

or

<<<<<<< HEAD
或者

<code-example language="bash">
=======
<code-example format="shell" language="shell">

>>>>>>> 64c62d61
ng generate my-schematic-name --collection collection-name

</code-example>

### Configuring CLI schematics

### 配置 CLI 的原理图

A JSON schema associated with a schematic tells the Angular CLI what options are available to commands and subcommands, and determines the defaults.
These defaults can be overridden by providing a different value for an option on the command line.
See [Workspace Configuration](guide/workspace-config) for information about how to change the generation option defaults for your workspace.

<<<<<<< HEAD
与原理图相关联的 JSON 模式会告诉 Angular CLI 命令和子命令都有哪些选项以及默认值。这些默认值可以通过在命令行中为该选项提供不同的值来进行覆盖。要了解如何更改代码生成选项的默认值，请参阅“ [工作区配置](guide/workspace-config) ”。

The JSON schemas for the default schematics used by the CLI to generate projects and parts of projects are collected in the package [`@schematics/angular`](https://github.com/angular/angular-cli/tree/master/packages/schematics/angular).
=======
The JSON schemas for the default schematics used by the CLI to generate projects and parts of projects are collected in the package [`@schematics/angular`](https://github.com/angular/angular-cli/tree/main/packages/schematics/angular).
>>>>>>> 64c62d61
The schema describes the options available to the CLI for each of the `ng generate` sub-commands, as shown in the `--help` output.

CLI 中那些用来生成项目及其部件的默认原理图，其 JSON 模式收集在 [`@schematics/angular`](https://github.com/angular/angular-cli/tree/master/packages/schematics/angular) 包中。该模式描述了 CLI 中每个可用的 `ng generate` 子命令选项，如 `--help` 输出中所示。

## Developing schematics for libraries

## 编写库的原理图

As a library developer, you can create your own collections of custom schematics to integrate your library with the Angular CLI.

<<<<<<< HEAD
作为一名库开发人员，你可以创建自己的自定义原理图集合，以便把你的库与 Angular CLI 集成在一起。

* An *add schematic* lets developers install your library in an Angular workspace using `ng add`.

  *添加（Add）原理图*允许开发人员使用 `ng add` 在 Angular 工作区中安装你的库。

* *Generation schematics* can tell the `ng generate` subcommands how to modify projects, add configurations and scripts, and scaffold artifacts that are defined in your library.

  *生成（Generation）原理图*可以告诉 `ng generate` 子命令如何修改项目、添加配置和脚本，以及为库中定义的工件提供脚手架。

* An *update schematic* can tell the `ng update` command how to update your library's dependencies and adjust for breaking changes when you release a new version.
=======
* An *add schematic* lets developers install your library in an Angular workspace using `ng add`
* *Generation schematics* can tell the `ng generate` subcommands how to modify projects, add configurations and scripts, and scaffold artifacts that are defined in your library
* An *update schematic* can tell the `ng update` command how to update your library's dependencies and adjust for breaking changes when you release a new version
>>>>>>> 64c62d61

  *更新（Update）原理图*可以告诉 `ng update` 命令，如何更新库的依赖，并在发布新版本时调整其中的重大变更。

For more details of what these look like and how to create them, see:

<<<<<<< HEAD
要了解它们的更多细节以及如何创建它们，请参阅：

=======
>>>>>>> 64c62d61
* [Authoring Schematics](guide/schematics-authoring)

  [创作原理图](guide/schematics-authoring)

* [Schematics for Libraries](guide/schematics-for-libraries)

  [库的原理图](guide/schematics-for-libraries)

### Add schematics

### 添加（Add）原理图

An add schematic is typically supplied with a library, so that the library can be added to an existing project with `ng add`.
The `add` command uses your package manager to download new dependencies, and invokes an installation script that is implemented as a schematic.

库中通常都会提供一个添加原理图，以便通过 `ng add` 把这个库添加到现有项目中。`add` 命令会运行包管理器来下载新的依赖，并调用一个原理图形式的安装脚本。

For example, the [`@angular/material`](https://material.angular.io/guide/schematics) schematic tells the `add` command to install and set up Angular Material and theming, and register new starter components that can be created with `ng generate`.
Look at this one as an example and model for your own add schematic.

例如，[`@angular/material`](https://material.angular.cn/guide/schematics) 原理图会要求 `add` 命令安装并设置 Angular Material 及其主题，并注册可通过 `ng generate` 创建的新启动器组件。可以把它作为自己的 "添加原理图" 的范例。

Partner and third party libraries also support the Angular CLI with add schematics.
For example, `@ng-bootstrap/schematics` adds [ng-bootstrap](https://ng-bootstrap.github.io)  to an app, and  `@clr/angular` installs and sets up [Clarity from VMWare](https://vmware.github.io/clarity/documentation/v1.0/get-started).

合作伙伴和第三方库也可以通过添加原理图来支持 Angular CLI。例如，`@ng-bootstrap/schematics` 会把 [ng-bootstrap](https://ng-bootstrap.github.io/) 添加到应用中，`@clr/angular` 会安装并设置 [VMWare 的 Clarity](https://vmware.github.io/clarity/documentation/v1.0/get-started)。

An add schematic can also update a project with configuration changes, add additional dependencies (such as polyfills), or scaffold package-specific initialization code.
For example, the `@angular/pwa` schematic turns your application into a PWA by adding an application manifest and service worker.

"添加原理图" 还可以通过更改配置、添加额外依赖（比如腻子脚本），或者添加程序包特有的初始化代码来修改项目。例如，`@angular/pwa` 原理图会通过添加一个应用清单（manifest）和 Service Worker。

### Generation schematics

### 生成（Generation）原理图

Generation schematics are instructions for the `ng generate` command.
The documented sub-commands use the default Angular generation schematics, but you can specify a different schematic (in place of a sub-command) to generate an artifact defined in your library.

生成器原理图是 `ng generate` 的操作指令。
那些已经有文档的子命令会使用默认的 Angular 生成器原理图，但你可以在子命令中指定另一个原理图来生成你的库中定义的那些工件。

Angular Material, for example, supplies generation schematics for the UI components that it defines.
The following command uses one of these schematics to render an Angular Material `<mat-table>` that is pre-configured with a datasource for sorting and pagination.

<<<<<<< HEAD
例如，Angular Material 为它定义的一些 UI 组件提供了生成器原理图。下面的命令会使用其中一个原理图来渲染一个 Angular Material 的 `<mat-table>` 组件，它预先配置了一个用于排序和分页的数据源。

<code-example language="bash">
ng generate @angular/material:table <component-name>
=======
<code-example format="shell" language="shell">

ng generate &commat;angular/material:table &lt;component-name&gt;

>>>>>>> 64c62d61
</code-example>

### Update schematics

<<<<<<< HEAD
### 更新原理图

The `ng update` command can be used to update your workspace's library dependencies. If you supply no options or use the help option, the command examines your workspace and suggests libraries to update.

`ng update` 命令可以用来更新工作区的库依赖。如果你没有提供任何选项或使用了 help 选项，该命令会检查你的工作区并建议要更新哪些库。
=======
 The `ng update` command can be used to update your workspace's library dependencies.
 If you supply no options or use the help option, the command examines your workspace and suggests libraries to update.

<code-example format="shell" language="shell">
>>>>>>> 64c62d61

ng update
    We analyzed your package.json, there are some packages to update:

      Name                               Version                  Command to update
<<<<<<< HEAD
     --------------------------------------------------------------------------------
      @angular/cdk                       7.2.2 -> 7.3.1           ng update @angular/cdk
      @angular/cli                       7.2.3 -> 7.3.0           ng update @angular/cli
      @angular/core                      7.2.2 -> 7.2.3           ng update @angular/core
      @angular/material                  7.2.2 -> 7.3.1           ng update @angular/material
      rxjs                               6.3.3 -> 6.4.0           ng update rxjs

There might be additional packages that are outdated.
=======
     &hyphen;-------------------------------------------------------------------------------
      &commat;angular/cdk                       7.2.2 -&gt; 7.3.1           ng update &commat;angular/cdk
      &commat;angular/cli                       7.2.3 -&gt; 7.3.0           ng update &commat;angular/cli
      &commat;angular/core                      7.2.2 -&gt; 7.2.3           ng update &commat;angular/core
      &commat;angular/material                  7.2.2 -&gt; 7.3.1           ng update &commat;angular/material
      rxjs                               6.3.3 -&gt; 6.4.0           ng update rxjs

    There might be additional packages that are outdated.
>>>>>>> 64c62d61
    Run "ng update --all" to try to update all at the same time.

</code-example>

If you pass the command a set of libraries to update (or the `--all` flag), it updates those libraries, their peer dependencies, and the peer dependencies that depend on them.

如果你给这个命令指定一组要更新的库（或 `--all` 标志），它就会更新这些库、这些库的对等依赖，以及对等依赖的对等依赖。

<div class="alert is-helpful">

If there are inconsistencies (for example, if peer dependencies cannot be matched by a simple [semver](https://semver.io) range), the command generates an error and does not change anything in the workspace.

<<<<<<< HEAD
如果存在不一致（例如，如果在某个简单的 [semver](https://semver.io/) 范围内无法匹配对等依赖），那么该命令会生成一个错误，并且不会更改工作区中的任何内容。

We recommend that you do not force an update of all dependencies by default. Try updating specific dependencies first.

我们建议你不要强制更新所有的依赖项，而应该首先尝试更新特定的依赖项。

For more about how the `ng update` command works, see [Update Command](https://github.com/angular/angular-cli/blob/master/docs/specifications/update.md).
=======
We recommend that you do not force an update of all dependencies by default.
Try updating specific dependencies first.

For more about how the `ng update` command works, see [Update Command](https://github.com/angular/angular-cli/blob/main/docs/specifications/update.md).
>>>>>>> 64c62d61

关于 `ng update` 命令工作原理的更多信息，请参阅“[更新命令”](https://github.com/angular/angular-cli/blob/master/docs/specifications/update.md)。

</div>

If you create a new version of your library that introduces potential breaking changes, you can provide an *update schematic* to enable the `ng update` command to automatically resolve any such changes in the project being updated.

如果你创建的新版本的库引入了潜在的重大更改，你可以提供一个*更新原理图*，让 `ng update` 命令能够自动解决所更新项目中的任何重大修改。

For example, suppose you want to update the Angular Material library.

<<<<<<< HEAD
例如，假设你要更新 Angular Material 库。

<code-example language="bash">
ng update @angular/material
=======
<code-example format="shell" language="shell">
ng update &commat;angular/material
>>>>>>> 64c62d61
</code-example>

This command updates both `@angular/material` and its dependency `@angular/cdk` in your workspace's `package.json`.
If either package contains an update schematic that covers migration from the existing version to a new version, the command runs that schematic on your workspace.

<<<<<<< HEAD
该命令会在你的工作区的 `package.json` 中更新 `@angular/material` 及其依赖项 `@angular/cdk`。如果任何一个包中包含了涵盖从现有版本到新版本的迁移规则的更新原理图，那么该命令就会在你的工作区中运行这个原理图。
=======
<!-- links -->

<!-- external links -->

<!-- end links -->

@reviewed 2022-02-28
>>>>>>> 64c62d61
<|MERGE_RESOLUTION|>--- conflicted
+++ resolved
@@ -1,33 +1,18 @@
 # Generating code using schematics
-
-# 原理图（Schematic）
 
 A schematic is a template-based code generator that supports complex logic.
 It is a set of instructions for transforming a software project by generating or modifying code.
 Schematics are packaged into [collections](guide/glossary#collection) and installed with npm.
 
-原理图是一个基于模板的支持复杂逻辑的代码生成器。它是一组通过生成代码或修改代码来转换软件项目的指令。原理图会打包成[集合（collection）](guide/glossary#collection)并用 npm 安装。
-
 The schematic collection can be a powerful tool for creating, modifying, and maintaining any software project, but is particularly useful for customizing Angular projects to suit the particular needs of your own organization.
 You might use schematics, for example, to generate commonly-used UI patterns or specific components, using predefined templates or layouts.
 Use schematics to enforce architectural rules and conventions, making your projects consistent and inter-operative.
 
-原理图的集合可以作为一个强大的工具，以创建、修改和维护任何软件项目，特别是当要自定义 Angular 项目以满足你自己组织的特定需求时。例如，你可以借助原理图来用预定义的模板或布局生成常用的 UI 模式或特定的组件。也可以用原理图来强制执行架构规则和约定，让你的项目保持一致性和互操作性。
-
 ## Schematics for the Angular CLI
 
-<<<<<<< HEAD
-## Angular CLI 中的原理图
-
-Schematics are part of the Angular ecosystem. The [Angular CLI](guide/glossary#cli)  uses schematics to apply transforms to a web-app project.
-=======
 Schematics are part of the Angular ecosystem.
 The [Angular CLI](guide/glossary#cli)  uses schematics to apply transforms to a web-app project.
->>>>>>> 64c62d61
 You can modify these schematics, and define new ones to do things like update your code to fix breaking changes in a dependency, for example, or to add a new configuration option or framework to an existing project.
-
-原理图是 Angular 生态系统的一部分。[Angular CLI](guide/glossary#cli) 使用原理图对 Web 应用项目进行转换。
-你可以修改这些原理图，并定义新的原理图，比如更新代码以修复依赖中的重大变更，或者把新的配置项或框架添加到现有的项目中。
 
 Schematics that are included in the `@schematics/angular` collection are run by default by the commands `ng generate` and `ng add`.
 The package contains named schematics that configure the options that are available to the CLI for `ng generate` sub-commands, such as `ng generate component` and `ng generate service`.
@@ -36,169 +21,79 @@
 
 <code-example format="shell" language="shell">
 
-<<<<<<< HEAD
-`@schematics/angular` 集合中的原理图是 `ng generate` 和 `ng add` 命令的默认原理图。此包里包含一些有名字的原理图，可用于配置 `ng generate` 子命令的选项，比如 `ng generate component` 和 `ng generate service`。`ng generate` 的子命令是相应原理图的简写。可以用长格式来指定要生成的原理图（或原理图集合）：
-
-<code-example language="bash">
-=======
->>>>>>> 64c62d61
 ng generate my-schematic-collection:my-schematic-name
 
 </code-example>
 
 or
 
-<<<<<<< HEAD
-或者
-
-<code-example language="bash">
-=======
 <code-example format="shell" language="shell">
 
->>>>>>> 64c62d61
 ng generate my-schematic-name --collection collection-name
 
 </code-example>
 
 ### Configuring CLI schematics
 
-### 配置 CLI 的原理图
-
 A JSON schema associated with a schematic tells the Angular CLI what options are available to commands and subcommands, and determines the defaults.
 These defaults can be overridden by providing a different value for an option on the command line.
 See [Workspace Configuration](guide/workspace-config) for information about how to change the generation option defaults for your workspace.
 
-<<<<<<< HEAD
-与原理图相关联的 JSON 模式会告诉 Angular CLI 命令和子命令都有哪些选项以及默认值。这些默认值可以通过在命令行中为该选项提供不同的值来进行覆盖。要了解如何更改代码生成选项的默认值，请参阅“ [工作区配置](guide/workspace-config) ”。
-
-The JSON schemas for the default schematics used by the CLI to generate projects and parts of projects are collected in the package [`@schematics/angular`](https://github.com/angular/angular-cli/tree/master/packages/schematics/angular).
-=======
 The JSON schemas for the default schematics used by the CLI to generate projects and parts of projects are collected in the package [`@schematics/angular`](https://github.com/angular/angular-cli/tree/main/packages/schematics/angular).
->>>>>>> 64c62d61
 The schema describes the options available to the CLI for each of the `ng generate` sub-commands, as shown in the `--help` output.
-
-CLI 中那些用来生成项目及其部件的默认原理图，其 JSON 模式收集在 [`@schematics/angular`](https://github.com/angular/angular-cli/tree/master/packages/schematics/angular) 包中。该模式描述了 CLI 中每个可用的 `ng generate` 子命令选项，如 `--help` 输出中所示。
 
 ## Developing schematics for libraries
 
-## 编写库的原理图
-
 As a library developer, you can create your own collections of custom schematics to integrate your library with the Angular CLI.
 
-<<<<<<< HEAD
-作为一名库开发人员，你可以创建自己的自定义原理图集合，以便把你的库与 Angular CLI 集成在一起。
-
-* An *add schematic* lets developers install your library in an Angular workspace using `ng add`.
-
-  *添加（Add）原理图*允许开发人员使用 `ng add` 在 Angular 工作区中安装你的库。
-
-* *Generation schematics* can tell the `ng generate` subcommands how to modify projects, add configurations and scripts, and scaffold artifacts that are defined in your library.
-
-  *生成（Generation）原理图*可以告诉 `ng generate` 子命令如何修改项目、添加配置和脚本，以及为库中定义的工件提供脚手架。
-
-* An *update schematic* can tell the `ng update` command how to update your library's dependencies and adjust for breaking changes when you release a new version.
-=======
 * An *add schematic* lets developers install your library in an Angular workspace using `ng add`
 * *Generation schematics* can tell the `ng generate` subcommands how to modify projects, add configurations and scripts, and scaffold artifacts that are defined in your library
 * An *update schematic* can tell the `ng update` command how to update your library's dependencies and adjust for breaking changes when you release a new version
->>>>>>> 64c62d61
-
-  *更新（Update）原理图*可以告诉 `ng update` 命令，如何更新库的依赖，并在发布新版本时调整其中的重大变更。
 
 For more details of what these look like and how to create them, see:
 
-<<<<<<< HEAD
-要了解它们的更多细节以及如何创建它们，请参阅：
-
-=======
->>>>>>> 64c62d61
 * [Authoring Schematics](guide/schematics-authoring)
-
-  [创作原理图](guide/schematics-authoring)
-
 * [Schematics for Libraries](guide/schematics-for-libraries)
 
-  [库的原理图](guide/schematics-for-libraries)
-
 ### Add schematics
-
-### 添加（Add）原理图
 
 An add schematic is typically supplied with a library, so that the library can be added to an existing project with `ng add`.
 The `add` command uses your package manager to download new dependencies, and invokes an installation script that is implemented as a schematic.
 
-库中通常都会提供一个添加原理图，以便通过 `ng add` 把这个库添加到现有项目中。`add` 命令会运行包管理器来下载新的依赖，并调用一个原理图形式的安装脚本。
-
 For example, the [`@angular/material`](https://material.angular.io/guide/schematics) schematic tells the `add` command to install and set up Angular Material and theming, and register new starter components that can be created with `ng generate`.
 Look at this one as an example and model for your own add schematic.
-
-例如，[`@angular/material`](https://material.angular.cn/guide/schematics) 原理图会要求 `add` 命令安装并设置 Angular Material 及其主题，并注册可通过 `ng generate` 创建的新启动器组件。可以把它作为自己的 "添加原理图" 的范例。
 
 Partner and third party libraries also support the Angular CLI with add schematics.
 For example, `@ng-bootstrap/schematics` adds [ng-bootstrap](https://ng-bootstrap.github.io)  to an app, and  `@clr/angular` installs and sets up [Clarity from VMWare](https://vmware.github.io/clarity/documentation/v1.0/get-started).
 
-合作伙伴和第三方库也可以通过添加原理图来支持 Angular CLI。例如，`@ng-bootstrap/schematics` 会把 [ng-bootstrap](https://ng-bootstrap.github.io/) 添加到应用中，`@clr/angular` 会安装并设置 [VMWare 的 Clarity](https://vmware.github.io/clarity/documentation/v1.0/get-started)。
-
 An add schematic can also update a project with configuration changes, add additional dependencies (such as polyfills), or scaffold package-specific initialization code.
 For example, the `@angular/pwa` schematic turns your application into a PWA by adding an application manifest and service worker.
 
-"添加原理图" 还可以通过更改配置、添加额外依赖（比如腻子脚本），或者添加程序包特有的初始化代码来修改项目。例如，`@angular/pwa` 原理图会通过添加一个应用清单（manifest）和 Service Worker。
-
 ### Generation schematics
-
-### 生成（Generation）原理图
 
 Generation schematics are instructions for the `ng generate` command.
 The documented sub-commands use the default Angular generation schematics, but you can specify a different schematic (in place of a sub-command) to generate an artifact defined in your library.
 
-生成器原理图是 `ng generate` 的操作指令。
-那些已经有文档的子命令会使用默认的 Angular 生成器原理图，但你可以在子命令中指定另一个原理图来生成你的库中定义的那些工件。
-
 Angular Material, for example, supplies generation schematics for the UI components that it defines.
 The following command uses one of these schematics to render an Angular Material `<mat-table>` that is pre-configured with a datasource for sorting and pagination.
 
-<<<<<<< HEAD
-例如，Angular Material 为它定义的一些 UI 组件提供了生成器原理图。下面的命令会使用其中一个原理图来渲染一个 Angular Material 的 `<mat-table>` 组件，它预先配置了一个用于排序和分页的数据源。
-
-<code-example language="bash">
-ng generate @angular/material:table <component-name>
-=======
 <code-example format="shell" language="shell">
 
 ng generate &commat;angular/material:table &lt;component-name&gt;
 
->>>>>>> 64c62d61
 </code-example>
 
 ### Update schematics
 
-<<<<<<< HEAD
-### 更新原理图
-
-The `ng update` command can be used to update your workspace's library dependencies. If you supply no options or use the help option, the command examines your workspace and suggests libraries to update.
-
-`ng update` 命令可以用来更新工作区的库依赖。如果你没有提供任何选项或使用了 help 选项，该命令会检查你的工作区并建议要更新哪些库。
-=======
  The `ng update` command can be used to update your workspace's library dependencies.
  If you supply no options or use the help option, the command examines your workspace and suggests libraries to update.
 
 <code-example format="shell" language="shell">
->>>>>>> 64c62d61
 
 ng update
     We analyzed your package.json, there are some packages to update:
 
       Name                               Version                  Command to update
-<<<<<<< HEAD
-     --------------------------------------------------------------------------------
-      @angular/cdk                       7.2.2 -> 7.3.1           ng update @angular/cdk
-      @angular/cli                       7.2.3 -> 7.3.0           ng update @angular/cli
-      @angular/core                      7.2.2 -> 7.2.3           ng update @angular/core
-      @angular/material                  7.2.2 -> 7.3.1           ng update @angular/material
-      rxjs                               6.3.3 -> 6.4.0           ng update rxjs
-
-There might be additional packages that are outdated.
-=======
      &hyphen;-------------------------------------------------------------------------------
       &commat;angular/cdk                       7.2.2 -&gt; 7.3.1           ng update &commat;angular/cdk
       &commat;angular/cli                       7.2.3 -&gt; 7.3.0           ng update &commat;angular/cli
@@ -207,66 +102,38 @@
       rxjs                               6.3.3 -&gt; 6.4.0           ng update rxjs
 
     There might be additional packages that are outdated.
->>>>>>> 64c62d61
     Run "ng update --all" to try to update all at the same time.
 
 </code-example>
 
 If you pass the command a set of libraries to update (or the `--all` flag), it updates those libraries, their peer dependencies, and the peer dependencies that depend on them.
 
-如果你给这个命令指定一组要更新的库（或 `--all` 标志），它就会更新这些库、这些库的对等依赖，以及对等依赖的对等依赖。
-
 <div class="alert is-helpful">
 
 If there are inconsistencies (for example, if peer dependencies cannot be matched by a simple [semver](https://semver.io) range), the command generates an error and does not change anything in the workspace.
 
-<<<<<<< HEAD
-如果存在不一致（例如，如果在某个简单的 [semver](https://semver.io/) 范围内无法匹配对等依赖），那么该命令会生成一个错误，并且不会更改工作区中的任何内容。
-
-We recommend that you do not force an update of all dependencies by default. Try updating specific dependencies first.
-
-我们建议你不要强制更新所有的依赖项，而应该首先尝试更新特定的依赖项。
-
-For more about how the `ng update` command works, see [Update Command](https://github.com/angular/angular-cli/blob/master/docs/specifications/update.md).
-=======
 We recommend that you do not force an update of all dependencies by default.
 Try updating specific dependencies first.
 
 For more about how the `ng update` command works, see [Update Command](https://github.com/angular/angular-cli/blob/main/docs/specifications/update.md).
->>>>>>> 64c62d61
-
-关于 `ng update` 命令工作原理的更多信息，请参阅“[更新命令”](https://github.com/angular/angular-cli/blob/master/docs/specifications/update.md)。
 
 </div>
 
 If you create a new version of your library that introduces potential breaking changes, you can provide an *update schematic* to enable the `ng update` command to automatically resolve any such changes in the project being updated.
 
-如果你创建的新版本的库引入了潜在的重大更改，你可以提供一个*更新原理图*，让 `ng update` 命令能够自动解决所更新项目中的任何重大修改。
-
 For example, suppose you want to update the Angular Material library.
 
-<<<<<<< HEAD
-例如，假设你要更新 Angular Material 库。
-
-<code-example language="bash">
-ng update @angular/material
-=======
 <code-example format="shell" language="shell">
 ng update &commat;angular/material
->>>>>>> 64c62d61
 </code-example>
 
 This command updates both `@angular/material` and its dependency `@angular/cdk` in your workspace's `package.json`.
 If either package contains an update schematic that covers migration from the existing version to a new version, the command runs that schematic on your workspace.
 
-<<<<<<< HEAD
-该命令会在你的工作区的 `package.json` 中更新 `@angular/material` 及其依赖项 `@angular/cdk`。如果任何一个包中包含了涵盖从现有版本到新版本的迁移规则的更新原理图，那么该命令就会在你的工作区中运行这个原理图。
-=======
 <!-- links -->
 
 <!-- external links -->
 
 <!-- end links -->
 
-@reviewed 2022-02-28
->>>>>>> 64c62d61
+@reviewed 2022-02-28