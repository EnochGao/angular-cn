# Schematics

# 原理图（Schematic）


A schematic is a template-based code generator that supports complex logic.
It is a set of instructions for transforming a software project by generating or modifying code.
Schematics are packaged into [collections](guide/glossary#collection) and installed with npm.

原理图是一个基于模板的支持复杂逻辑的代码生成器。它是一组通过生成代码或修改代码来转换软件项目的指令。 原理图会打包成[集合（collection）](guide/glossary#collection)并用 npm 安装。


The schematic collection can be a powerful tool for creating, modifying, and maintaining any software project, but is particularly useful for customizing Angular projects to suit the particular needs of your own organization.
You might use schematics, for example, to generate commonly-used UI patterns or specific components, using predefined templates or layouts.
You can use schematics to enforce architectural rules and conventions, making your projects consistent and inter-operative.

原理图的集合可以作为一个强大的工具，以创建、修改和维护任何软件项目，特别是当要自定义 Angular 项目以满足你自己组织的特定需求时。例如，你可以借助原理图来用预定义的模板或布局生成常用的 UI 模式或特定的组件。你也可以使用原理图来强制执行架构规则和约定，让你的项目保持一致性和互操作性。


## Schematics for the Angular CLI

## Angular CLI 中的原理图


Schematics are part of the Angular ecosystem. The [Angular CLI](guide/glossary#cli)  uses schematics to apply transforms to a web-app project.
You can modify these schematics, and define new ones to do things like update your code to fix breaking changes in a dependency, for example, or to add a new configuration option or framework to an existing project.

原理图是 Angular 生态系统的一部分。[Angular CLI](guide/glossary#cli) 使用原理图对 Web 应用项目进行转换。
你可以修改这些原理图，并定义新的原理图，比如更新代码以修复依赖中的重大变更，或者把新的配置项或框架添加到现有的项目中。


Schematics that are included in the `@schematics/angular` collection are run by default by the commands `ng generate` and `ng add`.
The package contains named schematics that configure the options that are available to the CLI for `ng generate` sub-commands, such as `ng generate component` and `ng generate service`.
The subcommands for `ng generate` are shorthand for the corresponding schematic. You can specify a particular schematic (or collection of schematics) to generate, using the long form:

<<<<<<< HEAD
`@schematics/angular` 集合中的原理图是 `ng generate` 和 `ng add` 命令的默认原理图。此包里包含一些有名字的原理图，可用于配置 `ng generate` 子命令的选项，比如 `ng generate component` 和 `ng generate service` 。`ng generate` 的子命令是相应原理图的简写。你可以用长格式来指定要生成的原理图（或原理图集合）：


<code-example language="bash" linenums="false">
=======
<code-example language="bash">
>>>>>>> bc5390ec
ng generate my-schematic-collection:my-schematic-name
</code-example>

or

<<<<<<< HEAD
\- 或者 -


<code-example language="bash" linenums="false">
=======
<code-example language="bash">
>>>>>>> bc5390ec
ng generate my-schematic-name --collection collection-name
</code-example>

### Configuring CLI schematics

### 配置 CLI 的原理图


A JSON schema associated with a schematic tells the Angular CLI what options are available to commands and subcommands, and determines the defaults.
These defaults can be overridden by providing a different value for an option on the command line.
See [Workspace Configuration](guide/workspace-config) for information about how you can change the generation option defaults for your workspace.

与原理图相关联的 JSON 模式会告诉 Angular CLI 命令和子命令都有哪些选项以及默认值。这些默认值可以通过在命令行中为该选项提供不同的值来进行覆盖。要了解如何更改代码生成选项的默认值，请参见“ [工作区配置](guide/workspace-config) ”。


The JSON schemas for the default schematics used by the CLI to generate projects and parts of projects are collected in the package [`@schematics/angular`](https://raw.githubusercontent.com/angular/angular-cli/v7.0.0/packages/schematics/angular/application/schema.json).
The schema describes the options available to the CLI for each of the `ng generate` sub-commands, as shown in the `--help` output.

CLI 中那些用来生成项目及其部件的默认原理图，其 JSON 模式收集在 [`@schematics/angular`](https://raw.githubusercontent.com/angular/angular-cli/v7.0.0/packages/schematics/angular/application/schema.json) 包中。该模式描述了 CLI 中每个可用的 `ng generate` 子命令选项，如 `--help` 输出中所示。


## Developing schematics for libraries

## 编写库的原理图


As a library developer, you can create your own collections of custom schematics to integrate your library with the Angular CLI.

作为一名库开发人员，你可以创建自己的自定义原理图集合，以便把你的库与 Angular CLI 集成在一起。


* An *add schematic* allows developers to install your library in an Angular workspace using `ng add`.

<<<<<<< HEAD
  *添加（Add）原理图*允许开发人员使用 `ng add` 在 Angular工作空间中安装你的库。


* *Generation schematics* can tell the `ng generate` subcommands how to modify projects, add configurations and scripts, and scaffold  artifacts that are defined in your library.
=======
* *Generation schematics* can tell the `ng generate` subcommands how to modify projects, add configurations and scripts, and scaffold artifacts that are defined in your library.
>>>>>>> bc5390ec

  *生成（Generation）原理图*可以告诉 `ng generate` 子命令如何修改项目、添加配置和脚本，以及为库中定义的工件提供脚手架。


* An *update schematic* can tell the `ng update` command how to update your library's dependencies and adjust for breaking changes when you release a new version.

  *更新（Update）原理图*可以告诉 `ng update` 命令，如何更新库的依赖，并在发布新版本时调整其中的破坏性变更。


For more details of what these look like and how to create them, see:

要了解它们的更多细节以及如何创建它们，请参阅：


* [Authoring Schematics](guide/schematics-authoring)

  [创作原理图](guide/schematics-authoring)

* [Schematics for Libraries](guide/schematics-for-libraries)

  [库的原理图](guide/schematics-for-libraries)


### Add schematics

### 添加（Add）原理图


An add schematic is typically supplied with a library, so that the library can be added to an existing project with `ng add`.
The `add` command uses your package manager to download new dependencies, and invokes an installation script that is implemented as a schematic.

库中通常都会提供一个添加原理图，以便通过 `ng add` 把这个库添加到现有项目中。`add` 命令会运行包管理器来下载新的依赖，并调用一个原理图形式的安装脚本。


For example, the [`@angular/material`](https://material.angular.io/guide/schematics) schematic tells the `add` command to install and set up Angular Material and theming, and register new starter components that can be created with `ng generate`.
You can look at this one as an example and model for your own add schematic.

例如，[`@angular/material`](https://material.angular.io/guide/schematics) 原理图会要求 `add` 命令安装并设置 Angular Material 及其主题，并注册可通过 `ng generate` 创建的新启动器组件。你可以把它作为自己的 "添加原理图" 的范例。


Partner and third party libraries also support the Angular CLI with add schematics.
For example, `@ng-bootstrap/schematics` adds [ng-bootstrap](https://ng-bootstrap.github.io/)  to an app, and  `@clr/angular` installs and sets up [Clarity from VMWare](https://vmware.github.io/clarity/documentation/v1.0/get-started).

合作伙伴和第三方库也可以通过添加原理图来支持 Angular CLI。例如，`@ng-bootstrap/schematics` 会把 [ng-bootstrap](https://ng-bootstrap.github.io/) 添加到应用中，`@clr/angular`会安装并设置 [VMWare 的 Clarity](https://vmware.github.io/clarity/documentation/v1.0/get-started) 。


An add schematic can also update a project with configuration changes, add additional dependencies (such as polyfills), or scaffold package-specific initialization code.
For example, the `@angular/pwa` schematic turns your application into a PWA by adding an app manifest and service worker, and the `@angular/elements`  schematic adds the `document-register-element.js` polyfill and dependencies for Angular Elements.

"添加原理图" 还可以通过更改配置、添加额外依赖（比如腻子脚本），或者添加程序包特有的初始化代码来修改项目。例如，`@angular/pwa` 原理图会通过添加一个应用清单（manifest）和 Service Worker，来把你的应用变成一个 PWA，`@angular/elements` 原理图添加了 `document-register-element.js` 腻子脚本和 Angular Elelments 的依赖项。


### Generation schematics

### 生成（Generation）原理图


Generation schematics are instructions for the `ng generate` command.
The documented sub-commands use the default Angular generation schematics, but you can specify a different schematic (in place of a sub-command) to generate an artifact defined in your library.

生成器原理图是 `ng generate` 的操作指令。
那些已经有文档的子命令会使用默认的 Angular 生成器原理图，但你可以在子命令中指定另一个原理图来生成你的库中定义的那些工件。


Angular Material, for example, supplies generation schematics for the UI components that it defines.
The following command uses one of these schematics to render an Angular Material `<mat-table>` that is pre-configured with a datasource for sorting and pagination.

<<<<<<< HEAD
例如，Angular Material 为它定义的一些 UI 组件提供了生成器原理图。下面的命令会使用其中一个原理图来渲染一个 Angular Material 的 `<mat-table>` 组件，它预先配置了一个用于排序和分页的数据源。


<code-example language="bash" linenums="false">
=======
<code-example language="bash">
>>>>>>> bc5390ec
ng generate @angular/material:table <component-name>
</code-example>

### Update schematics

### 更新原理图


 The `ng update` command can be used to update your workspace's library dependencies. If you supply no options or use the help option, the command examines your workspace and suggests libraries to update.

<<<<<<< HEAD
`ng update` 命令可以用来更新工作空间的库依赖。如果你没有提供任何选项或使用了 help 选项，该命令会检查你的工作空间并建议要更新哪些库。


<code-example language="bash" linenums="false">
=======
<code-example language="bash">
>>>>>>> bc5390ec
ng update
    We analyzed your package.json, there are some packages to update:

      Name                               Version                  Command to update
     --------------------------------------------------------------------------------
      @angular/cdk                       7.2.2 -> 7.3.1           ng update @angular/cdk
      @angular/cli                       7.2.3 -> 7.3.0           ng update @angular/cli
      @angular/core                      7.2.2 -> 7.2.3           ng update @angular/core
      @angular/material                  7.2.2 -> 7.3.1           ng update @angular/material
      rxjs                               6.3.3 -> 6.4.0           ng update rxjs


    There might be additional packages that are outdated.
    Run "ng update --all" to try to update all at the same time.

</code-example>

If you pass the command a set of libraries to update (or the `--all` flag), it updates those libraries, their peer dependencies, and the peer dependencies that depend on them.

如果你给这个命令指定一组要更新的库（或 `--all` 标志），它就会更新这些库、这些库的对等依赖，以及对等依赖的对等依赖。


<div class="alert is-helpful">

If there are inconsistencies (for example, if peer dependencies cannot be matched by a simple [semver](https://semver.io/) range), the command generates an error and does not change anything in the workspace.

如果存在不一致（例如，如果在某个简单的 [semver](https://semver.io/) 范围内无法匹配对等依赖），那么该命令会生成一个错误，并且不会更改工作空间中的任何内容。


We recommend that you do not force an update of all dependencies by default. Try updating specific dependencies first.

我们建议你不要强制更新所有的依赖项，而应该首先尝试更新特定的依赖项。


For more about how the `ng update` command works, see [Update Command](https://github.com/angular/angular-cli/blob/master/docs/specifications/update.md).

有关 `ng update` 命令工作原理的更多信息，请参见“[更新命令”](https://github.com/angular/angular-cli/blob/master/docs/specifications/update.md) 。


</div>

If you create a new version of your library that introduces potential breaking changes, you can provide an *update schematic* to enable the `ng update` command to automatically resolve any such changes in the project being updated.

如果你创建的新版本的库引入了潜在的重大更改，你可以提供一个*更新原理图*，让 `ng update` 命令能够自动解决所更新项目中的任何重大修改。


For example, suppose you want to update the Angular Material library.

<<<<<<< HEAD
例如，假设你要更新 Angular Material 库。


<code-example language="bash" linenums="false">
=======
<code-example language="bash">
>>>>>>> bc5390ec
ng update @angular/material
</code-example>

This command updates both `@angular/material` and its dependency `@angular/cdk` in your workspace's `package.json`.
If either package contains an update schematic that covers migration from the existing version to a new version, the command runs that schematic on your workspace.

该命令会在你的工作空间的 `package.json` 中更新 `@angular/material` 及其依赖项 `@angular/cdk` 。如果任何一个包中包含了涵盖从现有版本到新版本的迁移规则的更新原理图，那么该命令就会在你的工作区中运行这个原理图。<|MERGE_RESOLUTION|>--- conflicted
+++ resolved
@@ -33,27 +33,18 @@
 The package contains named schematics that configure the options that are available to the CLI for `ng generate` sub-commands, such as `ng generate component` and `ng generate service`.
 The subcommands for `ng generate` are shorthand for the corresponding schematic. You can specify a particular schematic (or collection of schematics) to generate, using the long form:
 
-<<<<<<< HEAD
 `@schematics/angular` 集合中的原理图是 `ng generate` 和 `ng add` 命令的默认原理图。此包里包含一些有名字的原理图，可用于配置 `ng generate` 子命令的选项，比如 `ng generate component` 和 `ng generate service` 。`ng generate` 的子命令是相应原理图的简写。你可以用长格式来指定要生成的原理图（或原理图集合）：
 
 
-<code-example language="bash" linenums="false">
-=======
-<code-example language="bash">
->>>>>>> bc5390ec
+<code-example language="bash">
 ng generate my-schematic-collection:my-schematic-name
 </code-example>
 
 or
 
-<<<<<<< HEAD
-\- 或者 -
-
-
-<code-example language="bash" linenums="false">
-=======
-<code-example language="bash">
->>>>>>> bc5390ec
+或者
+
+<code-example language="bash">
 ng generate my-schematic-name --collection collection-name
 </code-example>
 
@@ -87,21 +78,17 @@
 
 * An *add schematic* allows developers to install your library in an Angular workspace using `ng add`.
 
-<<<<<<< HEAD
   *添加（Add）原理图*允许开发人员使用 `ng add` 在 Angular工作空间中安装你的库。
 
 
-* *Generation schematics* can tell the `ng generate` subcommands how to modify projects, add configurations and scripts, and scaffold  artifacts that are defined in your library.
-=======
 * *Generation schematics* can tell the `ng generate` subcommands how to modify projects, add configurations and scripts, and scaffold artifacts that are defined in your library.
->>>>>>> bc5390ec
 
   *生成（Generation）原理图*可以告诉 `ng generate` 子命令如何修改项目、添加配置和脚本，以及为库中定义的工件提供脚手架。
 
 
 * An *update schematic* can tell the `ng update` command how to update your library's dependencies and adjust for breaking changes when you release a new version.
 
-  *更新（Update）原理图*可以告诉 `ng update` 命令，如何更新库的依赖，并在发布新版本时调整其中的破坏性变更。
+  *更新（Update）原理图*可以告诉 `ng update` 命令，如何更新库的依赖，并在发布新版本时调整其中的重大变更。
 
 
 For more details of what these look like and how to create them, see:
@@ -162,14 +149,10 @@
 Angular Material, for example, supplies generation schematics for the UI components that it defines.
 The following command uses one of these schematics to render an Angular Material `<mat-table>` that is pre-configured with a datasource for sorting and pagination.
 
-<<<<<<< HEAD
 例如，Angular Material 为它定义的一些 UI 组件提供了生成器原理图。下面的命令会使用其中一个原理图来渲染一个 Angular Material 的 `<mat-table>` 组件，它预先配置了一个用于排序和分页的数据源。
 
 
-<code-example language="bash" linenums="false">
-=======
-<code-example language="bash">
->>>>>>> bc5390ec
+<code-example language="bash">
 ng generate @angular/material:table <component-name>
 </code-example>
 
@@ -180,14 +163,10 @@
 
  The `ng update` command can be used to update your workspace's library dependencies. If you supply no options or use the help option, the command examines your workspace and suggests libraries to update.
 
-<<<<<<< HEAD
 `ng update` 命令可以用来更新工作空间的库依赖。如果你没有提供任何选项或使用了 help 选项，该命令会检查你的工作空间并建议要更新哪些库。
 
 
-<code-example language="bash" linenums="false">
-=======
-<code-example language="bash">
->>>>>>> bc5390ec
+<code-example language="bash">
 ng update
     We analyzed your package.json, there are some packages to update:
 
@@ -236,14 +215,10 @@
 
 For example, suppose you want to update the Angular Material library.
 
-<<<<<<< HEAD
 例如，假设你要更新 Angular Material 库。
 
 
-<code-example language="bash" linenums="false">
-=======
-<code-example language="bash">
->>>>>>> bc5390ec
+<code-example language="bash">
 ng update @angular/material
 </code-example>
 
