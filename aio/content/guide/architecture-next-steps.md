--- conflicted
+++ resolved
@@ -1,42 +1,63 @@
 # Next steps: tools and techniques
 
-<<<<<<< HEAD
 # 后续步骤：工具与技巧
 
-After you understand the basic Angular building blocks, you can begin to learn more
-about the features and tools that are available to help you develop and deliver Angular applications.
-Here are some key features.
-=======
+
 After you understand the basic Angular building blocks, you can learn more
 about the features and tools that can help you develop and deliver Angular applications.
 
+在了解了基本的Angular构建块之后，你可以进一步了解可以帮助你开发和交付Angular应用的特性和工具。
+
+
 * Work through the [Tour of Heroes](tutorial/index) tutorial to get a feel for how to fit the basic building blocks together to create a well-designed application.
 
+  参考“[英雄指南”](tutorial/index)教程，了解如何将这些基本构建块放在一起，来创建设计精良的应用。
+
+
 * Check out the [Glossary](guide/glossary) to understand Angular-specific terms and usage.
 
+  查看[词汇表](guide/glossary) ，了解 Angular 特有的术语和用法。
+
+
 * Use the documentation to learn about key features in more depth, according to your stage of development and areas of interest.
 
+  根据你的开发阶段和感兴趣的领域，使用该文档更深入地学习某些关键特性。
+
+
 ## Application architecture
 
+## 应用架构
+
+
 * The [NgModules](guide/ngmodules) guide provides in-depth information on the modular structure of an Angular application.
 
+  [NgModules](guide/ngmodules)一章中提供了关于 Angular 应用模块化结构的深度信息。
+
+
 * The [Routing and navigation](guide/router) guide provides in-depth information on how to construct applications that allow a user to navigate to different [views](guide/glossary#view) within your single-page app.
 
+  [路由与导航](guide/router)一章中提供了一些深度信息，教你如何构造出一个允许用户导航到单页面应用中不同[视图](guide/glossary#view) 的应用。
+
+
 * The [Dependency injection](guide/dependency-injection) guide provides in-depth information on how to construct an application such that each component class can acquire the services and objects it needs to perform its function.
->>>>>>> c3844fb9
-
-理解了这些 Angular 的基本构造块之后，就可以开始学习更多能帮你开发和交付 Angular 应用的特性和工具了。
-这里会讲一些关键特性。
+
+  [依赖注入](guide/dependency-injection)一章提供了一些深度信息，教你如何让每个组件类都可以获取实现其功能所需的服务和对象。
+
 
 ## Responsive programming
 
-<<<<<<< HEAD
-## 响应式编程工具
-=======
+## 响应式编程
+
+
 The **Components and Templates** guide provides guidance and details of the [template syntax](guide/template-syntax) that you use to display your component data when and where you want it within a view, and to collect input from users that you can respond to.
 
+**“组件和模板”**一章提供了[模板语法](guide/template-syntax)的指南和详细信息，用于在视图中随时随地显示组件数据，并从用户那里收集输入，以便做出响应。
+
+
 Additional pages and sections describe some basic programming techniques for Angular apps.
->>>>>>> c3844fb9
+
+其它页面和章节则描述了 Angular 应用的一些基本编程技巧。
+
 
 * [Lifecycle hooks](guide/lifecycle-hooks): Tap into key moments in the lifetime of a component, from its creation to its destruction, by implementing the lifecycle hook interfaces.
 
@@ -44,71 +65,67 @@
 
 * [Observables and event processing](guide/observables): How to use observables with components and services to publish and subscribe to messages of any type, such as user-interaction events and asynchronous operation results.
 
-<<<<<<< HEAD
   [可观察对象（Observable）和事件处理](guide/observables)：如何在组件和服务中使用可观察对象来发布和订阅任意类型的消息，比如用户交互事件和异步操作结果。
 
-## Client-server interaction
-
-## 客户端与服务器的交互工具
-
-* [HTTP](guide/http): Communicate with a server to get data, save data, and invoke server-side actions with an HTTP client.
-
-  [HTTP](guide/http)：用 HTTP 客户端与服务器通讯，以获取数据、保存数据或执行服务端动作。
-
-* [Server-side Rendering](guide/universal): Angular Universal generates static application pages on the server through server-side rendering (SSR). This allows you to run your Angular app on the server in order to improve performance and show the first page quickly on mobile and low-powered devices, and also facilitate web crawlers.
-
-  [服务端渲染](guide/universal)：Angular Universal 会通过服务端渲染（SSR）技术在服务器上生成静态的应用页面。
-这让你可以在服务器上运行 Angular 应用，以提升性能并在手机或低功耗设备上快速显示首屏，并为 Web 爬虫提供帮助（SEO）。
-
-* [Service Workers](guide/service-worker-intro): Use a service worker to reduce dependency on the network
-significantly improving the user experience.
-
-  [Service Worker](guide/service-worker-intro)：借助 Service Worker 来减轻对网络的依赖，你可以显著提升用户体验。
-
-## Domain-specific libraries
-
-## 特定领域的库
+* [Angular elements](guide/elements): How to package components as *custom elements* using Web Components, a web standard for defining new HTML elements in a framework-agnostic way.
+
+  [Angular 自定义元素](guide/elements)：如何使用 Web Components 把组件打包成*自定义元素*，Web Components 是一种以框架无关的方式定义新 HTML 元素的 Web 标准。
+
+
+* [Forms](guide/forms-overview): Support complex data entry scenarios with HTML-based input validation.
+
+  [表单](guide/forms-overview)：通过基于 HTML 的输入验证，来支持复杂的数据录入场景。
+
 
 * [Animations](guide/animations): Use Angular's animation library to animate component behavior
 without deep knowledge of animation techniques or CSS.
 
   [动画](guide/animations)：使用 Angular 的动画库，你可以让组件支持动画行为，而不用深入了解动画技术或 CSS。
 
-* [Forms](guide/forms): Support complex data entry scenarios with HTML-based validation and dirty checking.
-
-  [Forms](guide/forms)：通过基于 HTML 的验证和脏数据检查，来支持复杂的数据输入场景。
-
-## Support for the development cycle
-=======
-* [Angular elements](guide/elements): How to package components as *custom elements* using Web Components, a web standard for defining new HTML elements in a framework-agnostic way.
-
-* [Forms](guide/forms-overview): Support complex data entry scenarios with HTML-based input validation.
-
-* [Animations](guide/animations): Use Angular's animation library to animate component behavior
-without deep knowledge of animation techniques or CSS.
 
 ## Client-server interaction
+
+## “客户端-服务器”交互
+
 
 Angular provides a framework for single-page apps, where most of the logic and data resides on the client.
 Most apps still need to access a server using the `HttpClient` to access and save data.
 For some platforms and applications, you might also want to use the PWA (Progressive Web App) model to improve the user experience.
 
+Angular 为单页面应用提供了一个框架，其中的大多数逻辑和数据都留在客户端。大多数应用仍然需要使用 `HttpClient` 来访问服务器，以访问和保存数据。对于某些平台和应用，你可能还希望使用 PWA（渐进式 Web 应用）模型来改善用户体验。
+
 * [HTTP](guide/http): Communicate with a server to get data, save data, and invoke server-side actions with an HTTP client.
 
+  [HTTP](guide/http)：与服务器通信，通过 HTTP 客户端来获取数据、保存数据，并调用服务端的动作。
+
+
 * [Server-side rendering](guide/universal): Angular Universal generates static application pages on the server through server-side rendering (SSR). This allows you to run your Angular app on the server in order to improve performance and show the first page quickly on mobile and low-powered devices, and also facilitate web crawlers.
 
+  [服务器端渲染](guide/universal)：Angular Universal 通过服务器端渲染（SSR）在服务器上生成静态应用页面。这允许你在服务器上运行 Angular 应用，以提高性能，并在移动设备和低功耗设备上快速显示首屏，同时也方便了网页抓取工具。
+
+
 * [Service workers and PWA](guide/service-worker-intro): Use a service worker to reduce dependency on the network and significantly improve the user experience.
 
+  [Service Worker 和 PWA](guide/service-worker-intro)：使用 Service Worker 来减少对网络的依赖，并显著改善用户体验。
+
 * [Web workers](guide/web-worker): Learn how to run CPU-intensive computations in a background thread.
 
+  [Web worker](guide/web-worker)：学习如何在后台线程中运行 CPU 密集型的计算。
+
+
 ## Support for the development cycle
 
+## 为开发周期提供支持
+
 The **Development Workflow** section describes the tools and processes you use to compile, test, and  and deploy Angular applications.
 
+**“开发工作流”**部分描述了用于编译、测试和部署 Angular 应用的工具和过程。
+
+
 * [CLI Command Reference](cli): The Angular CLI is a command-line tool that you use to create projects, generate application and library code, and perform a variety of ongoing development tasks such as testing, bundling, and deployment.
->>>>>>> c3844fb9
-
-## 为开发周期提供支持
+
+  [CLI 命令参考手册](cli)：Angular CLI 是一个命令行工具，可用于创建项目、生成应用和库代码，以及执行各种持续开发任务，如测试、打包和部署。
+
 
 * [Compilation](guide/aot-compiler): Angular provides just-in-time (JIT) compilation for the development environment, and ahead-of-time (AOT) compilation for the production environment.
 
@@ -116,49 +133,44 @@
 
 * [Testing platform](guide/testing): Run unit tests on your application parts as they interact with the Angular framework.
 
-<<<<<<< HEAD
   [测试平台](guide/testing)：对应用的各个部件运行单元测试，让它们好像在和 Angular 框架交互一样。
 
-* [Internationalization](guide/i18n):  Make your app available in multiple languages with Angular's internationalization (i18n) tools.
-=======
+
 * [Deployment](guide/deployment): Learn techniques for deploying your Angular application to a remote server.
->>>>>>> c3844fb9
-
-  [国际化](guide/i18n)：Angular 的国际化工具可以帮助你让应用可用于多种语言中。
+
+  [部署](guide/deployment)：学习如何把 Angular 应用部署到远端服务器上。
 
 
 * [Security guidelines](guide/security): Learn about Angular's built-in protections against common web-app vulnerabilities and attacks such as cross-site scripting attacks.
 
-<<<<<<< HEAD
   [安全指南](guide/security)：学习 Angular 对常见 Web 应用的弱点和工具（比如跨站脚本攻击）提供的内置防护措施。
 
-## Setup, build, and deployment configuration
-
-## 环境搭建、构建与开发配置
-
-* [CLI Command Reference](cli): The Angular CLI is a command-line tool that you use to create projects, generate application and library code, and perform a variety of ongoing development tasks such as testing, bundling, and deployment.
-
-  [CLI 命令参考手册](cli)：Angular CLI 是一个命令行工具，你可以使用它来创建项目、生成应用及库代码，还能执行很多开发任务，比如测试、打包和发布。
-
-* [Workspace and File Structure](guide/file-structure): Understand the structure of Angular workspace and project folders. 
-
-  [工作区与文件结构](guide/file-structure)：理解 Angular 工作区与项目文件夹的结构。
-
-* [npm Packages](guide/npm-packages): The Angular Framework, Angular CLI, and components used by Angular applications are packaged as [npm](https://docs.npmjs.com/) packages and distributed via the npm registry. The Angular CLI creates a default `package.json` file, which specifies a starter set of packages that work well together and jointly support many common application scenarios.
-=======
+
 * [Internationalization](guide/i18n): Make your app available in multiple languages with Angular's internationalization (i18n) tools.
 
+  [国际化](guide/i18n) ：借助 Angular 的国际化（i18n）工具，可以让你的应用支持多语言环境。
+
+
 * [Accessibility](guide/accessibility): Make your app accessible to all users.
 
+  [无障碍性](guide/accessibility)：让所有用户都能访问你的应用。
+
 
 ## File structure, configuration, and dependencies
 
+## 文件结构、配置和依赖
+
+
 * [Workspace and file structure](guide/file-structure): Understand the structure of Angular workspace and project folders.
 
+ [工作区与文件结构](guide/file-structure)：理解 Angular 工作区与项目文件夹的结构。
+
+
 * [Building and serving](guide/build): Learn to define different build and proxy server configurations for your project, such as development, staging, and production.
 
+  [构建与运行](guide/build)：学习为项目定义不同的构建和代理服务器设置的配置方式，比如开发、预生产和生产。
+
 * [npm packages](guide/npm-packages): The Angular Framework, Angular CLI, and components used by Angular applications are packaged as [npm](https://docs.npmjs.com/) packages and distributed via the npm registry. The Angular CLI creates a default `package.json` file, which specifies a starter set of packages that work well together and jointly support many common application scenarios.
->>>>>>> c3844fb9
 
   [npm 包](guide/npm-packages)：Angular 框架、Angular CLI 和 Angular 应用中用到的组件都是用 [npm](https://docs.npmjs.com/) 打包的，并通过 npm 注册服务器进行发布。Angular CLI 会创建一个默认的 `package.json` 文件，它会指定一组初始的包，它们可以一起使用，共同支持很多常见的应用场景。
 
@@ -168,22 +180,23 @@
 
 * [Browser support](guide/browser-support): Make your apps compatible across a wide range of browsers.
 
-<<<<<<< HEAD
-  [浏览器支持](guide/browser-support)：学习如何让你的应用能和各种浏览器兼容。
-
-* [Building and Serving](guide/build): Learn to define different build and proxy server configurations for your project, such as development, staging, and production.
-
-  [构建与运行](guide/build)：学习为项目定义不同的构建和代理服务器设置的配置方式，比如开发、预生产和生产。
-
-* [Deployment](guide/deployment): Learn techniques for deploying your Angular application to a remote server.
-
-  [部署](guide/deployment)：学习把你的 Angular 应用发布到远端服务器的技巧。
-=======
+  [浏览器支持](guide/browser-support)：让你的应用能和各种浏览器兼容。
+
 ## Extending Angular
 
+## 扩展Angular
+
+
 * [Angular libraries](guide/libraries): Learn about using and creating re-usable libraries.
 
+  [Angular 库](guide/libraries)：学习如何使用和创建可复用的库。
+
+
 * [Schematics](guide/schematics): Learn about customizing and extending the CLI's generation capabilities.
 
+  学习[原理图](guide/schematics) ：学习如何自定义和扩展 CLI 的生成（`generate`）能力。
+
+
 * [CLI builders](guide/cli-builder): Learn about customizing and extending the CLI's ability to apply tools to perform complex tasks, such as building and testing applications.
->>>>>>> c3844fb9
+
+  [CLI构建器](guide/cli-builder)：学习如何自定义和扩展 CLI 的能力，让它使用工具来执行复杂任务，比如构建和测试应用。