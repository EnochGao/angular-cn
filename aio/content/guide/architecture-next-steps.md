# Next steps: tools and techniques

# 后续步骤：工具与技巧


After you understand the basic Angular building blocks, you can learn more
about the features and tools that can help you develop and deliver Angular applications.

<<<<<<< HEAD
在了解了基本的Angular构建块之后，你可以进一步了解可以帮助你开发和交付Angular应用的特性和工具。


* Work through the [Tour of Heroes](tutorial/index) tutorial to get a feel for how to fit the basic building blocks together to create a well-designed application.
=======
* Work through the [Tour of Heroes](tutorial) tutorial to get a feel for how to fit the basic building blocks together to create a well-designed application.
>>>>>>> 6fe1b4d9

  参考“[英雄指南”](tutorial/index)教程，了解如何将这些基本构建块放在一起，来创建设计精良的应用。

* Check out the [Glossary](guide/glossary) to understand Angular-specific terms and usage.

  查看[词汇表](guide/glossary) ，了解 Angular 特有的术语和用法。

* Use the documentation to learn about key features in more depth, according to your stage of development and areas of interest.

  根据你的开发阶段和感兴趣的领域，使用该文档更深入地学习某些关键特性。


## Application architecture

<<<<<<< HEAD
## 应用架构

=======
* The [Components and templates](guide/displaying-data) guide explains how to connect the application data in your [components](guide/glossary#component) to your page-display [templates](guide/glossary#template), to create a complete interactive application.
>>>>>>> 6fe1b4d9

* The [NgModules](guide/ngmodules) guide provides in-depth information on the modular structure of an Angular application.

  [NgModules](guide/ngmodules)一章中提供了关于 Angular 应用模块化结构的深度信息。

* The [Routing and navigation](guide/router) guide provides in-depth information on how to construct applications that allow a user to navigate to different [views](guide/glossary#view) within your single-page app.

  [路由与导航](guide/router)一章中提供了一些深度信息，教你如何构造出一个允许用户导航到单页面应用中不同[视图](guide/glossary#view) 的应用。

* The [Dependency injection](guide/dependency-injection) guide provides in-depth information on how to construct an application such that each component class can acquire the services and objects it needs to perform its function.

  [依赖注入](guide/dependency-injection)一章提供了一些深度信息，教你如何让每个组件类都可以获取实现其功能所需的服务和对象。


## Responsive programming

## 响应式编程


The **Components and Templates** guide provides guidance and details of the [template syntax](guide/template-syntax) that you use to display your component data when and where you want it within a view, and to collect input from users that you can respond to.

**“组件和模板”**一章提供了[模板语法](guide/template-syntax)的指南和详细信息，用于在视图中随时随地显示组件数据，并从用户那里收集输入，以便做出响应。


Additional pages and sections describe some basic programming techniques for Angular apps.

其它页面和章节则描述了 Angular 应用的一些基本编程技巧。


* [Lifecycle hooks](guide/lifecycle-hooks): Tap into key moments in the lifetime of a component, from its creation to its destruction, by implementing the lifecycle hook interfaces.

  [生命周期钩子](guide/lifecycle-hooks)：通过实现生命周期钩子接口，可以窃听组件生命周期中的一些关键时刻 —— 从创建到销毁。

* [Observables and event processing](guide/observables): How to use observables with components and services to publish and subscribe to messages of any type, such as user-interaction events and asynchronous operation results.

  [可观察对象（Observable）和事件处理](guide/observables)：如何在组件和服务中使用可观察对象来发布和订阅任意类型的消息，比如用户交互事件和异步操作结果。

* [Angular elements](guide/elements): How to package components as *custom elements* using Web Components, a web standard for defining new HTML elements in a framework-agnostic way.

  [Angular 自定义元素](guide/elements)：如何使用 Web Components 把组件打包成*自定义元素*，Web Components 是一种以框架无关的方式定义新 HTML 元素的 Web 标准。

* [Forms](guide/forms-overview): Support complex data entry scenarios with HTML-based input validation.

  [表单](guide/forms-overview)：通过基于 HTML 的输入验证，来支持复杂的数据录入场景。

* [Animations](guide/animations): Use Angular's animation library to animate component behavior
without deep knowledge of animation techniques or CSS.

  [动画](guide/animations)：使用 Angular 的动画库，你可以让组件支持动画行为，而不用深入了解动画技术或 CSS。


## Client-server interaction

## “客户端-服务器”交互


Angular provides a framework for single-page apps, where most of the logic and data resides on the client.
Most apps still need to access a server using the `HttpClient` to access and save data.
For some platforms and applications, you might also want to use the PWA (Progressive Web App) model to improve the user experience.

Angular 为单页面应用提供了一个框架，其中的大多数逻辑和数据都留在客户端。大多数应用仍然需要使用 `HttpClient` 来访问服务器，以访问和保存数据。对于某些平台和应用，你可能还希望使用 PWA（渐进式 Web 应用）模型来改善用户体验。

* [HTTP](guide/http): Communicate with a server to get data, save data, and invoke server-side actions with an HTTP client.

  [HTTP](guide/http)：与服务器通信，通过 HTTP 客户端来获取数据、保存数据，并调用服务端的动作。

* [Server-side rendering](guide/universal): Angular Universal generates static application pages on the server through server-side rendering (SSR). This allows you to run your Angular app on the server in order to improve performance and show the first page quickly on mobile and low-powered devices, and also facilitate web crawlers.

  [服务器端渲染](guide/universal)：Angular Universal 通过服务器端渲染（SSR）在服务器上生成静态应用页面。这允许你在服务器上运行 Angular 应用，以提高性能，并在移动设备和低功耗设备上快速显示首屏，同时也方便了网页抓取工具。

* [Service workers and PWA](guide/service-worker-intro): Use a service worker to reduce dependency on the network and significantly improve the user experience.

  [Service Worker 和 PWA](guide/service-worker-intro)：使用 Service Worker 来减少对网络的依赖，并显著改善用户体验。

* [Web workers](guide/web-worker): Learn how to run CPU-intensive computations in a background thread.

  [Web worker](guide/web-worker)：学习如何在后台线程中运行 CPU 密集型的计算。


## Support for the development cycle

## 为开发周期提供支持

The **Development Workflow** section describes the tools and processes you use to compile, test, and  and deploy Angular applications.

**“开发工作流”**部分描述了用于编译、测试和部署 Angular 应用的工具和过程。


* [CLI Command Reference](cli): The Angular CLI is a command-line tool that you use to create projects, generate application and library code, and perform a variety of ongoing development tasks such as testing, bundling, and deployment.

  [CLI 命令参考手册](cli)：Angular CLI 是一个命令行工具，可用于创建项目、生成应用和库代码，以及执行各种持续开发任务，如测试、打包和部署。

* [Compilation](guide/aot-compiler): Angular provides just-in-time (JIT) compilation for the development environment, and ahead-of-time (AOT) compilation for the production environment.

  [编译](guide/aot-compiler)：Angular 为开发环境提供了 JIT（即时）编译方式，为生产环境提供了 AOT（预先）编译方式。

* [Testing platform](guide/testing): Run unit tests on your application parts as they interact with the Angular framework.

  [测试平台](guide/testing)：对应用的各个部件运行单元测试，让它们好像在和 Angular 框架交互一样。

* [Deployment](guide/deployment): Learn techniques for deploying your Angular application to a remote server.

  [部署](guide/deployment)：学习如何把 Angular 应用部署到远端服务器上。

* [Security guidelines](guide/security): Learn about Angular's built-in protections against common web-app vulnerabilities and attacks such as cross-site scripting attacks.

  [安全指南](guide/security)：学习 Angular 对常见 Web 应用的弱点和工具（比如跨站脚本攻击）提供的内置防护措施。

* [Internationalization](guide/i18n): Make your app available in multiple languages with Angular's internationalization (i18n) tools.

  [国际化](guide/i18n) ：借助 Angular 的国际化（i18n）工具，可以让你的应用支持多语言环境。

* [Accessibility](guide/accessibility): Make your app accessible to all users.

  [无障碍性](guide/accessibility)：让所有用户都能访问你的应用。


## File structure, configuration, and dependencies

## 文件结构、配置和依赖


* [Workspace and file structure](guide/file-structure): Understand the structure of Angular workspace and project folders.

 [工作区与文件结构](guide/file-structure)：理解 Angular 工作区与项目文件夹的结构。

* [Building and serving](guide/build): Learn to define different build and proxy server configurations for your project, such as development, staging, and production.

  [构建与运行](guide/build)：学习为项目定义不同的构建和代理服务器设置的配置方式，比如开发、预生产和生产。

* [npm packages](guide/npm-packages): The Angular Framework, Angular CLI, and components used by Angular applications are packaged as [npm](https://docs.npmjs.com/) packages and distributed via the npm registry. The Angular CLI creates a default `package.json` file, which specifies a starter set of packages that work well together and jointly support many common application scenarios.

  [npm 包](guide/npm-packages)：Angular 框架、Angular CLI 和 Angular 应用中用到的组件都是用 [npm](https://docs.npmjs.com/) 打包的，并通过 npm 注册服务器进行发布。Angular CLI 会创建一个默认的 `package.json` 文件，它会指定一组初始的包，它们可以一起使用，共同支持很多常见的应用场景。

* [TypeScript configuration](guide/typescript-configuration): TypeScript is the primary language for Angular application development.

  [TypeScript 配置](guide/typescript-configuration)：TypeScript 是 Angular 应用开发的主要语言。

* [Browser support](guide/browser-support): Make your apps compatible across a wide range of browsers.

  [浏览器支持](guide/browser-support)：让你的应用能和各种浏览器兼容。

## Extending Angular

## 扩展Angular


* [Angular libraries](guide/libraries): Learn about using and creating re-usable libraries.

  [Angular 库](guide/libraries)：学习如何使用和创建可复用的库。

* [Schematics](guide/schematics): Learn about customizing and extending the CLI's generation capabilities.

  学习[原理图](guide/schematics) ：学习如何自定义和扩展 CLI 的生成（`generate`）能力。

* [CLI builders](guide/cli-builder): Learn about customizing and extending the CLI's ability to apply tools to perform complex tasks, such as building and testing applications.

  [CLI构建器](guide/cli-builder)：学习如何自定义和扩展 CLI 的能力，让它使用工具来执行复杂任务，比如构建和测试应用。<|MERGE_RESOLUTION|>--- conflicted
+++ resolved
@@ -2,38 +2,30 @@
 
 # 后续步骤：工具与技巧
 
-
 After you understand the basic Angular building blocks, you can learn more
 about the features and tools that can help you develop and deliver Angular applications.
 
-<<<<<<< HEAD
-在了解了基本的Angular构建块之后，你可以进一步了解可以帮助你开发和交付Angular应用的特性和工具。
+在了解了基本的 Angular 构建块之后，你可以进一步了解可以帮助你开发和交付 Angular 应用的特性和工具。
 
-
-* Work through the [Tour of Heroes](tutorial/index) tutorial to get a feel for how to fit the basic building blocks together to create a well-designed application.
-=======
 * Work through the [Tour of Heroes](tutorial) tutorial to get a feel for how to fit the basic building blocks together to create a well-designed application.
->>>>>>> 6fe1b4d9
 
   参考“[英雄指南”](tutorial/index)教程，了解如何将这些基本构建块放在一起，来创建设计精良的应用。
 
 * Check out the [Glossary](guide/glossary) to understand Angular-specific terms and usage.
 
-  查看[词汇表](guide/glossary) ，了解 Angular 特有的术语和用法。
+  查看[词汇表](guide/glossary)，了解 Angular 特有的术语和用法。
 
 * Use the documentation to learn about key features in more depth, according to your stage of development and areas of interest.
 
   根据你的开发阶段和感兴趣的领域，使用该文档更深入地学习某些关键特性。
 
-
 ## Application architecture
 
-<<<<<<< HEAD
 ## 应用架构
 
-=======
 * The [Components and templates](guide/displaying-data) guide explains how to connect the application data in your [components](guide/glossary#component) to your page-display [templates](guide/glossary#template), to create a complete interactive application.
->>>>>>> 6fe1b4d9
+
+  [组件与模板](guide/displaying-data)一章中介绍了如何把组件中的应用数据与页面显示[模板](guide/glossary#template)联系起来，以创建一个完整的交互式应用。
 
 * The [NgModules](guide/ngmodules) guide provides in-depth information on the modular structure of an Angular application.
 
@@ -47,21 +39,17 @@
 
   [依赖注入](guide/dependency-injection)一章提供了一些深度信息，教你如何让每个组件类都可以获取实现其功能所需的服务和对象。
 
-
 ## Responsive programming
 
 ## 响应式编程
-
 
 The **Components and Templates** guide provides guidance and details of the [template syntax](guide/template-syntax) that you use to display your component data when and where you want it within a view, and to collect input from users that you can respond to.
 
 **“组件和模板”**一章提供了[模板语法](guide/template-syntax)的指南和详细信息，用于在视图中随时随地显示组件数据，并从用户那里收集输入，以便做出响应。
 
-
 Additional pages and sections describe some basic programming techniques for Angular apps.
 
 其它页面和章节则描述了 Angular 应用的一些基本编程技巧。
-
 
 * [Lifecycle hooks](guide/lifecycle-hooks): Tap into key moments in the lifetime of a component, from its creation to its destruction, by implementing the lifecycle hook interfaces.
 
@@ -84,11 +72,9 @@
 
   [动画](guide/animations)：使用 Angular 的动画库，你可以让组件支持动画行为，而不用深入了解动画技术或 CSS。
 
-
 ## Client-server interaction
 
 ## “客户端-服务器”交互
-
 
 Angular provides a framework for single-page apps, where most of the logic and data resides on the client.
 Most apps still need to access a server using the `HttpClient` to access and save data.
@@ -112,7 +98,6 @@
 
   [Web worker](guide/web-worker)：学习如何在后台线程中运行 CPU 密集型的计算。
 
-
 ## Support for the development cycle
 
 ## 为开发周期提供支持
@@ -120,7 +105,6 @@
 The **Development Workflow** section describes the tools and processes you use to compile, test, and  and deploy Angular applications.
 
 **“开发工作流”**部分描述了用于编译、测试和部署 Angular 应用的工具和过程。
-
 
 * [CLI Command Reference](cli): The Angular CLI is a command-line tool that you use to create projects, generate application and library code, and perform a variety of ongoing development tasks such as testing, bundling, and deployment.
 
@@ -150,11 +134,9 @@
 
   [无障碍性](guide/accessibility)：让所有用户都能访问你的应用。
 
-
 ## File structure, configuration, and dependencies
 
 ## 文件结构、配置和依赖
-
 
 * [Workspace and file structure](guide/file-structure): Understand the structure of Angular workspace and project folders.
 
@@ -178,8 +160,7 @@
 
 ## Extending Angular
 
-## 扩展Angular
-
+## 扩展 Angular
 
 * [Angular libraries](guide/libraries): Learn about using and creating re-usable libraries.
 
@@ -191,4 +172,4 @@
 
 * [CLI builders](guide/cli-builder): Learn about customizing and extending the CLI's ability to apply tools to perform complex tasks, such as building and testing applications.
 
-  [CLI构建器](guide/cli-builder)：学习如何自定义和扩展 CLI 的能力，让它使用工具来执行复杂任务，比如构建和测试应用。+  [CLI 构建器](guide/cli-builder)：学习如何自定义和扩展 CLI 的能力，让它使用工具来执行复杂任务，比如构建和测试应用。