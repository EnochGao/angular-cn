# Ahead-of-time \(AOT\) compilation

# 预先（AOT）编译器

An Angular application consists mainly of components and their HTML templates.
Because the components and templates provided by Angular cannot be understood by the browser directly, Angular applications require a compilation process before they can run in a browser.

Angular 应用主要由组件及其 HTML 模板组成。由于浏览器无法直接理解 Angular 所提供的组件和模板，因此 Angular 应用程序需要先进行编译才能在浏览器中运行。

The Angular [ahead-of-time \(AOT\) compiler](guide/glossary#aot) converts your Angular HTML and TypeScript code into efficient JavaScript code during the build phase *before* the browser downloads and runs that code.
Compiling your application during the build process provides a faster rendering in the browser.

在浏览器下载和运行代码*之前*的编译阶段，Angular 预先（AOT）编译器会先把你的 Angular HTML 和 TypeScript 代码转换成高效的 JavaScript 代码。在构建期间编译应用可以让浏览器中的渲染更快速。

This guide explains how to specify metadata and apply available compiler options to compile your applications efficiently using the AOT compiler.

本指南中解释了如何指定元数据，并使用一些编译器选项以借助 AOT 编译器来更有效的编译应用。

<div class="alert is-helpful">

[Watch Alex Rickabaugh explain the Angular compiler](https://www.youtube.com/watch?v=anphffaCZrQ) at AngularConnect 2019.

[观看 Alex Rickabaugh 在 AngularConnect 2019 解释 Angular 编译器的演讲](https://www.youtube.com/watch?v=anphffaCZrQ)。

</div>

<a id="why-aot"></a>

Here are some reasons you might want to use AOT.

下面是你可能要使用 AOT 的部分原因。

| Reasons                                 | Details                                                                                                                                                                                                                                            |
| :-------------------------------------- | :------------------------------------------------------------------------------------------------------------------------------------------------------------------------------------------------------------------------------------------------- |
| 原因                                    | 详情                                                                                                                                                                                                                                               |
| Faster rendering                        | With AOT, the browser downloads a pre-compiled version of the application. The browser loads executable code so it can render the application immediately, without waiting to compile the application first.                                       |
| 更快的渲染方式                          | 使用 AOT，浏览器会下载应用程序的预编译版本。浏览器加载可执行代码，以便立即渲染应用程序，而无需等待先编译应用程序。                                                                                                                                 |
| Fewer asynchronous requests             | The compiler *inlines* external HTML templates and CSS style sheets within the application JavaScript, eliminating separate ajax requests for those source files.                                                                                  |
| 更少的异步请求                          | 编译器在应用程序 JavaScript 中*内联*外部 HTML 模板和 CSS 样式表，消除对这些源文件的单个 ajax 请求。                                                                                                                                                |
| Smaller Angular framework download size | There's no need to download the Angular compiler if the application is already compiled. The compiler is roughly half of Angular itself, so omitting it dramatically reduces the application payload.                                              |
| 更小的 Angular 框架下载大小             | 如果应用程序已被编译，则无需下载 Angular 编译器。编译器大约是 Angular 本身的一半，因此省略它会大大减少应用程序的体积。                                                                                                                             |
| Detect template errors earlier          | The AOT compiler detects and reports template binding errors during the build step before users can see them.                                                                                                                                      |
| 及早检测模板错误                        | AOT 编译器会在用户看到之前在构建步骤中检测并报告模板绑定错误。                                                                                                                                                                                     |
| Better security                         | AOT compiles HTML templates and components into JavaScript files long before they are served to the client. With no templates to read and no risky client-side HTML or JavaScript evaluation, there are fewer opportunities for injection attacks. |
| 更好的安全性                            | AOT 会在 HTML 模板和组件提供给客户端之前就将它们编译为 JavaScript 文件。由于没有要读取的模板，也没有危险的客户端 HTML 或 JavaScript 求值，因此注入攻击的机会更少。                                                                                 |

<a id="overview"></a>

## Choosing a compiler

## 选择编译器

Angular offers two ways to compile your application:

Angular 提供了两种方式来编译你的应用：

| Angular compile       | Details                                                                                           |
|:----------------------| :------------------------------------------------------------------------------------------------ |
| Angular 编译方式          | 详情                                                                                              |
| Just-in-Time \(JIT\)  | Compiles your application in the browser at runtime. This was the default until Angular 8.        |
| 即时（JIT）               | 当运行时在浏览器中编译你的应用程序。在 Angular 8 之前，这是默认值。                               |
| Ahead-of-Time \(AOT\) | Compiles your application and libraries at build time. This is the default starting in Angular 9. |
| 预先（AOT）             | 在构建时编译你的应用程序和库。这是从 Angular 9 开始的默认值。                                     |

When you run the [`ng build`](cli/build) \(build only\) or [`ng serve`](cli/serve) \(build and serve locally\) CLI commands, the type of compilation \(JIT or AOT\) depends on the value of the `aot` property in your build configuration specified in `angular.json`.
By default, `aot` is set to `true` for new CLI applications.

当运行 CLI 命令 [`ng build`](cli/build) （只构建）或 [`ng serve`](cli/serve)（构建并启动本地服务器）时，编译类型（JIT 或 AOT）取决于你在 `angular.json` 中的构建配置所指定的 `aot` 属性。默认情况下，对于新的 CLI 应用，其 `aot` 为 `true`。

See the [CLI command reference](cli) and [Building and serving Angular apps](guide/build) for more information.

要了解更多，参阅[CLI 文档](cli)，和 [构建与运行 Angular 应用](guide/build)。

## How AOT works

## AOT 工作原理

The Angular AOT compiler extracts **metadata** to interpret the parts of the application that Angular is supposed to manage.
You can specify the metadata explicitly in **decorators** such as `@Component()` and `@Input()`, or implicitly in the constructor declarations of the decorated classes.
The metadata tells Angular how to construct instances of your application classes and interact with them at runtime.

Angular AOT 编译器会提取**元数据**来解释应由 Angular 管理的应用程序部分。你可以在**装饰器**（比如 `@Component()` 和 `@Input()`）中显式指定元数据，也可以在**被装饰的类**的构造函数声明中隐式指定元数据。元数据告诉 Angular 要如何构造应用程序类的实例并在运行时与它们进行交互。

In the following example, the `@Component()` metadata object and the class constructor tell Angular how to create and display an instance of `TypicalComponent`.

在下列范例中，`@Component()` 元数据对象和类的构造函数会告诉 Angular 如何创建和显示 `TypicalComponent` 的实例。

<code-example format="typescript" language="typescript">

&commat;Component({
  selector: 'app-typical',
  template: '&lt;div&gt;A typical component for {{data.name}}&lt;/div&gt;'
})
export class TypicalComponent {
  &commat;Input() data: TypicalData;
  constructor(private someService: SomeService) { &hellip; }
}

</code-example>

The Angular compiler extracts the metadata *once* and generates a *factory* for `TypicalComponent`.
When it needs to create a `TypicalComponent` instance, Angular calls the factory, which produces a new visual element, bound to a new instance of the component class with its injected dependency.

Angular 编译器只提取**一次**元数据，并且为 `TypicalComponent` 生成一个**工厂**。当它需要创建 `TypicalComponent` 的实例时，Angular 调用这个工厂，工厂会生成一个新的可视元素，并且把它（及其依赖）绑定到组件类的一个新实例上。

### Compilation phases

### 编译的各个阶段

There are three phases of AOT compilation.

AOT 编译分为三个阶段。

|     | Phase                  | Details                                                                                                                                                                                                                                                                                                  |
| :-- | :--------------------- | :------------------------------------------------------------------------------------------------------------------------------------------------------------------------------------------------------------------------------------------------------------------------------------------------------- |
|     | 阶段                   | 详情                                                                                                                                                                                                                                                                                                     |
| 1   | code analysis          | In this phase, the TypeScript compiler and *AOT collector* create a representation of the source. The collector does not attempt to interpret the metadata it collects. It represents the metadata as best it can and records errors when it detects a metadata syntax violation.                        |
| 1   | 代码分析               | 在此阶段，TypeScript 编译器和*AOT 收集器*会创建源代码的表示。收集器不会尝试解释它收集的元数据。它会尽可能地表示元数据，并在检测到元数据语法违规时记录错误。                                                                                                                                              |
| 2   | code generation        | In this phase, the compiler's `StaticReflector` interprets the metadata collected in phase 1, performs additional validation of the metadata, and throws an error if it detects a metadata restriction violation.                                                                                        |
<<<<<<< HEAD
| 2   | 代码生成               | 在此阶段，编译器的 `StaticReflector` 会解释在阶段 1 收集的元数据，对元数据执行额外的验证，如果检测到违反元数据限制，则会抛出错误。                                                                                                                                                                       |
| 3   | template type checking | In this optional phase, the Angular *template compiler* uses the TypeScript compiler to validate the binding expressions in templates. You can enable this phase explicitly by setting the `fullTemplateTypeCheck` configuration option; see [Angular compiler options](guide/angular-compiler-options). |
| 3   | 模板类型检查           | 在此可选阶段，Angular *模板编译器*使用 TypeScript 编译器来验证模板中的绑定表达式。你可以通过设置 `fullTemplateTypeCheck` 配置选项来明确启用此阶段。请参阅 [Angular 编译器选项](guide/angular-compiler-options)。                                                                                         |
=======
| 3   | template type checking | In this optional phase, the Angular *template compiler* uses the TypeScript compiler to validate the binding expressions in templates. You can enable this phase explicitly by setting the `strictTemplates` configuration option; see [Angular compiler options](guide/angular-compiler-options). |
>>>>>>> 0b10f426

### Metadata restrictions

### 元数据的限制

You write metadata in a *subset* of TypeScript that must conform to the following general constraints:

<<<<<<< HEAD
你只能使用 TypeScript 的一个**子集**书写元数据，它必须满足下列限制：

* Limit [expression syntax](#expression-syntax) to the supported subset of JavaScript

  [表达式语法](#expression-syntax)只支持 JavaScript 的一个有限的子集

* Only reference exported symbols after [code folding](#code-folding)

  只能引用[代码收缩](#code-folding)后导出的符号

* Only call [functions supported](#supported-functions) by the compiler

  只能调用编译器[支持的函数](#supported-functions)

* Decorated and data-bound class members must be public

  被装饰和用于数据绑定的类成员必须是公共（public）的。
=======
*   Limit [expression syntax](#expression-syntax) to the supported subset of JavaScript
*   Only reference exported symbols after [code folding](#code-folding)
*   Only call [functions supported](#supported-functions) by the compiler
*   Input/Outputs and data-bound class members must be public or protected.

>>>>>>> 0b10f426

For additional guidelines and instructions on preparing an application for AOT compilation, see [Angular: Writing AOT-friendly applications](https://medium.com/sparkles-blog/angular-writing-aot-friendly-applications-7b64c8afbe3f).

关于准备 AOT 编译应用程序的其它准则和说明，参阅 [Angular：编写 AOT 友好的应用程序](https://medium.com/sparkles-blog/angular-writing-aot-friendly-applications-7b64c8afbe3f)。

<div class="alert is-helpful">

Errors in AOT compilation commonly occur because of metadata that does not conform to the compiler's requirements (as described more fully below).
For help in understanding and resolving these problems, see [AOT Metadata Errors](guide/aot-metadata-errors).

AOT 编译中的错误通常是由于元数据不符合编译器的要求而发生的（下面将更全面地介绍）。为了帮助你理解和解决这些问题，参阅 [AOT 元数据错误](guide/aot-metadata-errors)。

</div>

### Configuring AOT compilation

### 配置 AOT 编译

You can provide options in the [TypeScript configuration file](guide/typescript-configuration) that controls the compilation process.
See [Angular compiler options](guide/angular-compiler-options) for a complete list of available options.

你可以在 [TypeScript 配置文件](guide/typescript-configuration)中提供控制编译过程的选项。关于可用选项的完整列表，参阅 [Angular 编译器](guide/angular-compiler-options)选项。

## Phase 1: Code analysis

## 阶段 1：分析

The TypeScript compiler does some of the analytic work of the first phase.
It emits the `.d.ts` *type definition files* with type information that the AOT compiler needs to generate application code.
At the same time, the AOT **collector** analyzes the metadata recorded in the Angular decorators and outputs metadata information in **`.metadata.json`** files, one per `.d.ts` file.

TypeScript 编译器会做一些初步的分析工作，它会生成**类型定义文件**`.d.ts`，其中带有类型信息，Angular 编译器需要借助它们来生成代码。
同时，AOT **收集器（collector）** 会记录 Angular 装饰器中的元数据，并把它们输出到**`.metadata.json`**文件中，和每个 `.d.ts` 文件相对应。

You can think of `.metadata.json` as a diagram of the overall structure of a decorator's metadata, represented as an [abstract syntax tree \(AST\)](https://en.wikipedia.org/wiki/Abstract_syntax_tree).

你可以把 `.metadata.json` 文件看做一个包括全部装饰器的元数据的全景图，就像[抽象语法树（AST）](https://en.wikipedia.org/wiki/Abstract_syntax_tree)一样。

<div class="alert is-helpful">

Angular's [schema.ts](https://github.com/angular/angular/blob/main/packages/compiler-cli/src/metadata/schema.ts) describes the JSON format as a collection of TypeScript interfaces.

Angular 的 [schema.ts](https://github.com/angular/angular/blob/main/packages/compiler-cli/src/metadata/schema.ts) 会将 JSON 格式描述为 TypeScript 接口的集合。

</div>

<a id="expression-syntax"></a>

### Expression syntax limitations

### 表达式语法限制

The AOT collector only understands a subset of JavaScript.
Define metadata objects with the following limited syntax:

AOT 收集器只能理解 JavaScript 的一个子集。定义元数据对象时要遵循下列语法限制：

| Syntax                    | Example                                                      |
| :------------------------ | :----------------------------------------------------------- |
| 语法                      | 范例                                                         |
| Literal object            | `{cherry: true, apple: true, mincemeat: false}`              |
| 对象字面量                | `{cherry: true, apple: true, mincemeat: false}`              |
| Literal array             | `['cherries', 'flour', 'sugar']`                             |
| 数组字面量                | `['cherries', 'flour', 'sugar']`                             |
| Spread in literal array   | `['apples', 'flour', ...]`                                   |
| 展开数组字面量            | `['apples', 'flour', ...]`                                   |
| Calls                     | `bake(ingredients)`                                          |
| 函数调用                  | `bake(ingredients)`                                          |
| New                       | `new Oven()`                                                 |
| 新建对象                  | `new Oven()`                                                 |
| Property access           | `pie.slice`                                                  |
| 属性访问                  | `pie.slice`                                                  |
| Array index               | `ingredients[0]`                                             |
| 数组索引访问              | `ingredients[0]`                                             |
| Identity reference        | `Component`                                                  |
| 引用标识符                | `Component`                                                  |
| A template string         | <code>\`pie is ${multiplier} times better than cake\`</code> |
| 模板字符串                | <code>\`pie is ${multiplier} times better than cake\`</code> |
| Literal string            | `'pi'`                                                       |
| 字符串字面量              | `'pi'`                                                       |
| Literal number            | `3.14153265`                                                 |
| 数字字面量                | `3.14153265`                                                 |
| Literal boolean           | `true`                                                       |
| 逻辑字面量                | `true`                                                       |
| Literal null              | `null`                                                       |
| null 字面量               | `null`                                                       |
| Supported prefix operator | `!cake`                                                      |
| 受支持的前缀运算符        | `!cake`                                                      |
| Supported binary operator | `a+b`                                                        |
| 受支持的二元运算符        | `a+b`                                                        |
| Conditional operator      | `a ? b : c`                                                  |
| 条件运算符                | `a ? b : c`                                                  |
| Parentheses               | `(a+b)`                                                      |
| 括号                      | `(a+b)`                                                      |

If an expression uses unsupported syntax, the collector writes an error node to the `.metadata.json` file.
The compiler later reports the error if it needs that piece of metadata to generate the application code.

如果表达式使用了不支持的语法，收集器就会往 `.metadata.json` 文件中写入一个错误节点。稍后，如果编译器用到元数据中的这部分内容来生成应用代码，它就会报告这个错误。

<div class="alert is-helpful">

If you want `ngc` to report syntax errors immediately rather than produce a `.metadata.json` file with errors, set the `strictMetadataEmit` option in the TypeScript configuration file.

如果你希望 `ngc` 立即汇报这些语法错误，而不要生成带有错误信息的 `.metadata.json` 文件，可以到 TypeScript 的配置文件中设置 `strictMetadataEmit` 选项。

<code-example format="json" language="json">

"angularCompilerOptions": {
  &hellip;
  "strictMetadataEmit" : true
}

</code-example>

Angular libraries have this option to ensure that all Angular `.metadata.json` files are clean and it is a best practice to do the same when building your own libraries.

Angular 库通过这个选项来确保所有的 Angular `.metadata.json` 文件都是干净的。当你要构建自己的代码库时，这也同样是一项最佳实践。

</div>

<a id="function-expression"></a>
<a id="arrow-functions"></a>

### No arrow functions

### 不要有箭头函数

The AOT compiler does not support [function expressions](https://developer.mozilla.org/docs/Web/JavaScript/Reference/Operators/function)
and [arrow functions](https://developer.mozilla.org/docs/Web/JavaScript/Reference/Functions/Arrow_functions), also called *lambda* functions.

AOT 编译器不支持[函数表达式](https://developer.mozilla.org/docs/Web/JavaScript/Reference/Operators/function)和[箭头函数](https://developer.mozilla.org/docs/Web/JavaScript/Reference/Functions/Arrow_functions)，也叫 *lambda* 函数。

Consider the following component decorator:

考虑如下组件装饰器：

<code-example format="typescript" language="typescript">

&commat;Component({
  &hellip;
  providers: [{provide: server, useFactory: () =&gt; new Server()}]
})

</code-example>

The AOT collector does not support the arrow function, `() => new Server()`, in a metadata expression.
It generates an error node in place of the function.
When the compiler later interprets this node, it reports an error that invites you to turn the arrow function into an *exported function*.

AOT 的收集器不支持在元数据表达式中出现箭头函数 `() => new Server()`。它会在该函数中就地生成一个错误节点。稍后，当编译器解释该节点时，它就会报告一个错误，让你把这个箭头函数转换成一个*导出的函数*。

You can fix the error by converting to this:

你可以把它改写成这样来修复这个错误：

<code-example format="typescript" language="typescript">

export function serverFactory() {
  return new Server();
}

&commat;Component({
  &hellip;
  providers: [{provide: server, useFactory: serverFactory}]
})

</code-example>

In version 5 and later, the compiler automatically performs this rewriting while emitting the `.js` file.

在版本 5 和更高版本中，编译器会在发出 `.js` 文件时自动执行此重写。

<a id="exported-symbols"></a>
<a id="code-folding"></a>

### Code folding

### 代码折叠

The compiler can only resolve references to ***exported*** symbols.
The collector, however, can evaluate an expression during collection and record the result in the `.metadata.json`, rather than the original expression.
This allows you to make limited use of non-exported symbols within expressions.

编译器只会解析到***已导出***符号的引用。收集器可以在收集期间执行表达式，并用其结果记录到 `.metadata.json` 中（而不是原始表达式中）。这样可以让你把非导出符号的使用限制在表达式中。

For example, the collector can evaluate the expression `1 + 2 + 3 + 4` and replace it with the result, `10`.
This process is called *folding*.
An expression that can be reduced in this manner is *foldable*.

比如，收集器可以估算表达式 `1 + 2 + 3 + 4` 并将其替换为结果 `10`。这个过程称为*折叠*。可以用这种方式简化的表达式是*可折叠的*。

<a id="var-declaration"></a>

The collector can evaluate references to module-local `const` declarations and initialized `var` and `let` declarations, effectively removing them from the `.metadata.json` file.

收集器可以计算对模块局部变量的 `const` 声明和初始化过的 `var` 和 `let` 声明，并从 `.metadata.json` 文件中移除它们。

Consider the following component definition:

考虑下列组件定义：

<code-example format="typescript" language="typescript">

const template = '&lt;div&gt;{{hero.name}}&lt;/div&gt;';

&commat;Component({
  selector: 'app-hero',
  template: template
})
export class HeroComponent {
  &commat;Input() hero: Hero;
}

</code-example>

The compiler could not refer to the `template` constant because it isn't exported.
The collector, however, can fold the `template` constant into the metadata definition by in-lining its contents.
The effect is the same as if you had written:

编译器不能引用 `template` 常量，因为它是未导出的。但是收集器可以通过内联 `template` 常量的方式把它*折叠*进元数据定义中。最终的结果和你以前的写法是一样的：

<code-example format="typescript" language="typescript">

&commat;Component({
  selector: 'app-hero',
  template: '&lt;div&gt;{{hero.name}}&lt;/div&gt;'
})
export class HeroComponent {
  &commat;Input() hero: Hero;
}

</code-example>

There is no longer a reference to `template` and, therefore, nothing to trouble the compiler when it later interprets the *collector's* output in `.metadata.json`.

这里没有对 `template` 的引用，因此，当编译器稍后对位于 `.metadata.json` 中的收集器输出进行解释时，不会再出问题。

You can take this example a step further by including the `template` constant in another expression:

你还可以通过把 `template` 常量包含在其它表达式中来让这个例子深入一点：

<code-example format="typescript" language="typescript">

const template = '&lt;div&gt;{{hero.name}}&lt;/div&gt;';

&commat;Component({
  selector: 'app-hero',
  template: template + '&lt;div&gt;{{hero.title}}&lt;/div&gt;'
})
export class HeroComponent {
  &commat;Input() hero: Hero;
}

</code-example>

The collector reduces this expression to its equivalent *folded* string:

收集器把该表达式缩减成其等价的*已折叠*字符串：

<code-example format="typescript" language="typescript">

'&lt;div&gt;{{hero.name}}&lt;/div&gt;&lt;div&gt;{{hero.title}}&lt;/div&gt;'

</code-example>

#### Foldable syntax

#### 可折叠的语法

The following table describes which expressions the collector can and cannot fold:

下表中描述了收集器可以折叠以及不能折叠哪些表达式：

| Syntax                           | Foldable                                 |
| :------------------------------- | :--------------------------------------- |
| 语法                             | 可折叠？                                 |
| Literal object                   | yes                                      |
| 对象字面量                       | 是                                       |
| Literal array                    | yes                                      |
| 数组字面量                       | 是                                       |
| Spread in literal array          | no                                       |
| 展开数组字面量                   | 否                                       |
| Calls                            | no                                       |
| 函数调用                         | 否                                       |
| New                              | no                                       |
| 新建对象                         | 否                                       |
| Property access                  | yes, if target is foldable               |
| 属性访问                         | 如果目标对象也是可折叠的，则是           |
| Array index                      | yes, if target and index are foldable    |
| 数组索引访问                     | 如果目标数组和索引都是可折叠的，则是     |
| Identity reference               | yes, if it is a reference to a local     |
| 引用标识符                       | 如果引用的是局部标识符，则是             |
| A template with no substitutions | yes                                      |
| 没有替换表达式的模板字符串       | 是                                       |
| A template with substitutions    | yes, if the substitutions are foldable   |
| 有替换表达式的模板字符串         | 如果替换表达式是可折叠的，则是           |
| Literal string                   | yes                                      |
| 字符串字面量                     | 是                                       |
| Literal number                   | yes                                      |
| 数字字面量                       | 是                                       |
| Literal boolean                  | yes                                      |
| 逻辑字面量                       | 是                                       |
| Literal null                     | yes                                      |
| null 字面量                      | 是                                       |
| Supported prefix operator        | yes, if operand is foldable              |
| 受支持的前缀运算符               | 如果操作数是可折叠的，则是               |
| Supported binary operator        | yes, if both left and right are foldable |
| 受支持的二元运算符               | 如果左操作数和右操作数都是可折叠的，则是 |
| Conditional operator             | yes, if condition is foldable            |
| 条件运算符                       | 如果条件是可折叠的，则是                 |
| Parentheses                      | yes, if the expression is foldable       |
| 括号                             | 如果表达式是可折叠的，则是               |

If an expression is not foldable, the collector writes it to `.metadata.json` as an [AST](https://en.wikipedia.org/wiki/Abstract*syntax*tree) for the compiler to resolve.

如果表达式是不可折叠的，那么收集器就会把它作为一个 [AST](https://en.wikipedia.org/wiki/Abstract_syntax_tree)（抽象语法树）写入 `.metadata.json` 中，留给编译器去解析。

## Phase 2: code generation

## 阶段 2：代码生成

The collector makes no attempt to understand the metadata that it collects and outputs to `.metadata.json`.
It represents the metadata as best it can and records errors when it detects a metadata syntax violation.
It's the compiler's job to interpret the `.metadata.json` in the code generation phase.

收集器不会试图理解它收集并输出到 `.metadata.json` 中的元数据，它所能做的只是尽可能准确的表述这些元数据，并在检测到元数据中的语法违规时记录这些错误。解释这些 `.metadata.json` 是编译器在代码生成阶段要承担的工作。

The compiler understands all syntax forms that the collector supports, but it may reject *syntactically* correct metadata if the *semantics* violate compiler rules.

<<<<<<< HEAD
编译器理解收集器支持的所有语法形式，但是它也可能拒绝那些虽然*语法正确*但*语义*违反了编译器规则的元数据。

### Public symbols
=======
### Public or protected symbols
>>>>>>> 0b10f426

### 公共符号

The compiler can only reference *exported symbols*.

<<<<<<< HEAD
编译器只能引用*已导出的符号*。

* Decorated component class members must be public.
  You cannot make an `@Input()` property private or protected.

  带有装饰器的类成员必须是公开的。你不可能把一个私有或内部使用的属性做成 `@Input()`。

* Data bound properties must also be public

  数据绑定的属性同样必须是公开的
=======
*   Decorated component class members must be public or protected.
    You cannot make an `@Input()` property private.

*   Data bound properties must also be public or protected
>>>>>>> 0b10f426

<a id="supported-functions"></a>

### Supported classes and functions

### 支持的类和函数

The collector can represent a function call or object creation with `new` as long as the syntax is valid.
The compiler, however, can later refuse to generate a call to a *particular* function or creation of a *particular* object.

只要语法有效，收集器就可以用 `new` 来表示函数调用或对象创建。但是，编译器在后面可以拒绝生成对*特定*函数的调用或对*特定*对象的创建。

The compiler can only create instances of certain classes, supports only core decorators, and only supports calls to macros \(functions or static methods\) that return expressions.

编译器只能创建某些类的实例，仅支持核心装饰器，并且仅支持对返回表达式的宏（函数或静态方法）的调用。

| Compiler action      | Details                                                                                                                                                |
| :------------------- | :----------------------------------------------------------------------------------------------------------------------------------------------------- |
| 编译器动作           | 详情                                                                                                                                                   |
| New instances        | The compiler only allows metadata that create instances of the class `InjectionToken` from `@angular/core`.                                            |
| 新建实例             | 编译器只允许创建来自 `@angular/core` 的 `InjectionToken` 类创建实例。                                                                                  |
| Supported decorators | The compiler only supports metadata for the [Angular decorators in the `@angular/core` module](api/core#decorators).                                   |
| 支持的装饰器         | 编译器只支持来自 [`@angular/core` 模块](api/core#decorators)的 Angular 装饰器的元数据。                                                                |
| Function calls       | Factory functions must be exported, named functions. The AOT compiler does not support lambda expressions \("arrow functions"\) for factory functions. |
| 函数调用             | 工厂函数必须导出为命名函数。AOT 编译器不支持用 Lambda 表达式（箭头函数）充当工厂函数。                                                                 |

<a id="function-calls"></a>

### Functions and static method calls

### 函数和静态方法调用

The collector accepts any function or static method that contains a single `return` statement.
The compiler, however, only supports macros in the form of functions or static methods that return an *expression*.

收集器接受任何只包含一个 `return` 语句的函数或静态方法。编译器也支持在返回表达式的函数或静态函数中使用*宏*。

For example, consider the following function:

考虑下面的函数：

<code-example format="typescript" language="typescript">

export function wrapInArray&lt;T&gt;(value: T): T[] {
  return [value];
}

</code-example>

You can call the `wrapInArray` in a metadata definition because it returns the value of an expression that conforms to the compiler's restrictive JavaScript subset.

你可以在元数据定义中调用 `wrapInArray`，因为它所返回的表达式的值满足编译器支持的 JavaScript 受限子集。

You might use  `wrapInArray()` like this:

你还可以这样使用 `wrapInArray()`：

<code-example format="typescript" language="typescript">

&commat;NgModule({
  declarations: wrapInArray(TypicalComponent)
})
export class TypicalModule {}

</code-example>

The compiler treats this usage as if you had written:

编译器会把这种用法处理成你以前的写法：

<code-example format="typescript" language="typescript">

&commat;NgModule({
  declarations: [TypicalComponent]
})
export class TypicalModule {}

</code-example>

The Angular [`RouterModule`](api/router/RouterModule) exports two macro static methods, `forRoot` and `forChild`, to help declare root and child routes.
Review the [source code](https://github.com/angular/angular/blob/main/packages/router/src/router_module.ts#L139 "RouterModule.forRoot source code")
for these methods to see how macros can simplify configuration of complex [NgModules](guide/ngmodules).

Angular 的 [`RouterModule`](api/router/RouterModule) 导出了两个静态宏函数 `forRoot` 和 `forChild`，以帮助声明根路由和子路由。
查看这些方法的[源码](https://github.com/angular/angular/blob/main/packages/router/src/router_module.ts#L139 "RouterModule.forRoot source code")，以了解宏函数是如何简化复杂的 [NgModule](guide/ngmodules) 配置的。

<a id="metadata-rewriting"></a>

### Metadata rewriting

### 元数据重写

The compiler treats object literals containing the fields `useClass`, `useValue`, `useFactory`, and `data` specially, converting the expression initializing one of these fields into an exported variable that replaces the expression.
This process of rewriting these expressions removes all the restrictions on what can be in them because
the compiler doesn't need to know the expression's value —it just needs to be able to generate a reference to the value.

编译器会对含有 `useClass`、`useValue`、`useFactory` 和 `data` 的对象字面量进行特殊处理，把用这些字段之一初始化的表达式转换成一个导出的变量，并用它替换该表达式。这个重写表达式的过程，会消除它们受到的所有限制，因为编译器并不需要知道该表达式的值，它只要能生成对该值的引用就行了。

You might write something like:

你可以这样写：

<code-example format="typescript" language="typescript">

class TypicalServer {

}

&commat;NgModule({
  providers: [{provide: SERVER, useFactory: () =&gt; TypicalServer}]
})
export class TypicalModule {}

</code-example>

Without rewriting, this would be invalid because lambdas are not supported and `TypicalServer` is not exported.
To allow this, the compiler automatically rewrites this to something like:

如果不重写，这就是无效的，因为这里不支持 Lambda 表达式，而且 `TypicalServer` 也没有被导出。为了支持这种写法，编译器自动把它重写成了这样：

<code-example format="typescript" language="typescript">

class TypicalServer {

}

export const &theta;0 = () =&gt; new TypicalServer();

&commat;NgModule({
  providers: [{provide: SERVER, useFactory: &theta;0}]
})
export class TypicalModule {}

</code-example>

This allows the compiler to generate a reference to `θ0` in the factory without having to know what the value of `θ0` contains.

这就让编译器能在工厂中生成一个对 `θ0` 的引用，而不用知道 `θ0` 中包含的值到底是什么。

The compiler does the rewriting during the emit of the `.js` file.
It does not, however, rewrite the `.d.ts` file, so TypeScript doesn't recognize it as being an export.
And it does not interfere with the ES module's exported API.

编译器会在生成 `.js` 文件期间进行这种重写。它不会重写 `.d.ts` 文件，所以 TypeScript 也不会把这个变量当做一项导出，因此也就不会污染 ES 模块中导出的 API。

<a id="binding-expression-validation"></a>

## Phase 3: Template type checking

## 阶段 3：模板类型检查

One of the Angular compiler's most helpful features is the ability to type-check expressions within templates, and catch any errors before they cause crashes at runtime.
In the template type-checking phase, the Angular template compiler uses the TypeScript compiler to validate the binding expressions in templates.

Angular 编译器最有用的功能之一就是能够对模板中的表达式进行类型检查，在由于出错而导致运行时崩溃之前就捕获任何错误。在模板类型检查阶段，Angular 模板编译器会使用 TypeScript 编译器来验证模板中的绑定表达式。

Enable this phase explicitly by adding the compiler option `"fullTemplateTypeCheck"` in the `"angularCompilerOptions"` of the project's TypeScript configuration file
\(see [Angular Compiler Options](guide/angular-compiler-options)\).

通过在该项目的 TypeScript 配置文件中的 `"angularCompilerOptions"` 中添加编译器选项 `"fullTemplateTypeCheck"`，可以显式启用本阶段（见[Angular 编译器选项](guide/angular-compiler-options)）。

Template validation produces error messages when a type error is detected in a template binding
expression, similar to how type errors are reported by the TypeScript compiler against code in a `.ts`
file.

当模板绑定表达式中检测到类型错误时，进行模板验证时就会生成错误。这和 TypeScript 编译器在处理 `.ts` 文件中的代码时报告错误很相似。

For example, consider the following component:

比如，考虑下列组件：

<code-example format="typescript" language="typescript">

&commat;Component({
  selector: 'my-component',
  template: '{{person.addresss.street}}'
})
class MyComponent {
  person?: Person;
}

</code-example>

This produces the following error:

这会生成如下错误：

<code-example format="output" hideCopy language="shell">

my.component.ts.MyComponent.html(1,1): : Property 'addresss' does not exist on type 'Person'. Did you mean 'address'?

</code-example>

The file name reported in the error message, `my.component.ts.MyComponent.html`, is a synthetic file
generated by the template compiler that holds contents of the `MyComponent` class template.
The compiler never writes this file to disk.
The line and column numbers are relative to the template string in the `@Component` annotation of the class, `MyComponent` in this case.
If a component uses `templateUrl` instead of `template`, the errors are reported in the HTML file referenced by the `templateUrl` instead of a synthetic file.

错误信息中汇报的文件名 `my.component.ts.MyComponent.html` 是一个由模板编译器生成出的合成文件，用于保存 `MyComponent` 类的模板内容。编译器永远不会把这个文件写入磁盘。这个例子中，这里的行号和列号都是相对于 `MyComponent` 的 `@Component` 注解中的模板字符串的。如果组件使用 `templateUrl` 来代替 `template`，这些错误就会在 `templateUrl` 引用的 HTML 文件中汇报，而不是这个合成文件中。

The error location is the beginning of the text node that contains the interpolation expression with the error.
If the error is in an attribute binding such as `[value]="person.address.street"`, the error
location is the location of the attribute that contains the error.

错误的位置是从包含出错的插值表达式的那个文本节点开始的。如果错误是一个属性绑定，比如 `[value]="person.address.street"`，错误的位置就是那个包含错误的属性的位置。

The validation uses the TypeScript type checker and the options supplied to the TypeScript compiler to control how detailed the type validation is.
For example, if the `strictTypeChecks` is specified, the error

验证使用 TypeScript 类型检查器和提供给 TypeScript 编译器的选项来控制类型验证的详细程度。比如，如果指定了 `strictTypeChecks`，则会报告

<code-example format="output" hideCopy language="shell">

my.component.ts.MyComponent.html(1,1): : Object is possibly 'undefined'

</code-example>

is reported as well as the above error message.

错误以及上述错误消息。

### Type narrowing

### 类型窄化

The expression used in an `ngIf` directive is used to narrow type unions in the Angular
template compiler, the same way the `if` expression does in TypeScript.
For example, to avoid `Object is possibly 'undefined'` error in the template above, modify it to only emit the interpolation if the value of `person` is initialized as shown below:

在 `ngIf` 指令中使用的表达式用来在 Angular 模板编译器中窄化联合类型，就像 TypeScript 中的 `if` 表达式一样。比如，要在上述模板中消除 `Object is possibly 'undefined'` 错误，可以把它改成只在 `person` 的值初始化过的时候才生成这个插值。

<code-example format="typescript" language="typescript">

&commat;Component({
  selector: 'my-component',
  template: '<span *ngIf="person"> {{person.address.street}} </span>'
})
class MyComponent {
  person?: Person;
}

</code-example>

Using `*ngIf` allows the TypeScript compiler to infer that the `person` used in the binding expression will never be `undefined`.

使用 `*ngIf` 能让 TypeScript 编译器推断出这个绑定表达式中使用的 `person` 永远不会是 `undefined`。

For more information about input type narrowing, see [Improving template type checking for custom directives](guide/structural-directives#directive-type-checks).

关于输入类型窄化的更多信息，参阅[为自定义指令强化模板类型检查](guide/structural-directives#directive-type-checks)。

### Non-null type assertion operator

### 非空类型断言操作符

Use the [non-null type assertion operator](guide/template-expression-operators#non-null-assertion-operator) to suppress the `Object is possibly 'undefined'` error when it is inconvenient to use `*ngIf` or when some constraint in the component ensures that the expression is always non-null when the binding expression is interpolated.

使用 [非空类型断言操作符](guide/template-expression-operators#non-null-assertion-operator)可以在不方便使用 `*ngIf` 或 当组件中的某些约束可以确保这个绑定表达式在求值时永远不会为空时，防止出现 `Object is possibly 'undefined'` 错误。

In the following example, the `person` and `address` properties are always set together, implying that `address` is always non-null if `person` is non-null.
There is no convenient way to describe this constraint to TypeScript and the template compiler, but the error is suppressed in the example by using `address!.street`.

在下面的例子中，`person` 和 `address` 属性总是一起出现的，如果 `person` 非空，则 `address` 也一定非空。没有一种简便的写法可以向 TypeScript 和模板编译器描述这种约束。但是这个例子中使用 `address!.street` 避免了报错。

<code-example format="typescript" language="typescript">

&commat;Component({
  selector: 'my-component',
  template: '&lt;span *ngIf="person"&gt; {{person.name}} lives on {{address!.street}} &lt;/span&gt;'
})
class MyComponent {
  person?: Person;
  address?: Address;

  setData(person: Person, address: Address) {
    this.person = person;
    this.address = address;
  }
}

</code-example>

The non-null assertion operator should be used sparingly as refactoring of the component might break this constraint.

应该保守点使用非空断言操作符，因为将来对组件的重构可能会破坏这个约束。

In this example it is recommended to include the checking of `address` in the `*ngIf` as shown below:

这个例子中，更建议在 `*ngIf` 中包含对 `address` 的检查，代码如下：

<code-example format="typescript" language="typescript">

&commat;Component({
  selector: 'my-component',
  template: '&lt;span &ast;ngIf="person &amp;&amp; address"&gt; {{person.name}} lives on {{address.street}} &lt;/span&gt;'
})
class MyComponent {
  person?: Person;
  address?: Address;

  setData(person: Person, address: Address) {
    this.person = person;
    this.address = address;
  }
}

</code-example>

<!-- links -->

<!-- external links -->

<!-- end links -->

@reviewed 2022-02-28<|MERGE_RESOLUTION|>--- conflicted
+++ resolved
@@ -117,13 +117,9 @@
 | 1   | code analysis          | In this phase, the TypeScript compiler and *AOT collector* create a representation of the source. The collector does not attempt to interpret the metadata it collects. It represents the metadata as best it can and records errors when it detects a metadata syntax violation.                        |
 | 1   | 代码分析               | 在此阶段，TypeScript 编译器和*AOT 收集器*会创建源代码的表示。收集器不会尝试解释它收集的元数据。它会尽可能地表示元数据，并在检测到元数据语法违规时记录错误。                                                                                                                                              |
 | 2   | code generation        | In this phase, the compiler's `StaticReflector` interprets the metadata collected in phase 1, performs additional validation of the metadata, and throws an error if it detects a metadata restriction violation.                                                                                        |
-<<<<<<< HEAD
 | 2   | 代码生成               | 在此阶段，编译器的 `StaticReflector` 会解释在阶段 1 收集的元数据，对元数据执行额外的验证，如果检测到违反元数据限制，则会抛出错误。                                                                                                                                                                       |
-| 3   | template type checking | In this optional phase, the Angular *template compiler* uses the TypeScript compiler to validate the binding expressions in templates. You can enable this phase explicitly by setting the `fullTemplateTypeCheck` configuration option; see [Angular compiler options](guide/angular-compiler-options). |
+| 3   | template type checking | In this optional phase, the Angular *template compiler* uses the TypeScript compiler to validate the binding expressions in templates. You can enable this phase explicitly by setting the `strictTemplates` configuration option; see [Angular compiler options](guide/angular-compiler-options). |
 | 3   | 模板类型检查           | 在此可选阶段，Angular *模板编译器*使用 TypeScript 编译器来验证模板中的绑定表达式。你可以通过设置 `fullTemplateTypeCheck` 配置选项来明确启用此阶段。请参阅 [Angular 编译器选项](guide/angular-compiler-options)。                                                                                         |
-=======
-| 3   | template type checking | In this optional phase, the Angular *template compiler* uses the TypeScript compiler to validate the binding expressions in templates. You can enable this phase explicitly by setting the `strictTemplates` configuration option; see [Angular compiler options](guide/angular-compiler-options). |
->>>>>>> 0b10f426
 
 ### Metadata restrictions
 
@@ -131,7 +127,6 @@
 
 You write metadata in a *subset* of TypeScript that must conform to the following general constraints:
 
-<<<<<<< HEAD
 你只能使用 TypeScript 的一个**子集**书写元数据，它必须满足下列限制：
 
 * Limit [expression syntax](#expression-syntax) to the supported subset of JavaScript
@@ -146,16 +141,9 @@
 
   只能调用编译器[支持的函数](#supported-functions)
 
-* Decorated and data-bound class members must be public
+* Input/Outputs and data-bound class members must be public or protected.
 
   被装饰和用于数据绑定的类成员必须是公共（public）的。
-=======
-*   Limit [expression syntax](#expression-syntax) to the supported subset of JavaScript
-*   Only reference exported symbols after [code folding](#code-folding)
-*   Only call [functions supported](#supported-functions) by the compiler
-*   Input/Outputs and data-bound class members must be public or protected.
-
->>>>>>> 0b10f426
 
 For additional guidelines and instructions on preparing an application for AOT compilation, see [Angular: Writing AOT-friendly applications](https://medium.com/sparkles-blog/angular-writing-aot-friendly-applications-7b64c8afbe3f).
 
@@ -486,35 +474,24 @@
 
 The compiler understands all syntax forms that the collector supports, but it may reject *syntactically* correct metadata if the *semantics* violate compiler rules.
 
-<<<<<<< HEAD
 编译器理解收集器支持的所有语法形式，但是它也可能拒绝那些虽然*语法正确*但*语义*违反了编译器规则的元数据。
 
-### Public symbols
-=======
 ### Public or protected symbols
->>>>>>> 0b10f426
 
 ### 公共符号
 
 The compiler can only reference *exported symbols*.
 
-<<<<<<< HEAD
 编译器只能引用*已导出的符号*。
 
-* Decorated component class members must be public.
-  You cannot make an `@Input()` property private or protected.
-
-  带有装饰器的类成员必须是公开的。你不可能把一个私有或内部使用的属性做成 `@Input()`。
-
-* Data bound properties must also be public
-
-  数据绑定的属性同样必须是公开的
-=======
 *   Decorated component class members must be public or protected.
     You cannot make an `@Input()` property private.
 
+    带有装饰器的类成员必须是公开的（public）或保护的（protected）。你不可能把一个私有属性做成 `@Input()`。
+
 *   Data bound properties must also be public or protected
->>>>>>> 0b10f426
+
+    数据绑定的属性同样必须是公开的（public）或保护的（protected）
 
 <a id="supported-functions"></a>
 
