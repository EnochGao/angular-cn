--- conflicted
+++ resolved
@@ -232,12 +232,11 @@
 
    当构建完成时，把 `docs/index.html` 复制为 `docs/404.html`。
 
-<<<<<<< HEAD
 1. Commit your changes and push.
 
    提交你的更改，并推送。
 
-1. On the GitHub project page, go to Settings and scroll down to the GitHub Pages section to configure the site to [publish from the docs folder](https://docs.github.com/en/pages/getting-started-with-github-pages/configuring-a-publishing-source-for-your-github-pages-site#choosing-a-publishing-source).
+1. On the GitHub project page, go to Settings and select the Pages option from the left sidebar to configure the site to [publish from the docs folder](https://docs.github.com/en/pages/getting-started-with-github-pages/configuring-a-publishing-source-for-your-github-pages-site#choosing-a-publishing-source).
 
    在 GitHub 项目页面上，转到 Settings 并向下滚动到 GitHub Pages 部分，以配置[要从 docs 文件夹发布](https://docs.github.com/en/pages/getting-started-with-github-pages/configuring-a-publishing-source-for-your-github-pages-site#choosing-a-publishing-source)的站点。
 
@@ -249,14 +248,6 @@
    The format of the link is `https://<user_name>.github.io/<project_name>`.
 
    单击 GitHub Pages 区顶部的 “GitHub Pages” 链接，以查看已部署的应用程序。链接的格式为 `https://<user_name>.github.io/<project_name>`。
-=======
-1.  When the build is complete, make a copy of `docs/index.html` and name it `docs/404.html`.
-1.  Commit your changes and push.
-1.  On the GitHub project page, go to Settings and select the Pages option from the left sidebar to configure the site to [publish from the docs folder](https://docs.github.com/en/pages/getting-started-with-github-pages/configuring-a-publishing-source-for-your-github-pages-site#choosing-a-publishing-source).
-1.  Click Save.
-1.  Click on the GitHub Pages link at the top of the GitHub Pages section to see your deployed application.
-    The format of the link is `https://<user_name>.github.io/<project_name>`.
->>>>>>> 6a32ac28
 
 <div class="alert is-helpful">
 
