--- conflicted
+++ resolved
@@ -1,15 +1,6 @@
-<<<<<<< HEAD
-@title
-部署
-
-@intro
-如何部署Angular应用。
-
-@description
-
-=======
 # Deployment
->>>>>>> 2fda624a
+
+# 部署
 
 This page describes tools and techniques for deploy and optimize your Angular application.
 
@@ -18,74 +9,6 @@
 
 {@a toc}
 
-<<<<<<< HEAD
-
-## Table of contents
-
-## 目录
-
-* [Overview](guide/deployment#overview)
-
-  [概览](guide/deployment#overview)
-
-* [Simplest deployment possible](guide/deployment#dev-deploy)
-
-  [最简化的部署方式](guide/deployment#dev-deploy)
-
-* [Optimize for production](guide/deployment#optimize)
-
-  [为生产环境优化](guide/deployment#optimize)
-
-  * [Ahead-of-Time (AOT) compilation](guide/deployment#aot)
-
-    [预编译（AOT）](guide/deployment#aot)
-
-  * [Webpack](guide/deployment#webpack)
-
-  * [Tree shaking with _rollup_](guide/deployment#rollup)
-
-    [使用`rollup`进行摇树优化](guide/deployment#rollup)
-
-  * [Pruned libraries](guide/deployment#prune)
-
-    [库的修剪](guide/deployment#prune)
-
-  * [Measure performance first](guide/deployment#measure)
-
-    [首先，度量性能](guide/deployment#measure)
-
-* [Angular configuration](guide/deployment#angular-configuration)
-
-  [Angular配置](guide/deployment#angular-configuration)
-
-  * [The `base` tag](guide/deployment#base-tag)
-
-    [`base`标签](guide/deployment#base-tag)
-
-  * [Enable production mode](guide/deployment#enable-prod-mode)
-
-    [启用生产模式](guide/deployment#enable-prod-mode)
-
-  * [Lazy loading](guide/deployment#lazy-loading)
-
-    [惰性加载](guide/deployment#lazy-loading)
-
-* [Server configuration](guide/deployment#server-configuration)
-
-  [服务器配置](guide/deployment#server-configuration)
-
-  * [Routed apps must fallback to `index.html`](guide/deployment#fallback)
-
-    [带路由的应用必须以`index.html`作为后备页面](guide/deployment#fallback)
-
-  * [CORS: requesting services from a different server](guide/deployment#cors)
-
-    [CORS：从其它服务器请求服务](guide/deployment#cors)
-
-
-
-=======
->>>>>>> 2fda624a
 {@a overview}
 
 
@@ -482,13 +405,9 @@
   
 * The compiler discards unused Angular directives that a tree-shaking tool can then exclude.
 
-<<<<<<< HEAD
   编译器会丢弃那些摇树优化（tree-shaking）工具能排除的代码。
 
-Learn more about AOT Compilation in the [AOT Cookbook](cookbook/aot-compiler "AOT Cookbook")
-=======
 Learn more about AOT Compilation in the [AOT Cookbook](guide/aot-compiler "AOT Cookbook")
->>>>>>> 2fda624a
 which describes running the AOT compiler from the command line
 and using [_rollup_](guide/deployment#rollup) for bundling, minification, uglification and tree shaking.
 
@@ -501,13 +420,9 @@
 
 ### Webpack (and AOT)
 
-<<<<<<< HEAD
 ### Webpack（与AOT）
 
-<a href="https://webpack.js.org/" target="_blank" title="Webpack 2">Webpack 2</a> is another
-=======
 <a href="https://webpack.js.org/" title="Webpack 2">Webpack 2</a> is another
->>>>>>> 2fda624a
 great option for inlining templates and style-sheets, for bundling, minifying, and uglifying the application.
 The "[Webpack: an introduction](guide/webpack "Webpack: an introduction")" guide will get you started
 using webpack with Angular.
@@ -631,13 +546,9 @@
 
 ### The `base` tag
 
-<<<<<<< HEAD
 ### `base`标签
 
-The HTML [_&lt;base href="..."/&gt;_](https://angular.io/docs/ts/latest/guide/router.html#!)
-=======
 The HTML [_&lt;base href="..."/&gt;_](/guide/router)
->>>>>>> 2fda624a
 specifies a base path for resolving relative URLs to assets such as images, scripts, and style sheets.
 For example, given the `<base href="/my/app/">`, the browser resolves a URL such as `some/place/foo.jpg`
 into a server request for `my/app/some/place/foo.jpg`.
@@ -703,13 +614,9 @@
 
 Switching to production mode can make it run faster by disabling development specific checks such as the dual change detection cycles.
 
-<<<<<<< HEAD
 切换到生产模式可以通过禁用开发环境下特有的检查（比如双重变更检测周期）来让应用运行得更快。
 
-To enable [production mode](api/core/index/enableProdMode-function) when running remotely, add the following code to the `main.ts`.
-=======
 To enable [production mode](api/core/enableProdMode) when running remotely, add the following code to the `main.ts`.
->>>>>>> 2fda624a
 
 要在远程运行时启用[生产模式](api/core/index/enableProdMode-function)，请把下列代码添加到`main.ts`中。
 
@@ -1006,15 +913,5 @@
 
 
 ## Next steps
-<<<<<<< HEAD
-
-## 下一步
-
-If you want to go beyond the [simple _copy-deploy_](guide/deployment#dev-deploy "Simplest deployment possible") approach,
-read the [AOT Cookbook](cookbook/aot-compiler "AOT Cookbook") next.
-
-如果我们准备超越[简单*复制*部署](guide/deployment#dev-deploy "Simplest deployment possible")的方式，请参阅[烹饪宝典中的AOT部分](cookbook/aot-compiler "AOT Cookbook")。
-=======
- If you want to go beyond the [simple _copy-deploy_](guide/deployment#dev-deploy "Simplest deployment possible") approach,
- read the [AOT Cookbook](guide/aot-compiler "AOT Cookbook") next.
->>>>>>> 2fda624a
+ ## 下一步If you want to go beyond the [simple _copy-deploy_](guide/deployment#dev-deploy "Simplest deployment possible") approach,
+ read the [AOT Cookbook](guide/aot-compiler "AOT Cookbook") next.如果我们准备超越[简单*复制*部署](guide/deployment#dev-deploy "Simplest deployment possible")的方式，请参阅[烹饪宝典中的AOT部分](cookbook/aot-compiler "AOT Cookbook")。