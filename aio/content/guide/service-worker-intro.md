# Angular service worker introduction

# Angular 的 Service Worker 简介

Service workers augment the traditional web deployment model and empower applications to deliver a user experience with the reliability and performance on par with natively-installed code. Adding a service worker to an Angular application is one of the steps for turning an application into a [Progressive Web App](https://developers.google.com/web/progressive-web-apps/) (also known as a PWA).

Service Worker 可以增强传统的 Web 发布模式，并使应用程序能够提供可与本机代码媲美的高可靠、高性能的用户体验。为 Angular 应用添加 Service Worker 是把应用转换成[渐进式应用（PWA）](https://developers.google.com/web/progressive-web-apps/)的步骤之一。

At its simplest, a service worker is a script that runs in the web browser and manages caching for an application.

简单来说，Service Worker 就是一段运行在 Web 浏览器中，并为应用管理缓存的脚本。

Service workers function as a network proxy. They intercept all outgoing HTTP requests made by the application and can choose how to respond to them. For example, they can query a local cache and deliver a cached response if one is available. Proxying isn't limited to requests made through programmatic APIs, such as `fetch`; it also includes resources referenced in HTML and even the initial request to `index.html`. Service worker-based caching is thus completely programmable and doesn't rely on server-specified caching headers.

Service Worker 的功能就像一个网络代理。它们会拦截所有由应用发出的 HTTP 请求，并选择如何给出响应。
比如，它们可以查询局部缓存，如果有缓存的响应数据，就用它做出响应。
这种代理行为不会局限于通过程序调用 API（比如`fetch`）发起的请求，还包括 HTML 中对资源的引用，甚至对 `index.html` 的首次请求。
 基于 Service Worker 的缓存是完全可编程的，并且不依赖于服务端指定的那些控制缓存策略的头。

Unlike the other scripts that make up an application, such as the Angular app bundle, the service worker is preserved after the user closes the tab. The next time that browser loads the application, the service worker loads first, and can intercept every request for resources to load the application. If the service worker is designed to do so, it can *completely satisfy the loading of the application, without the need for the network*.

不像应用中的其它脚本（如 Angular 的应用包），Service Worker 在用户关闭浏览器页标签时仍然会被保留。
下次浏览器加载本应用时，Service Worker 会首先加载，然后拦截加载本应用时的对每一项资源的请求。
如果这个 Service Worker 就是为此而设计的，它就能*完全满足应用加载时的需求，而不需要依赖网络*。

Even across a fast reliable network, round-trip delays can introduce significant latency when loading the application. Using a service worker to reduce dependency on the network can significantly improve the user experience.

即使在快速可靠的网络中，往返延迟也可能在加载应用程序时产生显著的延迟。使用 Service Worker 来减少对网络的依赖可以显着改善用户体验。

## Service workers in Angular

## Angular 中的 Service Worker

Angular applications, as single-page applications, are in a prime position to benefit from the advantages of service workers. Starting with version 5.0.0, Angular ships with a service worker implementation. Angular developers can take advantage of this service worker and benefit from the increased reliability and performance it provides, without needing to code against low-level APIs.

作为单页面应用，Angular 应用可以受益于 Service Worker 的优势。
从 Angular v5.0.0 开始，Angular 提供了一份 Service Worker 的实现。
Angular 开发人员可以利用 Service Worker，并受益于其增强的可靠性和性能，而无需再针对底层 API 写代码。

Angular's service worker is designed to optimize the end user experience of using an application over a slow or unreliable network connection, while also minimizing the risks of serving outdated content.

Angular 的 Service Worker 的设计目标是优化那些使用慢速、不可靠网络的最终用户的体验，同时还要尽可能减小提供过期内容的风险。

The Angular service worker's behavior follows that design goal:

Angular 的 Service Worker 的行为遵循下列设计目标：

* Caching an application is like installing a native application. The application is cached as one unit, and all files update together.

   像安装原生应用一样缓存应用。该应用作为整体被缓存，它的所有文件作为整体进行更新。

* A running application continues to run with the same version of all files. It does not suddenly start receiving cached files from a newer version, which are likely incompatible.

   正在运行的应用使用所有文件的同一版本继续运行。不要突然开始接收来自新版本的、可能不兼容的缓存文件。

* When users refresh the application, they see the latest fully cached version. New tabs load the latest cached code.

   当用户刷新本应用时，他们会看到最新的被完全缓存的版本。新的页标签中会加载最新的缓存代码。

* Updates happen in the background, relatively quickly after changes are published. The previous version of the application is served until an update is installed and ready.

   在更改发布之后，相对较快的在后台进行更新。在一次完整的更新完成之前，仍然使用应用的上一个版本。

* The service worker conserves bandwidth when possible. Resources are only downloaded if they've changed.

   只要有可能，Service Worker 就会尽量节省带宽。它只会下载那些发生了变化的资源。

To support these behaviors, the Angular service worker loads a *manifest* file from the server. The manifest describes the resources to cache and includes hashes of every file's contents. When an update to the application is deployed, the contents of the manifest change, informing the service worker that a new version of the application should be downloaded and cached. This manifest is generated from a CLI-generated configuration file called `ngsw-config.json`.

要支持这些行为，Angular 的 Service Worker 会从服务器上下载一个 `manifest` 文件。
这个 `manifest` 文件描述要缓存的资源，并包含每个文件内容的哈希值。
当发布了应用的一个新版本时，`manifest` 的内容就会改变，通知 Service Worker 应该下载并缓存应用的一个新版本了。
这个 manifest 是从 CLI 生成的一个名叫 `ngsw-config.json` 的文件中生成的。


Installing the Angular service worker is as simple as including an `NgModule`. In addition to registering the Angular service worker with the browser, this also makes a few services available for injection which interact with the service worker and can be used to control it. For example, an application can ask to be notified when a new update becomes available, or an application can ask the service worker to check the server for available updates.

安装 Angular 的 Service Worker 就像引入一个 `NgModule` 一样简单。
除了使用浏览器注册 Angular 的 Service Worker 之外，还要制作一些可供注入的服务，它们可以与 Service Worker 交互，并控制它。
比如，应用可以要求当新的更新已经就绪时通知自己，或要求 Service Worker 检查服务器，看是否有可用的更新。

## Prerequisites

<<<<<<< HEAD
## 前提条件

Your application must run in a web browser that supports service workers. Currently, service workers are supported in the latest versions of Chrome, Firefox, Edge, Safari, Opera, UC Browser (Android version) and Samsung Internet. Browsers like IE and Opera Mini do not provide the support. To learn more about other browsers that are service worker ready, see the [Can I Use](https://caniuse.com/#feat=serviceworkers) page and [MDN docs](https://developer.mozilla.org/en-US/docs/Web/API/Service_Worker_API).

你的应用必须运行在支持 Service Worker 的 Web 浏览器中。目前，Chrome 和 Firefox 的最新版本 都已经支持了。
要想知道其它浏览器是否支持，参见 [Can I Use](http://caniuse.com/#feat=serviceworkers) 页。

In addition, in order for service workers to be registered, the app must be accessed over HTTPS, not HTTP. Browsers will ignore service workers on pages that are served over an insecure connection. The reason is that service workers are quite powerful, so extra care needs to be taken to ensure the service worker script has not been tampered with.

此外，为了注册 Service Worker，应用必须通过 HTTPS 进行访问，而不能通过 HTTP。浏览器会忽略那些通过不安全连接提供的页面上的 Service Worker。其原因在于 Service Worker 真的很强大，所以需要额外的安全保障来确保 Service Worker 脚本不会被中间人攻击所篡改。

There is one exception to this rule: To make local development easier, browsers do _not_ require a secure connection when accessing an app on `localhost`.
=======
To make use of all the features of Angular service worker, use the latest versions of Angular and the Angular CLI.

In order for service workers to be registered, the app must be accessed over HTTPS, not HTTP.
Browsers ignore service workers on pages that are served over an insecure connection.
The reason is that service workers are quite powerful, so extra care needs to be taken to ensure the service worker script has not been tampered with.

There is one exception to this rule: to make local development easier, browsers do _not_ require a secure connection when accessing an app on `localhost`.

### Browser support

To benefit from the Angular service worker, your app must run in a web browser that supports service workers in general.
Currently, service workers are supported in the latest versions of Chrome, Firefox, Edge, Safari, Opera, UC Browser (Android version) and Samsung Internet.
Browsers like IE and Opera Mini do not support service workers.

If the user is accessing your app via a browser that does not support service workers, the service worker is not registered and related behavior such as offline cache management and push notifications does not happen.
More specifically:

* The browser does not download the service worker script and `ngsw.json` manifest file.
* Active attempts to interact with the service worker, such as calling `SwUpdate.checkForUpdate()`, return rejected promises.
* The observable events of related services, such as `SwUpdate.available`, are not triggered.

It is highly recommended that you ensure that your app works even without service worker support in the browser.
Although an unsupported browser ignores service worker caching, it will still report errors if the app attempts to interact with the service worker.
For example, calling `SwUpdate.checkForUpdate()` will return rejected promises.
To avoid such an error, you can check whether the Angular service worker is enabled using `SwUpdate.isEnabled()`.

To learn more about other browsers that are service worker ready, see the [Can I Use](https://caniuse.com/#feat=serviceworkers) page and [MDN docs](https://developer.mozilla.org/en-US/docs/Web/API/Service_Worker_API).

>>>>>>> bc5390ec

这条规则有一个例外：为了方便本地开发，当访问 `localhost` 上的应用时，浏览器*不*要求安全连接。

## Related resources

<<<<<<< HEAD
## 相关资源
=======
The rest of the articles in this section specifically address the Angular implementation of service workers.

* [App Shell](guide/app-shell)
* [Service Worker Communication](guide/service-worker-communications)
* [Service Worker in Production](guide/service-worker-devops)
* [Service Worker Configuration](guide/service-worker-config)
>>>>>>> bc5390ec

For more information about service workers in general, see [Service Workers: an Introduction](https://developers.google.com/web/fundamentals/primers/service-workers/).

要了解更多关于 Service Worker 的普遍性信息，参见 [Service Worker 简介](https://developers.google.com/web/fundamentals/primers/service-workers/)。

For more information about browser support, see the [browser support](https://developers.google.com/web/fundamentals/primers/service-workers/#browser_support) section of [Service Workers: an Introduction](https://developers.google.com/web/fundamentals/primers/service-workers/), Jake Archibald's [Is Serviceworker ready?](https://jakearchibald.github.io/isserviceworkerready/), and
[Can I Use](http://caniuse.com/#feat=serviceworkers).

<<<<<<< HEAD
要了解关于浏览器支持度的更多信息，参见 [Service Worker 简介](https://developers.google.com/web/fundamentals/primers/service-workers/) 中的[浏览器支持](https://developers.google.com/web/fundamentals/primers/service-workers/#browser_support)部分、Jake Archibald 写的[Serviceworker 好了吗？](https://jakearchibald.github.io/isserviceworkerready/)和 [Can I Use](http://caniuse.com/#feat=serviceworkers)。

The remainder of this Angular documentation specifically addresses the Angular implementation of service workers.

这份 Angular 文档的其它部分全都专注于讲 Angular 中的 Service Worker 实现。

## More on Angular service workers

## 关于 Angular Service Worker 的更多信息

You may also be interested in the following:

你可能还对下列内容感兴趣：

* [Getting Started with service workers](guide/service-worker-getting-started).

   [Service Worker 快速起步](guide/service-worker-getting-started)。
=======
For additional recommendations and examples, see:

* [Precaching with Angular Service Worker](https://web.dev/precaching-with-the-angular-service-worker/)
* [Creating a PWA with Angular CLI](https://web.dev/creating-pwa-with-angular-cli/)

## Next steps

To begin using Angular service workers, see [Getting Started with service workers](guide/service-worker-getting-started).
>>>>>>> bc5390ec
<|MERGE_RESOLUTION|>--- conflicted
+++ resolved
@@ -4,7 +4,7 @@
 
 Service workers augment the traditional web deployment model and empower applications to deliver a user experience with the reliability and performance on par with natively-installed code. Adding a service worker to an Angular application is one of the steps for turning an application into a [Progressive Web App](https://developers.google.com/web/progressive-web-apps/) (also known as a PWA).
 
-Service Worker 可以增强传统的 Web 发布模式，并使应用程序能够提供可与本机代码媲美的高可靠、高性能的用户体验。为 Angular 应用添加 Service Worker 是把应用转换成[渐进式应用（PWA）](https://developers.google.com/web/progressive-web-apps/)的步骤之一。
+Service Worker 可以增强传统的 Web 发布模式，并使应用程序能够提供可与原生代码媲美的高可靠、高性能的用户体验。为 Angular 应用添加 Service Worker 是把应用转换成[渐进式应用（PWA）](https://developers.google.com/web/progressive-web-apps/)的步骤之一。
 
 At its simplest, a service worker is a script that runs in the web browser and manages caching for an application.
 
@@ -14,7 +14,7 @@
 
 Service Worker 的功能就像一个网络代理。它们会拦截所有由应用发出的 HTTP 请求，并选择如何给出响应。
 比如，它们可以查询局部缓存，如果有缓存的响应数据，就用它做出响应。
-这种代理行为不会局限于通过程序调用 API（比如`fetch`）发起的请求，还包括 HTML 中对资源的引用，甚至对 `index.html` 的首次请求。
+这种代理行为不会局限于通过程序调用 API（比如 `fetch`）发起的请求，还包括 HTML 中对资源的引用，甚至对 `index.html` 的首次请求。
  基于 Service Worker 的缓存是完全可编程的，并且不依赖于服务端指定的那些控制缓存策略的头。
 
 Unlike the other scripts that make up an application, such as the Angular app bundle, the service worker is preserved after the user closes the tab. The next time that browser loads the application, the service worker loads first, and can intercept every request for resources to load the application. If the service worker is designed to do so, it can *completely satisfy the loading of the application, without the need for the network*.
@@ -81,64 +81,95 @@
 
 ## Prerequisites
 
-<<<<<<< HEAD
 ## 前提条件
 
-Your application must run in a web browser that supports service workers. Currently, service workers are supported in the latest versions of Chrome, Firefox, Edge, Safari, Opera, UC Browser (Android version) and Samsung Internet. Browsers like IE and Opera Mini do not provide the support. To learn more about other browsers that are service worker ready, see the [Can I Use](https://caniuse.com/#feat=serviceworkers) page and [MDN docs](https://developer.mozilla.org/en-US/docs/Web/API/Service_Worker_API).
-
-你的应用必须运行在支持 Service Worker 的 Web 浏览器中。目前，Chrome 和 Firefox 的最新版本 都已经支持了。
-要想知道其它浏览器是否支持，参见 [Can I Use](http://caniuse.com/#feat=serviceworkers) 页。
-
-In addition, in order for service workers to be registered, the app must be accessed over HTTPS, not HTTP. Browsers will ignore service workers on pages that are served over an insecure connection. The reason is that service workers are quite powerful, so extra care needs to be taken to ensure the service worker script has not been tampered with.
-
-此外，为了注册 Service Worker，应用必须通过 HTTPS 进行访问，而不能通过 HTTP。浏览器会忽略那些通过不安全连接提供的页面上的 Service Worker。其原因在于 Service Worker 真的很强大，所以需要额外的安全保障来确保 Service Worker 脚本不会被中间人攻击所篡改。
-
-There is one exception to this rule: To make local development easier, browsers do _not_ require a secure connection when accessing an app on `localhost`.
-=======
 To make use of all the features of Angular service worker, use the latest versions of Angular and the Angular CLI.
+
+要使用 Angular Service Worker 的所有功能，请使用最新版本的 Angular 和 Angular CLI。
+
 
 In order for service workers to be registered, the app must be accessed over HTTPS, not HTTP.
 Browsers ignore service workers on pages that are served over an insecure connection.
 The reason is that service workers are quite powerful, so extra care needs to be taken to ensure the service worker script has not been tampered with.
 
+为了注册 Service Worker，必须通过 HTTPS 而非 HTTP 访问该应用程序。浏览器会忽略通过不安全连接访问的页面上的 Service Worker。原因是 Service Worker 非常强大，因此需要格外小心，以确保 Service Worker 的脚本未被篡改。
+
+
 There is one exception to this rule: to make local development easier, browsers do _not_ require a secure connection when accessing an app on `localhost`.
 
+这条规则有一个例外：为了方便本地开发，当访问 `localhost` 上的应用时，浏览器*不*要求安全连接。
+
 ### Browser support
+
+### 浏览器支持
+
 
 To benefit from the Angular service worker, your app must run in a web browser that supports service workers in general.
 Currently, service workers are supported in the latest versions of Chrome, Firefox, Edge, Safari, Opera, UC Browser (Android version) and Samsung Internet.
 Browsers like IE and Opera Mini do not support service workers.
 
+要从 Angular Service Worker 中受益，您的应用必须在支持 Service Worker 的 Web 浏览器中运行。
+当前，最新版本的 Chrome，Firefox，Edge，Safari，Opera，UC 浏览器（Android 版）和 Samsung Internet 支持 Service Worker。而 IE 和 Opera Mini 等浏览器不支持 Service Worker。
+
+
 If the user is accessing your app via a browser that does not support service workers, the service worker is not registered and related behavior such as offline cache management and push notifications does not happen.
 More specifically:
 
+如果用户通过不支持 Service Worker 的浏览器访问您的应用程序，则该 Service Worker 不会注册，并且不会发生相关行为，例如脱机缓存管理和推送通知。进一步来说：
+
+
 * The browser does not download the service worker script and `ngsw.json` manifest file.
+
+  浏览器不会下载 Service Worker 脚本和 `ngsw.json` 清单文件。
+
+
 * Active attempts to interact with the service worker, such as calling `SwUpdate.checkForUpdate()`, return rejected promises.
+
+  主动尝试与 Service Worker 进行交互，例如调用 `SwUpdate.checkForUpdate()`，会返回被拒绝的承诺（Promise）。
+
+
 * The observable events of related services, such as `SwUpdate.available`, are not triggered.
+
+  相关服务（例如 `SwUpdate.available`）的可观察事件不会触发。
+
 
 It is highly recommended that you ensure that your app works even without service worker support in the browser.
 Although an unsupported browser ignores service worker caching, it will still report errors if the app attempts to interact with the service worker.
 For example, calling `SwUpdate.checkForUpdate()` will return rejected promises.
 To avoid such an error, you can check whether the Angular service worker is enabled using `SwUpdate.isEnabled()`.
 
+强烈建议您确保即使在浏览器中没有 Service Worker 支持的情况下，您的应用也可以正常运行。尽管不受支持的浏览器会忽略 Service Worker 缓存，但如果应用程序尝试与 Service Worker 进行交互，它将仍然会报告错误。例如，调用 `SwUpdate.checkForUpdate()` 将返回被拒绝的承诺。为避免此类错误，您可以使用 `SwUpdate.isEnabled()` 检查是否启用了 Angular Service Worker。
+
+
 To learn more about other browsers that are service worker ready, see the [Can I Use](https://caniuse.com/#feat=serviceworkers) page and [MDN docs](https://developer.mozilla.org/en-US/docs/Web/API/Service_Worker_API).
 
->>>>>>> bc5390ec
-
-这条规则有一个例外：为了方便本地开发，当访问 `localhost` 上的应用时，浏览器*不*要求安全连接。
+要了解有关其它支持 Service Worker 的浏览器的更多信息，请参阅 [Can I Use](https://caniuse.com/#feat=serviceworkers) 页面和 [MDN 文档](https://developer.mozilla.org/en-US/docs/Web/API/Service_Worker_API) 。
+
 
 ## Related resources
 
-<<<<<<< HEAD
 ## 相关资源
-=======
+
 The rest of the articles in this section specifically address the Angular implementation of service workers.
 
+本节中的其余文章专门针对 Service Worker 的 Angular 实现。
+
+
 * [App Shell](guide/app-shell)
+
+  [应用外壳](guide/app-shell)
+
 * [Service Worker Communication](guide/service-worker-communications)
+
+   [与 Service Worker 通讯](guide/service-worker-communications).
+
 * [Service Worker in Production](guide/service-worker-devops)
+
+   [生产环境下的 Service Worker](guide/service-worker-devops)。
+
 * [Service Worker Configuration](guide/service-worker-config)
->>>>>>> bc5390ec
+
+   [Service Worker 配置](guide/service-worker-config)。
 
 For more information about service workers in general, see [Service Workers: an Introduction](https://developers.google.com/web/fundamentals/primers/service-workers/).
 
@@ -147,31 +178,27 @@
 For more information about browser support, see the [browser support](https://developers.google.com/web/fundamentals/primers/service-workers/#browser_support) section of [Service Workers: an Introduction](https://developers.google.com/web/fundamentals/primers/service-workers/), Jake Archibald's [Is Serviceworker ready?](https://jakearchibald.github.io/isserviceworkerready/), and
 [Can I Use](http://caniuse.com/#feat=serviceworkers).
 
-<<<<<<< HEAD
 要了解关于浏览器支持度的更多信息，参见 [Service Worker 简介](https://developers.google.com/web/fundamentals/primers/service-workers/) 中的[浏览器支持](https://developers.google.com/web/fundamentals/primers/service-workers/#browser_support)部分、Jake Archibald 写的[Serviceworker 好了吗？](https://jakearchibald.github.io/isserviceworkerready/)和 [Can I Use](http://caniuse.com/#feat=serviceworkers)。
 
-The remainder of this Angular documentation specifically addresses the Angular implementation of service workers.
-
-这份 Angular 文档的其它部分全都专注于讲 Angular 中的 Service Worker 实现。
-
-## More on Angular service workers
-
-## 关于 Angular Service Worker 的更多信息
-
-You may also be interested in the following:
-
-你可能还对下列内容感兴趣：
-
-* [Getting Started with service workers](guide/service-worker-getting-started).
-
-   [Service Worker 快速起步](guide/service-worker-getting-started)。
-=======
 For additional recommendations and examples, see:
 
+有关其他建议和示例，请参见：
+
+
 * [Precaching with Angular Service Worker](https://web.dev/precaching-with-the-angular-service-worker/)
+
+  [使用 Angular Service Worker 进行预缓存](https://web.dev/precaching-with-the-angular-service-worker/)
+
+
 * [Creating a PWA with Angular CLI](https://web.dev/creating-pwa-with-angular-cli/)
 
+  [使用 Angular CLI 创建 PWA](https://web.dev/creating-pwa-with-angular-cli/)
+
+
 ## Next steps
 
+## 下一步
+
 To begin using Angular service workers, see [Getting Started with service workers](guide/service-worker-getting-started).
->>>>>>> bc5390ec
+
+要开始使用 Angular Serivce Worker，参见 [Service Worker 快速起步](guide/service-worker-getting-started)。