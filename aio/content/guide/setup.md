--- conflicted
+++ resolved
@@ -320,13 +320,7 @@
 
 </table>
 
-<<<<<<< HEAD
-<div class="l-sub-section">
-=======
-
-
 <div class="alert is-helpful">
->>>>>>> 6484cbc5
 
 ### Next Step
 
