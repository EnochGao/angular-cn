# Setup for local development

# 搭建本地开发环境

{@a develop-locally}

The <live-example name=quickstart>QuickStart live-coding</live-example> example is an Angular _playground_.
It's not where you'd develop a real application.
You [should develop locally](guide/setup#why-locally "Why develop locally") on your own machine ... and that's also how we think you should learn Angular.

<live-example name=quickstart>《快速上手》在线编程</live-example>例子是 Angular 的*游乐场*。
 它不是开发真实应用的地方。 
 你应该在自己的电脑上[本地开发](guide/setup#why-locally "为什么在本地开发？")... 你也应该在本地环境学习 Angular。

Setting up a new project on your machine is quick and easy with the **QuickStart seed**,
maintained [on github](https://github.com/angular/quickstart "Install the github QuickStart repo").

利用 [github 上](https://github.com/angular/quickstart "安装 github 《快速上手》库")的**《快速上手》种子**在你的电脑上搭建一个新项目是很快很容易的。


Make sure you have [node and npm installed](guide/setup#install-prerequisites "What if you don't have node and npm?").

确定你已经安装了 [node和npm](guide/setup#install-prerequisites "如果你没有node和npm？")。

{@a clone}


## Clone

## 克隆

Perform the _clone-to-launch_ steps with these terminal commands.

运行下列命令来执行*克隆并启动*步骤。


<code-example language="sh" class="code-shell">
  git clone https://github.com/angular/quickstart.git quickstart
  cd quickstart
  npm install
  npm start

</code-example>



<div class="alert is-important">



`npm start` fails in _Bash for Windows_ in versions earlier than the Creator's Update (April 2017).

在*Bash for Windows*中`npm start`可能会失败，因为到2017-04为止它还不支持访问网络上的服务器。


</div>



{@a download}


## Download

## 下载
<a href="https://github.com/angular/quickstart/archive/master.zip" title="Download the QuickStart seed repository">Download the QuickStart seed</a>
and unzip it into your project folder. Then perform the remaining steps with these terminal commands.

<a href="https://github.com/angular/quickstart/archive/master.zip" title="下载《快速上手》种子库">下载《快速上手》种子</a>
并解压到你的项目目录中。然后执行下面的命令完成剩余步骤。


<code-example language="sh" class="code-shell">
  cd quickstart
  npm install
  npm start

</code-example>



<div class="alert is-important">



`npm start` fails in _Bash for Windows_ in versions earlier than the Creator's Update (April 2017).

在*Bash for Windows*中`npm start`可能会失败，因为到2017-01为止它还不支持访问网络上的服务器。


</div>



{@a non-essential}



## Delete _non-essential_ files (optional)

## 删除*非必需*文件（可选）

You can quickly delete the _non-essential_ files that concern testing and QuickStart repository maintenance
(***including all git-related artifacts*** such as the `.git` folder and `.gitignore`!).

你可以快速删除一些涉及到测试和维护快速开始版本库的 *非必需* 文件
（***包括所有git相关的文件***如 `.git` 文件夹和 `.gitignore`！）。


<div class="alert is-important">



Do this only in the beginning to avoid accidentally deleting your own tests and git setup!

请只在开始时执行此删除操作，以防你自己的测试和git文件被意外删除！


</div>



Open a terminal window in the project folder and enter the following commands for your environment:

在项目目录下打开一个终端窗口，并根据你的操作系统执行以下命令：

### OS/X (bash)

### OS/X (bash) 命令


<code-example language="sh" class="code-shell">
  xargs rm -rf &lt; non-essential-files.osx.txt
  rm src/app/*.spec*.ts
  rm non-essential-files.osx.txt

</code-example>



### Windows

### Windows 命令


<code-example language="sh" class="code-shell">
  for /f %i in (non-essential-files.txt) do del %i /F /S /Q
  rd .git /s /q
  rd e2e /s /q

</code-example>



{@a seed}



## What's in the QuickStart seed?

## 《快速上手》种子库里都有什么？



The **QuickStart seed** contains the same application as the QuickStart playground.
But its true purpose is to provide a solid foundation for _local_ development.
Consequently, there are _many more files_ in the project folder on your machine,
most of which you can [learn about later](guide/setup-systemjs-anatomy "Setup Anatomy").

**《快速上手》种子** 包含了与《快速上手》游乐场一样的应用，但是，它真正的目的是提供坚实的*本地*开发基础。
所以你的电脑里的项目目录里面有*更多文件*，参见[搭建剖析](guide/setup-systemjs-anatomy "Setup Anatomy")。



{@a app-files}


Focus on the following three TypeScript (`.ts`) files in the **`/src`** folder.

注意**`/src`**目录中以下三个 TypeScript (`.ts`) 文件：


<div class='filetree'>

  <div class='file'>
    src
  </div>

  <div class='children'>

    <div class='file'>
      app
    </div>

    <div class='children'>

      <div class='file'>
        app.component.ts
      </div>

      <div class='file'>
        app.module.ts
      </div>

    </div>

    <div class='file'>
      main.ts
    </div>

  </div>

</div>



<code-tabs>

  <code-pane title="src/app/app.component.ts" path="setup/src/app/app.component.ts">

  </code-pane>

  <code-pane title="src/app/app.module.ts" path="setup/src/app/app.module.ts">

  </code-pane>

  <code-pane title="src/main.ts" path="setup/src/main.ts">

  </code-pane>

</code-tabs>



All guides and cookbooks have _at least these core files_.
Each file has a distinct purpose and evolves independently as the application grows.

所有指南和烹饪书都至少有*这几个核心文件*。每个文件都有独特的用途，并且随着应用的成长各自独立演变。

Files outside `src/` concern building, deploying, and testing your app.
They include configuration files and external dependencies.

`src/` 目录之外的文件为构建、部署和测试app相关的文件，他们只包括配置文件和外部依赖。

Files inside `src/` "belong" to your app.
Add new Typescript, HTML and CSS files inside the `src/` directory, most of them inside `src/app`,
unless told to do otherwise.

`src/` 目录下的文件才“属于”你的app。
除非明确指出，否则教程中添加的 TypeScript，HTML和CSS文件都在`src/`目录下，
大多数在`src/app`目录中。

The following are all in `src/`

`src/`目录文件详情如下：


<style>
  td, th {vertical-align: top}
</style>



<table width="100%">

  <col width="20%">

  </col>

  <col width="80%">

  </col>

  <tr>

    <th>
 
      <p>
        File
      </p>

      <p>
        文件
      </p>

    </th>

    <th>
 
      <p>
        Purpose
      </p>

      <p>
        用途
      </p>

    </th>

  </tr>

  <tr>

    <td>
      <code>app/app.component.ts</code>
    </td>

    <td>


      Defines the same `AppComponent` as the one in the QuickStart playground.
      It is the **root** component of what will become a tree of nested components
      as the application evolves. 定义与《快速上手》游乐场同样的`AppComponent`。
      它是**根**组件，随着应用的演变，它将变成一颗嵌套组件树。
    </td>

  </tr>

  <tr>

    <td>
      <code>app/app.module.ts</code>
    </td>

    <td>


      Defines `AppModule`, the [root module](guide/bootstrapping "AppModule: the root module") that tells Angular how to assemble the application.
      Right now it declares only the `AppComponent`. 
      Soon there will be more components to declare. 

      定义`AppModule`，[根模块](guide/bootstrapping "AppModule: 根模块")为 Angular 描述如何组装应用。
      目前，它只声明了`AppComponent`。
      不久，它将声明更多组件。
    </td>

  </tr>

  <tr>

    <td>
      <code>main.ts</code>
    </td>

    <td>


      Compiles the application with the [JIT compiler](guide/glossary#jit) and
      [bootstraps](guide/bootstrapping)
      the application's main module (`AppModule`) to run in the browser.
      The JIT compiler is a reasonable choice during the development of most projects and
      it's the only viable choice for a sample running in a _live-coding_ environment like Stackblitz.
      You'll learn about alternative compiling and [deployment](guide/deployment) options later in the documentation.

      使[即时 (JiT) 编译器](guide/glossary#jit)用编译应用并且在浏览器中[启动](guide/bootstrapping#main "启动应用")并运行应用。
      对于大多数项目的开发，这都是合理的选择。而且它是在像 Plunker 这样的*在线编程*环境中运行例子的唯一选择。
      你将在本文档中学习其他编译和开发选择。

    </td>

  </tr>

</table>



<div class="l-sub-section">



### Next Step

### 下一步

If you're new to Angular, we recommend you follow the [tutorial](tutorial "Tour of Heroes tutorial").

如果你是 Angular 初学者，建议跟着[教程](tutorial "《英雄指南》教程")学习。


</div>

{@a install-prerequisites}



## Appendix: node and npm

## 附录：node 与 npm

Node.js and npm are essential to modern web development with Angular and other platforms.
Node powers client development and build tools.
The _npm_ package manager, itself a _node_ application, installs JavaScript libraries.

Node.js 和 npm 对使用 Angular 和其他平台进行现代网络开发是至关重要的。
Node 驱动客户端开发和构建工具。
*npm* 包管理器本身是 *node* 应用，用于安装 JavaScript 库。

<a href="https://docs.npmjs.com/getting-started/installing-node" target="_blank" title="Installing Node.js and updating npm">
</a> if they're not already installed on your machine.

如果你的电脑没有安装它们，<a href="https://docs.npmjs.com/getting-started/installing-node" target="_blank" title="安装 Node.js 和更新 npm">
立刻安装它们</a>。

**Verify that you are running node `v4.x.x` or higher and npm `3.x.x` or higher**
by running the commands `node -v` and `npm -v` in a terminal/console window.
Older versions produce errors.

在终端/控制器窗口运行命令`node -v`和`npm -v`，来**确认你运行的 node 是`v4.x.x`或更高，npm 为`3.x.x`或更高。**
老版本会产生错误。

We recommend [nvm](https://github.com/creationix/nvm) for managing multiple versions of node and npm.
You may need [nvm](https://github.com/creationix/nvm) if you already have projects running on your machine that
use other versions of node and npm.

我们推荐使用 [nvm](https://github.com/creationix/nvm) 来管理多版本 node 和 npm。
    如果你的电脑上已经有使用其他版本 node 和 npm 的项目，你可能需要 nvm。


{@a why-locally}



## Appendix: Why develop locally

<<<<<<< HEAD
## 附录：为何在本地开发
  
<live-example title="QuickStart Seed in Plunker">Live coding</live-example> in the browser is a great way to explore Angular.
=======
<live-example title="QuickStart Seed in Stackblitz">Live coding</live-example> in the browser is a great way to explore Angular.
>>>>>>> 6eeb397d

在浏览器中<live-example title="QuickStart Seed in Plunker">在线编程</live-example>是很好的探索 Angular 的方法。

Links on almost every documentation page open completed samples in the browser.
You can play with the sample code, share your changes with friends, and download and run the code on your own machine.

几乎每章文档里面的链接都在浏览器中打开完整的例子。
你可以用这些代码做实验，或者与朋友共享你的修改，或者下载并在你自己的电脑上运行这些代码。

The [QuickStart](guide/quickstart "Angular QuickStart Playground") shows just the `AppComponent` file.
It creates the equivalent of `app.module.ts` and `main.ts` internally _for the playground only_.
so the reader can discover Angular without distraction.
The other samples are based on the QuickStart seed.

[快速上手](guide/quickstart "Angular 快速起步游乐场")仅仅展示了`AppComponent`文件。
它在内部创建了只为*游乐场*而准备的等价`app.module.ts`和`main.ts`。
所以读者可以在零干扰的情况下探索 Angular。
其他例子是基于 《快速上手》种子的。

As much fun as this is ...

<<<<<<< HEAD
虽然有这么多的乐趣，但是...  

* you can't ship your app in plunker

  你不能在 plunker 里面发布你的应用  
    
=======
* you can't ship your app in Stackblitz
>>>>>>> 6eeb397d
* you aren't always online when writing code

  编程时你不可能总是在线  
    
* transpiling TypeScript in the browser is slow

  在浏览器中编译 TypeScript 很慢
  
* the type support, refactoring, and code completion only work in your local IDE

<<<<<<< HEAD
  只有本地 IDE 有类型支持、代码重构和代码自动完成
  
Use the <live-example title="QuickStart Seed in Plunker">live coding</live-example> environment as a _playground_,
=======
Use the <live-example title="QuickStart Seed in Stackblitz">live coding</live-example> environment as a _playground_,
>>>>>>> 6eeb397d
a place to try the documentation samples and experiment on your own.
It's the perfect place to reproduce a bug when you want to
<a href="https://github.com/angular/angular/issues/new" title="File a documentation issue">file a documentation issue</a> or
<a href="https://github.com/angular/angular/issues/new" title="File an Angular issue">file an issue with Angular itself</a>.

<<<<<<< HEAD
把<live-example title="QuickStart Seed in Plunker">在线编程</live-example>环境当做*游乐场*，一个尝试文档例子和自己做实验的地方。
当你想要<a href="https://github.com/angular/angular.io/issues/new" target="_blank" title="提交关于文档的问题">提交关于文档的问题</a>或者
<a href="https://github.com/angular/angular/issues/new" target="_blank" title="提交关于 Angular 的问题">提交关于 Angular 自身的问题</a>时，
它是重现错误的完美地方。

For real development, we strongly recommend [developing locally](guide/setup#develop-locally).

对于现实项目开发，我们强烈推荐在[本地开发](guide/setup#develop-locally)。
=======
For real development, we strongly recommend [developing locally](guide/setup#develop-locally).

## Appendix: develop locally with IE

If you develop angular locally with `ng serve`, there will be `websocket` connection being setup automatically between browser and local dev server, so when your code change, browser can automatically refresh.

In windows, by default one application can only have 6 websocket connections, <a href="https://msdn.microsoft.com/library/ee330736%28v=vs.85%29.aspx?f=255&MSPPError=-2147217396#websocket_maxconn" title="MSDN WebSocket settings">MSDN WebSocket Settings</a>.
So if IE was refreshed manunally or automatically by `ng serve`, sometimes, the websocket will not close properly, when websocket connections exceed limitations, `SecurityError` will be thrown, this error will not affect the angular application, you can just restart IE to clear this error, or modify the windows registry to update the limitations.
>>>>>>> 6eeb397d
<|MERGE_RESOLUTION|>--- conflicted
+++ resolved
@@ -422,13 +422,9 @@
 
 ## Appendix: Why develop locally
 
-<<<<<<< HEAD
 ## 附录：为何在本地开发
   
-<live-example title="QuickStart Seed in Plunker">Live coding</live-example> in the browser is a great way to explore Angular.
-=======
 <live-example title="QuickStart Seed in Stackblitz">Live coding</live-example> in the browser is a great way to explore Angular.
->>>>>>> 6eeb397d
 
 在浏览器中<live-example title="QuickStart Seed in Plunker">在线编程</live-example>是很好的探索 Angular 的方法。
 
@@ -450,16 +446,12 @@
 
 As much fun as this is ...
 
-<<<<<<< HEAD
 虽然有这么多的乐趣，但是...  
 
-* you can't ship your app in plunker
-
-  你不能在 plunker 里面发布你的应用  
+* you can't ship your app in Stackblitz
+
+  你不能在 Stackblitz 里面发布你的应用  
     
-=======
-* you can't ship your app in Stackblitz
->>>>>>> 6eeb397d
 * you aren't always online when writing code
 
   编程时你不可能总是在线  
@@ -470,19 +462,14 @@
   
 * the type support, refactoring, and code completion only work in your local IDE
 
-<<<<<<< HEAD
   只有本地 IDE 有类型支持、代码重构和代码自动完成
   
-Use the <live-example title="QuickStart Seed in Plunker">live coding</live-example> environment as a _playground_,
-=======
 Use the <live-example title="QuickStart Seed in Stackblitz">live coding</live-example> environment as a _playground_,
->>>>>>> 6eeb397d
 a place to try the documentation samples and experiment on your own.
 It's the perfect place to reproduce a bug when you want to
 <a href="https://github.com/angular/angular/issues/new" title="File a documentation issue">file a documentation issue</a> or
 <a href="https://github.com/angular/angular/issues/new" title="File an Angular issue">file an issue with Angular itself</a>.
 
-<<<<<<< HEAD
 把<live-example title="QuickStart Seed in Plunker">在线编程</live-example>环境当做*游乐场*，一个尝试文档例子和自己做实验的地方。
 当你想要<a href="https://github.com/angular/angular.io/issues/new" target="_blank" title="提交关于文档的问题">提交关于文档的问题</a>或者
 <a href="https://github.com/angular/angular/issues/new" target="_blank" title="提交关于 Angular 的问题">提交关于 Angular 自身的问题</a>时，
@@ -491,13 +478,10 @@
 For real development, we strongly recommend [developing locally](guide/setup#develop-locally).
 
 对于现实项目开发，我们强烈推荐在[本地开发](guide/setup#develop-locally)。
-=======
-For real development, we strongly recommend [developing locally](guide/setup#develop-locally).
 
 ## Appendix: develop locally with IE
 
 If you develop angular locally with `ng serve`, there will be `websocket` connection being setup automatically between browser and local dev server, so when your code change, browser can automatically refresh.
 
 In windows, by default one application can only have 6 websocket connections, <a href="https://msdn.microsoft.com/library/ee330736%28v=vs.85%29.aspx?f=255&MSPPError=-2147217396#websocket_maxconn" title="MSDN WebSocket settings">MSDN WebSocket Settings</a>.
-So if IE was refreshed manunally or automatically by `ng serve`, sometimes, the websocket will not close properly, when websocket connections exceed limitations, `SecurityError` will be thrown, this error will not affect the angular application, you can just restart IE to clear this error, or modify the windows registry to update the limitations.
->>>>>>> 6eeb397d
+So if IE was refreshed manunally or automatically by `ng serve`, sometimes, the websocket will not close properly, when websocket connections exceed limitations, `SecurityError` will be thrown, this error will not affect the angular application, you can just restart IE to clear this error, or modify the windows registry to update the limitations.