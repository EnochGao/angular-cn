# Introduction to forms in Angular

# Angular 表单简介

Handling user input with forms is the cornerstone of many common applications. Applications use forms to enable users to log in, to update a profile, to enter sensitive information, and to perform many other data-entry tasks.

用表单处理用户输入是许多常见应用的基础功能。
应用通过表单来让用户登录、修改个人档案、输入敏感信息以及执行各种数据输入任务。

Angular provides two different approaches to handling user input through forms: reactive and template-driven. Both capture user input events from the view, validate the user input, create a form model and data model to update, and provide a way to track changes.

Angular 提供了两种不同的方法来通过表单处理用户输入：响应式表单和模板驱动表单。
两者都从视图中捕获用户输入事件、验证用户输入、创建表单模型、修改数据模型，并提供跟踪这些更改的途径。

This guide provides information to help you decide which type of form works best for your situation. It introduces the common building blocks used by both approaches. It also summarizes the key differences between the two approaches, and demonstrates those differences in the context of setup, data flow, and testing.

本指南提供的信息可以帮你确定哪种方式最适合你的情况。它介绍了这两种方法所用的公共构造块，还总结了两种方式之间的关键区别，并在建立、数据流和测试等不同的情境下展示了这些差异。

## Prerequisites

## 先决条件

This guide assumes that you have a basic understanding of the following.

本指南假设你对以下内容有基本的了解。

* [TypeScript](https://www.typescriptlang.org/ "The TypeScript language") and HTML5 programming.

  [TypeScript](https://www.typescriptlang.org/docs/home.html "TypeScript 语言")和 HTML5 编程。

* Angular app-design fundamentals, as described in [Angular Concepts](guide/architecture "Introduction to Angular concepts.").

  Angular 的应用设计基础，就像[Angular Concepts 中](guide/architecture "Angular 概念简介。")描述的那样。

* The basics of [Angular template syntax](guide/architecture-components#template-syntax "Template syntax intro").

  [Angular 模板语法](guide/architecture-components#template-syntax "模板语法简介")的基础知识。

## Choosing an approach

## 选择一种方法

Reactive forms and template-driven forms process and manage form data differently. Each approach offers different advantages.

响应式表单和模板驱动表单以不同的方式处理和管理表单数据。每种方法都有各自的优点。

* **Reactive forms** provide direct, explicit access to the underlying forms object model. Compared to template-driven forms, they are more robust: they're more scalable, reusable, and testable. If forms are a key part of your application, or you're already using reactive patterns for building your application, use reactive forms.

  **响应式表单**提供对底层表单对象模型直接、显式的访问。它们与模板驱动表单相比，更加健壮：它们的可扩展性、可复用性和可测试性都更高。如果表单是你的应用程序的关键部分，或者你已经在使用响应式表单来构建应用，那就使用响应式表单。

* **Template-driven forms** rely on directives in the template to create and manipulate the underlying object model. They are useful for adding a simple form to an app, such as an email list signup form. They're easy to add to an app, but they don't scale as well as reactive forms. If you have very basic form requirements and logic that can be managed solely in the template, template-driven forms could be a good fit.

  **模板驱动表单**依赖**模板中的**指令来创建和操作底层的对象模型。它们对于向应用添加一个简单的表单非常有用，比如电子邮件列表注册表单。它们很容易添加到应用中，但在扩展性方面不如响应式表单。如果你有可以只在模板中管理的非常基本的表单需求和逻辑，那么模板驱动表单就很合适。

### Key differences

### 关键差异

The table below summarizes the key differences between reactive and template-driven forms.

下表总结了响应式表单和模板驱动表单之间的一些关键差异。

<style>
  table {width: 100%};
  td, th {vertical-align: top};
</style>

<<<<<<< HEAD
|  | Reactive | Template-driven |
| --- | -------- | --------------- |
|  | 响应式 | 模板驱动 |
| [Setup of form model](#setup) | Explicit, created in component class | Implicit, created by directives |
| [建立表单模型](#setup) | 显式的，在组件类中创建 | 隐式的，由指令创建 |
| [Data model](#data-flow-in-forms) | Structured and immutable | Unstructured and mutable |
| [数据模型](#data-flow-in-forms) | 结构化和不可变的 | 非结构化和可变的 |
| Predictability | Synchronous | Asynchronous |
| 可预测性 | 同步 | 异步 |
| [Form validation](#validation) | Functions | Directives |
| [表单验证](#validation) | 函数 | 指令 |
=======
||Reactive|Template-driven|
|--- |--- |--- |
|[Setup of form model](#setup) | Explicit, created in component class | Implicit, created by directives |
|[Data model](#mutability-of-the-data-model) | Structured and immutable | Unstructured and mutable |
|[Data flow](#data-flow-in-forms) | Synchronous | Asynchronous |
|[Form validation](#validation) | Functions | Directives |
>>>>>>> 4e2590e5

### Scalability

### 可伸缩性

If forms are a central part of your application, scalability is very important. Being able to reuse form models across components is critical.

<<<<<<< HEAD
如果表单是应用程序的核心部分，那么可伸缩性就非常重要。能够跨组件复用表单模型是至关重要的。

Reactive forms are more scalable than template-driven forms. They provide direct access to the underlying form API, and synchronous access to the form data model, making creating large-scale forms easier.
=======
Reactive forms are more scalable than template-driven forms. They provide direct access to the underlying form API, and use [synchronous data flow](#data-flow-in-reactive-forms) between the view and the data model, which makes creating large-scale forms easier.
>>>>>>> 4e2590e5
Reactive forms require less setup for testing, and testing does not require deep understanding of change detection to properly test form updates and validation.

响应式表单比模板驱动表单更有可伸缩性。它们提供对底层表单 API 的直接访问，以及对表单数据模型的同步访问，从而可以更轻松地创建大型表单。响应式表单需要较少的测试设置，测试时不需要深入理解变更检测，就能正确测试表单更新和验证。

Template-driven forms focus on simple scenarios and are not as reusable.
They abstract away the underlying form API, and use [asynchronous data flow](#data-flow-in-template-driven-forms) between the view and the data model.
The abstraction of template-driven forms also affects testing.
Tests are deeply reliant on manual change detection execution to run properly, and require more setup.

模板驱动表单专注于简单的场景，可复用性没那么高。它们抽象出了底层表单 API，并且只提供对表单数据模型的异步访问。对模板驱动表单的这种抽象也会影响测试。测试程序非常依赖于手动触发变更检测才能正常运行，并且需要进行更多设置工作。


{@a setup}

## Setting up the form model

## 建立表单模型


Both reactive and template-driven forms track value changes between the form input elements that users interact with and the form data in your component model.
The two approaches share underlying building blocks, but differ in how you create and manage the common form-control instances.

响应式表单和模板驱动型表单都会跟踪用户与之交互的表单输入元素和组件模型中的表单数据之间的值变更。这两种方法共享同一套底层构建块，只在如何创建和管理常用表单控件实例方面有所不同。

### Common form foundation classes

### 常用表单基础类


Both reactive and template-driven forms are built on the following base classes.

响应式表单和模板驱动表单都建立在下列基础类之上。


* `FormControl` tracks the value and validation status of an individual form control.

  `FormControl` 实例用于追踪单个表单控件的值和验证状态。

* `FormGroup` tracks the same values and status for a collection of form controls.

    `FormGroup` 用于追踪一个表单控件组的值和状态。

* `FormArray` tracks the same values and status for an array of form controls.

    `FormArray` 用于追踪表单控件数组的值和状态。

* `ControlValueAccessor` creates a bridge between Angular `FormControl` instances and native DOM elements.

  `ControlValueAccessor` 用于在 Angular 的 `FormControl` 实例和原生 DOM 元素之间创建一个桥梁。

{@a setup-the-form-model}

### Setup in reactive forms

### 建立响应式表单

With reactive forms, you define the form model directly in the component class.
The `[formControl]` directive links the explicitly created `FormControl` instance to a specific form element in the view, using an internal value accessor.

对于响应式表单，你可以直接在组件类中定义表单模型。`[formControl]` 指令会通过内部值访问器来把显式创建的 `FormControl` 实例与视图中的特定表单元素联系起来。

The following component implements an input field for a single control, using reactive forms. In this example, the form model is the `FormControl` instance.

下面的组件使用响应式表单为单个控件实现了一个输入字段。在这个例子中，表单模型是 `FormControl` 实例。

<code-example path="forms-overview/src/app/reactive/favorite-color/favorite-color.component.ts">
</code-example>

Figure 1 shows how, in reactive forms, the form model is the source of truth; it provides the value and status of the form element at any given point in time, through the `[formControl]` directive on the input element.

图 1 展示了在响应式表单中，表单模型是如何成为事实之源（source of truth）的。它通过输入元素上的 `[formControl]` 指令，在任何给定的时间点提供表单元素的值和状态。

**Figure 1.** *Direct access to forms model in a reactive form.*

**图 1.** *在响应式表单中直接访问表单模型*


<div class="lightbox">
  <img src="generated/images/guide/forms-overview/key-diff-reactive-forms.png" alt="Reactive forms key differences">
</div>

### Setup in template-driven forms

### 建立模板驱动表单

In template-driven forms, the form model is implicit, rather than explicit. The directive `NgModel` creates and manages a `FormControl` instance for a given form element.

在模板驱动表单中，表单模型是隐式的，而不是显式的。指令 `NgModel` 为指定的表单元素创建并管理一个 `FormControl` 实例。

The following component implements the same input field for a single control, using template-driven forms.

下面的组件使用模板驱动表单为单个控件实现了同样的输入字段。

<code-example path="forms-overview/src/app/template/favorite-color/favorite-color.component.ts">
</code-example>

In a template-driven form the source of truth is the template. You do not have direct programmatic access to the `FormControl` instance, as shown in Figure 2.

在模板驱动表单中，其事实之源就是模板。你没有对 `FormControl` 实例的直接编程访问，如图 2 所示。

**Figure 2.** *Indirect access to forms model in a template-driven form.*

**图 2.** *模板驱动表单中对表单模型的间接访问。*


<div class="lightbox">
  <img src="generated/images/guide/forms-overview/key-diff-td-forms.png" alt="Template-driven forms key differences">
</div>

{@a data-flow-in-forms}


## Data flow in forms

## 表单中的数据流

When an application contains a form, Angular must keep the view in sync with the component model and the component model in sync with the view.
As users change values and make selections through the view, the new values must be reflected in the data model.
Similarly, when the program logic changes values in the data model, those values must be reflected in the view.

当应用包含一个表单时，Angular 必须让该视图与组件模型保持同步，并让组件模型与视图保持同步。当用户通过视图更改值并进行选择时，新值必须反映在数据模型中。同样，当程序逻辑改变数据模型中的值时，这些值也必须反映到视图中。

Reactive and template-driven forms differ in how they handle data flowing from the user or from programmatic changes.
The following diagrams illustrate both kinds of data flow for each type of form, using the favorite-color input field defined above.

<<<<<<< HEAD
响应式表单和模板驱动表单在处理来自用户或程序化变更时的数据处理方式上有所不同。下面的这些示意图会以上面定义的 `favorite-color` 输入字段为例，分别说明两种表单各自的数据流。
=======
{@a data-flow-in-reactive-forms}
>>>>>>> 4e2590e5

### Data flow in reactive forms

### 响应式表单中的数据流

In reactive forms each form element in the view is directly linked to the form model (a `FormControl` instance). Updates from the view to the model and from the model to the view are synchronous and do not depend on how the UI is rendered.

在响应式表单中，视图中的每个表单元素都直接链接到一个表单模型（`FormControl` 实例）。
        从视图到模型的修改以及从模型到视图的修改都是同步的，而且不依赖于 UI 的渲染方式。

The view-to-model diagram shows how data flows when an input field's value is changed from the view through the following steps.

这个视图到模型的示意图展示了当输入字段的值发生变化时数据是如何从视图开始，经过下列步骤进行流动的。

1. The user types a value into the input element, in this case the favorite color *Blue*.

   最终用户在输入框元素中键入了一个值，这里是 "Blue"。

1. The form input element emits an "input" event with the latest value.

   这个输入框元素会发出一个带有最新值的 "input" 事件。

1. The control value accessor listening for events on the form input element immediately relays the new value to the `FormControl` instance.

   这个控件值访问器 `ControlValueAccessor` 会监听表单输入框元素上的事件，并立即把新值传给 `FormControl` 实例。

1. The `FormControl` instance emits the new value through the `valueChanges` observable.

   `FormControl` 实例会通过 `valueChanges` 这个可观察对象发出这个新值。

1. Any subscribers to the `valueChanges` observable receive the new value.

   `valueChanges` 的任何一个订阅者都会收到这个新值。

<div class="lightbox">
  <img src="generated/images/guide/forms-overview/dataflow-reactive-forms-vtm.png" alt="Reactive forms data flow - view to model">
</div>

The model-to-view diagram shows how a programmatic change to the model is propagated to the view through the following steps.

这个模型到视图的示意图体现了程序中对模型的修改是如何通过下列步骤传播到视图中的。

1. The user calls the `favoriteColorControl.setValue()` method, which updates the `FormControl` value.

   `favoriteColorControl.setValue()` 方法被调用，它会更新这个 `FormControl` 的值。

1. The `FormControl` instance emits the new value through the `valueChanges` observable.

   `FormControl` 实例会通过 `valueChanges` 这个可观察对象发出新值。

1. Any subscribers to the `valueChanges` observable receive the new value.

   `valueChanges` 的任何订阅者都会收到这个新值。

1. The control value accessor on the form input element updates the element with the new value.

   该表单输入框元素上的控件值访问器会把控件更新为这个新值。

<div class="lightbox">
  <img src="generated/images/guide/forms-overview/dataflow-reactive-forms-mtv.png" alt="Reactive forms data flow - model to view">
</div>

{@a data-flow-in-template-driven-forms}

### Data flow in template-driven forms

### 模板驱动表单中的数据流

In template-driven forms, each form element is linked to a directive that manages the form model internally.

在模板驱动表单中，每一个表单元素都是和一个负责管理内部表单模型的指令关联起来的。

The view-to-model diagram shows how data flows when an input field's value is changed from the view through the following steps.

这个视图到模型的图表展示了当输入字段的值发生变化时，数据流是如何从视图开始经过下列步骤进行流动的。

1. The user types *Blue* into the input element.

   最终用户在输入框元素中敲 "Blue"。

1. The input element emits an "input" event with the value *Blue*.

   该输入框元素会发出一个 "input" 事件，带着值 "Blue"。
1. The control value accessor attached to the input triggers the `setValue()` method on the `FormControl` instance.

   附着在该输入框上的控件值访问器会触发 `FormControl` 实例上的 `setValue()` 方法。

1. The `FormControl` instance emits the new value through the `valueChanges` observable.

   `FormControl` 实例通过 `valueChanges` 这个可观察对象发出新值。

1. Any subscribers to the `valueChanges` observable receive the new value.

   `valueChanges` 的任何订阅者都会收到新值。

1. The control value accessor also calls the `NgModel.viewToModelUpdate()` method which emits an `ngModelChange` event.

   控件值访问器 `ControlValueAccessory` 还会调用 `NgModel.viewToModelUpdate()` 方法，它会发出一个 `ngModelChange` 事件。

1. Because the component template uses two-way data binding for the `favoriteColor` property, the `favoriteColor` property in the component
is updated to the value emitted by the `ngModelChange` event (*Blue*).

   由于该组件模板双向数据绑定到了 `favoriteColor`，组件中的 `favoriteColor` 属性就会修改为 `ngModelChange` 事件所发出的值（"Blue"）。

<div class="lightbox">
  <img src="generated/images/guide/forms-overview/dataflow-td-forms-vtm.png" alt="Template-driven forms data flow - view to model" width="100%">
</div>

The model-to-view diagram shows how data flows from model to view when the `favoriteColor` changes from *Blue* to *Red*, through the following steps

这个模型到视图的示意图展示了当 `favoriteColor` 从*蓝*变到*红*时，数据是如何经过如下步骤从模型流动到视图的。

1. The `favoriteColor` value is updated in the component.

   组件中修改了 `favoriteColor` 的值。

1. Change detection begins.

   变更检测开始。

1. During change detection, the `ngOnChanges` lifecycle hook is called on the `NgModel` directive instance because the value of one of its inputs has changed.

   在变更检测期间，由于这些输入框之一的值发生了变化，Angular 就会调用 `NgModel` 指令上的 `ngOnChanges` 生命周期钩子。

1. The `ngOnChanges()` method queues an async task to set the value for the internal `FormControl` instance.

   `ngOnChanges()` 方法会把一个异步任务排入队列，以设置内部 `FormControl` 实例的值。

1. Change detection completes.

   变更检测完成。

1. On the next tick, the task to set the `FormControl` instance value is executed.

   在下一个检测周期，用来为 `FormControl` 实例赋值的任务就会执行。

1. The `FormControl` instance emits the latest value through the `valueChanges` observable.

   `FormControl` 实例通过可观察对象 `valueChanges` 发出最新值。

1. Any subscribers to the `valueChanges` observable receive the new value.

   `valueChanges` 的任何订阅者都会收到这个新值。

1. The control value accessor updates the form input element in the view with the latest `favoriteColor` value.

   控件值访问器 `ControlValueAccessor` 会使用 `favoriteColor` 的最新值来修改表单的输入框元素。

<div class="lightbox">
  <img src="generated/images/guide/forms-overview/dataflow-td-forms-mtv.png" alt="Template-driven forms data flow - model to view" width="100%">
</div>

{@a mutability-of-the-data-model}

### Mutability of the data model

### 数据模型的可变性

The change-tracking method plays a role in the efficiency of your application.

变更追踪的方法对应用的效率有着重要影响。

* **Reactive forms** keep the data model pure by providing it as an immutable data structure.
Each time a change is triggered on the data model, the `FormControl` instance returns a new data model rather than updating the existing data model.
This gives you the ability to track unique changes to the data model through the control's observable.
Change detection is more efficient because it only needs to update on unique changes.
Because data updates follow reactive patterns, you can integrate with observable operators to transform data.

  **响应式表单**通过以不可变的数据结构提供数据模型，来保持数据模型的纯粹性。每当在数据模型上触发更改时，`FormControl` 实例都会返回一个新的数据模型，而不会更新现有的数据模型。这使你能够通过该控件的可观察对象跟踪对数据模型的唯一更改。这让变更检测更有效率，因为它只需在唯一性更改（译注：也就是对象引用发生变化）时进行更新。由于数据更新遵循响应式模式，因此你可以把它和可观察对象的各种运算符集成起来以转换数据。

* **Template-driven** forms rely on mutability with two-way data binding to update the data model in the component as changes are made in the template.
Because there are no unique changes to track on the data model when using two-way data binding, change detection is less efficient at determining when updates are required.

  **模板驱动的**表单依赖于可变性和双向数据绑定，可以在模板中做出更改时更新组件中的数据模型。由于使用双向数据绑定时没有用来对数据模型进行跟踪的唯一性更改，因此变更检测在需要确定何时更新时效率较低。

The difference is demonstrated in the previous examples that use the favorite-color input element.

前面那些使用 `favorite-color` 输入元素的例子就演示了这种差异。

* With reactive forms, the **`FormControl` instance** always returns a new value when the control's value is updated.

  对于响应式表单，当控件值更新时，**`FormControl` 的实例**总会返回一个新值。

* With template-driven forms, the **favorite color property** is always modified to its new value.

  对于模板驱动表单，**`favorite-color` 属性**总会被修改为新值。

{@a validation}

## Form validation

## 表单验证

Validation is an integral part of managing any set of forms. Whether you're checking for required fields or querying an external API for an existing username, Angular provides a set of built-in validators as well as the ability to create custom validators.

验证是管理任何表单时必备的一部分。无论你是要检查必填项，还是查询外部 API 来检查用户名是否已存在，Angular 都会提供一组内置的验证器，以及创建自定义验证器所需的能力。

* **Reactive forms** define custom validators as **functions** that receive a control to validate.

  **响应式表单**把自定义验证器定义成**函数**，它以要验证的控件作为参数。

* **Template-driven forms** are tied to template **directives**, and must provide custom validator directives that wrap validation functions.

  **模板驱动表单**和模板**指令**紧密相关，并且必须提供包装了验证函数的自定义验证器指令。

For more information, see [Form Validation](guide/form-validation).

要了解验证器的更多知识，参阅[表单验证](guide/form-validation)。

## Testing

## 测试

Testing plays a large part in complex applications. A simpler testing strategy is useful when validating that your forms function correctly.
Reactive forms and template-driven forms have different levels of reliance on rendering the UI to perform assertions based on form control and form field changes.
The following examples demonstrate the process of testing forms with reactive and template-driven forms.

测试在复杂的应用程序中也起着重要的作用。当验证你的表单功能是否正确时，更简单的测试策略往往也更有用。测试响应式表单和模板驱动表单的差别之一在于它们是否需要渲染 UI 才能基于表单控件和表单字段变化来执行断言。下面的例子演示了使用响应式表单和模板驱动表单时表单的测试过程。

### Testing reactive forms

### 测试响应式表单

Reactive forms provide a relatively easy testing strategy because they provide synchronous access to the form and data models, and they can be tested without rendering the UI.
In these tests, status and data are queried and manipulated through the control without interacting with the change detection cycle.

响应式表单提供了相对简单的测试策略，因为它们能提供对表单和数据模型的同步访问，而且不必渲染 UI 就能测试它们。在这些测试中，控件和数据是通过控件进行查询和操纵的，不需要和变更检测周期打交道。

The following tests use the favorite-color components from previous examples to verify the view-to-model and model-to-view data flows for a reactive form.

下面的测试利用前面例子中的 "喜欢的颜色" 组件来验证响应式表单中的 "从视图到模型" 和 "从模型到视图" 数据流。

**Verifying view-to-model data flow**

**验证“从视图到模型”的数据流**

The first example performs the following steps to verify the view-to-model data flow.

第一个例子执行了下列步骤来验证“从视图到模型”数据流。

1. Query the view for the form input element, and create a custom "input" event for the test.

   查询表单输入框元素的视图，并为测试创建自定义的 "input" 事件

1. Set the new value for the input to *Red*, and dispatch the "input" event on the form input element.

   把输入的新值设置为 *Red*，并在表单输入元素上调度 "input" 事件。

1. Assert that the component's `favoriteColorControl` value matches the value from the input.

   断言该组件的 `favoriteColorControl` 的值与来自输入框的值是匹配的。

<code-example path="forms-overview/src/app/reactive/favorite-color/favorite-color.component.spec.ts" region="view-to-model" header="Favorite color test - view to model">
</code-example>

The next example performs the following steps to verify the model-to-view data flow.

下一个例子执行了下列步骤来验证“从模型到视图”数据流。

1. Use the `favoriteColorControl`, a `FormControl` instance, to set the new value.

   使用 `favoriteColorControl` 这个 `FormControl` 实例来设置新值。

1. Query the view for the form input element.

   查询表单中输入框的视图。

1. Assert that the new value set on the control matches the value in the input.

   断言控件上设置的新值与输入中的值是匹配的。

<code-example path="forms-overview/src/app/reactive/favorite-color/favorite-color.component.spec.ts" region="model-to-view" header="Favorite color test - model to view">
</code-example>

### Testing template-driven forms

### 测试模板驱动表单

Writing tests with template-driven forms requires a detailed knowledge of the change detection process and an understanding of how directives run on each cycle to ensure that elements are queried, tested, or changed at the correct time.

使用模板驱动表单编写测试就需要详细了解变更检测过程，以及指令在每个变更检测周期中如何运行，以确保在正确的时间查询、测试或更改元素。

The following tests use the favorite color components mentioned earlier to verify the data flows from view to model and model to view for a template-driven form.

下面的测试使用了以前的 "喜欢的颜色" 组件，来验证模板驱动表单的 "从视图到模型" 和 "从模型到视图" 数据流。

The following test verifies the data flow from view to model.

下面的测试验证了 "从视图到模型" 数据流：

<code-example path="forms-overview/src/app/template/favorite-color/favorite-color.component.spec.ts" region="view-to-model" header="Favorite color test - view to model">
</code-example>

Here are the steps performed in the view to model test.

这个 "视图到模型" 测试的执行步骤如下：

1. Query the view for the form input element, and create a custom "input" event for the test.

   查询表单输入元素中的视图，并为测试创建自定义 "input" 事件。

1. Set the new value for the input to *Red*, and dispatch the "input" event on the form input element.

   把输入框的新值设置为 *Red*，并在表单输入框元素上派发 "input" 事件。
1. Run change detection through the test fixture.

   通过测试夹具（Fixture）来运行变更检测。

1. Assert that the component `favoriteColor` property value matches the value from the input.

   断言该组件 `favoriteColor` 属性的值与来自输入框的值是匹配的。

The following test verifies the data flow from model to view.

下面的测试验证了 "从模型到视图" 的数据流：

<code-example path="forms-overview/src/app/template/favorite-color/favorite-color.component.spec.ts" region="model-to-view" header="Favorite color test - model to view">
</code-example>

Here are the steps performed in the model to view test.

这个 "模型到视图" 测试的执行步骤如下：

1. Use the component instance to set the value of the `favoriteColor` property.

   使用组件实例来设置 `favoriteColor` 的值。
1. Run change detection through the test fixture.

   通过测试夹具（Fixture）来运行变更检测。

1. Use the `tick()` method to simulate the passage of time within the `fakeAsync()` task.

   在 `fakeAsync()` 任务中使用 `tick()` 方法来模拟时间的流逝。
1. Query the view for the form input element.

   查询表单输入框元素的视图。

1. Assert that the input value matches the value of the `favoriteColor` property in the component instance.

   断言输入框的值与该组件实例的 `favoriteColor` 属性值是匹配的。


## Next steps

## 后续步骤

To learn more about reactive forms, see the following guides:

要进一步了解响应式表单，参阅下列章节：

* [Reactive forms](guide/reactive-forms)

  [响应式表单](guide/reactive-forms)

* [Form validation](guide/form-validation#reactive-form-validation)

  [表单验证](guide/form-validation#reactive-form-validation)

* [Dynamic forms](guide/dynamic-form)

  [动态表单](guide/dynamic-form)

To learn more about template-driven forms, see the following guides:

要进一步了解模板驱动表单，参阅下列章节：

* [Building a template-driven form](guide/forms) tutorial

  [构建模板驱动表单](guide/forms)教程

* [Form validation](guide/form-validation#template-driven-validation)

  [表单验证](guide/form-validation#template-driven-validation)

* `NgForm` directive API reference

  `NgForm` 指令 API 参考手册
<|MERGE_RESOLUTION|>--- conflicted
+++ resolved
@@ -65,26 +65,17 @@
   td, th {vertical-align: top};
 </style>
 
-<<<<<<< HEAD
-|  | Reactive | Template-driven |
-| --- | -------- | --------------- |
-|  | 响应式 | 模板驱动 |
-| [Setup of form model](#setup) | Explicit, created in component class | Implicit, created by directives |
-| [建立表单模型](#setup) | 显式的，在组件类中创建 | 隐式的，由指令创建 |
-| [Data model](#data-flow-in-forms) | Structured and immutable | Unstructured and mutable |
-| [数据模型](#data-flow-in-forms) | 结构化和不可变的 | 非结构化和可变的 |
-| Predictability | Synchronous | Asynchronous |
-| 可预测性 | 同步 | 异步 |
-| [Form validation](#validation) | Functions | Directives |
-| [表单验证](#validation) | 函数 | 指令 |
-=======
 ||Reactive|Template-driven|
 |--- |--- |--- |
+|  | 响应式 | 模板驱动 |
 |[Setup of form model](#setup) | Explicit, created in component class | Implicit, created by directives |
+| [建立表单模型](#setup) | 显式的，在组件类中创建 | 隐式的，由指令创建 |
 |[Data model](#mutability-of-the-data-model) | Structured and immutable | Unstructured and mutable |
+| [数据模型](#mutability-of-the-data-model) | 结构化和不可变的 | 非结构化和可变的 |
 |[Data flow](#data-flow-in-forms) | Synchronous | Asynchronous |
+|[数据流](#data-flow-in-forms) | 同步 | 异步 |
 |[Form validation](#validation) | Functions | Directives |
->>>>>>> 4e2590e5
+| [表单验证](#validation) | 函数 | 指令 |
 
 ### Scalability
 
@@ -92,23 +83,19 @@
 
 If forms are a central part of your application, scalability is very important. Being able to reuse form models across components is critical.
 
-<<<<<<< HEAD
 如果表单是应用程序的核心部分，那么可伸缩性就非常重要。能够跨组件复用表单模型是至关重要的。
 
-Reactive forms are more scalable than template-driven forms. They provide direct access to the underlying form API, and synchronous access to the form data model, making creating large-scale forms easier.
-=======
 Reactive forms are more scalable than template-driven forms. They provide direct access to the underlying form API, and use [synchronous data flow](#data-flow-in-reactive-forms) between the view and the data model, which makes creating large-scale forms easier.
->>>>>>> 4e2590e5
 Reactive forms require less setup for testing, and testing does not require deep understanding of change detection to properly test form updates and validation.
 
-响应式表单比模板驱动表单更有可伸缩性。它们提供对底层表单 API 的直接访问，以及对表单数据模型的同步访问，从而可以更轻松地创建大型表单。响应式表单需要较少的测试设置，测试时不需要深入理解变更检测，就能正确测试表单更新和验证。
+响应式表单比模板驱动表单更有可伸缩性。它们提供对底层表单 API 的直接访问，并且在视图和数据模型之间使用[同步数据流](#data-flow-in-reactive-forms)，从而可以更轻松地创建大型表单。响应式表单需要较少的测试设置，测试时不需要深入理解变更检测，就能正确测试表单更新和验证。
 
 Template-driven forms focus on simple scenarios and are not as reusable.
 They abstract away the underlying form API, and use [asynchronous data flow](#data-flow-in-template-driven-forms) between the view and the data model.
 The abstraction of template-driven forms also affects testing.
 Tests are deeply reliant on manual change detection execution to run properly, and require more setup.
 
-模板驱动表单专注于简单的场景，可复用性没那么高。它们抽象出了底层表单 API，并且只提供对表单数据模型的异步访问。对模板驱动表单的这种抽象也会影响测试。测试程序非常依赖于手动触发变更检测才能正常运行，并且需要进行更多设置工作。
+模板驱动表单专注于简单的场景，可复用性没那么高。它们抽象出了底层表单 API，并且在视图和数据模型之间使用[异步数据流](#data-flow-in-template-driven-forms)。对模板驱动表单的这种抽象也会影响测试。测试程序非常依赖于手动触发变更检测才能正常运行，并且需要进行更多设置工作。
 
 
 {@a setup}
@@ -224,11 +211,9 @@
 Reactive and template-driven forms differ in how they handle data flowing from the user or from programmatic changes.
 The following diagrams illustrate both kinds of data flow for each type of form, using the favorite-color input field defined above.
 
-<<<<<<< HEAD
 响应式表单和模板驱动表单在处理来自用户或程序化变更时的数据处理方式上有所不同。下面的这些示意图会以上面定义的 `favorite-color` 输入字段为例，分别说明两种表单各自的数据流。
-=======
+
 {@a data-flow-in-reactive-forms}
->>>>>>> 4e2590e5
 
 ### Data flow in reactive forms
 
