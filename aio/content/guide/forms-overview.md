# Introduction to forms in Angular

# Angular 表单简介

Handling user input with forms is the cornerstone of many common applications. Applications use forms to enable users to log in, to update a profile, to enter sensitive information, and to perform many other data-entry tasks.

用表单处理用户输入是许多常见应用的基础功能。
应用通过表单来让用户登录、修改个人档案、输入敏感信息以及执行各种数据输入任务。

Angular provides two different approaches to handling user input through forms: reactive and template-driven. Both capture user input events from the view, validate the user input, create a form model and data model to update, and provide a way to track changes.

Angular 提供了两种不同的方法来通过表单处理用户输入：响应式表单和模板驱动表单。
两者都从视图中捕获用户输入事件、验证用户输入、创建表单模型、修改数据模型，并提供跟踪这些更改的途径。

This guide provides information to help you decide which type of form works best for your situation. It introduces the common building blocks used by both approaches. It also summarizes the key differences between the two approaches, and demonstrates those differences in the context of setup, data flow, and testing.

本指南提供的信息可以帮你确定哪种方式最适合你的情况。它介绍了这两种方法所用的公共构造块，还总结了两种方式之间的关键区别，并在建立、数据流和测试等不同的情境下展示了这些差异。

## Prerequisites

## 先决条件

This guide assumes that you have a basic understanding of the following.

本指南假设你对以下内容有基本的了解。

* [TypeScript](https://www.typescriptlang.org/ "The TypeScript language") and HTML5 programming.

  [TypeScript](https://www.typescriptlang.org/docs/home.html "TypeScript 语言")和 HTML5 编程。

* Angular app-design fundamentals, as described in [Angular Concepts](guide/architecture "Introduction to Angular concepts.").

  Angular 的应用设计基础，就像[Angular Concepts 中](guide/architecture "Angular 概念简介。")描述的那样。

* The basics of [Angular template syntax](guide/architecture-components#template-syntax "Template syntax intro").

  [Angular 模板语法](guide/architecture-components#template-syntax "模板语法简介")的基础知识。

## Choosing an approach

## 选择一种方法

Reactive forms and template-driven forms process and manage form data differently. Each approach offers different advantages.

响应式表单和模板驱动表单以不同的方式处理和管理表单数据。每种方法都有各自的优点。

* **Reactive forms** provide direct, explicit access to the underlying forms object model. Compared to template-driven forms, they are more robust: they're more scalable, reusable, and testable. If forms are a key part of your application, or you're already using reactive patterns for building your application, use reactive forms.

<<<<<<< HEAD
  **响应式表单**提供对底层表单对象模型直接、显式的访问。它们与模板驱动表单相比，更加健壮：它们的可扩展性、可复用性和可测试性都更高。如果表单是你的应用程序的关键部分，或者你已经在使用响应式表单来构建应用，那就使用响应式表单。

* **Template-driven forms** rely on directives in the template to create and manipulate the underlying object model. They are useful for adding a simple form to an app, such as an email list signup form. They're easy to add to an app, but they don't scale as well as reactive forms. If you have very basic form requirements and logic that can be managed solely in the template, template-driven forms could be a good fit.
=======
* **Template-driven forms** rely on directives in the template to create and manipulate the underlying object model. They are useful for adding a simple form to an app, such as an email list signup form. They're straightforward to add to an app, but they don't scale as well as reactive forms. If you have very basic form requirements and logic that can be managed solely in the template, template-driven forms could be a good fit.
>>>>>>> f7af5d41

  **模板驱动表单**依赖**模板中的**指令来创建和操作底层的对象模型。它们对于向应用添加一个简单的表单非常有用，比如电子邮件列表注册表单。它们很容易添加到应用中，但在扩展性方面不如响应式表单。如果你有可以只在模板中管理的非常基本的表单需求和逻辑，那么模板驱动表单就很合适。

### Key differences

<<<<<<< HEAD
### 关键差异

The table below summarizes the key differences between reactive and template-driven forms.
=======
The following table summarizes the key differences between reactive and template-driven forms.
>>>>>>> f7af5d41

下表总结了响应式表单和模板驱动表单之间的一些关键差异。

<style>
  table {width: 100%};
  td, th {vertical-align: top};
</style>

||Reactive|Template-driven|
|--- |--- |--- |
|  | 响应式 | 模板驱动 |
|[Setup of form model](#setup) | Explicit, created in component class | Implicit, created by directives |
| [建立表单模型](#setup) | 显式的，在组件类中创建 | 隐式的，由指令创建 |
|[Data model](#mutability-of-the-data-model) | Structured and immutable | Unstructured and mutable |
| [数据模型](#mutability-of-the-data-model) | 结构化和不可变的 | 非结构化和可变的 |
|[Data flow](#data-flow-in-forms) | Synchronous | Asynchronous |
|[数据流](#data-flow-in-forms) | 同步 | 异步 |
|[Form validation](#validation) | Functions | Directives |
| [表单验证](#validation) | 函数 | 指令 |

### Scalability

### 可伸缩性

If forms are a central part of your application, scalability is very important. Being able to reuse form models across components is critical.

如果表单是应用程序的核心部分，那么可伸缩性就非常重要。能够跨组件复用表单模型是至关重要的。

Reactive forms are more scalable than template-driven forms. They provide direct access to the underlying form API, and use [synchronous data flow](#data-flow-in-reactive-forms) between the view and the data model, which makes creating large-scale forms easier.
Reactive forms require less setup for testing, and testing does not require deep understanding of change detection to properly test form updates and validation.

响应式表单比模板驱动表单更有可伸缩性。它们提供对底层表单 API 的直接访问，并且在视图和数据模型之间使用[同步数据流](#data-flow-in-reactive-forms)，从而可以更轻松地创建大型表单。响应式表单需要较少的测试设置，测试时不需要深入理解变更检测，就能正确测试表单更新和验证。

Template-driven forms focus on simple scenarios and are not as reusable.
They abstract away the underlying form API, and use [asynchronous data flow](#data-flow-in-template-driven-forms) between the view and the data model.
The abstraction of template-driven forms also affects testing.
Tests are deeply reliant on manual change detection execution to run properly, and require more setup.

模板驱动表单专注于简单的场景，可复用性没那么高。它们抽象出了底层表单 API，并且在视图和数据模型之间使用[异步数据流](#data-flow-in-template-driven-forms)。对模板驱动表单的这种抽象也会影响测试。测试程序非常依赖于手动触发变更检测才能正常运行，并且需要进行更多设置工作。


{@a setup}

## Setting up the form model

## 建立表单模型


Both reactive and template-driven forms track value changes between the form input elements that users interact with and the form data in your component model.
The two approaches share underlying building blocks, but differ in how you create and manage the common form-control instances.

响应式表单和模板驱动型表单都会跟踪用户与之交互的表单输入元素和组件模型中的表单数据之间的值变更。这两种方法共享同一套底层构建块，只在如何创建和管理常用表单控件实例方面有所不同。

### Common form foundation classes

### 常用表单基础类


Both reactive and template-driven forms are built on the following base classes.

响应式表单和模板驱动表单都建立在下列基础类之上。


* `FormControl` tracks the value and validation status of an individual form control.

  `FormControl` 实例用于追踪单个表单控件的值和验证状态。

* `FormGroup` tracks the same values and status for a collection of form controls.

    `FormGroup` 用于追踪一个表单控件组的值和状态。

* `FormArray` tracks the same values and status for an array of form controls.

<<<<<<< HEAD
    `FormArray` 用于追踪表单控件数组的值和状态。

* `ControlValueAccessor` creates a bridge between Angular `FormControl` instances and native DOM elements.
=======
* `ControlValueAccessor` creates a bridge between Angular `FormControl` instances and built-in DOM elements.
>>>>>>> f7af5d41

  `ControlValueAccessor` 用于在 Angular 的 `FormControl` 实例和原生 DOM 元素之间创建一个桥梁。

{@a setup-the-form-model}

### Setup in reactive forms

### 建立响应式表单

With reactive forms, you define the form model directly in the component class.
The `[formControl]` directive links the explicitly created `FormControl` instance to a specific form element in the view, using an internal value accessor.

对于响应式表单，你可以直接在组件类中定义表单模型。`[formControl]` 指令会通过内部值访问器来把显式创建的 `FormControl` 实例与视图中的特定表单元素联系起来。

The following component implements an input field for a single control, using reactive forms. In this example, the form model is the `FormControl` instance.

下面的组件使用响应式表单为单个控件实现了一个输入字段。在这个例子中，表单模型是 `FormControl` 实例。

<code-example path="forms-overview/src/app/reactive/favorite-color/favorite-color.component.ts">
</code-example>

Figure 1 shows how, in reactive forms, the form model is the source of truth; it provides the value and status of the form element at any given point in time, through the `[formControl]` directive on the input element.

图 1 展示了在响应式表单中，表单模型是如何成为事实之源（source of truth）的。它通过输入元素上的 `[formControl]` 指令，在任何给定的时间点提供表单元素的值和状态。

**Figure 1.** *Direct access to forms model in a reactive form.*

**图 1.** *在响应式表单中直接访问表单模型*


<div class="lightbox">
  <img src="generated/images/guide/forms-overview/key-diff-reactive-forms.png" alt="Reactive forms key differences">
</div>

### Setup in template-driven forms

### 建立模板驱动表单

In template-driven forms, the form model is implicit, rather than explicit. The directive `NgModel` creates and manages a `FormControl` instance for a given form element.

在模板驱动表单中，表单模型是隐式的，而不是显式的。指令 `NgModel` 为指定的表单元素创建并管理一个 `FormControl` 实例。

The following component implements the same input field for a single control, using template-driven forms.

下面的组件使用模板驱动表单为单个控件实现了同样的输入字段。

<code-example path="forms-overview/src/app/template/favorite-color/favorite-color.component.ts">
</code-example>

In a template-driven form the source of truth is the template. You do not have direct programmatic access to the `FormControl` instance, as shown in Figure 2.

在模板驱动表单中，其事实之源就是模板。你没有对 `FormControl` 实例的直接编程访问，如图 2 所示。

**Figure 2.** *Indirect access to forms model in a template-driven form.*

**图 2.** *模板驱动表单中对表单模型的间接访问。*


<div class="lightbox">
  <img src="generated/images/guide/forms-overview/key-diff-td-forms.png" alt="Template-driven forms key differences">
</div>

{@a data-flow-in-forms}


## Data flow in forms

## 表单中的数据流

When an application contains a form, Angular must keep the view in sync with the component model and the component model in sync with the view.
As users change values and make selections through the view, the new values must be reflected in the data model.
Similarly, when the program logic changes values in the data model, those values must be reflected in the view.

当应用包含一个表单时，Angular 必须让该视图与组件模型保持同步，并让组件模型与视图保持同步。当用户通过视图更改值并进行选择时，新值必须反映在数据模型中。同样，当程序逻辑改变数据模型中的值时，这些值也必须反映到视图中。

Reactive and template-driven forms differ in how they handle data flowing from the user or from programmatic changes.
The following diagrams illustrate both kinds of data flow for each type of form, using the favorite-color input field defined above.

响应式表单和模板驱动表单在处理来自用户或程序化变更时的数据处理方式上有所不同。下面的这些示意图会以上面定义的 `favorite-color` 输入字段为例，分别说明两种表单各自的数据流。

{@a data-flow-in-reactive-forms}

### Data flow in reactive forms

### 响应式表单中的数据流

In reactive forms each form element in the view is directly linked to the form model (a `FormControl` instance). Updates from the view to the model and from the model to the view are synchronous and do not depend on how the UI is rendered.

在响应式表单中，视图中的每个表单元素都直接链接到一个表单模型（`FormControl` 实例）。
        从视图到模型的修改以及从模型到视图的修改都是同步的，而且不依赖于 UI 的渲染方式。

The view-to-model diagram shows how data flows when an input field's value is changed from the view through the following steps.

这个视图到模型的示意图展示了当输入字段的值发生变化时数据是如何从视图开始，经过下列步骤进行流动的。

1. The user types a value into the input element, in this case the favorite color *Blue*.

   最终用户在输入框元素中键入了一个值，这里是 "Blue"。

1. The form input element emits an "input" event with the latest value.

   这个输入框元素会发出一个带有最新值的 "input" 事件。

1. The control value accessor listening for events on the form input element immediately relays the new value to the `FormControl` instance.

   这个控件值访问器 `ControlValueAccessor` 会监听表单输入框元素上的事件，并立即把新值传给 `FormControl` 实例。

1. The `FormControl` instance emits the new value through the `valueChanges` observable.

   `FormControl` 实例会通过 `valueChanges` 这个可观察对象发出这个新值。

1. Any subscribers to the `valueChanges` observable receive the new value.

   `valueChanges` 的任何一个订阅者都会收到这个新值。

<div class="lightbox">
  <img src="generated/images/guide/forms-overview/dataflow-reactive-forms-vtm.png" alt="Reactive forms data flow - view to model">
</div>

The model-to-view diagram shows how a programmatic change to the model is propagated to the view through the following steps.

这个模型到视图的示意图体现了程序中对模型的修改是如何通过下列步骤传播到视图中的。

1. The user calls the `favoriteColorControl.setValue()` method, which updates the `FormControl` value.

   `favoriteColorControl.setValue()` 方法被调用，它会更新这个 `FormControl` 的值。

1. The `FormControl` instance emits the new value through the `valueChanges` observable.

   `FormControl` 实例会通过 `valueChanges` 这个可观察对象发出新值。

1. Any subscribers to the `valueChanges` observable receive the new value.

   `valueChanges` 的任何订阅者都会收到这个新值。

1. The control value accessor on the form input element updates the element with the new value.

   该表单输入框元素上的控件值访问器会把控件更新为这个新值。

<div class="lightbox">
  <img src="generated/images/guide/forms-overview/dataflow-reactive-forms-mtv.png" alt="Reactive forms data flow - model to view">
</div>

{@a data-flow-in-template-driven-forms}

### Data flow in template-driven forms

### 模板驱动表单中的数据流

In template-driven forms, each form element is linked to a directive that manages the form model internally.

在模板驱动表单中，每一个表单元素都是和一个负责管理内部表单模型的指令关联起来的。

The view-to-model diagram shows how data flows when an input field's value is changed from the view through the following steps.

这个视图到模型的图表展示了当输入字段的值发生变化时，数据流是如何从视图开始经过下列步骤进行流动的。

1. The user types *Blue* into the input element.

   最终用户在输入框元素中敲 "Blue"。

1. The input element emits an "input" event with the value *Blue*.

   该输入框元素会发出一个 "input" 事件，带着值 "Blue"。
1. The control value accessor attached to the input triggers the `setValue()` method on the `FormControl` instance.

   附着在该输入框上的控件值访问器会触发 `FormControl` 实例上的 `setValue()` 方法。

1. The `FormControl` instance emits the new value through the `valueChanges` observable.

   `FormControl` 实例通过 `valueChanges` 这个可观察对象发出新值。

1. Any subscribers to the `valueChanges` observable receive the new value.

   `valueChanges` 的任何订阅者都会收到新值。

1. The control value accessor also calls the `NgModel.viewToModelUpdate()` method which emits an `ngModelChange` event.

   控件值访问器 `ControlValueAccessory` 还会调用 `NgModel.viewToModelUpdate()` 方法，它会发出一个 `ngModelChange` 事件。

1. Because the component template uses two-way data binding for the `favoriteColor` property, the `favoriteColor` property in the component
is updated to the value emitted by the `ngModelChange` event (*Blue*).

   由于该组件模板双向数据绑定到了 `favoriteColor`，组件中的 `favoriteColor` 属性就会修改为 `ngModelChange` 事件所发出的值（"Blue"）。

<div class="lightbox">
  <img src="generated/images/guide/forms-overview/dataflow-td-forms-vtm.png" alt="Template-driven forms data flow - view to model" width="100%">
</div>

The model-to-view diagram shows how data flows from model to view when the `favoriteColor` changes from *Blue* to *Red*, through the following steps

这个模型到视图的示意图展示了当 `favoriteColor` 从*蓝*变到*红*时，数据是如何经过如下步骤从模型流动到视图的。

1. The `favoriteColor` value is updated in the component.

   组件中修改了 `favoriteColor` 的值。

1. Change detection begins.

   变更检测开始。

1. During change detection, the `ngOnChanges` lifecycle hook is called on the `NgModel` directive instance because the value of one of its inputs has changed.

   在变更检测期间，由于这些输入框之一的值发生了变化，Angular 就会调用 `NgModel` 指令上的 `ngOnChanges` 生命周期钩子。

1. The `ngOnChanges()` method queues an async task to set the value for the internal `FormControl` instance.

   `ngOnChanges()` 方法会把一个异步任务排入队列，以设置内部 `FormControl` 实例的值。

1. Change detection completes.

   变更检测完成。

1. On the next tick, the task to set the `FormControl` instance value is executed.

   在下一个检测周期，用来为 `FormControl` 实例赋值的任务就会执行。

1. The `FormControl` instance emits the latest value through the `valueChanges` observable.

   `FormControl` 实例通过可观察对象 `valueChanges` 发出最新值。

1. Any subscribers to the `valueChanges` observable receive the new value.

   `valueChanges` 的任何订阅者都会收到这个新值。

1. The control value accessor updates the form input element in the view with the latest `favoriteColor` value.

   控件值访问器 `ControlValueAccessor` 会使用 `favoriteColor` 的最新值来修改表单的输入框元素。

<div class="lightbox">
  <img src="generated/images/guide/forms-overview/dataflow-td-forms-mtv.png" alt="Template-driven forms data flow - model to view" width="100%">
</div>

{@a mutability-of-the-data-model}

### Mutability of the data model

### 数据模型的可变性

The change-tracking method plays a role in the efficiency of your application.

变更追踪的方法对应用的效率有着重要影响。

* **Reactive forms** keep the data model pure by providing it as an immutable data structure.
Each time a change is triggered on the data model, the `FormControl` instance returns a new data model rather than updating the existing data model.
This gives you the ability to track unique changes to the data model through the control's observable.
Change detection is more efficient because it only needs to update on unique changes.
Because data updates follow reactive patterns, you can integrate with observable operators to transform data.

  **响应式表单**通过以不可变的数据结构提供数据模型，来保持数据模型的纯粹性。每当在数据模型上触发更改时，`FormControl` 实例都会返回一个新的数据模型，而不会更新现有的数据模型。这使你能够通过该控件的可观察对象跟踪对数据模型的唯一更改。这让变更检测更有效率，因为它只需在唯一性更改（译注：也就是对象引用发生变化）时进行更新。由于数据更新遵循响应式模式，因此你可以把它和可观察对象的各种运算符集成起来以转换数据。

* **Template-driven** forms rely on mutability with two-way data binding to update the data model in the component as changes are made in the template.
Because there are no unique changes to track on the data model when using two-way data binding, change detection is less efficient at determining when updates are required.

  **模板驱动的**表单依赖于可变性和双向数据绑定，可以在模板中做出更改时更新组件中的数据模型。由于使用双向数据绑定时没有用来对数据模型进行跟踪的唯一性更改，因此变更检测在需要确定何时更新时效率较低。

The difference is demonstrated in the previous examples that use the favorite-color input element.

前面那些使用 `favorite-color` 输入元素的例子就演示了这种差异。

* With reactive forms, the **`FormControl` instance** always returns a new value when the control's value is updated.

  对于响应式表单，当控件值更新时，**`FormControl` 的实例**总会返回一个新值。

* With template-driven forms, the **favorite color property** is always modified to its new value.

  对于模板驱动表单，**`favorite-color` 属性**总会被修改为新值。

{@a validation}

## Form validation

## 表单验证

Validation is an integral part of managing any set of forms. Whether you're checking for required fields or querying an external API for an existing username, Angular provides a set of built-in validators as well as the ability to create custom validators.

验证是管理任何表单时必备的一部分。无论你是要检查必填项，还是查询外部 API 来检查用户名是否已存在，Angular 都会提供一组内置的验证器，以及创建自定义验证器所需的能力。

* **Reactive forms** define custom validators as **functions** that receive a control to validate.

  **响应式表单**把自定义验证器定义成**函数**，它以要验证的控件作为参数。

* **Template-driven forms** are tied to template **directives**, and must provide custom validator directives that wrap validation functions.

  **模板驱动表单**和模板**指令**紧密相关，并且必须提供包装了验证函数的自定义验证器指令。

For more information, see [Form Validation](guide/form-validation).

要了解验证器的更多知识，参阅[表单验证](guide/form-validation)。

## Testing

## 测试

Testing plays a large part in complex applications. A simpler testing strategy is useful when validating that your forms function correctly.
Reactive forms and template-driven forms have different levels of reliance on rendering the UI to perform assertions based on form control and form field changes.
The following examples demonstrate the process of testing forms with reactive and template-driven forms.

测试在复杂的应用程序中也起着重要的作用。当验证你的表单功能是否正确时，更简单的测试策略往往也更有用。测试响应式表单和模板驱动表单的差别之一在于它们是否需要渲染 UI 才能基于表单控件和表单字段变化来执行断言。下面的例子演示了使用响应式表单和模板驱动表单时表单的测试过程。

### Testing reactive forms

<<<<<<< HEAD
### 测试响应式表单

Reactive forms provide a relatively easy testing strategy because they provide synchronous access to the form and data models, and they can be tested without rendering the UI.
=======
Reactive forms provide a relatively straightforward testing strategy because they provide synchronous access to the form and data models, and they can be tested without rendering the UI.
>>>>>>> f7af5d41
In these tests, status and data are queried and manipulated through the control without interacting with the change detection cycle.

响应式表单提供了相对简单的测试策略，因为它们能提供对表单和数据模型的同步访问，而且不必渲染 UI 就能测试它们。在这些测试中，控件和数据是通过控件进行查询和操纵的，不需要和变更检测周期打交道。

The following tests use the favorite-color components from previous examples to verify the view-to-model and model-to-view data flows for a reactive form.

下面的测试利用前面例子中的 "喜欢的颜色" 组件来验证响应式表单中的 "从视图到模型" 和 "从模型到视图" 数据流。

**Verifying view-to-model data flow**

**验证“从视图到模型”的数据流**

The first example performs the following steps to verify the view-to-model data flow.

第一个例子执行了下列步骤来验证“从视图到模型”数据流。

1. Query the view for the form input element, and create a custom "input" event for the test.

   查询表单输入框元素的视图，并为测试创建自定义的 "input" 事件

1. Set the new value for the input to *Red*, and dispatch the "input" event on the form input element.

   把输入的新值设置为 *Red*，并在表单输入元素上调度 "input" 事件。

1. Assert that the component's `favoriteColorControl` value matches the value from the input.

   断言该组件的 `favoriteColorControl` 的值与来自输入框的值是匹配的。

<code-example path="forms-overview/src/app/reactive/favorite-color/favorite-color.component.spec.ts" region="view-to-model" header="Favorite color test - view to model">
</code-example>

The next example performs the following steps to verify the model-to-view data flow.

下一个例子执行了下列步骤来验证“从模型到视图”数据流。

1. Use the `favoriteColorControl`, a `FormControl` instance, to set the new value.

   使用 `favoriteColorControl` 这个 `FormControl` 实例来设置新值。

1. Query the view for the form input element.

   查询表单中输入框的视图。

1. Assert that the new value set on the control matches the value in the input.

   断言控件上设置的新值与输入中的值是匹配的。

<code-example path="forms-overview/src/app/reactive/favorite-color/favorite-color.component.spec.ts" region="model-to-view" header="Favorite color test - model to view">
</code-example>

### Testing template-driven forms

### 测试模板驱动表单

Writing tests with template-driven forms requires a detailed knowledge of the change detection process and an understanding of how directives run on each cycle to ensure that elements are queried, tested, or changed at the correct time.

使用模板驱动表单编写测试就需要详细了解变更检测过程，以及指令在每个变更检测周期中如何运行，以确保在正确的时间查询、测试或更改元素。

The following tests use the favorite color components mentioned earlier to verify the data flows from view to model and model to view for a template-driven form.

下面的测试使用了以前的 "喜欢的颜色" 组件，来验证模板驱动表单的 "从视图到模型" 和 "从模型到视图" 数据流。

The following test verifies the data flow from view to model.

下面的测试验证了 "从视图到模型" 数据流：

<code-example path="forms-overview/src/app/template/favorite-color/favorite-color.component.spec.ts" region="view-to-model" header="Favorite color test - view to model">
</code-example>

Here are the steps performed in the view to model test.

这个 "视图到模型" 测试的执行步骤如下：

1. Query the view for the form input element, and create a custom "input" event for the test.

   查询表单输入元素中的视图，并为测试创建自定义 "input" 事件。

1. Set the new value for the input to *Red*, and dispatch the "input" event on the form input element.

   把输入框的新值设置为 *Red*，并在表单输入框元素上派发 "input" 事件。
1. Run change detection through the test fixture.

   通过测试夹具（Fixture）来运行变更检测。

1. Assert that the component `favoriteColor` property value matches the value from the input.

   断言该组件 `favoriteColor` 属性的值与来自输入框的值是匹配的。

The following test verifies the data flow from model to view.

下面的测试验证了 "从模型到视图" 的数据流：

<code-example path="forms-overview/src/app/template/favorite-color/favorite-color.component.spec.ts" region="model-to-view" header="Favorite color test - model to view">
</code-example>

Here are the steps performed in the model to view test.

这个 "模型到视图" 测试的执行步骤如下：

1. Use the component instance to set the value of the `favoriteColor` property.

   使用组件实例来设置 `favoriteColor` 的值。
1. Run change detection through the test fixture.

   通过测试夹具（Fixture）来运行变更检测。

1. Use the `tick()` method to simulate the passage of time within the `fakeAsync()` task.

   在 `fakeAsync()` 任务中使用 `tick()` 方法来模拟时间的流逝。
1. Query the view for the form input element.

   查询表单输入框元素的视图。

1. Assert that the input value matches the value of the `favoriteColor` property in the component instance.

   断言输入框的值与该组件实例的 `favoriteColor` 属性值是匹配的。


## Next steps

## 后续步骤

To learn more about reactive forms, see the following guides:

要进一步了解响应式表单，参阅下列章节：

* [Reactive forms](guide/reactive-forms)

  [响应式表单](guide/reactive-forms)

* [Form validation](guide/form-validation#reactive-form-validation)

  [表单验证](guide/form-validation#reactive-form-validation)

* [Dynamic forms](guide/dynamic-form)

  [动态表单](guide/dynamic-form)

To learn more about template-driven forms, see the following guides:

要进一步了解模板驱动表单，参阅下列章节：

* [Building a template-driven form](guide/forms) tutorial

  [构建模板驱动表单](guide/forms)教程

* [Form validation](guide/form-validation#template-driven-validation)

  [表单验证](guide/form-validation#template-driven-validation)

* `NgForm` directive API reference

  `NgForm` 指令 API 参考手册
<|MERGE_RESOLUTION|>--- conflicted
+++ resolved
@@ -46,25 +46,17 @@
 
 * **Reactive forms** provide direct, explicit access to the underlying forms object model. Compared to template-driven forms, they are more robust: they're more scalable, reusable, and testable. If forms are a key part of your application, or you're already using reactive patterns for building your application, use reactive forms.
 
-<<<<<<< HEAD
   **响应式表单**提供对底层表单对象模型直接、显式的访问。它们与模板驱动表单相比，更加健壮：它们的可扩展性、可复用性和可测试性都更高。如果表单是你的应用程序的关键部分，或者你已经在使用响应式表单来构建应用，那就使用响应式表单。
 
-* **Template-driven forms** rely on directives in the template to create and manipulate the underlying object model. They are useful for adding a simple form to an app, such as an email list signup form. They're easy to add to an app, but they don't scale as well as reactive forms. If you have very basic form requirements and logic that can be managed solely in the template, template-driven forms could be a good fit.
-=======
 * **Template-driven forms** rely on directives in the template to create and manipulate the underlying object model. They are useful for adding a simple form to an app, such as an email list signup form. They're straightforward to add to an app, but they don't scale as well as reactive forms. If you have very basic form requirements and logic that can be managed solely in the template, template-driven forms could be a good fit.
->>>>>>> f7af5d41
 
   **模板驱动表单**依赖**模板中的**指令来创建和操作底层的对象模型。它们对于向应用添加一个简单的表单非常有用，比如电子邮件列表注册表单。它们很容易添加到应用中，但在扩展性方面不如响应式表单。如果你有可以只在模板中管理的非常基本的表单需求和逻辑，那么模板驱动表单就很合适。
 
 ### Key differences
 
-<<<<<<< HEAD
 ### 关键差异
 
-The table below summarizes the key differences between reactive and template-driven forms.
-=======
 The following table summarizes the key differences between reactive and template-driven forms.
->>>>>>> f7af5d41
 
 下表总结了响应式表单和模板驱动表单之间的一些关键差异。
 
@@ -138,15 +130,11 @@
 
 * `FormArray` tracks the same values and status for an array of form controls.
 
-<<<<<<< HEAD
     `FormArray` 用于追踪表单控件数组的值和状态。
 
-* `ControlValueAccessor` creates a bridge between Angular `FormControl` instances and native DOM elements.
-=======
 * `ControlValueAccessor` creates a bridge between Angular `FormControl` instances and built-in DOM elements.
->>>>>>> f7af5d41
-
-  `ControlValueAccessor` 用于在 Angular 的 `FormControl` 实例和原生 DOM 元素之间创建一个桥梁。
+
+  `ControlValueAccessor` 用于在 Angular 的 `FormControl` 实例和内置 DOM 元素之间创建一个桥梁。
 
 {@a setup-the-form-model}
 
@@ -447,13 +435,9 @@
 
 ### Testing reactive forms
 
-<<<<<<< HEAD
 ### 测试响应式表单
 
-Reactive forms provide a relatively easy testing strategy because they provide synchronous access to the form and data models, and they can be tested without rendering the UI.
-=======
 Reactive forms provide a relatively straightforward testing strategy because they provide synchronous access to the form and data models, and they can be tested without rendering the UI.
->>>>>>> f7af5d41
 In these tests, status and data are queried and manipulated through the control without interacting with the change detection cycle.
 
 响应式表单提供了相对简单的测试策略，因为它们能提供对表单和数据模型的同步访问，而且不必渲染 UI 就能测试它们。在这些测试中，控件和数据是通过控件进行查询和操纵的，不需要和变更检测周期打交道。
