--- conflicted
+++ resolved
@@ -1,33 +1,5 @@
 # Introduction to Angular animations
 
-<<<<<<< HEAD
-# Angular 动画简介
-
-Animation provides the illusion of motion: HTML elements change styling over time. Well-designed animations can make your application more fun and straightforward to use, but they aren't just cosmetic. Animations can improve your application and user experience in a number of ways:
-
-动画用于提供运动的幻觉：HTML 元素随着时间改变样式。精心设计的动画可以让你的应用更有趣，更易用，但它们不仅仅是装饰性的。动画可以通过几种方式改善你的应用和用户体验：
-
-* Without animations, web page transitions can seem abrupt and jarring.
-
-  没有动画，Web 页面的转场就会显得突兀、不协调。
-
-* Motion greatly enhances the user experience, so animations give users a chance to detect the application's response to their actions.
-
-  运动能极大地提升用户体验，因此动画可以让用户察觉到应用对他们的操作做出了响应。
-
-* Good animations intuitively call the user's attention to where it is needed.
-
-  良好的动画可以直观的把用户的注意力吸引到要留意的地方。
-
-Typically, animations involve multiple style *transformations* over time. An HTML element can move, change color, grow or shrink, fade, or slide off the page. These changes can occur simultaneously or sequentially. You can control the timing of each transformation.
-
-典型的动画会涉及多种随时间变化的转换。HTML 元素可以移动、变换颜色、增加或缩小、隐藏或从页面中滑出。
-这些变化可以同时发生或顺序发生。你可以控制每次转换的持续时间。
-
-Angular's animation system is built on CSS functionality, which means you can animate any property that the browser considers animatable. This includes positions, sizes, transforms, colors, borders, and more. The W3C maintains a list of animatable properties on its [CSS Transitions](https://www.w3.org/TR/css-transitions-1/) page.
-
-Angular 的动画系统是基于 CSS 功能构建的，这意味着你可以 "动" 浏览器认为可动的任何属性。包括位置、大小、变形、颜色、边框等。W3C 在它的 [CSS Transitions（转场）](https://www.w3.org/TR/css-transitions-1/) 页中维护了一个可动属性的列表。
-=======
 Animation provides the illusion of motion: HTML elements change styling over time.
 Well-designed animations can make your application more fun and straightforward to use, but they aren't just cosmetic.
 Animations can improve your application and user experience in a number of ways:
@@ -43,138 +15,55 @@
 Angular's animation system is built on CSS functionality, which means you can animate any property that the browser considers animatable.
 This includes positions, sizes, transforms, colors, borders, and more.
 The W3C maintains a list of animatable properties on its [CSS Transitions](https://www.w3.org/TR/css-transitions-1) page.
->>>>>>> 64c62d61
 
 ## About this guide
 
-## 关于本指南
-
 This guide covers the basic Angular animation features to get you started on adding Angular animations to your project.
 
-<<<<<<< HEAD
-本指南覆盖了基本的 Angular 动画特性，让你能开始为你的项目添加 Angular 动画。
-
-The features described in this guide — and the more advanced features described in the related Angular animations guides — are demonstrated in an example application available as a <live-example></live-example>.
-
-本指南中描述的特性，以及相关的 Angular 动画章节中描述的更多高级特性，都在一个范例 <live-example></live-example> 中进行了演示。
-=======
 The features described in this guide —and the more advanced features described in the related Angular animations guides— are demonstrated in an example application available as a <live-example></live-example>.
->>>>>>> 64c62d61
 
 ## Prerequisites
 
-#### 前提条件
-
 The guide assumes that you're familiar with building basic Angular apps, as described in the following sections:
 
-本指南假设你已经能熟练构建基本的 Angular 应用，也就是下列章节中所讲的那些：
-
 * [Tutorial](tutorial)
-
-  [教程](tutorial)
-
 * [Architecture Overview](guide/architecture)
 
-<<<<<<< HEAD
-  [架构概览](guide/architecture)
-
-## Getting started
-
-## 快速上手
-
-The main Angular modules for animations are `@angular/animations` and `@angular/platform-browser`. When you create a new project using the CLI, these dependencies are automatically added to your project.
-=======
 ## Getting started
 
 The main Angular modules for animations are `@angular/animations` and `@angular/platform-browser`.
 When you create a new project using the CLI, these dependencies are automatically added to your project.
->>>>>>> 64c62d61
-
-Angular 主要的动画模块是 `@angular/animations` 和 `@angular/platform-browser`。当你使用 CLI 创建新项目时，这些依赖会自动添加到你的项目中。
 
 To get started with adding Angular animations to your project, import the animation-specific modules along with standard Angular functionality.
 
-为了把 Angular 动画添加到你的项目中，把这些与动画相关的模块和标准的 Angular 功能一起导入进来。
-
 ### Step 1: Enabling the animations module
 
-### 步骤一：启用动画模块
-
 Import `BrowserAnimationsModule`, which introduces the animation capabilities into your Angular root application module.
 
-<<<<<<< HEAD
-导入 `BrowserAnimationsModule`，它能把动画能力引入 Angular 应用的根模块中。
-
-<code-example path="animations/src/app/app.module.1.ts" header="src/app/app.module.ts" language="typescript"></code-example>
-
-<div class="alert is-helpful">
-
-**Note:** When you use the CLI to create your app, the root application module `app.module.ts` is placed in the `src/app` folder.
-
-**注意：**当你使用 CLI 创建应用时，应用的根模块 `app.module.ts` 位于 `src/app` 目录下。
-=======
 <code-example header="src/app/app.module.ts" path="animations/src/app/app.module.1.ts"></code-example>
 
 <div class="alert is-helpful">
 
 **NOTE**: <br />
 When you use the CLI to create your app, the root application module `app.module.ts` is placed in the `src/app` folder.
->>>>>>> 64c62d61
 
 </div>
 
 ### Step 2: Importing animation functions into component files
 
-### 步骤二：把动画功能导入组件文件中
-
 If you plan to use specific animation functions in component files, import those functions from `@angular/animations`.
 
-<<<<<<< HEAD
-如果你准备在组件文件中使用特定的动画函数，请从 `@angular/animations` 中导入这些函数。
-
-<code-example path="animations/src/app/app.component.ts" header="src/app/app.component.ts" region="imports" language="typescript">
-</code-example>
-
-<div class="alert is-helpful">
-
-**Note:** See a [summary of available animation functions](guide/animations#animation-api-summary) at the end of this guide.
-
-**注意：**参阅本章末尾的[可用动画函数汇总表](guide/animations#animation-api-summary)。
-=======
 <code-example header="src/app/app.component.ts" path="animations/src/app/app.component.ts" region="imports"></code-example>
 
 <div class="alert is-helpful">
 
 **NOTE**: <br />
 See a [summary of available animation functions](guide/animations#animation-api-summary) at the end of this guide.
->>>>>>> 64c62d61
 
 </div>
 
 ### Step 3: Adding the animation metadata property
 
-<<<<<<< HEAD
-### 步骤三：添加动画的元数据属性
-
-In the component file, add a metadata property called `animations:` within the `@Component()` decorator. You put the trigger that defines an animation within the `animations` metadata property.
-
-在组件的 `@Component()` 装饰器中，添加一个名叫 `animations:` 的元数据属性。
-你可以把用来定义动画的触发器放进 `animations` 元数据属性中。
-
-<code-example path="animations/src/app/app.component.ts" header="src/app/app.component.ts" region="decorator" language="typescript">
-</code-example>
-
-## Animating a transition
-
-## 转场动画
-
-Let's animate a transition that changes a single HTML element from one state to another. For example, you can specify that a button displays either **Open** or **Closed** based on the user's last action. When the button is in the `open` state, it's visible and yellow. When it's the `closed` state, it's translucent and blue.
-
-我们来做一个简单的转场动作，它把单个 HTML 元素从一个状态变成另一个状态。
-比如，你可以指定按钮根据用户的最后一个动作显示成**Open**或**Closed**状态。当按钮处于 `open` 状态时，它是可见的，并且是黄色的。当它处于 `closed` 状态时，它是透明的，并且是蓝色的。
-
-In HTML, these attributes are set using ordinary CSS styles such as color and opacity. In Angular, use the `style()` function to specify a set of CSS styles for use with animations. Collect a set of styles in an animation state, and give the state a name, such as `open` or `closed`.
-=======
 In the component file, add a metadata property called `animations:` within the `@Component()` decorator.
 You put the trigger that defines an animation within the `animations` metadata property.
 
@@ -190,10 +79,6 @@
 In HTML, these attributes are set using ordinary CSS styles such as color and opacity.
 In Angular, use the `style()` function to specify a set of CSS styles for use with animations.
 Collect a set of styles in an animation state, and give the state a name, such as `open` or `closed`.
->>>>>>> 64c62d61
-
-在 HTML 中，这些属性都使用普通的 CSS 样式，比如颜色（color）和透明度（opacity）。在 Angular 中，使用 `style()` 函数来指定一组用作动画的 CSS 样式。
-可以为动画状态指定一组样式，并为该状态指定一个名字，比如 `open` 或 `closed`。
 
 <div class="alert is-helpful">
 
@@ -205,69 +90,14 @@
 
 ng g component open-close
 
-<<<<<<< HEAD
-  我们创建一个具有简单转场动画的 `open-close` 组件。
-
-  Run the following command in terminal to generate the component:
-
-  在终端窗口运行下列命令以生成该组件：
-
-  `ng g component open-close`
-
-  This will create the component at `src/app/open-close.component.ts`.
-
-  这会在 `src/app/open-close.component.ts` 下创建此组件。
-
-=======
 </code-example>
 
 This will create the component at `src/app/open-close.component.ts`.
 
->>>>>>> 64c62d61
 </div>
 
 ### Animation state and styles
 
-<<<<<<< HEAD
-### 动画状态和样式
-
-Use Angular's `state()` function to define different states to call at the end of each transition. This function takes two arguments: a unique name like `open` or `closed` and a `style()` function.
-
-使用 Angular 的 `state()` 函数来定义不同的状态，供每次转场结束时调用。该函数接受两个参数：一个唯一的名字，比如 `open` 或 `closed` 和一个 `style()` 函数。
-
-Use the `style()` function to define a set of styles to associate with a given state name. You must use [*camelCase*](guide/glossary#case-conventions) for style attributes that contain dashes, such as `backgroundColor` or wrap them in quotes, such as `'background-color'`.
-
-使用 `style()` 函数来定义一组与指定的状态名相关的样式。名称里带中线的样式属性必须是[*小驼峰*](guide/glossary#case-conventions) 格式的，如 `backgroundColor`，或者把它们包裹到引号里，如 `'background-color'`。
-
-Let's see how Angular's `state()` function works with the `style⁣­(⁠)` function to set CSS style attributes. In this code snippet, multiple style attributes are set at the same time for the state. In the `open` state, the button has a height of 200 pixels, an opacity of 1, and a yellow background color.
-
-我们来看看 Angular 的 `state()` 函数如何与 `style()` 函数联用，来设置 CSS 样式的属性。
-在下面的代码片段中，该状态的多个样式属性都是同时设置的。在 `open` 状态中，该按钮的高度是 200 像素，透明度是 1，背景色是黄色。
-
-<code-example path="animations/src/app/open-close.component.ts" header="src/app/open-close.component.ts" region="state1" language="typescript">
-</code-example>
-
-In the following `closed` state, the button has a height of 100 pixels, an opacity of 0.8, and a background color of blue.
-
-在下面这个 `closed` 状态中，按钮的高度是 100 像素，透明度是 0.5，背景色是绿色。
-
-<code-example path="animations/src/app/open-close.component.ts" header="src/app/open-close.component.ts" region="state2" language="typescript">
-</code-example>
-
-### Transitions and timing
-
-### 转场与时序
-
-In Angular, you can set multiple styles without any animation. However, without further refinement, the button instantly transforms with no fade, no shrinkage, or other visible indicator that a change is occurring.
-
-在 Angular 中，你可以设置多个样式而不必用动画。不过，如果没有进一步细化，按钮的转换会立即完成 —— 没有渐隐、没有收缩，也没有其它的可视化效果来指出正在发生变化。
-
-To make the change less abrupt, you need to define an animation *transition* to specify the changes that occur between one state and another over a period of time. The `transition()` function accepts two arguments: the first argument accepts an expression that defines the direction between two transition states, and the second argument accepts one or a series of `animate()` steps.
-
-要让这些变化不那么突兀，就要定义一个动画*转场*来要求这些状态之间的变化在一段时间内发生。`transition()` 接受两个参数：第一个参数接受一个表达式，它定义两个转场状态之间的方向；第二个参数接受一个或一系列 `animate()` 函数。
-
-Use the `animate()` function to define the length, delay, and easing of a transition, and to designate the style function for defining styles while transitions are taking place. Use the `animate()` function to define the `keyframes()` function for multi-step animations. These definitions are placed in the second argument of the `animate()` function.
-=======
 Use Angular's [`state()`](api/animations/state) function to define different states to call at the end of each transition.
 This function takes two arguments:
 A unique name like `open` or `closed` and a `style()` function.
@@ -297,32 +127,16 @@
 Use the `animate()` function to define the length, delay, and easing of a transition, and to designate the style function for defining styles while transitions are taking place.
 Use the `animate()` function to define the `keyframes()` function for multi-step animations.
 These definitions are placed in the second argument of the `animate()` function.
->>>>>>> 64c62d61
-
-使用 `animate()` 函数来定义长度、延迟和缓动效果，并指定一个样式函数，以定义转场过程中的样式。
-可以用 `animate()` 函数来为多步动画定义 `keyframes()` 函数。这些定义放在 `animate()` 函数的第二个参数中。
 
 #### Animation metadata: duration, delay, and easing
 
-#### 动画元数据：持续时间、延迟和缓动效果
-
 The `animate()` function (second argument of the transition function) accepts the `timings` and `styles` input parameters.
 
-`animate()` 函数（作为转场函数的第二个参数）可以接受 `timings` 和 `styles` 参数。
-
 The `timings` parameter takes either a number or a string defined in three parts.
 
-<<<<<<< HEAD
-`timings` 参数可以接受一个数字或由三部分组成的字符串。
-
-> `animate (duration)` or `animate ('duration delay easing')`
->
-> `animate (duration)` 或 `animate ('duration delay easing')`
-=======
 <code-example format="typescript" language="typescript">
 
 animate (duration)
->>>>>>> 64c62d61
 
 </code-example>
 
@@ -334,23 +148,6 @@
 
 </code-example>
 
-<<<<<<< HEAD
-第一部分 `duration`（持续时间）是必须的。这个持续时间可以表示成一个不带引号的纯数字（表示毫秒），或一个带引号的有单位的时间（表示秒数）。比如，0.1 秒的持续时间有如下表示方式：
-
-* As a plain number, in milliseconds: `100`
-
-  作为纯数字，毫秒为单位：`100`
-
-* In a string, as milliseconds: `'100ms'`
-
-  作为字符串，毫秒为单位：`'100ms'`
-
-* In a string, as seconds: `'0.1s'`
-
-  作为字符串，秒为单位：`'0.1s'`
-
-The second argument, `delay`, has the same syntax as `duration`. For example:
-=======
 The first part, `duration`, is required.
 The duration can be expressed in milliseconds as a number without quotes, or in seconds with quotes and a time specifier.
 For example, a duration of a tenth of a second can be expressed as follows:
@@ -366,29 +163,9 @@
 
 The second argument, `delay`, has the same syntax as `duration`.
 For example:
->>>>>>> 64c62d61
-
-第二个参数 `delay` 的语法和 `duration` 一样。比如：
 
 * Wait for 100ms and then run for 200ms: `'0.2s 100ms'`
 
-<<<<<<< HEAD
-  等待 100 毫秒，然后运行 200 毫秒表示为：`'0.2s 100ms'`
-
-The third argument, `easing`, controls how the animation [accelerates and decelerates](https://easings.net/) during its runtime. For example, `ease-in` causes the animation to begin slowly, and to pick up speed as it progresses.
-
-第三个参数 `easing` 控制动画在运行期间如何进行[加速和减速](http://easings.net/)。比如 `ease-in` 表示动画开始时很慢，然后逐渐加速。
-
-* Wait for 100ms, run for 200ms. Use a deceleration curve to start out fast and slowly decelerate to a resting point: `'0.2s 100ms ease-out'`
-
-  等待 100 毫秒，运行 200 毫秒。按照减速曲线运动，快速启动并逐渐减速，直到静止：`'0.2s 100ms ease-out'`
-
-* Run for 200ms, with no delay. Use a standard curve to start slow, accelerate in the middle, and then decelerate slowly at the end: `'0.2s ease-in-out'`
-
-  运行 200 毫秒，不等待。按照标准曲线运动，开始很慢，中间加速，最后逐渐减速：`'0.2s ease-in-out'`
-
-* Start immediately, run for 200ms. Use an acceleration curve to start slow and end at full velocity: `'0.2s ease-in'`
-=======
 The third argument, `easing`, controls how the animation [accelerates and decelerates](https://easings.net) during its runtime.
 For example, `ease-in` causes the animation to begin slowly, and to pick up speed as it progresses.
 
@@ -403,52 +180,25 @@
 * Start immediately, run for 200ms.
   Use an acceleration curve to start slow and end at full velocity:
   `'0.2s ease-in'`
->>>>>>> 64c62d61
-
-  立即开始，运行 200 毫秒。按照加速曲线运动，开始很慢，最后达到全速：`'0.2s ease-in'`
-
-<div class="alert is-helpful">
-
-<<<<<<< HEAD
-**Note:** See the Material Design website's topic on [Natural easing curves](https://material.io/design/motion/speed.html#easing) for general information on easing curves.
-
-**注意：**要了解缓动曲线的更多信息，请参阅 Angular Material Design 网站下的[自然缓动曲线](https://material.io/design/motion/speed.html#easing)主题。
-=======
+
+<div class="alert is-helpful">
+
 **NOTE**: <br />
 See the Material Design website's topic on [Natural easing curves](https://material.io/design/motion/speed.html#easing) for general information on easing curves.
->>>>>>> 64c62d61
 
 </div>
 
 This example provides a state transition from `open` to `closed` with a 1-second transition between states.
 
-<<<<<<< HEAD
-下面的例子提供了一个从 `open` 到 `closed` 的持续一秒的状态转场。
-
-<code-example path="animations/src/app/open-close.component.ts" header="src/app/open-close.component.ts" language="typescript"
-region="transition1">
-</code-example>
-=======
 <code-example header="src/app/open-close.component.ts" path="animations/src/app/open-close.component.ts" region="transition1"></code-example>
->>>>>>> 64c62d61
 
 In the preceding code snippet, the `=>` operator indicates unidirectional transitions, and `<=>` is bidirectional.
 Within the transition, `animate()` specifies how long the transition takes.
 In this case, the state change from `open` to `closed` takes 1 second, expressed here as `1s`.
 
-在上面的代码片段中，`=>` 操作符表示单向转场，而 `<=>` 表示双向转场。在转场过程中，`animate()` 指定了转场需要花费的时间。在这里，从 `open` 到 `closed` 状态的转换要花费 1 秒中，表示成 `1s`。
-
 This example adds a state transition from the `closed` state to the `open` state with a 0.5-second transition animation arc.
 
-<<<<<<< HEAD
-下面的例子添加了一个从 `closed` 到 `open` 的状态转场，转场动画持续 0.5 秒。
-
-<code-example path="animations/src/app/open-close.component.ts" header="src/app/open-close.component.ts" language="typescript"
-region="transition2">
-</code-example>
-=======
 <code-example header="src/app/open-close.component.ts" path="animations/src/app/open-close.component.ts" region="transition2"></code-example>
->>>>>>> 64c62d61
 
 <div class="alert is-helpful">
 
@@ -460,41 +210,6 @@
 * When animations are disabled, `transition()` styles can be skipped, but [`state()`](api/animations/state) styles can't
 * Include multiple state pairs within the same `transition()` argument:
 
-<<<<<<< HEAD
-**注意：**在 `state` 和 `transition` 函数中使用样式时有一些需要注意的地方。
-
-* Use `state()` to define styles that are applied at the end of each transition, they persist after the animation completes.
-
-  请用 `state()` 来定义那些每个转场结束时的样式，这些样式在动画完成后仍会保留。
-
-* Use `transition()` to define intermediate styles, which create the illusion of motion during the animation.
-
-  使用 `transition()` 来定义那些中间样式，以便在动画过程中产生运动的错觉。
-
-* When animations are disabled, `transition()` styles can be skipped, but `state()` styles can't.
-
-  当禁用了动画时，也会忽略 `transition()` 中的样式，但 `state()` 中的样式不会。
-
-* Include multiple state pairs within the same `transition()` argument:<br/> `transition( 'on => off, off => void' )`.
-
-    可以在同一个 `transition()` 参数中包含多个状态对：<br/>`transition( 'on => off, off => void' )`。
-
-  </div>
-
-### Triggering the animation
-
-### 触发动画
-
-An animation requires a *trigger*, so that it knows when to start. The `trigger()` function collects the states and transitions, and gives the animation a name, so that you can attach it to the triggering element in the HTML template.
-
-动画需要*触发器*，以便知道该在何时开始。`trigger()` 函数会把一些状态和转场组合在一起，并为这个动画命名，这样你就可以在 HTML 模板中把它附加到想要触发动画的元素上了。
-
-The `trigger()` function describes the property name to watch for changes. When a change occurs, the trigger initiates the actions included in its definition. These actions can be transitions or other functions, as we'll see later on.
-
-`trigger()` 函数描述了监听变化时要使用的触发器名称。当这个触发器名称所绑定的值发生了变化时，触发器就会启动它所定义的操作。这些操作可能是转场，也可能是其它功能，我们稍后就会看到。
-
-In this example, we'll name the trigger `openClose`, and attach it to the `button` element. The trigger describes the open and closed states, and the timings for the two transitions.
-=======
   <code-example format="typescript" language="typescript">
 
   transition( 'on =&gt; off, off =&gt; void' )
@@ -514,108 +229,55 @@
 
 In this example, we'll name the trigger `openClose`, and attach it to the `button` element.
 The trigger describes the open and closed states, and the timings for the two transitions.
->>>>>>> 64c62d61
-
-在这个例子中，我们将把该触发器命名为 `openClose`，并把它附加到 `button` 元素上。该触发器描述了 `open` 和 `closed` 两个状态，以及两个转场效果的时序。
-
-<div class="alert is-helpful">
-
-<<<<<<< HEAD
-**Note:** Within each `trigger()` function call, an element can only be in one state at any given time. However, it's possible for multiple triggers to be active at once.
-
-**注意：**在每个 `trigger()` 函数调用中，元素在任意时刻只能处于其中的一个状态。但是，元素可以在同一时刻激活多个触发器。
-=======
+
+<div class="alert is-helpful">
+
 **NOTE**: <br />
 Within each `trigger()` function call, an element can only be in one state at any given time.
 However, it's possible for multiple triggers to be active at once.
->>>>>>> 64c62d61
 
 </div>
 
 ### Defining animations and attaching them to the HTML template
 
-<<<<<<< HEAD
-### 定义动画，并把它们附加到 HTML 模板中
-
-Animations are defined in the metadata of the component that controls the HTML element to be animated. Put the code that defines your animations under the `animations:` property within the `@Component()` decorator.
-
-这些控制 HTML 元素如何运动的动画是在组件的元数据中定义的。请在 `@Component()` 装饰器的 `animations:` 属性下用代码定义你要用的动画。
-
-<code-example path="animations/src/app/open-close.component.ts" header="src/app/open-close.component.ts" language="typescript" region="component"></code-example>
-=======
 Animations are defined in the metadata of the component that controls the HTML element to be animated.
 Put the code that defines your animations under the `animations:` property within the `@Component()` decorator.
 
 <code-example header="src/app/open-close.component.ts" path="animations/src/app/open-close.component.ts" region="component"></code-example>
->>>>>>> 64c62d61
 
 When you've defined an animation trigger for a component, attach it to an element in that component's template by wrapping the trigger name in brackets and preceding it with an `@` symbol.
 Then, you can bind the trigger to a template expression using standard Angular property binding syntax as shown below, where `triggerName` is the name of the trigger, and `expression` evaluates to a defined animation state.
 
-<<<<<<< HEAD
-为组件定义好这些动画触发器之后，你可以给触发器名称加上 `@` 前缀并包在方括号里，来把它附加到组件模板中的元素上。然后，你可以使用 Angular 的标准属性绑定语法（如下所示），来把这个触发器绑定到模板表达式上。这里的 `triggerName` 就是触发器的名称，而 `expression` 的求值结果是前面定义过的动画状态之一。
-
-```
-<div [@triggerName]="expression">...</div>;
-```
-=======
 <code-example format="typescript" language="typescript">
 
 &lt;div [&commat;triggerName]="expression"&gt;&hellip;&lt;/div&gt;;
 
 </code-example>
->>>>>>> 64c62d61
 
 The animation is executed or triggered when the expression value changes to a new state.
 
-当该表达式的值变成了新的状态时，动画就会执行或者叫触发。
-
 The following code snippet binds the trigger to the value of the `isOpen` property.
 
-<<<<<<< HEAD
-下列代码片段把该触发器绑定到了 `isOpen` 属性的值上。
-
-<code-example path="animations/src/app/open-close.component.1.html" header="src/app/open-close.component.html"
-region="trigger">
-</code-example>
-=======
 <code-example header="src/app/open-close.component.html" path="animations/src/app/open-close.component.1.html" region="trigger"></code-example>
->>>>>>> 64c62d61
 
 In this example, when the `isOpen` expression evaluates to a defined state of `open` or `closed`, it notifies the trigger `openClose` of a state change.
 Then it's up to the `openClose` code to handle the state change and kick off a state change animation.
 
-<<<<<<< HEAD
-在这个例子中，当 `isOpen` 表达式求值为一个已定义状态 `open` 或 `closed` 时，就会通知 `openClose` 触发器说状态变化了。然后，就由 `openClose` 中的代码来处理状态变更，并启动状态变更动画。
-
-For elements entering or leaving a page (inserted or removed from the DOM), you can make the animations conditional. For example, use `*ngIf` with the animation trigger in the HTML template.
-=======
 For elements entering or leaving a page (inserted or removed from the DOM), you can make the animations conditional.
 For example, use `*ngIf` with the animation trigger in the HTML template.
->>>>>>> 64c62d61
-
-对于那些进入或离开页面的元素（插入到 DOM 中或从中移除），你可以让动画变成有条件的。例如，在 HTML 模板中可以和 `*ngIf` 一起使用动画触发器。
 
 <div class="alert is-helpful">
 
 **NOTE**: <br />
 In the component file, set the trigger that defines the animations as the value of the `animations:` property in the `@Component()` decorator.
 
-**注意：**在组件文件中，要把用来定义动画的触发器设置为 `@Component()` 装饰器的 `animations:` 属性的值。
-
 In the HTML template file, use the trigger name to attach the defined animations to the HTML element to be animated.
 
-在 HTML 模板文件中，使用这个触发器的名称来把所定义的这些动画附加到想要添加动画的 HTML 元素上。
-
 </div>
 
 ### Code review
 
-### 代码回顾
-
 Here are the code files discussed in the transition example.
-
-下面是转场动画范例中讨论过的代码文件。
 
 <code-tabs>
     <code-pane header="src/app/open-close.component.ts" path="animations/src/app/open-close.component.ts" region="component"></code-pane>
@@ -625,200 +287,14 @@
 
 ### Summary
 
-<<<<<<< HEAD
-### 小结
-
-You learned to add animation to a transition between two states, using `style()` and `state()` along with `animate()` for the timing.
-=======
 You learned to add animation to a transition between two states, using `style()` and [`state()`](api/animations/state) along with `animate()` for the timing.
->>>>>>> 64c62d61
-
-你已经学会了如何在两个状态之间添加简单的转场动画，只要使用 `style()` 和 `state()`，并使用 `animate()` 来定义时序就可以了。
 
 Learn about more advanced features in Angular animations under the Animation section, beginning with advanced techniques in [transition and triggers](guide/transition-and-triggers).
 
-<<<<<<< HEAD
-请到 "动画" 组下学习 Angular 动画的高级特性，不妨先从[转场与触发器](guide/transition-and-triggers)中讲述的高级技巧开始。
-
-=======
->>>>>>> 64c62d61
 <a id="animation-api-summary"></a>
 
 ## Animations API summary
 
-<<<<<<< HEAD
-## 动画 API 小结
-
-The functional API provided by the `@angular/animations` module provides a domain-specific language (DSL) for creating and controlling animations in Angular applications. See the [API reference](api/animations) for a complete listing and syntax details of the core functions and related data structures.
-
-`@angular/animations` 模块提供的这些功能性 API 提供了一种领域特定语言（DSL），用于在 Angular 应用中创建和控制动画效果。到 [API 参考手册](api/animations)中查看完整的列表以及这些核心功能、相关数据结构的详细语法。
-
-<table>
-
-<tr>
-<th style="vertical-align: top">
-
-Function name
-
-函数名
-
-</th>
-
-<th style="vertical-align: top">
-
-What it does
-
-用途
-
-</th>
-</tr>
-
-<tr>
-<td><code>trigger()</code></td>
-<td>
-
-Kicks off the animation and serves as a container for all other animation function calls. HTML template binds to <code>triggerName</code>. Use the first argument to declare a unique trigger name. Uses array syntax.
-
-开始动画，并充当所有其它动画函数的容器。HTML 模板可以绑定到 <code>triggerName</code>。使用第一个参数来声明唯一的触发器名称。要使用数组语法。
-
-</td>
-</tr>
-
-<tr>
-<td><code>style()</code></td>
-<td>
-
-Defines one or more CSS styles to use in animations. Controls the visual appearance of HTML elements during animations. Uses object syntax.
-
-定义一个或多个要用于动画中的 CSS 样式。用于在动画期间控制 HTML 元素的视觉外观。要使用对象语法。
-
-</td>
-</tr>
-
-<tr>
-<td><code><a href="api/animations/state" class="code-anchor">state</a>()</code></td>
-<td>
-
-Creates a named set of CSS styles that should be applied on successful transition to a given state. The state can then be referenced by name within other animation functions.
-
-创建一组有名字的 CSS 样式，它会在成功转换到指定的状态时应用到元素上。该状态可以在其它动画函数中通过名字进行引用。
-
-</td>
-</tr>
-
-<tr>
-<td><code>animate()</code></td>
-<td>
-
-Specifies the timing information for a transition. Optional values for <code>delay</code> and <code>easing</code>. Can contain <code>style()</code> calls within.
-
-指定转场的时序信息。<code>delay</code> 和 <code>easing</code> 是可选值。其中可以包含 <code>style()</code> 调用。
-
-</td>
-</tr>
-
-<tr>
-<td><code>transition()</code></td>
-<td>
-
-Defines the animation sequence between two named states. Uses array syntax.
-
-定义两个命名状态之间的动画序列。使用数组语法。
-
-</td>
-</tr>
-
-<tr>
-<td><code>keyframes()</code></td>
-<td>
-
-Allows a sequential change between styles within a specified time interval. Use within <code>animate()</code>. Can include multiple <code>style()</code> calls within each <code>keyframe()</code>. Uses array syntax.
-
-允许以特定的时间间隔对样式进行顺序更改。用于 <code>animate()</code> 中。每个 <code>keyframe()</code> 中都可以包含多个 <code>style()</code> 调用。使用数组语法。
-
-</td>
-</tr>
-
-<tr>
-<td><code><a href="api/animations/group" class="code-anchor">group</a>()</code></td>
-<td>
-
-Specifies a group of animation steps (<em>inner animations</em>) to be run in parallel. Animation continues only after all inner animation steps have completed. Used within <code>sequence()</code> or <code>transition()</code>.
-
-指定要并行运行的一组动画步骤（<em>内部动画</em>）。
-该动画只有当所有内部动画步骤都完成之后才会继续。用于 <code>sequence()</code> 或 <code>transition()</code> 中。
-
-</td>
-</tr>
-
-<tr>
-<td><code>query()</code></td>
-<td>
-
-Finds one or more inner HTML elements within the current element. 
-
-找出当前元素中的一个或多个内部 HTML 元素。
-
-</td>
-</tr>
-
-<tr>
-<td><code>sequence()</code></td>
-<td>
-
-Specifies a list of animation steps that are run sequentially, one by one.
-
-指定一个动画步骤列表，它们会逐个顺序执行。
-
-</td>
-</tr>
-
-<tr>
-<td><code>stagger()</code></td>
-<td>
-
-Staggers the starting time for animations for multiple elements.
-
-交错安排多元素动画的开始时间。
-
-</td>
-</tr>
-
-<tr>
-<td><code>animation()</code></td>
-<td>
-
-Produces a reusable animation that can be invoked from elsewhere. Used together with <code>useAnimation()</code>.
-
-生成可在其它地方调用的可复用动画。与 <code>useAnimation()</code> 一起使用。
-
-</td>
-</tr>
-
-<tr>
-<td><code>useAnimation()</code></td>
-<td>
-
-Activates a reusable animation. Used with <code>animation()</code>.
-
-激活一个可复用动画。和 <code>animation()</code> 一起使用。
-
-</td>
-</tr>
-
-<tr>
-<td><code>animateChild()</code></td>
-<td>
-
-Allows animations on child components to be run within the same timeframe as the parent.
-
-允许子组件上的动画和父组件在同一个时间范围（timeframe）内执行。
-
-</td>
-</tr>
-
-</table>
-=======
 The functional API provided by the `@angular/animations` module provides a domain-specific language (DSL) for creating and controlling animations in Angular applications.
 See the [API reference](api/animations) for a complete listing and syntax details of the core functions and related data structures.
 
@@ -837,41 +313,20 @@
 | `animation()` | Produces a reusable animation that can be invoked from elsewhere. Used together with `useAnimation()`. |
 | `useAnimation()` | Activates a reusable animation. Used with `animation()`. |
 | `animateChild()` | Allows animations on child components to be run within the same timeframe as the parent. |
->>>>>>> 64c62d61
 
 ## More on Angular animations
 
-## 关于 Angular 动画的更多知识
-
 You might also be interested in the following:
 
-你可能还对下列内容感兴趣：
-
 * [Transition and triggers](guide/transition-and-triggers)
-
-  [转场与触发器](guide/transition-and-triggers)
-
 * [Complex animation sequences](guide/complex-animation-sequences)
-
-  [复杂动画序列](guide/complex-animation-sequences)
-
 * [Reusable animations](guide/reusable-animations)
-
-  [可复用动画](guide/reusable-animations)
-
 * [Route transition animations](guide/route-animations)
 
-  [路由转场动画](guide/route-animations)
-
 <div class="alert is-helpful">
 
 Check out this [presentation](https://www.youtube.com/watch?v=rnTK9meY5us), shown at the AngularConnect conference in November 2017, and the accompanying [source code](https://github.com/matsko/animationsftw.in).
 
-<<<<<<< HEAD
-到这个 [Demo](http://animationsftw.in/#/) 中查看 2017 年 11 月的 AngularConnect 大会上完整的动画及其[演示](https://www.youtube.com/watch?v=JhNo3Wvj6UQ&feature=youtu.be&t=2h47m53s)。
-
-</div>
-=======
 </div>
 
 <!-- links -->
@@ -880,5 +335,4 @@
 
 <!-- end links -->
 
-@reviewed 2022-02-28
->>>>>>> 64c62d61
+@reviewed 2022-02-28