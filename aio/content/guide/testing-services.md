--- conflicted
+++ resolved
@@ -1,131 +1,49 @@
 # Testing services
 
-<<<<<<< HEAD
-# 测试服务
-
-=======
->>>>>>> 64c62d61
 To check that your services are working as you intend, you can write tests specifically for them.
-
-为了检查你的服务是否正常工作，你可以专门为它们编写测试。
 
 <div class="alert is-helpful">
 
 If you'd like to experiment with the application that this guide describes, <live-example name="testing" noDownload>run it in your browser</live-example> or <live-example name="testing" downloadOnly>download and run it locally</live-example>.
 
-  如果你要试验本指南中所讲的应用，请<live-example name="testing" noDownload>在浏览器中运行它</live-example>或<live-example name="testing" downloadOnly>下载并在本地运行它</live-example>。
-
-<<<<<<< HEAD
 </div>
 
-=======
->>>>>>> 64c62d61
 Services are often the smoothest files to unit test.
 Here are some synchronous and asynchronous unit tests of the `ValueService` written without assistance from Angular testing utilities.
 
-<<<<<<< HEAD
-服务往往是最容易进行单元测试的文件。下面是一些针对 `ValueService` 的同步和异步单元测试，甚至不需要 Angular 测试工具的帮助。
-
-<code-example path="testing/src/app/demo/demo.spec.ts" region="ValueService" header="app/demo/demo.spec.ts"></code-example>
-=======
 <code-example header="app/demo/demo.spec.ts" path="testing/src/app/demo/demo.spec.ts" region="ValueService"></code-example>
->>>>>>> 64c62d61
 
 <a id="services-with-dependencies"></a>
 
 ## Services with dependencies
 
-## 有依赖的服务
-
 Services often depend on other services that Angular injects into the constructor.
 In many cases, you can create and *inject* these dependencies by hand while calling the service's constructor.
 
-服务通常依赖于 Angular 在构造函数中注入的其它服务。在很多情况下，调用服务的构造函数时，很容易手动创建和*注入*这些依赖。
-
 The `MasterService` is a simple example:
 
-<<<<<<< HEAD
-`MasterService` 就是一个简单的例子：
-
-<code-example path="testing/src/app/demo/demo.ts" region="MasterService" header="app/demo/demo.ts"></code-example>
-=======
 <code-example header="app/demo/demo.ts" path="testing/src/app/demo/demo.ts" region="MasterService"></code-example>
->>>>>>> 64c62d61
 
 `MasterService` delegates its only method, `getValue`, to the injected `ValueService`.
 
-`MasterService` 只把它唯一的方法 `getValue` 委托给了所注入的 `ValueService` 。
-
 Here are several ways to test it.
 
-<<<<<<< HEAD
-这里有几种测试方法。
-
-<code-example path="testing/src/app/demo/demo.spec.ts" region="MasterService" header="app/demo/demo.spec.ts"></code-example>
-=======
 <code-example header="app/demo/demo.spec.ts" path="testing/src/app/demo/demo.spec.ts" region="MasterService"></code-example>
->>>>>>> 64c62d61
 
 The first test creates a `ValueService` with `new` and passes it to the `MasterService` constructor.
 
-第一个测试使用 `new` 创建了一个 `ValueService`，并把它传给了 `MasterService` 的构造函数。
-
 However, injecting the real service rarely works well as most dependent services are difficult to create and control.
 
-<<<<<<< HEAD
-然而，注入真实服务很难工作良好，因为大多数被依赖的服务都很难创建和控制。
-
-Instead, mock the dependency, use a dummy value, or create a
-[spy](https://jasmine.github.io/tutorials/your_first_suite#section-Spies)
-on the pertinent service method.
-=======
 Instead, mock the dependency, use a dummy value, or create a [spy](https://jasmine.github.io/tutorials/your_first_suite#section-Spies) on the pertinent service method.
->>>>>>> 64c62d61
-
-相反，可以模拟依赖、使用仿制品，或者在相关的服务方法上[创建一个测试间谍](https://jasmine.github.io/tutorials/your_first_suite#section-Spies)。
 
 <div class="alert is-helpful">
 
 Prefer spies as they are usually the best way to mock services.
 
-我更喜欢用测试间谍，因为它们通常是模拟服务的最佳途径。
-
 </div>
 
 These standard testing techniques are great for unit testing services in isolation.
 
-<<<<<<< HEAD
-这些标准的测试技巧非常适合对服务进行单独测试。
-
-However, you almost always inject services into application classes using Angular
-dependency injection and you should have tests that reflect that usage pattern.
-Angular testing utilities make it straightforward to investigate how injected services behave.
-
-但是，你几乎总是使用 Angular 依赖注入机制来将服务注入到应用类中，你应该有一些测试来体现这种使用模式。 Angular 测试实用工具可以让你轻松调查这些注入服务的行为。
-
-## Testing services with the _TestBed_
-
-## 使用 *TestBed* 测试服务
-
-Your application relies on Angular [dependency injection (DI)](guide/dependency-injection)
-to create services.
-When a service has a dependent service, DI finds or creates that dependent service.
-And if that dependent service has its own dependencies, DI finds-or-creates them as well.
-
-你的应用依靠 Angular 的[依赖注入（DI）](guide/dependency-injection)来创建服务。当服务有依赖时，DI 会查找或创建这些被依赖的服务。如果该被依赖的服务还有自己的依赖，DI 也会查找或创建它们。
-
-As service _consumer_, you don't worry about any of this.
-You don't worry about the order of constructor arguments or how they're created.
-
-作为服务的*消费者*，你不应该关心这些。你不应该关心构造函数参数的顺序或它们是如何创建的。
-
-As a service _tester_, you must at least think about the first level of service dependencies
-but you _can_ let Angular DI do the service creation and deal with constructor argument order
-when you use the `TestBed` testing utility to provide and create services.
-
-作为服务的*测试人员*，你至少要考虑第一层的服务依赖，但当你用 `TestBed` 测试实用工具来提供和创建服务时，你*可以*让 Angular DI 来创建服务并处理构造函数的参数顺序。
-
-=======
 However, you almost always inject services into application classes using Angular dependency injection and you should have tests that reflect that usage pattern.
 Angular testing utilities make it straightforward to investigate how injected services behave.
 
@@ -140,7 +58,6 @@
 
 As a service *tester*, you must at least think about the first level of service dependencies but you *can* let Angular DI do the service creation and deal with constructor argument order when you use the `TestBed` testing utility to provide and create services.
 
->>>>>>> 64c62d61
 <a id="testbed"></a>
 
 ## Angular `TestBed`
@@ -148,28 +65,13 @@
 The `TestBed` is the most important of the Angular testing utilities.
 The `TestBed` creates a dynamically-constructed Angular *test* module that emulates an Angular [@NgModule](guide/ngmodules).
 
-`TestBed` 是 Angular 测试实用工具中最重要的。 `TestBed` 创建了一个动态构造的 Angular *测试*模块，用来模拟一个 Angular 的 [@NgModule](guide/ngmodules) 。
-
 The `TestBed.configureTestingModule()` method takes a metadata object that can have most of the properties of an [@NgModule](guide/ngmodules).
 
-<<<<<<< HEAD
-`TestBed.configureTestingModule()` 方法接受一个元数据对象，它可以拥有[@NgModule](guide/ngmodules)的大部分属性。
-
-To test a service, you set the `providers` metadata property with an
-array of the services that you'll test or mock.
-
-要测试某个服务，你可以在元数据属性 `providers` 中设置一个要测试或模拟的服务数组。
-
-<code-example path="testing/src/app/demo/demo.testbed.spec.ts" region="value-service-before-each" header="app/demo/demo.testbed.spec.ts (provide ValueService in beforeEach)"></code-example>
-=======
 To test a service, you set the `providers` metadata property with an array of the services that you'll test or mock.
 
 <code-example header="app/demo/demo.testbed.spec.ts (provide ValueService in beforeEach)" path="testing/src/app/demo/demo.testbed.spec.ts" region="value-service-before-each"></code-example>
->>>>>>> 64c62d61
 
 Then inject it inside a test by calling `TestBed.inject()` with the service class as the argument.
-
-将服务类作为参数调用 `TestBed.inject()`，将它注入到测试中。
 
 <div class="alert is-helpful">
 
@@ -178,165 +80,69 @@
 To help minimize breaking changes, Angular introduces a new function called `TestBed.inject()`, which you should use instead.
 For information on the removal of `TestBed.get()`, see its entry in the [Deprecations index](guide/deprecations#index).
 
-**注意：** `TestBed.get()` 已在 Angular 9 中弃用。为了帮助减少重大变更，Angular 引入了一个名为 `TestBed.inject()` 的新函数，你可以改用它。关于删除 `TestBed.get()` 的信息，请参阅[弃用索引](guide/deprecations#index)中的条目。
-
 </div>
 
 <code-example path="testing/src/app/demo/demo.testbed.spec.ts" region="value-service-inject-it"></code-example>
 
 Or inside the `beforeEach()` if you prefer to inject the service as part of your setup.
 
-或者，如果你喜欢把这个服务作为设置代码的一部分进行注入，也可以在 `beforeEach()` 中做。
-
 <code-example path="testing/src/app/demo/demo.testbed.spec.ts" region="value-service-inject-before-each"> </code-example>
 
 When testing a service with a dependency, provide the mock in the `providers` array.
 
-测试带依赖的服务时，需要在 `providers` 数组中提供 mock。
-
 In the following example, the mock is a spy object.
-
-在下面的例子中，mock 是一个间谍对象。
 
 <code-example path="testing/src/app/demo/demo.testbed.spec.ts" region="master-service-before-each"></code-example>
 
 The test consumes that spy in the same way it did earlier.
 
-<<<<<<< HEAD
-该测试会像以前一样使用该间谍。
-
-<code-example path="testing/src/app/demo/demo.testbed.spec.ts" region="master-service-it">
-</code-example>
-=======
 <code-example path="testing/src/app/demo/demo.testbed.spec.ts" region="master-service-it"></code-example>
->>>>>>> 64c62d61
 
 <a id="no-before-each"></a>
 
 ## Testing without `beforeEach()`
 
-<<<<<<< HEAD
-## 没有 *beforeEach()* 的测试
-
-Most test suites in this guide call `beforeEach()` to set the preconditions for each `it()` test
-and rely on the `TestBed` to create classes and inject services.
-=======
 Most test suites in this guide call `beforeEach()` to set the preconditions for each `it()` test and rely on the `TestBed` to create classes and inject services.
->>>>>>> 64c62d61
-
-本指南中的大多数测试套件都会调用 `beforeEach()` 来为每一个 `it()` 测试设置前置条件，并依赖 `TestBed` 来创建类和注入服务。
 
 There's another school of testing that never calls `beforeEach()` and prefers to create classes explicitly rather than use the `TestBed`.
 
-还有另一种测试，它们从不调用 `beforeEach()`，而是更喜欢显式地创建类，而不是使用 `TestBed`。
-
 Here's how you might rewrite one of the `MasterService` tests in that style.
 
-<<<<<<< HEAD
-你可以用这种风格重写 `MasterService` 中的一个测试。
-
-Begin by putting re-usable, preparatory code in a _setup_ function instead of `beforeEach()`.
-
-首先，在 *setup* 函数中放入可供复用的预备代码，而不用 `beforeEach()` 。
-
-<code-example
-  path="testing/src/app/demo/demo.spec.ts"
-  region="no-before-each-setup"
-  header="app/demo/demo.spec.ts (setup)"></code-example>
-=======
 Begin by putting re-usable, preparatory code in a *setup* function instead of `beforeEach()`.
 
 <code-example header="app/demo/demo.spec.ts (setup)" path="testing/src/app/demo/demo.spec.ts" region="no-before-each-setup"></code-example>
->>>>>>> 64c62d61
 
 The `setup()` function returns an object literal with the variables, such as `masterService`, that a test might reference.
 You don't define *semi-global* variables (for example, `let masterService: MasterService`) in the body of the `describe()`.
 
-<<<<<<< HEAD
-`setup()` 函数返回一个包含测试可能引用的变量（如 `masterService`）的对象字面量。你并没有在 `describe()` 的函数体中定义*半全局*变量（例如 `let masterService: MasterService` ）。
-
-Then each test invokes `setup()` in its first line, before continuing
-with steps that manipulate the test subject and assert expectations.
-
-然后，每个测试都会在第一行调用 `setup()`，然后继续执行那些操纵被测主体和断言期望值的步骤。
-
-<code-example
-  path="testing/src/app/demo/demo.spec.ts"
-  region="no-before-each-test"></code-example>
-=======
 Then each test invokes `setup()` in its first line, before continuing with steps that manipulate the test subject and assert expectations.
 
 <code-example path="testing/src/app/demo/demo.spec.ts" region="no-before-each-test"></code-example>
->>>>>>> 64c62d61
 
 Notice how the test uses [*destructuring assignment*](https://developer.mozilla.org/docs/Web/JavaScript/Reference/Operators/Destructuring_assignment) to extract the setup variables that it needs.
 
-<<<<<<< HEAD
-注意测试中是如何使用[*解构赋值*](https://developer.mozilla.org/en-US/docs/Web/JavaScript/Reference/Operators/Destructuring_assignment)来提取所需的设置变量的。
-
-<code-example
-  path="testing/src/app/demo/demo.spec.ts"
-  region="no-before-each-setup-call">
-</code-example>
-=======
 <code-example path="testing/src/app/demo/demo.spec.ts" region="no-before-each-setup-call"></code-example>
->>>>>>> 64c62d61
 
 Many developers feel this approach is cleaner and more explicit than the traditional `beforeEach()` style.
 
-<<<<<<< HEAD
-许多开发人员都觉得这种方法比传统的 `beforeEach()` 风格更清晰明了。
-
-Although this testing guide follows the traditional style and
-the default [CLI schematics](https://github.com/angular/angular-cli)
-generate test files with `beforeEach()` and `TestBed`,
-feel free to adopt _this alternative approach_ in your own projects.
-=======
 Although this testing guide follows the traditional style and the default [CLI schematics](https://github.com/angular/angular-cli) generate test files with `beforeEach()` and `TestBed`, feel free to adopt *this alternative approach* in your own projects.
->>>>>>> 64c62d61
-
-虽然这个测试指南遵循传统的样式，并且默认的[CLI 原理图](https://github.com/angular/angular-cli)会生成带有 `beforeEach()` 和 `TestBed` 的测试文件，但你可以在自己的项目中采用*这种替代方式*。
 
 ## Testing HTTP services
 
-<<<<<<< HEAD
-## 测试 HTTP 服务
-
-Data services that make HTTP calls to remote servers typically inject and delegate
-to the Angular [`HttpClient`](guide/http) service for XHR calls.
-
-对远程服务器进行 HTTP 调用的数据服务通常会注入并委托给 Angular 的 [`HttpClient`](guide/http)服务进行 XHR 调用。
-
-You can test a data service with an injected `HttpClient` spy as you would
-test any service with a dependency.
-
-你可以测试一个注入了 `HttpClient` 间谍的数据服务，就像测试所有带依赖的服务一样。
-
-<code-example
-path="testing/src/app/model/hero.service.spec.ts"
-region="test-with-spies"
-header="app/model/hero.service.spec.ts (tests with spies)">
-</code-example>
-=======
 Data services that make HTTP calls to remote servers typically inject and delegate to the Angular [`HttpClient`](guide/http) service for XHR calls.
 
 You can test a data service with an injected `HttpClient` spy as you would test any service with a dependency.
 
 <code-example header="app/model/hero.service.spec.ts (tests with spies)" path="testing/src/app/model/hero.service.spec.ts" region="test-with-spies"></code-example>
->>>>>>> 64c62d61
 
 <div class="alert is-important">
 
 The `HeroService` methods return `Observables`.
 You must *subscribe* to an observable to (a) cause it to execute and (b) assert that the method succeeds or fails.
 
-`HeroService` 方法会返回 `Observables` 。你必须*订阅*一个可观察对象（a）让它执行，（b）断言该方法成功或失败。
-
 The `subscribe()` method takes a success (`next`) and fail (`error`) callback.
 Make sure you provide *both* callbacks so that you capture errors.
 Neglecting to do so produces an asynchronous uncaught observable error that the test runner will likely attribute to a completely different test.
-
-`subscribe()` 方法会接受成功（ `next` ）和失败（ `error` ）回调。确保你会同时提供*这两个*回调函数，以便捕获错误。如果不这样做就会产生一个异步的、没有被捕获的可观察对象的错误，测试运行器可能会把它归因于一个完全不相关的测试。
 
 </div>
 
@@ -344,19 +150,8 @@
 
 Extended interactions between a data service and the `HttpClient` can be complex and difficult to mock with spies.
 
-数据服务和 `HttpClient` 之间的扩展交互可能比较复杂，并且难以通过间谍进行模拟。
-
 The `HttpClientTestingModule` can make these testing scenarios more manageable.
 
-<<<<<<< HEAD
-`HttpClientTestingModule` 可以让这些测试场景更易于管理。
-
-While the _code sample_ accompanying this guide demonstrates `HttpClientTestingModule`,
-this page defers to the [Http guide](guide/http#testing-http-requests),
-which covers testing with the `HttpClientTestingModule` in detail.
-
-虽然本指南附带的*范例代码*演示了 `HttpClientTestingModule`，但是本页面还是要引用一下 [Http 指南](guide/http#testing-http-requests)，那份指南中详细介绍了 `HttpClientTestingModule`
-=======
 While the *code sample* accompanying this guide demonstrates `HttpClientTestingModule`, this page defers to the [Http guide](guide/http#testing-http-requests), which covers testing with the `HttpClientTestingModule` in detail.
 
 <!-- links -->
@@ -365,5 +160,4 @@
 
 <!-- end links -->
 
-@reviewed 2022-02-28
->>>>>>> 64c62d61
+@reviewed 2022-02-28