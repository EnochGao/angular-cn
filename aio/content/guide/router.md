# In-app navigation: routing to views

# 应用内导航：路由到视图

In a single-page app, you change what the user sees by showing or hiding portions of the display that correspond to particular components, rather than going out to the server to get a new page.
As users perform application tasks, they need to move between the different [views](guide/glossary#view "Definition of view") that you have defined.

在单页面应用中，你可以通过显示或隐藏特定组件的显示部分来改变用户能看到的内容，而不用去服务器获取新页面。当用户执行应用任务时，他们要在你预定义的不同[视图](guide/glossary#view "视图的定义")之间移动。要想在应用的单个页面中实现这种导航，你可以使用 Angular 的**`Router`**（路由器）。

To handle the navigation from one [view](guide/glossary#view) to the next, you use the Angular **`Router`**.
The **`Router`** enables navigation by interpreting a browser URL as an instruction to change the view.

为了处理从一个[视图](guide/glossary#view)到下一个视图之间的导航，你可以使用 Angular 的*路由器*。路由器会把浏览器 URL 解释成改变视图的操作指南，以完成导航。

To explore a sample app featuring the router's primary features, see the <live-example></live-example>.

要探索一个具备路由器主要功能的范例应用，请参阅<live-example></live-example>。

## Prerequisites

## 先决条件

Before creating a route, you should be familiar with the following:

在创建路由之前，你应该熟悉以下内容：

* [Basics of components](guide/architecture-components)

  [组件的基础知识](guide/architecture-components)

* [Basics of templates](guide/glossary#template)

  [模板的基础知识](guide/glossary#template)

* An Angular app&mdash;you can generate a basic Angular app using the [Angular CLI](cli).

  一个 Angular 应用，你可以使用 [Angular CLI](cli) 生成一个基本的 Angular 应用。

For an introduction to Angular with a ready-made app, see [Getting Started](start).
For a more in-depth experience of building an Angular app, see the [Tour of Heroes](tutorial) tutorial. Both guide you through using component classes and templates.

<<<<<<< HEAD
关于这个现成应用的 Angular 简介，请参阅[快速上手](start)。关于构建 Angular 应用的更深入体验，请参阅[英雄之旅](tutorial)教程。两者都会指导你使用组件类和模板。

<hr />

=======
>>>>>>> 8dc32060
{@a basics}
## Generate an app with routing enabled

## 生成一个支持路由的应用

The following command uses the Angular CLI to generate a basic Angular app with an app routing module, called `AppRoutingModule`, which is an NgModule where you can configure your routes.
The app name in the following example is `routing-app`.

下面的命令会用 Angular CLI 来生成一个带有应用路由模块（`AppRoutingModule`）的基本 Angular 应用，它是一个 NgModule，可用来配置路由。下面的例子中应用的名字是 `routing-app`。

<code-example language="none" class="code-shell">
  ng new routing-app --routing
</code-example>

When generating a new app, the CLI prompts you to select CSS or a CSS preprocessor.
For this example, accept the default of `CSS`.

一旦生成新应用，CLI 就会提示你选择 CSS 或 CSS 预处理器。在这个例子中，我们接受 `CSS` 的默认值。

### Adding components for routing

### 为路由添加组件

To use the Angular router, an app needs to have at least two components so that it can navigate from one to the other. To create a component using the CLI, enter the following at the command line where `first` is the name of your component:

为了使用 Angular 的路由器，应用至少要有两个组件才能从一个导航到另一个。要使用 CLI 创建组件，请在命令行输入以下内容，其中 `first` 是组件的名称：

<code-example language="none" class="code-shell">
  ng generate component first
</code-example>

Repeat this step for a second component but give it a different name.
Here, the new name is `second`.

为第二个组件重复这个步骤，但给它一个不同的名字。这里的新名字是 `second`。

<code-example language="none" class="code-shell">
  ng generate component second
</code-example>

The CLI automatically appends `Component`, so if you were to write `first-component`, your component would be `FirstComponentComponent`.

CLI 会自动添加 `Component` 后缀，所以如果在编写 `first-component`，那么其组件名就是 `FirstComponentComponent`。

{@a basics-base-href}

<div class="alert is-helpful">

#### `<base href>`

  This guide works with a CLI-generated Angular app.
  If you are working manually, make sure that you have `<base href="/">` in the `<head>` of your index.html file.
  This assumes that the `app` folder is the application root, and uses `"/"`.

  本指南适用于 CLI 生成的 Angular 应用。如果你是手动工作的，请确保你的 index.html 文件的 `<head>` 中有 `<base href="/">` 语句。这里假定 `app` 文件夹是应用的根目录，并使用 `"/"` 作为基础路径。

</div>

### Importing your new components

### 导入这些新组件

To use your new components, import them into `AppRoutingModule` at the top of the file, as follows:

要使用这些新组件，请把它们导入到该文件顶部的 `AppRoutingModule` 中，具体如下：

<code-example header="AppRoutingModule (excerpt)">

import { FirstComponent } from './first/first.component';
import { SecondComponent } from './second/second.component';

</code-example>

{@a basic-route}

## Defining a basic route

## 定义一个基本路由

There are three fundamental building blocks to creating a route.

创建路由有三个基本的构建块。

Import the `AppRoutingModule` into `AppModule` and add it to the `imports` array.

把 `AppRoutingModule` 导入 `AppModule` 并把它添加到 `imports` 数组中。

The Angular CLI performs this step for you.
However, if you are creating an app manually or working with an existing, non-CLI app, verify that the imports and configuration are correct.
The following is the default `AppModule` using the CLI with the `--routing` flag.

Angular CLI 会为你执行这一步骤。但是，如果要手动创建应用或使用现存的非 CLI 应用，请验证导入和配置是否正确。下面是使用 `--routing` 标志生成的默认 `AppModule`。

<code-example path="router/src/app/app.module.8.ts" header="Default CLI AppModule with routing">

  </code-example>

1. Import `RouterModule` and `Routes` into your routing module.

   把 `RouterModule` 和 `Routes` 导入到你的路由模块中。

   The Angular CLI performs this step automatically.
   The CLI also sets up a `Routes` array for your routes and configures the `imports` and `exports` arrays for `@NgModule()`.

   Angular CLI 会自动执行这一步骤。CLI 还为你的路由设置了 `Routes` 数组，并为 `@NgModule()` 配置了 `imports` 和 `exports` 数组。

   <code-example path="router/src/app/app-routing.module.7.ts" header="CLI app routing module">

   </code-example>

1. Define your routes in your `Routes` array.

   在 `Routes` 数组中定义你的路由。

   Each route in this array is a JavaScript object that contains two properties.
   The first property, `path`, defines the URL path for the route.
   The second property, `component`, defines the component Angular should use for the corresponding path.

   这个数组中的每个路由都是一个包含两个属性的 JavaScript 对象。第一个属性 `path` 定义了该路由的 URL 路径。第二个属性 `component` 定义了要让 Angular 用作相应路径的组件。

<code-example path="router/src/app/app-routing.module.8.ts" region="routes" header="AppRoutingModule (excerpt)">

   </code-example>

1. Add your routes to your application.

   把这些路由添加到你的应用中。

   Now that you have defined your routes, you can add them to your application.
   First, add links to the two components.
   Assign the anchor tag that you want to add the route to the `routerLink` attribute.
   Set the value of the attribute to the component to show when a user clicks on each link.
   Next, update your component template to include `<router-outlet>`.
   This element informs Angular to update the application view with the component for the selected route.

   现在你已经定义了路由，可以把它们添加到应用中了。首先，添加到这两个组件的链接。把要添加路由的链接赋值给 `routerLink` 属性。将属性的值设置为该组件，以便在用户点击各个链接时显示这个值。接下来，修改组件模板以包含 `<router-outlet>` 标签。该元素会通知 Angular，你可以用所选路由的组件更新应用的视图。

   <code-example path="router/src/app/app.component.7.html" header="Template with routerLink and router-outlet"></code-example>

{@a route-order}

### Route order

### 路由顺序

The order of routes is important because the `Router` uses a first-match wins strategy when matching routes, so more specific routes should be placed above less specific routes.
List routes with a static path first, followed by an empty path route, which matches the default route.
The [wildcard route](guide/router#setting-up-wildcard-routes) comes last because it matches every URL and the `Router`  selects it only if no other routes match first.

路由的顺序很重要，因为 `Router` 在匹配路由时使用“先到先得”策略，所以应该在不那么具体的路由前面放置更具体的路由。首先列出静态路径的路由，然后是一个与默认路由匹配的空路径路由。[通配符路由](guide/router#setting-up-wildcard-routes)是最后一个，因为它匹配每一个 URL，只有当其它路由都没有匹配时，`Router` 才会选择它。

{@a getting-route-information}

## Getting route information

## 获取路由信息

Often, as a user navigates your application, you want to pass information from one component to another.
For example, consider an application that displays a shopping list of grocery items.
Each item in the list has a unique `id`.
To edit an item, users click an Edit button, which opens an `EditGroceryItem` component.
You want that component to retrieve the `id` for the grocery item so it can display the right information to the user.

通常，当用户导航你的应用时，你会希望把信息从一个组件传递到另一个组件。例如，考虑一个显示杂货商品购物清单的应用。列表中的每一项都有一个唯一的 `id`。要想编辑某个项目，用户需要单击“编辑”按钮，打开一个 `EditGroceryItem` 组件。你希望该组件得到该商品的 `id`，以便它能向用户显示正确的信息。

You can use a route to pass this type of information to your application components.
To do so, you use the [ActivatedRoute](api/router/ActivatedRoute) interface.

你也可以使用一个路由把这种类型的信息传给你的应用组件。要做到这一点，你可以使用 [ActivatedRoute](api/router/ActivatedRoute) 接口。

To get information from a route:

要从路由中获取信息：

1. Import `ActivatedRoute` and `ParamMap` to your component.

   把 `ActivatedRoute` 和 `ParamMap` 导入你的组件。

   <code-example path="router/src/app/heroes/hero-detail/hero-detail.component.ts" region="imports-route-info" header="In the component class (excerpt)">
   </code-example>

   These `import` statements add several important elements that your component needs.
   To learn more about each, see the following API pages:

   这些 `import` 语句添加了组件所需的几个重要元素。要详细了解每个 API，请参阅以下 API 页面：

   * [`Router`](api/router)
   * [`ActivatedRoute`](api/router/ActivatedRoute)
   * [`ParamMap`](api/router/ParamMap)

1. Inject an instance of `ActivatedRoute` by adding it to your application's constructor:

   通过把 `ActivatedRoute` 的一个实例添加到你的应用的构造函数中来注入它：

   <code-example path="router/src/app/heroes/hero-detail/hero-detail.component.ts" region="activated-route" header="In the component class (excerpt)">
   </code-example>

1. Update the `ngOnInit()` method to access the `ActivatedRoute` and track the `id` parameter:

   更新 `ngOnInit()` 方法来访问这个 `ActivatedRoute` 并跟踪 `id` 参数：

     <code-example header="In the component (excerpt)">
       ngOnInit() {
         this.route.queryParams.subscribe(params => {
           this.name = params['name'];
         });
       }
     </code-example>

   Note: The preceding example uses a variable, `name`, and assigns it the value based on the `name` parameter.

   注意：前面的例子使用了一个变量 `name`，并根据 `name` 参数给它赋值。

{@a wildcard-route-how-to}

## Setting up wildcard routes

## 设置通配符路由

A well-functioning application should gracefully handle when users attempt to navigate to a part of your application that does not exist.
To add this functionality to your application, you set up a wildcard route.
The Angular router selects this route any time the requested URL doesn't match any router paths.

当用户试图导航到那些不存在的应用部件时，在正常的应用中应该能得到很好的处理。要在应用中添加此功能，需要设置通配符路由。当所请求的 URL 与任何路由器路径都不匹配时，Angular 路由器就会选择这个路由。

To set up a wildcard route, add the following code to your `routes` definition.

要设置通配符路由，请在 `routes` 定义中添加以下代码。

<code-example header="AppRoutingModule (excerpt)">

{ path: '**', component: <component-name> }

</code-example>

The two asterisks, `**`, indicate to Angular that this `routes` definition is a wildcard route.
For the component property, you can define any component in your application.
Common choices include an application-specific `PageNotFoundComponent`, which you can define to [display a 404 page](guide/router#404-page-how-to) to your users; or a redirect to your application's main component.
A wildcard route is the last route because it matches any URL.
For more detail on why order matters for routes, see [Route order](guide/router#route-order).

这两个星号 `**` 告诉 Angular，这个 `routes` 定义是通配符路由。对于 component 属性，你可以使用应用中的任何组件。常见的选择包括应用专属的 `PageNotFoundComponent`，你可以定义它来向用户[展示 404 页面](guide/router#404-page-how-to)，或者跳转到应用的主组件。通配符路由是最后一个路由，因为它匹配所有的 URL。关于路由顺序的更多详细信息，请参阅[路由顺序](guide/router#route-order)。

{@a 404-page-how-to}

## Displaying a 404 page

## 显示 404 页面

To display a 404 page, set up a [wildcard route](guide/router#wildcard-route-how-to) with the `component` property set to the component you'd like to use for your 404 page as follows:

要显示 404 页面，请设置一个[通配符路由](guide/router#wildcard-route-how-to)，并将 `component` 属性设置为你要用于 404 页面的组件，如下所示：

<code-example path="router/src/app/app-routing.module.8.ts" region="routes-with-wildcard" header="AppRoutingModule (excerpt)">

</code-example>

The last route with the `path` of `**` is a wildcard route.
The router selects this route if the requested URL doesn't match any of the paths earlier in the list and sends the user to the `PageNotFoundComponent`.

`path` 为 `**` 的最后一条路由是通配符路由。如果请求的 URL 与前面列出的路径不匹配，路由器会选择这个路由，并把该用户送到 `PageNotFoundComponent`。

## Setting up redirects

## 设置重定向

To set up a redirect, configure a route with the `path` you want to redirect from, the `component` you want to redirect to, and a `pathMatch` value that tells the router how to match the URL.

要设置重定向，请使用重定向源的 `path`、要重定向目标的 `component` 和一个 `pathMatch` 值来配置路由，以告诉路由器该如何匹配 URL。

<code-example path="router/src/app/app-routing.module.8.ts" region="redirect" header="AppRoutingModule (excerpt)">

</code-example>

In this example, the third route is a redirect so that the router defaults to the `first-component` route.
Notice that this redirect precedes the wildcard route.
Here, `path: ''` means to use the initial relative URL (`''`).

在这个例子中，第三个路由是重定向路由，所以路由器会默认跳到 `first-component` 路由。注意，这个重定向路由位于通配符路由之前。这里的 `path: ''` 表示使用初始的相对 URL（ `''` ）。

For more details on `pathMatch` see [Spotlight on `pathMatch`](guide/router-tutorial-toh#pathmatch).

关于 `pathMatch` 的详情，请参阅[聚焦 `pathMatch`](guide/router-tutorial-toh#pathmatch)部分。

{@a nesting-routes}

## Nesting routes

## 嵌套路由

As your application grows more complex, you may want to create routes that are relative to a component other than your root component.
These types of nested routes are called child routes.
This means you're adding a second `<router-outlet>` to your app, because it is in addition to the `<router-outlet>` in `AppComponent`.

随着你的应用变得越来越复杂，你可能要创建一些根组件之外的相对路由。这些嵌套路由类型称为子路由。这意味着你要为你的应用添加第二 `<router-outlet>`，因为它是 `AppComponent` 之外的另一个 `<router-outlet>`。

In this example, there are two additional child components, `child-a`, and `child-b`.
Here, `FirstComponent` has its own `<nav>` and a second `<router-outlet>` in addition to the one in `AppComponent`.

在这个例子中，还有两个子组件，`child-a` 和 `child-b`。这里的 `FirstComponent` 有它自己的 `<nav>` 和 `AppComponent` 之外的第二 `<router-outlet>`。

<code-example path="router/src/app/app.component.8.html" region="child-routes" header="In the template">

</code-example>

A child route is like any other route, in that it needs both a `path` and a `component`.
The one difference is that you place child routes in a `children` array within the parent route.

子路由和其它路由一样，同时需要 `path` 和 `component`。唯一的区别是你要把子路由放在父路由的 `children` 数组中。

<code-example path="router/src/app/app-routing.module.9.ts" region="child-routes" header="AppRoutingModule (excerpt)">

</code-example>

{@a using-relative-paths}

## Using relative paths

## 使用相对路径

Relative paths allow you to define paths that are relative to the current URL segment.
The following example shows a relative route to another component, `second-component`.
`FirstComponent` and `SecondComponent` are at the same level in the tree, however, the link to `SecondComponent` is situated within the `FirstComponent`, meaning that the router has to go up a level and then into the second directory to find the `SecondComponent`.
Rather than writing out the whole path to get to `SecondComponent`, you can use the `../` notation to go up a level.

相对路径允许你定义相对于当前 URL 段的路径。下面的例子展示了到另一个组件 `second-component` 的相对路由。`FirstComponent` 和 `SecondComponent` 在树中处于同一级别，但是，指向 `SecondComponent` 的链接位于 `FirstComponent` 中，这意味着路由器必须先上升一个级别，然后进入二级目录才能找到 `SecondComponent`。你可以使用 `../` 符号来上升一个级别，而不用写出到 `SecondComponent` 的完整路径。

<code-example path="router/src/app/app.component.8.html" region="relative-route" header="In the template">

</code-example>

In addition to `../`, you can use `./` or no leading slash to specify the current level.

除了 `../`，还可以使用 `./` 或者不带前导斜杠来指定当前级别。

### Specifying a relative route

### 指定相对路由

To specify a relative route, use the `NavigationExtras` `relativeTo` property.
In the component class, import `NavigationExtras` from the `@angular/router`.

要指定相对路由，请使用 `NavigationExtras` 中的 `relativeTo` 属性。在组件类中，从 `@angular/router` 导入 `NavigationExtras`。

Then use `relativeTo` in your navigation method.
After the link parameters array, which here contains `items`, add an object with the `relativeTo` property set to the `ActivatedRoute`, which is `this.route`.

然后在导航方法中使用 `relativeTo` 参数。在链接参数数组（它包含 `items`）之后添加一个对象，把该对象的 `relativeTo` 属性设置为当前的 `ActivatedRoute`，也就是 `this.route`。

<code-example path="router/src/app/app.component.4.ts" region="relative-to" header="RelativeTo">

The `navigate()` arguments configure the router to use the current route as a basis upon which to append `items`.

`navigate()` 的参数使用当前路由作为基准来配置路由器，然后在这个基准路由后追加 `items`。

</code-example>

The `goToItems()` method interprets the destination URI as relative to the activated route and navigates to the `items` route.

`goToItems()` 方法会把目标 URI 解释为相对于当前路由的，并导航到 `items` 路由。

## Accessing query parameters and fragments

## 访问查询参数和片段

Sometimes, a feature of your application requires accessing a part of a route, such as a query parameter or a fragment. The Tour of Heroes app at this stage in the tutorial uses a list view in which you can click on a hero to see details. The router uses an `id` to show the correct hero's details.

有时，应用中的某个特性需要访问路由的部件，比如查询参数或片段（fragment）。本教程的这个阶段使用了一个“英雄之旅”中的列表视图，你可以在其中点击一个英雄来查看详情。路由器使用 `id` 来显示正确的英雄的详情。

First, import the following members in the component you want to navigate from.

首先，在要导航的组件中导入以下成员。

<code-example header="Component import statements (excerpt)">

import { ActivatedRoute } from '@angular/router';
import { Observable } from 'rxjs';
import { switchMap } from 'rxjs/operators';

</code-example>

Next inject the activated route service:

接下来，注入当前路由（ActivatedRoute）服务：

<code-example header="Component (excerpt)">
constructor(private route: ActivatedRoute) {}
</code-example>

Configure the class so that you have an observable, `heroes$`, a `selectedId` to hold the `id` number of the hero, and the heroes in the `ngOnInit()`, add the following code to get the `id` of the selected hero.
This code snippet assumes that you have a heroes list, a hero service, a function to get your heroes, and the HTML to render your list and details, just as in the Tour of Heroes example.

配置这个类，让你有一个可观察对象 `heroes$`、一个用来保存英雄的 `id` 号的 `selectedId`，以及 `ngOnInit()` 中的英雄们，添加下面的代码来获取所选英雄的 `id`。这个代码片段假设你有一个英雄列表、一个英雄服务、一个能获取你的英雄的函数，以及用来渲染你的列表和细节的 HTML，就像在《英雄之旅》例子中一样。

<code-example header="Component 1 (excerpt)">

heroes$: Observable<Hero[]>;
selectedId: number;
heroes = HEROES;

ngOnInit() {
  this.heroes$ = this.route.paramMap.pipe(
    switchMap(params => {
      this.selectedId = Number(params.get('id'));
      return this.service.getHeroes();
    })
  );
}

</code-example>

Next, in the component that you want to navigate to, import the following members.

接下来，在要导航到的组件中，导入以下成员。

<code-example header="Component 2 (excerpt)">

import { Router, ActivatedRoute, ParamMap } from '@angular/router';
import { Observable } from 'rxjs';

</code-example>

Inject `ActivatedRoute` and `Router` in the constructor of the component class so they are available to this component:

在组件类的构造函数中注入 `ActivatedRoute` 和 `Router`，这样在这个组件中就可以用它们了：

<code-example header="Component 2 (excerpt)">

  hero$: Observable<Hero>;

  constructor(
    private route: ActivatedRoute,
    private router: Router  ) {}

  ngOnInit() {
    const heroId = this.route.snapshot.paramMap.get('id');
    this.hero$ = this.service.getHero(heroId);
  }

  gotoItems(hero: Hero) {
    const heroId = hero ? hero.id : null;
    // Pass along the hero id if available
    // so that the HeroList component can select that item.
    this.router.navigate(['/heroes', { id: heroId }]);
  }

</code-example>

{@a lazy-loading}

## Lazy loading

## 惰性加载

You can configure your routes to lazy load modules, which means that Angular only loads modules as needed, rather than loading all modules when the app launches.
Additionally, you can preload parts of your app in the background to improve the user experience.

你可以配置路由定义来实现惰性加载模块，这意味着 Angular 只会在需要时才加载这些模块，而不是在应用启动时就加载全部。
另外，你可以在后台预加载一些应用部件来改善用户体验。

For more information on lazy loading and preloading see the dedicated guide [Lazy loading NgModules](guide/lazy-loading-ngmodules).

关于惰性加载和预加载的详情，请参阅专门的指南[惰性加载 NgModule](guide/lazy-loading-ngmodules)。

## Preventing unauthorized access

## 防止未经授权的访问

Use route guards to prevent users from navigating to parts of an app without authorization.
The following route guards are available in Angular:

使用路由守卫来防止用户未经授权就导航到应用的某些部分。Angular 中提供了以下路由守卫：

* [`CanActivate`](api/router/CanActivate)
* [`CanActivateChild`](api/router/CanActivateChild)
* [`CanDeactivate`](api/router/CanDeactivate)
* [`Resolve`](api/router/Resolve)
* [`CanLoad`](api/router/CanLoad)

To use route guards, consider using [component-less routes](api/router/Route#componentless-routes) as this facilitates guarding child routes.

要想使用路由守卫，可以考虑使用无组件路由，因为这对于保护子路由很方便。

Create a service for your guard:

为你的守卫创建一项服务：

<code-example language="none" class="code-shell">
  ng generate guard your-guard
</code-example>

In your guard class, implement the guard you want to use.
The following example uses `CanActivate` to guard the route.

请在守卫类里实现你要用到的守卫。下面的例子使用 `CanActivate` 来保护该路由。

<code-example header="Component (excerpt)">
export class YourGuard implements CanActivate {
  canActivate(
    next: ActivatedRouteSnapshot,
    state: RouterStateSnapshot): boolean {
      // your  logic goes here
  }
}
</code-example>

In your routing module, use the appropriate property in your `routes` configuration.
Here, `canActivate` tells the router to mediate navigation to this particular route.

在路由模块中，在 `routes` 配置中使用相应的属性。这里的 `canActivate` 会告诉路由器它要协调到这个特定路由的导航。

<code-example header="Routing module (excerpt)">
{
  path: '/your-path',
  component: YourComponent,
  canActivate: [YourGuard],
}
</code-example>

For more information with a working example, see the [routing tutorial section on route guards](guide/router-tutorial-toh#milestone-5-route-guards).

关于此可工作范例的更多信息，请参阅[路由导航中关于路由守卫的部分](guide/router-tutorial-toh#milestone-5-route-guards)。

## Link parameters array

## 链接参数数组

A link parameters array holds the following ingredients for router navigation:

链接参数数组保存路由导航时所需的成分：

* The path of the route to the destination component.

   指向目标组件的那个路由的路径（path）

* Required and optional route parameters that go into the route URL.

   必备路由参数和可选路由参数，它们将进入该路由的 URL

You can bind the `RouterLink` directive to such an array like this:

你可以把 `RouterLink` 指令绑定到一个数组，就像这样：

<code-example path="router/src/app/app.component.3.ts" header="src/app/app.component.ts (h-anchor)" region="h-anchor"></code-example>

The following is a two-element array when specifying a route parameter:

在指定路由参数时，使用如下的两元素数组：

<code-example path="router/src/app/heroes/hero-list/hero-list.component.1.html" header="src/app/heroes/hero-list/hero-list.component.html (nav-to-detail)" region="nav-to-detail"></code-example>

You can provide optional route parameters in an object, as in `{ foo: 'foo' }`:

你可以在对象中提供可选的路由参数，比如 `{ foo: 'foo' }` ：

<code-example path="router/src/app/app.component.3.ts" header="src/app/app.component.ts (cc-query-params)" region="cc-query-params"></code-example>

These three examples cover the needs of an app with one level of routing.
However, with a child router, such as in the crisis center, you create new link array possibilities.

这三个例子涵盖了你在单级路由的应用中所需的一切。不过，在你添加一个像*危机中心*一样的子路由时，你可以创建新链接数组。

The following minimal `RouterLink` example builds upon a specified [default child route](guide/router-tutorial-toh#a-crisis-center-with-child-routes) for the crisis center.

下面这个最小化 `RouterLink` 例子是基于危机中心指定的[默认子路由](guide/router-tutorial-toh#a-crisis-center-with-child-routes)构建的。

<code-example path="router/src/app/app.component.3.ts" header="src/app/app.component.ts (cc-anchor-w-default)" region="cc-anchor-w-default"></code-example>

Note the following:

请注意以下事项：

* The first item in the array identifies the parent route (`/crisis-center`).

   数组中的第一个条目标记出了父路由(`/crisis-center`)。

* There are no parameters for this parent route.

   这个父路由没有参数。

* There is no default for the child route so you need to pick one.

   没有默认的子路由，因此你得选取一个。

* You're navigating to the `CrisisListComponent`, whose route path is `/`, but you don't need to explicitly add the slash.

   你决定跳转到 `CrisisListComponent`，它的路由路径是'/'，但你不用显式的添加它。

Consider the following router link that navigates from the root of the application down to the Dragon Crisis:

考虑以下路由器链接，它将从应用的根目录导航到巨龙危机（Dragon Crisis）：

<code-example path="router/src/app/app.component.3.ts" header="src/app/app.component.ts (Dragon-anchor)" region="Dragon-anchor"></code-example>

* The first item in the array identifies the parent route (`/crisis-center`).

   数组中的第一个条目标记出了父路由(`/crisis-center`)。

* There are no parameters for this parent route.

  这个父路由没有参数。

* The second item identifies the child route details about a particular crisis (`/:id`).

   数组中的第二个条目（'/:id'）用来标记出到指定危机的详情页的子路由。

* The details child route requires an `id` route parameter.

   详细的子路由需要一个 `id` 路由参数。

* You added the `id` of the Dragon Crisis as the second item in the array (`1`).

   你把*巨龙危机*的 `id` 添加为该数组中的第二个条目（`1`）。

* The resulting path is `/crisis-center/1`.

   最终生成的路径是 `/crisis-center/1`。

You could also redefine the `AppComponent` template with Crisis Center routes exclusively:

你也可以把危机中心的路由单独重新定义为 `AppComponent` 的模板：

<code-example path="router/src/app/app.component.3.ts" header="src/app/app.component.ts (template)" region="template"></code-example>

In summary, you can write applications with one, two or more levels of routing.
The link parameters array affords the flexibility to represent any routing depth and any legal sequence of route paths, (required) router parameters, and (optional) route parameter objects.

总之，你可以用一级、两级或多级路由来写应用程序。
  链接参数数组提供了用来表示任意深度路由的链接参数数组以及任意合法的路由参数序列、必须的路由器参数以及可选的路由参数对象。

{@a browser-url-styles}

{@a location-strategy}

## `LocationStrategy` and browser URL styles

## `LocationStrategy` 和浏览器的网址样式

When the router navigates to a new component view, it updates the browser's location and history with a URL for that view.
As this is a strictly local URL the browser won't send this URL to the server and will not reload the page.

当路由器导航到一个新的组件视图时，它会用该视图的 URL 来更新浏览器的当前地址以及历史。
严格来说，这个 URL 其实是本地的，浏览器不会把该 URL 发给服务器，并且不会重新加载此页面。

Modern HTML5 browsers support <a href="https://developer.mozilla.org/en-US/docs/Web/API/History_API#Adding_and_modifying_history_entries" title="HTML5 browser history push-state">history.pushState</a>, a technique that changes a browser's location and history without triggering a server page request.
The router can compose a "natural" URL that is indistinguishable from one that would otherwise require a page load.

现代 HTML 5 浏览器支持[history.pushState](https://developer.mozilla.org/en-US/docs/Web/API/History_API#Adding_and_modifying_history_entries) API，
这是一项可以改变浏览器的当前地址和历史，却又不会触发服务端页面请求的技术。
路由器可以合成出一个“自然的”URL，它看起来和那些需要进行页面加载的 URL 没什么区别。

Here's the Crisis Center URL in this "HTML5 pushState" style:

下面是危机中心的 URL 在“HTML 5 pushState”风格下的样子：

<code-example format="nocode">
  localhost:3002/crisis-center/

</code-example>

Older browsers send page requests to the server when the location URL changes unless the change occurs after a "#" (called the "hash").
Routers can take advantage of this exception by composing in-application route URLs with hashes.
Here's a "hash URL" that routes to the Crisis Center.

老旧的浏览器在当前地址的 URL 变化时总会往服务器发送页面请求……唯一的例外规则是：当这些变化位于“#”（被称为“hash”）后面时不会发送。通过把应用内的路由 URL 拼接在 `#` 之后，路由器可以获得这条“例外规则”带来的优点。下面是到*危机中心*路由的“hash URL”：

<code-example format="nocode">
  localhost:3002/src/#/crisis-center/

</code-example>

The router supports both styles with two `LocationStrategy` providers:

路由器通过两种 `LocationStrategy` 提供者来支持所有这些风格：

1. `PathLocationStrategy`&mdash;the default "HTML5 pushState" style.

   `PathLocationStrategy` - 默认的策略，支持“HTML 5 pushState”风格。

1. `HashLocationStrategy`&mdash;the "hash URL" style.

   `HashLocationStrategy` - 支持“hash URL”风格。

The `RouterModule.forRoot()` function sets the `LocationStrategy` to the `PathLocationStrategy`, which makes it the default strategy.
You also have the option of switching to the `HashLocationStrategy` with an override during the bootstrapping process.

`RouterModule.forRoot()` 函数把 `LocationStrategy` 设置成了 `PathLocationStrategy`，使其成为了默认策略。
你还可以在启动过程中改写（override）它，来切换到 `HashLocationStrategy` 风格。

<div class="alert is-helpful">

For more information on providers and the bootstrap process, see [Dependency Injection](guide/dependency-injection#bootstrap).

关于提供程序和引导过程的更多信息，请参阅[依赖注入](guide/dependency-injection#bootstrap)。

</div>

## Choosing a routing strategy

## 选择路由策略

You must choose a routing strategy early in the development of you project because once the application is in production, visitors to your site use and depend on application URL references.

你必须在开发项目的早期就选择一种路由策略，因为一旦该应用进入了生产阶段，你网站的访问者就会使用并依赖应用的这些 URL 引用。

Almost all Angular projects should use the default HTML5 style.
It produces URLs that are easier for users to understand and it preserves the option to do server-side rendering.

几乎所有的 Angular 项目都会使用默认的 HTML 5 风格。它生成的 URL 更易于被用户理解，它也为将来做**服务端渲染**预留了空间。

Rendering critical pages on the server is a technique that can greatly improve perceived responsiveness when the app first loads.
An app that would otherwise take ten or more seconds to start could be rendered on the server and delivered to the user's device in less than a second.

在服务器端渲染指定的页面，是一项可以在该应用首次加载时大幅提升响应速度的技术。那些原本需要十秒甚至更长时间加载的应用，可以预先在服务端渲染好，并在少于一秒的时间内完整渲染在用户的设备上。

This option is only available if application URLs look like normal web URLs without hashes (#) in the middle.

只有当应用的 URL 看起来像是标准的 Web URL，中间没有 hash（#）时，这个选项才能生效。

## `<base href>`

The router uses the browser's <a href="https://developer.mozilla.org/en-US/docs/Web/API/History_API#Adding_and_modifying_history_entries" title="HTML5 browser history push-state">history.pushState</a> for navigation.
`pushState` allows you to customize in-app URL paths; for example, `localhost:4200/crisis-center`.
The in-app URLs can be indistinguishable from server URLs.

路由器使用浏览器的 <a href="https://developer.mozilla.org/en-US/docs/Web/API/History_API#Adding_and_modifying_history_entries" title="HTML5 browser history push-state">history.pushState</a> API 进行导航。借助 `pushState` 你自定义应用中的 URL 路径 `localhost:4200/crisis-center`，应用内的 URL 和服务器的 URL 没有区别。

Modern HTML5 browsers were the first to support `pushState` which is why many people refer to these URLs as "HTML5 style" URLs.

现代的 HTML5 浏览器都支持 `pushState`，这也就是为什么很多人把这种 URL 形式称为 "HTML 5" 风格的 URL。

<div class="alert is-helpful">

HTML5 style navigation is the router default.
In the [LocationStrategy and browser URL styles](#browser-url-styles) section, learn why HTML5 style is preferable, how to adjust its behavior, and how to switch to the older hash (#) style, if necessary.

路由器默认使用 HTML5 风格的导航。
在 [LocationStrategy 与浏览器 URL 风格](#browser-url-styles)部分，你可以了解为何推荐使用 HTML5 风格的 URL，如何调整其行为，以及必要时如何切换到老式的 hash（#）风格。

</div>

You must add a <a href="https://developer.mozilla.org/en-US/docs/Web/HTML/Element/base" title="base href">&lt;base href&gt; element</a> to the app's `index.html` for `pushState` routing to work.
The browser uses the `<base href>` value to prefix relative URLs when referencing CSS files, scripts, and images.

你必须在应用的 `index.html` 中**添加一个 <a href="https://developer.mozilla.org/en-US/docs/Web/HTML/Element/base" title="base href">&lt;base href&gt; 元素</a>**才能让 `pushState` 路由正常工作。
浏览器要用 `<base href>` 的值为引用 CSS、脚本和图片文件时使用的*相对* URL 添加前缀。

Add the `<base>` element just after the  `<head>` tag.
If the `app` folder is the application root, as it is for this application,
set the `href` value in `index.html` as shown here.

请把 `<base>` 元素添加在 `<head>` 标签的紧后面。如果应用的根目录是 `app` 目录，那么就可以像这个应用程序一样，设置 **`index.html`** 中的 `href` 值。代码如下。

<code-example path="router/src/index.html" header="src/index.html (base-href)" region="base-href"></code-example>

### HTML5 URLs and the  `<base href>`

### HTML5 网址和 `<base href>`

The guidelines that follow will refer to different parts of a URL. This diagram outlines what those parts refer to:

后面的指南中会引用 URL 的不同部分。下图是这些部分所指内容的梗概：

```
foo://example.com:8042/over/there?name=ferret#nose
\_/   \______________/\_________/ \_________/ \__/
 |           |            |            |        |
scheme    authority      path        query   fragment
```

While the router uses the <a href="https://developer.mozilla.org/en-US/docs/Web/API/History_API#Adding_and_modifying_history_entries" title="Browser history push-state">HTML5 pushState</a> style by default, you must configure that strategy with a `<base href>`.

由于路由器默认使用 “<a href="https://developer.mozilla.org/en-US/docs/Web/API/History_API#Adding_and_modifying_history_entries" target="_blank" title="Browser history push-state">HTML 5 pushState</a>” 风格，所以你*必须*用一个 `<base href>` 来配置该策略（Strategy）。

The preferred way to configure the strategy is to add a <a href="https://developer.mozilla.org/en-US/docs/Web/HTML/Element/base" title="base href">&lt;base href&gt; element</a> tag in the `<head>` of the `index.html`.

配置该策略的首选方式是往 `index.html` 的 `<head>` 中添加一个[&lt;base href> element](https://developer.mozilla.org/en-US/docs/Web/HTML/Element/base)标签。

<code-example path="router/src/index.html" header="src/index.html (base-href)" region="base-href"></code-example>

Without that tag, the browser may not be able to load resources
(images, CSS, scripts) when "deep linking" into the app.

如果没有该标记，浏览器就可能无法在“深度链接”进入应用时加载资源（图片，CSS，脚本）。

Some developers may not be able to add the `<base>` element, perhaps because they don't have access to `<head>` or the `index.html`.

有些开发人员可能无法添加 `<base>` 元素，这可能是因为它们没有访问 `<head>` 或 `index.html` 的权限。

Those developers may still use HTML5 URLs by taking the following two steps:

它们仍然可以使用 HTML 5 格式的 URL，但要采取如下步骤进行补救：

1. Provide the router with an appropriate `APP_BASE_HREF` value.

   用适当的[APP_BASE_HREF][]值提供（provide）路由器。

1. Use root URLs (URLs with an `authority`) for all web resources: CSS, images, scripts, and template HTML files.

   对所有 Web 资源（CSS、图片、脚本和模板 HTML 文件）使用根 URL（高优先度 URL）。

* The `<base href>` `path` should end with a "/", as browsers ignore characters in the `path` that follow the right-most "/".

   `<base href>` 的 `path` 应该用 "/" 结尾，浏览器会忽略 `path` 中最右边的 "/" 后面的字符。

* If the `<base href>` includes a `query` part, the `query` is only used if the `path` of a link in the page is empty and has no `query`.
This means that a `query` in the `<base href>` is only included when using `HashLocationStrategy`.

   如果 `<base href>` 包含 `query` 部分，则只有页内链接的 `path` 部分为空并且没有 `query` 时，才会使用这里的 `query`。
   这意味着 `<base href>` 中的 `query` 部分只有在使用 `HashLocationStrategy` 策略时才有用。

* If a link in the page is a root URL (has an `authority`), the `<base href>` is not used. In this way, an `APP_BASE_HREF` with an authority will cause all links created by Angular to ignore the `<base href>` value.

   如果页内链接是根 URL（高优先度 URL），则 `<base href>` 不会使用。在这种方式下，`APP_BASE_HREF` 的优先度将会导致所有由 Angular 创建的链接忽略 `<base href>`。

* A fragment in the `<base href>` is _never_ persisted.

   `<base href>` 中的片段（#后面的部分）*永远不会*被使用。

For more complete information on how `<base href>` is used to construct target URIs, see the [RFC](https://tools.ietf.org/html/rfc3986#section-5.2.2) section on transforming references.

   对所有 Web 资源使用绝对地址：CSS、图片、脚本、模板 HTML。

{@a hashlocationstrategy}

### `HashLocationStrategy`

You can use `HashLocationStrategy` by providing the `useHash: true` in an object as the second argument of the `RouterModule.forRoot()` in the `AppModule`.

你可以在根模块的 `RouterModule.forRoot()` 的第二个参数中传入一个带有 `useHash: true` 的对象，以回到基于 `HashLocationStrategy` 的传统方式。

<code-example path="router/src/app/app.module.6.ts" header="src/app/app.module.ts (hash URL strategy)"></code-example>

## Router Reference

<<<<<<< HEAD
## 路由器参考手册

The folllowing sections highlight some core router concepts.
=======
The following sections highlight some core router concepts.
>>>>>>> 8dc32060

下面的部分重点介绍了一些路由器的核心概念。

{@a basics-router-imports}

### Router imports

### 路由器导入

The Angular Router is an optional service that presents a particular component view for a given URL.
It is not part of the Angular core and thus is in its own library package, `@angular/router`.

Angular 的 Router 是一个可选服务，它为指定的 URL 提供特定的组件视图。它不是 Angular 核心的一部分，因此它位于自己的包 `@angular/router` 中。

Import what you need from it as you would from any other Angular package.

从任何其它的 Angular 包中导入你需要的东西。

<code-example path="router/src/app/app.module.1.ts" header="src/app/app.module.ts (import)" region="import-router"></code-example>

<div class="alert is-helpful">

For more on browser URL styles, see [`LocationStrategy` and browser URL styles](#browser-url-styles).

关于浏览器 URL 风格的更多信息，请参阅 [`LocationStrategy` 和浏览器 URL 风格](#browser-url-styles)。

</div>

{@a basics-config}

### Configuration

### 配置

A routed Angular application has one singleton instance of the `Router` service.
When the browser's URL changes, that router looks for a corresponding `Route` from which it can determine the component to display.

带路由的 Angular 应用中有一个 `Router` 服务的单例实例。当浏览器的 URL 发生变化时，该路由器会查找相应的 `Route`，以便根据它确定要显示的组件。

A router has no routes until you configure it.
The following example creates five route definitions, configures the router via the `RouterModule.forRoot()` method, and adds the result to the `AppModule`'s `imports` array.

在配置之前，路由器没有任何路由。下面的例子创建了五个路由定义，通过 `RouterModule.forRoot()` 方法配置路由器，并把结果添加到 `AppModule` 的 `imports` 数组中。

<code-example path="router/src/app/app.module.0.ts" header="src/app/app.module.ts (excerpt)"></code-example>

{@a example-config}

The `appRoutes` array of routes describes how to navigate.
Pass it to the `RouterModule.forRoot()` method in the module `imports` to configure the router.

`appRoutes` 路由数组描述了如何导航。把它传给模块的 `imports` 数组中的 `RouterModule.forRoot()` 方法来配置路由器。

Each `Route` maps a URL `path` to a component.
There are no leading slashes in the path.
The router parses and builds the final URL for you, which allows you to use both relative and absolute paths when navigating between application views.

每个 `Route` 都会把一个 URL `path` 映射到一个组件。路径中没有前导斜杠。路由器会为你解析并构建最终的 URL，这样你就可以在应用视图中导航时使用相对路径和绝对路径了。

The `:id` in the second route is a token for a route parameter.
In a URL such as `/hero/42`, "42" is the value of the `id` parameter.
The corresponding `HeroDetailComponent` uses that value to find and present the hero whose `id` is 42.

第二个路由中的 `:id` 是路由参数的令牌。在像 `/hero/42` 这样的 URL 中，“42”是 `id` 参数的值。相应的 `HeroDetailComponent` 用这个值来查找并显示 `id` 为 42 的英雄。

The `data` property in the third route is a place to store arbitrary data associated with
this specific route.
The data property is accessible within each activated route. Use it to store items such as page titles, breadcrumb text, and other read-only, static data.
You can use the [resolve guard](guide/router-tutorial-toh#resolve-guard) to retrieve dynamic data.

第三个路由中的 `data` 属性是存放与该特定路由关联的任意数据的地方。每个激活的路由都可以访问 `data` 属性。可以用它来存储页面标题，面包屑文本和其它只读静态数据等项目。你可以尝试使用[解析器守卫](guide/router-tutorial-toh#resolve-guard)来检索动态数据。

The empty path in the fourth route represents the default path for the application&mdash;the place to go when the path in the URL is empty, as it typically is at the start.
This default route redirects to the route for the `/heroes` URL and, therefore, displays the `HeroesListComponent`.

第四个路由中的空路径表示该应用的默认路径 - 当 URL 中的路径为空时通常要去的地方，就像它在刚进来时一样。这个默认路由重定向到了 `/heroes` 这个 URL 的路由，因此会显示 `HeroesListComponent`。

If you need to see what events are happening during the navigation lifecycle, there is the `enableTracing` option as part of the router's default configuration.
This outputs each router event that took place during each navigation lifecycle to the browser console.
Use `enableTracing` only for debugging purposes.
You set the `enableTracing: true` option in the object passed as the second argument to the `RouterModule.forRoot()` method.

如果你需要查看导航生命周期中发生了什么事件，可以把 `enableTracing` 选项作为路由器默认配置的一部分。这会把每个导航生命周期中发生的每个路由器事件都输出到浏览器控制台中。`enableTracing` 只会用于调试目的。你可以把 `enableTracing: true` 选项作为第二个参数传给 `RouterModule.forRoot()` 方法。

{@a basics-router-outlet}

### Router outlet

### 路由出口

The `RouterOutlet` is a directive from the router library that is used like a component.
It acts as a placeholder that marks the spot in the template where the router should
display the components for that outlet.

`RouterOutlet` 是一个来自路由器库的指令，虽然它的用法像组件一样。它充当占位符，用于在模板中标记出路由器应该显示把该组件显示在那个出口的位置。

<code-example language="html">
  &lt;router-outlet>&lt;/router-outlet>
  &lt;!-- Routed components go here -->

</code-example>

Given the configuration above, when the browser URL for this application becomes `/heroes`, the router matches that URL to the route path `/heroes` and displays the `HeroListComponent` as a sibling element to the `RouterOutlet` that you've placed in the host component's template.

对于上面的配置，当这个应用的浏览器 URL 变为 `/heroes` 时，路由器就会把这个 URL 与路由路径 `/heroes` 匹配，并把 `HeroListComponent` 作为兄弟元素显示在宿主组件模板中的 `RouterOutlet` 下方。

{@a basics-router-links}

{@a router-link}

### Router links

### 路由链接

To navigate as a result of some user action such as the click of an anchor tag, use `RouterLink`.

要想通过某些用户操作（比如单击一下 a 标签）进行导航，请使用 `RouterLink`。

Consider the following template:

考虑下面的模板：

<code-example path="router/src/app/app.component.1.html" header="src/app/app.component.html"></code-example>

The `RouterLink` directives on the anchor tags give the router control over those elements.
The navigation paths are fixed, so you can assign a string to the `routerLink` (a "one-time" binding).

a 标签上的 `RouterLink` 指令让路由器可以控制这些元素。导航路径是固定的，所以你可以给 `routerLink` 赋值一个字符串（“一次性”绑定）。

Had the navigation path been more dynamic, you could have bound to a template expression that returned an array of route link parameters; that is, the [link parameters array](guide/router#link-parameters-array).
The router resolves that array into a complete URL.

如果导航路径更加动态，你可以给它绑定到一个模板表达式，该表达式要返回一个[链接参数数组](guide/router#link-parameters-array)。路由器会把该数组解析成一个完整的 URL。

{@a router-link-active}

### Active router links

### 活动路由链路

The `RouterLinkActive` directive toggles CSS classes for active `RouterLink` bindings based on the current `RouterState`.

`RouterLinkActive` 指令会根据当前的 `RouterState` 切换活动 `RouterLink` 上所绑定的 CSS 类。

On each anchor tag, you see a [property binding](guide/property-binding) to the `RouterLinkActive` directive that looks like `routerLinkActive="..."`.

在每个 a 标签上，你会看到一个到 `RouterLinkActive` 指令的[属性绑定](guide/property-binding)，就像 `routerLinkActive="..."`。

The template expression to the right of the equal sign, `=`, contains a space-delimited string of CSS classes that the Router adds when this link is active (and removes when the link is inactive).
You set the `RouterLinkActive` directive to a string of classes such as `[routerLinkActive]="'active fluffy'"` or bind it to a component property that returns such a string.

等号 `=` 右侧的模板表达式，包含一个以空格分隔的 CSS 类字符串，当这个链接处于活动状态时，路由器就会加上这些字符串（并在非活动状态时删除）。你可以把 `RouterLinkActive` 指令设置成一串类的字符串，比如 `[routerLinkActive]="'active fluffy'"`，也可以把它绑定到一个返回这样一个字符串的组件属性上。

Active route links cascade down through each level of the route tree, so parent and child router links can be active at the same time.
To override this behavior, you can bind to the `[routerLinkActiveOptions]` input binding with the `{ exact: true }` expression. By using `{ exact: true }`, a given `RouterLink` will only be active if its URL is an exact match to the current URL.

活动路由链接会级联到路由树的每个级别，这样父路由和子路由链接就可以同时处于活动状态。要覆盖这种行为，你可以用 `{ exact: true }` 表达式绑定到 `[routerLinkActiveOptions]` 输入绑定。使用 `{ exact: true }` 之后，给定的 `RouterLink` 只有在 URL 与当前 URL 完全匹配时才会激活。

{@a basics-router-state}

### Router state

### 路由器状态

After the end of each successful navigation lifecycle, the router builds a tree of `ActivatedRoute` objects that make up the current state of the router. You can access the current `RouterState` from anywhere in the application using the `Router` service and the `routerState` property.

每个成功的导航生命周期结束后，路由器都会构建一个 `ActivatedRoute` 对象树，它构成了路由器的当前状态。你可以从任何地方使用应用的 `Router` 服务和 `routerState` 属性来访问当前的 `RouterState`。

Each `ActivatedRoute` in the `RouterState` provides methods to traverse up and down the route tree to get information from parent, child and sibling routes.

`RouterState` 中的每个 `ActivatedRoute` 都提供了向上或向下遍历路由树的方法，用于从父路由、子路由和兄弟路由中获取信息。

{@a activated-route}

### Activated route

### 激活路由

The route path and parameters are available through an injected router service called the [ActivatedRoute](api/router/ActivatedRoute).
It has a great deal of useful information including:

路由的路径和参数可以通过注入名为 [ActivatedRoute](api/router/ActivatedRoute) 的路由服务获得。它提供了大量有用的信息，包括：

<table>
  <tr>
    <th>

      Property

      属性

    </th>

<th>

  Description

  说明

</th>

  </tr>

  <tr>
    <td>
      <code>url</code>
    </td>
    <td>

An `Observable` of the route path(s), represented as an array of strings for each part of the route path.

一个路由路径的 `Observable`，是一个由路由路径的各个部分组成的字符串数组。

</td>

  </tr>

  <tr>
    <td>
      <code>data</code>
    </td>
    <td>

An `Observable` that contains the `data` object provided for the route.
Also contains any resolved values from the [resolve guard](guide/router-tutorial-toh#resolve-guard).

包含提供给当前路由的 `data` 对象的 `Observable`。
也包含任何由[解析守卫](guide/router-tutorial-toh#resolve-guard)解析出的值。

</td>

  </tr>

  <tr>
    <td>
      <code>paramMap</code>
    </td>
    <td>

An `Observable` that contains a [map](api/router/ParamMap) of the required and [optional parameters](guide/router-tutorial-toh#optional-route-parameters) specific to the route.
The map supports retrieving single and multiple values from the same parameter.

一个包含该路由的必要参数和[可选参数](guide/router-tutorial-toh#optional-route-parameters) [map](api/router/ParamMap) 的 `Observable`。
这个 map 支持从同一个参数中获得单个或多个值。

</td>

  </tr>

  <tr>
    <td>
      <code>queryParamMap</code>
    </td>
    <td>

An `Observable` that contains a [map](api/router/ParamMap) of the [query parameters](guide/router-tutorial-toh#query-parameters) available to all routes.
The map supports retrieving single and multiple values from the query parameter.

一个包含适用于所有路由的[查询参数](guide/router-tutorial-toh#query-parameters) [map](api/router/ParamMap) 的 `Observable`。
这个 map 支持从同一个查询参数中获得单个或多个值。

</td>

  </tr>

  <tr>
    <td>
      <code>fragment</code>
    </td>
    <td>

An `Observable` of the URL [fragment](guide/router-tutorial-toh#fragment) available to all routes.

一个适用于所有路由的 URL [片段](guide/router-tutorial-toh#fragment)的 `Observable`。

</td>

  </tr>

  <tr>
    <td>
      <code>outlet</code>
    </td>
    <td>

The name of the `RouterOutlet` used to render the route.
For an unnamed outlet, the outlet name is primary.

用来渲染该路由的 `RouterOutlet` 的名字。
对于无名出口，这个出口的名字是 `primary`。

</td>

  </tr>

  <tr>
    <td>
      <code>routeConfig</code>
    </td>
    <td>

The route configuration used for the route that contains the origin path.

包含原始路径的那个路由的配置信息。

</td>

  </tr>

<tr>
<td>
  <code>parent</code>
</td>
<td>

The route's parent `ActivatedRoute` when this route is a [child route](guide/router-tutorial-toh#child-routing-component).

当该路由是[子路由](guide/router-tutorial-toh#child-routing-component)时，表示该路由的父级 `ActivatedRoute`。

</td>

  </tr>

  <tr>
    <td>
      <code>firstChild</code>
    </td>
    <td>

Contains the first `ActivatedRoute` in the list of this route's child routes.

包含该路由的子路由列表中的第一个 `ActivatedRoute`。

</td>

  </tr>

  <tr>
    <td>
      <code>children</code>
    </td>
    <td>

Contains all the [child routes](guide/router-tutorial-toh#child-routing-component) activated under the current route.

包含当前路由下所有激活的[子路由](guide/router-tutorial-toh#child-routing-component)。

</td>

  </tr>
</table>

<div class="alert is-helpful">

Two older properties are still available, however, their replacements are preferable as they may be deprecated in a future Angular version.

还有两个较旧的属性，但更推荐使用它们的替代品，因为它们可能会在以后的 Angular 版本中弃用。

* `params`: An `Observable` that contains the required and [optional parameters](guide/router-tutorial-toh#optional-route-parameters) specific to the route. Use `paramMap` instead.

  `params` ：一个 `Observable`，它包含专属于该路由的必要参数和[可选参数](guide/router-tutorial-toh#optional-route-parameters)。请改用 `paramMap`。

* `queryParams`: An `Observable` that contains the [query parameters](guide/router-tutorial-toh#query-parameters) available to all routes.
  Use `queryParamMap` instead.

  `queryParams`：一个包含可用于所有路由的[查询参数](guide/router-tutorial-toh#query-parameters)的 `Observable`。请改用 `queryParamMap`。

</div>

### Router events

### 路由器事件

During each navigation, the `Router` emits navigation events through the `Router.events` property.
These events range from when the navigation starts and ends to many points in between. The full list of navigation events is displayed in the table below.

`Router` 在每次导航过程中都会通过 `Router.events` 属性发出导航事件。这些事件的范围贯穿从导航开始和结束之间的多个时间点。导航事件的完整列表如下表所示。

<table>
  <tr>
    <th>

      Router Event

      路由事件

    </th>

<th>

  Description

  说明

</th>

  </tr>

  <tr>
    <td>
      <code>NavigationStart</code>
    </td>
    <td>

  An [event](api/router/NavigationStart) triggered when navigation starts.

  导航开始时触发的[事件](api/router/NavigationStart)。

</td>

  </tr>

  <tr>
    <td>
      <code>RouteConfigLoadStart</code>
    </td>
    <td>

  An [event](api/router/RouteConfigLoadStart) triggered before the `Router`
  [lazy loads](guide/router-tutorial-toh#asynchronous-routing) a route configuration.

  在 `Router` [惰性加载](guide/router-tutorial-toh#asynchronous-routing)路由配置之前触发的[事件](api/router/RouteConfigLoadStart)。

</td>

  </tr>

  <tr>
    <td>
      <code>RouteConfigLoadEnd</code>
    </td>
    <td>

  An [event](api/router/RouteConfigLoadEnd) triggered after a route has been lazy loaded.

  在某个路由已经惰性加载完毕时触发的[事件](api/router/RouteConfigLoadEnd)。

</td>

  </tr>

  <tr>
    <td>
      <code>RoutesRecognized</code>
    </td>
    <td>

  An [event](api/router/RoutesRecognized) triggered when the Router parses the URL and the routes are recognized.

  当路由器解析了 URL，而且路由已经识别完毕时触发的[事件](api/router/RoutesRecognized)。

</td>

  </tr>

  <tr>
    <td>
      <code>GuardsCheckStart</code>
    </td>
    <td>

  An [event](api/router/GuardsCheckStart) triggered when the Router begins the Guards phase of routing.

  当路由器开始进入路由守卫阶段时触发的[事件](api/router/GuardsCheckStart)。

</td>

  </tr>

  <tr>
    <td>
      <code>ChildActivationStart</code>
    </td>
    <td>

  An [event](api/router/ChildActivationStart) triggered when the Router begins activating a route's children.

  当路由器开始激活某路由的子路由时触发的[事件](api/router/ChildActivationStart)。

</td>

  </tr>

  <tr>
    <td>
      <code>ActivationStart</code>
    </td>
    <td>

  An [event](api/router/ActivationStart) triggered when the Router begins activating a route.

  当路由器开始激活某个路由时触发的[事件](api/router/ActivationStart)。

</td>

  </tr>

  <tr>
    <td>
      <code>GuardsCheckEnd</code>
    </td>
    <td>

  An [event](api/router/GuardsCheckEnd) triggered when the Router finishes the Guards phase of routing successfully.

  当路由器成功结束了路由守卫阶段时触发的[事件](api/router/GuardsCheckEnd)。

</td>

  </tr>

  <tr>
    <td>
      <code>ResolveStart</code>
    </td>
    <td>

  An [event](api/router/ResolveStart) triggered when the Router begins the Resolve phase of routing.

  当路由器开始路由解析阶段时触发的[事件](api/router/ResolveStart)。

</td>

  </tr>

  <tr>
    <td>
      <code>ResolveEnd</code>
    </td>
    <td>

  An [event](api/router/ResolveEnd) triggered when the Router finishes the Resolve phase of routing successfuly.

  当路由器的路由解析阶段成功完成时触发的[事件](api/router/ResolveEnd)。

</td>

  </tr>

  <tr>
    <td>
      <code>ChildActivationEnd</code>
    </td>
    <td>

  An [event](api/router/ChildActivationEnd) triggered when the Router finishes activating a route's children.

  当路由器成功激活某路由的子路由时触发的[事件](api/router/ChildActivationEnd)。

</td>

  </tr>

  <tr>
    <td>
      <code>ActivationEnd</code>
    </td>
    <td>

  An [event](api/router/ActivationStart) triggered when the Router finishes activating a route.

  当路由器成功激活了某个路由时触发的[事件](api/router/ActivationStart)。

</td>

  </tr>

  <tr>
    <td>
      <code>NavigationEnd</code>
    </td>
    <td>

  An [event](api/router/NavigationEnd) triggered when navigation ends successfully.

  当导航成功结束时触发的[事件](api/router/NavigationEnd)。

</td>

  </tr>

  <tr>
    <td>
      <code>NavigationCancel</code>
    </td>
    <td>

  An [event](api/router/NavigationCancel) triggered when navigation is canceled.
  This can happen when a [Route Guard](guide/router-tutorial-toh#guards) returns false during navigation,
  or redirects by returning a `UrlTree`.

  当导航被取消时触发的[事件](api/router/NavigationCancel)。
  这可能在导航期间某个[路由守卫](guide/router-tutorial-toh#guards)返回了 false 或返回了 `UrlTree` 以进行重定向时发生。

</td>

  </tr>

  <tr>
    <td>
      <code>NavigationError</code>
    </td>
    <td>

  An [event](api/router/NavigationError) triggered when navigation fails due to an unexpected error.

  当导航由于非预期的错误而失败时触发的[事件](api/router/NavigationError)。

</td>

  </tr>

  <tr>
    <td>
      <code>Scroll</code>
    </td>
    <td>

  An [event](api/router/Scroll) that represents a scrolling event.

  用来表示滚动的[事件](api/router/Scroll)。

</td>

  </tr>
</table>

When you enable the `enableTracing` option, Angular logs these events to the console.
For an example of filtering router navigation events, see the [router section](guide/observables-in-angular#router) of the [Observables in Angular](guide/observables-in-angular) guide.

当启用了 `enableTracing` 选项时，Angular 会把这些事件都记录到控制台。关于筛选路由器导航事件的范例，请参阅 [Angular 中的 Observables](guide/observables-in-angular) 一章的[路由器部分](guide/observables-in-angular#router)。

### Router terminology

### 路由器术语

Here are the key `Router` terms and their meanings:

这里是一些关键的 `Router` 术语及其含义：

<table>

  <tr>

<th>

  Router Part

  路由器部件

</th>

<th>

  Meaning

  含义

</th>

  </tr>

  <tr>

<td>
  <code>Router</code>
</td>

<td>

  Displays the application component for the active URL.
  Manages navigation from one component to the next.

  为活动 URL 显示应用中的组件。
  管理从一个组件到另一个的导航。

</td>

  </tr>

  <tr>

<td>
  <code>RouterModule</code>
</td>

<td>

  A separate NgModule that provides the necessary service providers
  and directives for navigating through application views.

  一个单独的 NgModule，它提供了一些必要的服务提供者和一些用于在应用视图间导航的指令。

</td>

  </tr>

  <tr>

<td>
  <code>Routes</code>
</td>

<td>

  Defines an array of Routes, each mapping a URL path to a component.

  定义一个路由数组，每一个条目都会把一个 URL 路径映射到组件。

</td>

  </tr>

  <tr>

<td>
  <code>Route</code>
</td>

<td>

  Defines how the router should navigate to a component based on a URL pattern.
  Most routes consist of a path and a component type.

  定义路由器如何基于一个 URL 模式导航到某个组件。
  大部分路由都由一个路径和一个组件类组成。

</td>

  </tr>

  <tr>

<td>
  <code>RouterOutlet</code>
</td>

<td>

  The directive (<code>&lt;router-outlet></code>) that marks where the router displays a view.

  该指令 (<code>&lt;router-outlet></code>) 用于指出路由器应该把视图显示在哪里。

</td>

  </tr>

  <tr>

<td>
  <code>RouterLink</code>
</td>

<td>

  The directive for binding a clickable HTML element to a route. Clicking an element with a <code>routerLink</code> directive that is bound to a <i>string</i> or a <i>link parameters array</i> triggers a navigation.

  用于将可点击的 HTML 元素绑定到某个路由的指令。单击带有 <code>routerLink</code> 指令且绑定到<i>字符串</i>或<i>链接参数数组</i>的元素，将触发导航。

</td>

  </tr>

  <tr>

<td>
  <code>RouterLinkActive</code>
</td>

<td>

  The directive for adding/removing classes from an HTML element when an associated <code>routerLink</code> contained on or inside the element becomes active/inactive.

  该指令会在元素上或元素内包含的相关 <code>routerLink</code> 处于活动/非活动状态时，从 HTML 元素上添加/移除类。

</td>

  </tr>

  <tr>

<td>
  <code>ActivatedRoute</code>
</td>

<td>

  A service that is provided to each route component that contains route specific information such as route parameters, static data, resolve data, global query params, and the global fragment.

  一个提供给每个路由组件的服务，其中包含当前路由专属的信息，例如路由参数、静态数据、解析数据、全局查询参数和全局片段。

</td>

  </tr>

  <tr>

<td>
  <code>RouterState</code>
</td>

<td>

  The current state of the router including a tree of the currently activated routes together with convenience methods for traversing the route tree.

  路由器的当前状态，包括一棵当前激活路由的树以及遍历这棵路由树的便捷方法。

</td>

  </tr>

  <tr>

<td>

  <b><i>Link parameters array</i></b>

  <b><i>链接参数数组</i></b>

</td>

<td>

  An array that the router interprets as a routing instruction.
  You can bind that array to a <code>RouterLink</code> or pass the array as an argument to the <code>Router.navigate</code> method.

  一个由路由器将其解释为路由指南的数组。你可以将该数组绑定到 <code>RouterLink</code> 或将该数组作为参数传给 <code> Router.navigate</code> 方法。

</td>

  </tr>

  <tr>

<td>

  <b><i>Routing component</i></b>

  <b><i>路由组件</i></b>

</td>

<td>

  An Angular component with a <code>RouterOutlet</code> that displays views based on router navigations.

  一个带有 <code>RouterOutlet</code> 的 Angular 组件，可基于路由器的导航来显示视图。

</td>

  </tr>

</table><|MERGE_RESOLUTION|>--- conflicted
+++ resolved
@@ -39,13 +39,8 @@
 For an introduction to Angular with a ready-made app, see [Getting Started](start).
 For a more in-depth experience of building an Angular app, see the [Tour of Heroes](tutorial) tutorial. Both guide you through using component classes and templates.
 
-<<<<<<< HEAD
 关于这个现成应用的 Angular 简介，请参阅[快速上手](start)。关于构建 Angular 应用的更深入体验，请参阅[英雄之旅](tutorial)教程。两者都会指导你使用组件类和模板。
 
-<hr />
-
-=======
->>>>>>> 8dc32060
 {@a basics}
 ## Generate an app with routing enabled
 
@@ -527,7 +522,7 @@
 
 To use route guards, consider using [component-less routes](api/router/Route#componentless-routes) as this facilitates guarding child routes.
 
-要想使用路由守卫，可以考虑使用无组件路由，因为这对于保护子路由很方便。
+要想使用路由守卫，可以考虑使用[无组件路由](api/router/Route#componentless-routes)，因为这对于保护子路由很方便。
 
 Create a service for your guard:
 
@@ -881,13 +876,9 @@
 
 ## Router Reference
 
-<<<<<<< HEAD
 ## 路由器参考手册
 
-The folllowing sections highlight some core router concepts.
-=======
 The following sections highlight some core router concepts.
->>>>>>> 8dc32060
 
 下面的部分重点介绍了一些路由器的核心概念。
 
