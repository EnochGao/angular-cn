--- conflicted
+++ resolved
@@ -175,64 +175,24 @@
 
 To get information from a route:
 
-<<<<<<< HEAD
 要从路由中获取信息：
 
-1. Import `ActivatedRoute` and `ParamMap` to your component.
-
-   把 `ActivatedRoute` 和 `ParamMap` 导入你的组件。
-
-   <code-example header="In the component class (excerpt)" path="router/src/app/heroes/hero-detail/hero-detail.component.ts" region="imports-route-info"></code-example>
-
-   These `import` statements add several important elements that your component needs.
-   To learn more about each, see the following API pages:
-
-   这些 `import` 语句添加了组件所需的几个重要元素。要详细了解每个 API，请参阅以下 API 页面：
-
-   * [`Router`](api/router)
-
-   * [`ActivatedRoute`](api/router/ActivatedRoute)
-
-   * [`ParamMap`](api/router/ParamMap)
-
-1. Inject an instance of `ActivatedRoute` by adding it to your application's constructor:
-
-   通过把 `ActivatedRoute` 的一个实例添加到你的应用的构造函数中来注入它：
-
-   <code-example header="In the component class (excerpt)" path="router/src/app/heroes/hero-detail/hero-detail.component.ts" region="activated-route"></code-example>
-
-1. Update the `ngOnInit()` method to access the `ActivatedRoute` and track the `name` parameter:
-=======
-1.  Add the `withComponentInputBinding` feature to the `provideRouter` method.
-
-    <code-example header="provideRouter feature" path="router/src/app/app-routing.module.11.ts" region="withComponentInputBinding"></code-example>
-
-1.  Update the component to have an `Input` matching the name of the parameter.
-
-    <code-example header="The component input (excerpt)" path="router/src/app/heroes/hero-detail/hero-detail.component.4.ts" region="id-input"></code-example>
->>>>>>> 6a32ac28
+1. Add the `withComponentInputBinding` feature to the `provideRouter` method.
+
+   <code-example header="provideRouter feature" path="router/src/app/app-routing.module.11.ts" region="withComponentInputBinding"></code-example>
+
+1. Update the component to have an `Input` matching the name of the parameter.
 
    更新 `ngOnInit()` 方法来访问这个 `ActivatedRoute` 并跟踪 `name` 参数：
 
-<<<<<<< HEAD
-   <code-example header="In the component (excerpt)">
-=======
-    **NOTE:** <br>
-    You can bind all route data with key, value pairs to component inputs: static or resolved route data, path parameters, matrix parameters, and query parameters.
->>>>>>> 6a32ac28
-
-   ngOnInit() {
-     this.route.queryParams.subscribe(params =&gt; {
-       this.name = params['name'];
-     });
-   }
+   <code-example header="The component input (excerpt)" path="router/src/app/heroes/hero-detail/hero-detail.component.4.ts" region="id-input">
 
    </code-example>
 
    <div class="alert is-helpful">
 
-   **NOTE**: <br />
-   The preceding example uses a variable, `name`, and assigns it the value based on the `name` parameter.
+   **NOTE:** <br>
+   You can bind all route data with key, value pairs to component inputs: static or resolved route data, path parameters, matrix parameters, and query parameters.
 
    **注意**：<br />
    前面的例子使用了一个变量 `name`，并根据 `name` 参数给它赋值。
@@ -348,12 +308,9 @@
 <div class="alert is-helpful">
 
 **NOTE**: <br /> The `title` property follows the same rules as static route `data` and dynamic values that implement `ResolveFn`.
-<<<<<<< HEAD
 
 **注意**：<br />
 `title` 属性遵循与实现 `ResolveFn` 的静态路由 `data` 和动态值相同的规则。
-=======
->>>>>>> 6a32ac28
 
 </div>
 
@@ -521,7 +478,6 @@
 Use route guards to prevent users from navigating to parts of an application without authorization.
 The following route guards are available in Angular:
 
-<<<<<<< HEAD
 使用路由守卫来防止用户未经授权就导航到应用的某些部分。Angular 中提供了以下路由守卫：
 
 * [`canActivate`](api/router/CanActivateFn)
@@ -535,14 +491,6 @@
 * [`resolve`](api/router/ResolveFn)
 
 * [`canLoad`](api/router/CanLoadFn)
-=======
-*   [`canActivate`](api/router/CanActivateFn)
-*   [`canActivateChild`](api/router/CanActivateChildFn)
-*   [`canDeactivate`](api/router/CanDeactivateFn)
-*   [`canMatch`](api/router/CanMatchFn)
-*   [`resolve`](api/router/ResolveFn)
-*   [`canLoad`](api/router/CanLoadFn)
->>>>>>> 6a32ac28
 
 To use route guards, consider using [component-less routes](api/router/Route#componentless-routes) as this facilitates guarding child routes.
 
@@ -550,11 +498,8 @@
 
 Create a service for your guard:
 
-<<<<<<< HEAD
 为你的守卫创建一项服务：
 
-=======
->>>>>>> 6a32ac28
 <!-- TODO: update CLI 
 <code-example format="shell" language="shell">
 
@@ -566,15 +511,10 @@
 In your guard function, implement the guard you want to use.
 The following example uses `canActivate` to guard the route.
 
-<<<<<<< HEAD
 请在守卫函数里实现你要用到的守卫。下面的例子使用 `canActivate` 来保护该路由。
 
 <code-example header="guard (excerpt)">
 
-=======
-<code-example header="guard (excerpt)">
-
->>>>>>> 6a32ac28
 export const yourGuard: CanActivateFn = (
     next: ActivatedRouteSnapshot,
     state: RouterStateSnapshot) => {
