# Routing & Navigation

# 路由与导航

The Angular **`Router`** enables navigation from one [view](guide/glossary#view) to the next
as users perform application tasks.

在用户使用应用程序时，Angular的***路由器***能让用户从一个[视图](guide/glossary#view)导航到另一个视图。

This guide covers the router's primary features, illustrating them through the evolution
of a small application that you can <live-example>run live in the browser</live-example>.

本章涵盖了该路由器的主要特性。我们通过一个小型应用的成长演进来讲解它。参见<live-example>在线例子</live-example>。

<!-- style for all tables on this page -->
<style>
  td, th {vertical-align: top}
</style>


## Overview

## 概览

The browser is a familiar model of application navigation:

浏览器具有我们熟悉的导航模式：

* Enter a URL in the address bar and the browser navigates to a corresponding page.

    在地址栏输入URL，浏览器就会导航到相应的页面。
    
* Click links on the page and the browser navigates to a new page.

    在页面中点击链接，浏览器就会导航到一个新页面。
    
* Click the browser's back and forward buttons and the browser navigates
  backward and forward through the history of pages you've seen.
  
    点击浏览器的前进和后退按钮，浏览器就会在你的浏览历史中向前或向后导航。

The Angular `Router` ("the router") borrows from this model.
It can interpret a browser URL as an instruction to navigate to a client-generated view.
It can pass optional parameters along to the supporting view component that help it decide what specific content to present.
You can bind the router to links on a page and it will navigate to
the appropriate application view when the user clicks a link.
You can navigate imperatively when the user clicks a button, selects from a drop box,
or in response to some other stimulus from any source. And the router logs activity
in the browser's history journal so the back and forward buttons work as well.

Angular的`Router`（即“路由器”）借鉴了这个模型。它把浏览器中的URL看做一个操作指南，
  据此导航到一个由客户端生成的视图，并可以把参数传给支撑视图的相应组件，帮它决定具体该展现哪些内容。
  我们可以为页面中的链接绑定一个路由，这样，当用户点击链接时，就会导航到应用中相应的视图。
  当用户点击按钮、从下拉框中选取，或响应来自任何地方的事件时，我们也可以在代码控制下进行导航。
  路由器还在浏览器的历史日志中记录下这些活动，这样浏览器的前进和后退按钮也能照常工作。

{@a basics}


## The Basics

## 基础知识

This guide proceeds in phases, marked by milestones, starting from a simple two-pager
and building toward a modular, multi-view design with child routes.

本章是包括一系列里程碑，从一个单模块、两个页面的简单程序逐步走向带有多个子路由的多视图设计。

An introduction to a few core router concepts will help orient you to the details that follow.

在接触细节之前，我们先来介绍关于路由的一些核心概念。


{@a basics-base-href}


### *&lt;base href>*

### *&lt;base href>* 元素

Most routing applications should add a `<base>` element to the `index.html` as the first child in the  `<head>` tag
to tell the router how to compose navigation URLs.

大多数带路由的应用都要在**`index.html`**的`<head>`标签下先添加一个`<base>`元素，来告诉路由器该如何合成导航用的URL。

If the `app` folder is the application root, as it is for the sample application,
set the `href` value *exactly* as shown here.

如果`app`文件夹是该应用的根目录（就像我们的范例应用一样），那就把`href`的值设置为下面这样：


<code-example path="router/src/index.html" linenums="false" title="src/index.html (base-href)" region="base-href">

</code-example>



{@a basics-router-imports}


### Router imports

### 从路由库中导入

The Angular Router is an optional service that presents a particular component view for a given URL.
It is not part of the Angular core. It is in its own library package, `@angular/router`.
Import what you need from it as you would from any other Angular package.

Angular的路由器是一个可选的服务，它用来呈现指定的URL所对应的视图。
它并不是Angular核心库的一部分，而是在它自己的`@angular/router`包中。
像其它Angular包一样，我们可以从它导入所需的一切。


<code-example path="router/src/app/app.module.1.ts" linenums="false" title="src/app/app.module.ts (import)" region="import-router">

</code-example>



<div class="l-sub-section">



You'll learn about more options in the [details below](#browser-url-styles).

我们将会在[后面](guide/router#browser-url-styles)详细讲解其它选项。


</div>



{@a basics-config}


### Configuration

### 配置

A routed Angular application has one singleton instance of the *`Router`* service.
When the browser's URL changes, that router looks for a corresponding `Route`
from which it can determine the component to display.

每个带路由的Angular应用都有一个*`Router`（路由器）*服务的单例对象。
当浏览器的URL变化时，路由器会查找对应的`Route`（路由），并据此决定该显示哪个组件。

A router has no routes until you configure it.
The following example creates four route definitions, configures the router via the `RouterModule.forRoot` method,
and adds the result to the `AppModule`'s `imports` array.

路由器需要先配置才会有路由信息。
下面的例子创建了四个路由定义，并用`RouterModule.forRoot`方法来配置路由器，
并把它的返回值添加到`AppModule`的`imports`数组中。


<code-example path="router/src/app/app.module.0.ts" linenums="false" title="src/app/app.module.ts (excerpt)">

</code-example>



{@a example-config}


The `appRoutes` array of *routes* describes how to navigate.
Pass it to the `RouterModule.forRoot` method in the module `imports` to configure the router.

这里的路由数组`appRoutes`描述如何进行导航。
把它传给`RouterModule.forRoot`方法并传给本模块的`imports`数组就可以配置路由器。

Each `Route` maps a URL `path` to a component.
There are _no leading slashes_ in the _path_.
The router parses and builds the final URL for you,
allowing you to use both relative and absolute paths when navigating between application views.

每个`Route`都会把一个URL的`path`映射到一个组件。
注意，`path`不能以*斜杠（`/`）*开头。
路由器会为解析和构建最终的URL，这样当我们在应用的多个视图之间导航时，可以任意使用相对路径和绝对路径。

The `:id` in the second route is a token for a route parameter. In a URL such as `/hero/42`, "42"
is the value of the `id` parameter. The corresponding `HeroDetailComponent`
will use that value to find and present the hero whose `id` is 42.
You'll learn more about route parameters later in this guide.

第二个路由中的`:id`是一个路由参数的令牌(Token)。比如`/hero/42`这个URL中，“42”就是`id`参数的值。
此URL对应的`HeroDetailComponent`组件将据此查找和展现`id`为42的英雄。
在本章中稍后的部分，我们将会学习关于路由参数的更多知识。


The `data` property in the third route is a place to store arbitrary data associated with
this specific route. The data property is accessible within each activated route. Use it to store
items such as page titles, breadcrumb text, and other read-only, _static_ data.
You'll use the [resolve guard](#resolve-guard) to retrieve _dynamic_ data later in the guide.

第三个路由中的`data`属性用来存放于每个具体路由有关的任意信息。该数据可以被任何一个激活路由访问，并能用来保存诸如
页标题、面包屑以及其它静态只读数据。本章稍后的部分，我们将使用[resolve守卫](guide/router#resolve-guard)来获取动态数据。

The **empty path** in the fourth route represents the default path for the application,
the place to go when the path in the URL is empty, as it typically is at the start.
This default route redirects to the route for the `/heroes` URL and, therefore, will display the `HeroesListComponent`.

第四个路由中的空路径（`''`）表示应用的默认路径，当URL为空时就会访问那里，因此它通常会作为起点。
这个默认路由会重定向到URL `/heroes`，并显示`HeroesListComponent`。

The `**` path in the last route is a **wildcard**. The router will select this route
if the requested URL doesn't match any paths for routes defined earlier in the configuration.
This is useful for displaying a "404 - Not Found" page or redirecting to another route.

最后一个路由中的`**`路径是一个**通配符**。当所请求的URL不匹配前面定义的路由表中的任何路径时，路由器就会选择此路由。
这个特性可用于显示“404 - Not Found”页，或自动重定向到其它路由。

**The order of the routes in the configuration matters** and this is by design. The router uses a **first-match wins**
strategy when matching routes, so more specific routes should be placed above less specific routes.
In the configuration above, routes with a static path are listed first, followed by an empty path route,
that matches the default route.
The wildcard route comes last because it matches _every URL_ and should be selected _only_ if no other routes are matched first.

**这些路由的定义顺序**是刻意如此设计的。路由器使用**先匹配者优先**的策略来匹配路由，所以，具体路由应该放在通用路由的前面。在上面的配置中，带静态路径的路由被放在了前面，后面是空路径路由，因此它会作为默认路由。而通配符路由被放在最后面，这是因为它能匹配上*每一个URL*，因此应该**只有在**前面找不到其它能匹配的路由时才匹配它。

If you need to see what events are happening during the navigation lifecycle, there is the **enableTracing** option as part of the router's default configuration. This outputs each router event that took place during each navigation lifecycle to the browser console. This should only be used for _debugging_ purposes. You set the `enableTracing: true` option in the object passed as the second argument to the `RouterModule.forRoot()` method.

如果我们想要看到在导航的生命周期中发生过哪些事件，可以使用路由器默认配置中的**enableTracing**选项。它会把每个导航生命周期中的事件输出到浏览器的控制台。
这应该只用于*调试*。我们只需要把`enableTracing: true`选项作为第二个参数传给`RouterModule.forRoot()`方法就可以了。

{@a basics-router-outlet}


### Router outlet

### 路由出口

Given this configuration, when the browser URL for this application becomes `/heroes`,
the router matches that URL to the route path `/heroes` and displays the `HeroListComponent`
_after_ a `RouterOutlet` that you've placed in the host view's HTML.

有了这份配置，当本应用在浏览器中的URL变为`/heroes`时，路由器就会匹配到`path`为`heroes`的`Route`，并在宿主视图中的*`RouterOutlet`*之后显示`HeroListComponent`组件。


<code-example language="html">
  &lt;router-outlet>&lt;/router-outlet>
  &lt;!-- Routed views go here -->

</code-example>



{@a basics-router-links}


### Router links

### 路由器链接

Now you have routes configured and a place to render them, but
how do you navigate? The URL could arrive directly from the browser address bar.
But most of the time you navigate as a result of some user action such as the click of
an anchor tag.

现在，我们已经有了配置好的一些路由，还找到了渲染它们的地方，但又该如何导航到它呢？固然，从浏览器的地址栏直接输入URL也能做到，但是大多数情况下，导航是某些用户操作的结果，比如点击一个A标签。

Consider the following template:

考虑下列模板：


<code-example path="router/src/app/app.component.1.ts" linenums="false" title="src/app/app.component.ts (template)" region="template">

</code-example>



The `RouterLink` directives on the anchor tags give the router control over those elements.
The navigation paths are fixed, so you can assign a string to the `routerLink` (a "one-time" binding).

`a`标签上的`RouterLink`指令让路由器得以控制这个`a`元素。
这里的导航路径是固定的，因此可以把一个字符串赋给`routerLink`（“一次性”绑定）。

Had the navigation path been more dynamic, you could have bound to a template expression that
returned an array of route link parameters (the _link parameters array_).
The router resolves that array into a complete URL.

如果需要更加动态的导航路径，那就把它绑定到一个返回*链接参数数组*的模板表达式。
路由器会把这个数组解析成完整的URL。

The **`RouterLinkActive`** directive on each anchor tag helps visually distinguish the anchor for the currently selected "active" route.
The router adds the `active` CSS class to the element when the associated *RouterLink* becomes active.
You can add this directive to the anchor or to its parent element.

每个`a`标签上的**`RouterLinkActive`**指令可以帮用户在外观上区分出当前选中的“活动”路由。
当与它关联的*RouterLink*被激活时，路由器会把CSS类`active`添加到这个元素上。
我们可以把该指令添加到`a`元素或它的父元素上。


{@a basics-router-state}


### Router state

### 路由器状态

After the end of each successful navigation lifecycle, the router builds a tree of `ActivatedRoute` objects
that make up the current state of the router. You can access the current `RouterState` from anywhere in the
application using the `Router` service and the `routerState` property.

在导航时的每个生命周期成功完成时，路由器会构建出一个`ActivatedRoute`组成的树，它表示路由器的当前状态。
我们可以在应用中的任何地方用`Router`服务及其`routerState`属性来访问当前的`RouterState`值。

Each `ActivatedRoute` in the `RouterState` provides methods to traverse up and down the route tree
to get information from parent, child and sibling routes.

<<<<<<< HEAD
路由器状态为我们提供了从任意激活路由开始向上或向下遍历路由树的一种方式，以获得关于父、子、兄弟路由的信息。
=======
{@a activated-route}


### Activated route

The route path and parameters are available through an injected router service called the
[ActivatedRoute](api/router/ActivatedRoute).
It has a great deal of useful information including:

<table>
  <tr>
    <th>
      Property
    </th>

    <th>
      Description
    </th>
  </tr>

  <tr>
    <td>
      <code>url</code>
    </td>
    <td>

    An `Observable` of the route path(s), represented as an array of strings for each part of the route path.

    </td>
  </tr>

  <tr>
    <td>
      <code>data</code>
    </td>
    <td>

    An `Observable` that contains the `data` object provided for the route. Also contains any resolved values from the [resolve guard](#resolve-guard).

    </td>
  </tr>

  <tr>
    <td>
      <code>paramMap</code>
    </td>
    <td>

    An `Observable` that contains a [map](api/router/ParamMap) of the required and [optional parameters](#optional-route-parameters) specific to the route. The map supports retrieving single and multiple values from the same parameter.

    </td>
  </tr>

  <tr>
    <td>
      <code>queryParamMap</code>
    </td>
    <td>

    An `Observable` that contains a [map](api/router/ParamMap) of the [query parameters](#query-parameters) available to all routes.
    The map supports retrieving single and multiple values from the query parameter.

    </td>
  </tr>

  <tr>
    <td>
      <code>fragment</code>
    </td>
    <td>

    An `Observable` of the URL [fragment](#fragment) available to all routes.

    </td>
  </tr>

  <tr>
    <td>
      <code>outlet</code>
    </td>
    <td>

    The name of the `RouterOutlet` used to render the route. For an unnamed outlet, the outlet name is _primary_.

    </td>
  </tr>

  <tr>
    <td>
      <code>routeConfig</code>
    </td>
    <td>

    The route configuration used for the route that contains the origin path.

    </td>
  </tr>

    <tr>
    <td>
      <code>parent</code>
    </td>
    <td>

    The route's parent `ActivatedRoute` when this route is a [child route](#child-routing-component).

    </td>
  </tr>

  <tr>
    <td>
      <code>firstChild</code>
    </td>
    <td>

    Contains the first `ActivatedRoute` in the list of this route's child routes.

    </td>
  </tr>

  <tr>
    <td>
      <code>children</code>
    </td>
    <td>

    Contains all the [child routes](#child-routing-component) activated under the current route.

    </td>
  </tr>
</table>

<div class="l-sub-section">

Two older properties are still available. They are less capable than their replacements, discouraged, and may be deprecated in a future Angular version.

**`params`** &mdash; An `Observable` that contains the required and [optional parameters](#optional-route-parameters) specific to the route. Use `paramMap` instead.

**`queryParams`** &mdash; An `Observable` that contains the [query parameters](#query-parameters) available to all routes.
Use `queryParamMap` instead.

</div>
>>>>>>> 61db01b5

### Router events

### 路由事件

During each navigation, the `Router` emits navigation events through the `Router.events` property. These events range from when the navigation starts and ends to many points in between. The full list of navigation events is displayed in the table below.

在每次导航中，`Router`都会通过`Router.events`属性发布一些导航事件。这些事件的范围涵盖了从开始导航到结束导航之间的很多时间点。下表中列出了全部导航事件：

<table>
  <tr>
    <th>
      Router Event
      
      路由器事件
      
    </th>

    <th>
      Description
      
      描述
      
    </th>
  </tr>

  <tr>
    <td>
      <code>NavigationStart</code>
    </td>
    <td>

      An [event](api/router/NavigationStart) triggered when navigation starts.

      本[事件](api/router/NavigationStart)会在导航开始时触发。
      
    </td>
  </tr>

  <tr>
    <td>
      <code>RoutesRecognized</code>
    </td>
    <td>

      An [event](api/router/RoutesRecognized) triggered when the Router parses the URL and the routes are recognized.

      本[事件](api/router/RoutesRecognized)会在路由器解析完URL，并识别出了相应的路由时触发

    </td>
  </tr>

  <tr>
    <td>
      <code>RouteConfigLoadStart</code>
    </td>
    <td>

      An [event](api/router/RouteConfigLoadStart) triggered before the `Router`
      [lazy loads](#asynchronous-routing) a route configuration.

      本[事件](api/router/RouteConfigLoadStart)会在`Router`对一个路由配置进行[惰性加载](#asynchronous-routing)之前触发。

    </td>
  </tr>

  <tr>
    <td>
      <code>RouteConfigLoadEnd</code>
    </td>
    <td>

      An [event](api/router/RouteConfigLoadEnd) triggered after a route has been lazy loaded.

      本[事件](api/router/RouteConfigLoadEnd)会在路由被惰性加载之后触发。
      
    </td>
  </tr>

  <tr>
    <td>
      <code>NavigationEnd</code>
    </td>
    <td>

      An [event](api/router/NavigationEnd) triggered when navigation ends successfully.

      本[事件](api/router/NavigationEnd)会在导航成功结束之后触发。

    </td>
  </tr>

  <tr>
    <td>
      <code>NavigationCancel</code>
    </td>
    <td>

      An [event](api/router/NavigationCancel) triggered when navigation is canceled.
      This is due to a [Route Guard](#guards) returning false during navigation.

      本[事件](api/router/NavigationCancel)会在导航被取消之后触发。
      这可能是因为在导航期间某个[路由守卫](#guards)返回了`false`。

    </td>
  </tr>

  <tr>
    <td>
      <code>NavigationError</code>
    </td>
    <td>

      An [event](api/router/NavigationError) triggered when navigation fails due to an unexpected error.

      这个[事件](api/router/NavigationError)会在导航由于意料之外的错误而失败时触发。

    </td>
  </tr>
</table>

These events are logged to the console when the `enableTracing` option is enabled also. Since the events are provided as an `Observable`, you can `filter()` for events of interest and `subscribe()` to them to make decisions based on the sequence of events in the navigation process.

当打开了`enableTracing`选项时，这些事件也同时会记录到控制台中。由于这些事件是以`Observable`的形式提供的，所以我们可以对自己感兴趣的事件进行`filter()`，并`subscribe()`它们，以便根据导航过程中的事件顺序做出决策。

{@a basics-summary}


### Summary

### 总结一下

The application has a configured router.
The shell component has a `RouterOutlet` where it can display views produced by the router.
It has `RouterLink`s that users can click to navigate via the router.

该应用有一个配置过的路由器。
外壳组件中有一个`RouterOutlet`，它能显示路由器所生成的视图。
它还有一些`RouterLink`，用户可以点击它们，来通过路由器进行导航。

Here are the key `Router` terms and their meanings:

下面是一些*路由器*中的关键词汇及其含义：

<table>

  <tr>

    <th>

      <p>
        Router Part
      </p>

      <p>
        路由器部件
      </p>

    </th>

    <th>

      <p>
        Meaning
      </p>

      <p>
        含义
      </p>

    </th>

  </tr>

  <tr>

    <td>

      <p>
        <code>Router</code>
      </p>

      <p>
        <code>Router</code>（路由器）
      </p>

    </td>

    <td>

      <p>
        Displays the application component for the active URL.
        Manages navigation from one component to the next.
      </p>

      <p>
        为激活的URL显示应用组件。管理从一个组件到另一个组件的导航
      </p>

    </td>

  </tr>

  <tr>

    <td>

      <p>
        <code>RouterModule</code>
      </p>

      <p>
        <code>RouterModule</code>（路由器模块）
      </p>

    </td>

    <td>

      <p>
        A separate NgModule that provides the necessary service providers
        and directives for navigating through application views.
      </p>

      <p>
        一个独立的Angular模块，用于提供所需的服务提供商，以及用来在应用视图之间进行导航的指令。
      </p>
    </td>

  </tr>

  <tr>

    <td>

      <p>
        <code>Routes</code>
      </p>

      <p>
        <code>Routes</code>（路由数组）
      </p>

    </td>

    <td>

      <p>
        Defines an array of Routes, each mapping a URL path to a component.
      </p>

      <p>
        定义了一个路由数组，每一个都会把一个URL路径映射到一个组件。
      </p>

    </td>

  </tr>

  <tr>

    <td>

      <p>
        <code>Route</code>
      </p>

      <p>
        <code>Route</code>（路由）
      </p>

    </td>

    <td>

      <p>
        Defines how the router should navigate to a component based on a URL pattern.
        Most routes consist of a path and a component type.
      </p>

      <p>
        定义路由器该如何根据URL模式（pattern）来导航到组件。大多数路由都由路径和组件类构成。
      </p>

    </td>

  </tr>

  <tr>

    <td>

      <p>
        <code>RouterOutlet</code>
      </p>

      <p>
        <code>RouterOutlet</code>（路由出口）
      </p>

    </td>

    <td>

      <p>
        The directive (<code>&lt;router-outlet></code>) that marks where the router displays a view.
      </p>

      <p>
        该指令（<code>&lt;router-outlet></code>）用来标记出路由器该在哪里显示视图。
      </p>

    </td>

  </tr>

  <tr>

    <td>

      <p>
        <code>RouterLink</code>
      </p>

      <p>
        <code>RouterLink</code>（路由链接）
      </p>

    </td>

    <td>

      <p>
        The directive for binding a clickable HTML element to
        a route. Clicking an element with a <code>routerLink</code> directive
        that is bound to a <i>link parameters array</i> triggers a navigation.
      </p>

      <p>
        该指令用来把一个可点击的HTML元素绑定到路由。
        点击带有绑定到<i>字符串</i>或<i>链接参数数组</i>的<code>routerLink</code>指令的元素就会触发一次导航。
      </p>

    </td>

  </tr>

  <tr>

    <td>

      <p>
        <code>RouterLinkActive</code>
      </p>

      <p>
        <code>RouterLinkActive</code>（活动路由链接）
      </p>

    </td>

    <td>

      <p>
        The directive for adding/removing classes from an HTML element when an associated
        <code>routerLink</code> contained on or inside the element becomes active/inactive.
      </p>

      <p>
        当HTML元素上或元素内的<code>routerLink</code>变为激活或非激活状态时，该指令为这个HTML元素添加或移除CSS类。
      </p>

    </td>

  </tr>

  <tr>

    <td>

      <p>
        <code>ActivatedRoute</code>
      </p>

      <p>
        <code>ActivatedRoute</code>（激活的路由）
      </p>

    </td>

    <td>

      <p>
        A service that is provided to each route component that contains route specific
        information such as route parameters, static data, resolve data, global query params, and the global fragment.
      </p>

      <p>
        为每个路由组件提供提供的一个服务，它包含特定于路由的信息，比如路由参数、静态数据、解析数据、全局查询参数和全局碎片（fragment）。
      </p>

    </td>

  </tr>

  <tr>

    <td>

      <p>
        <code>RouterState</code>
      </p>

      <p>
        <code>RouterState</code>（路由器状态）
      </p>

    </td>

    <td>

      <p>
        The current state of the router including a tree of the currently activated
        routes together with convenience methods for traversing the route tree.
      </p>

      <p>
        路由器的当前状态包含了一棵由程序中激活的路由构成的树。它包含一些用于遍历路由树的快捷方法。
      </p>

    </td>

  </tr>

  <tr>

    <td>

      <p>
        <b><i>Link parameters array</i></b>
      </p>

      <p>
        <i>链接参数数组</i>
      </p>

    </td>

    <td>

      <p>
        An array that the router interprets as a routing instruction.
        You can bind that array toa <code>RouterLink</code>  or pass the array as an argument to
        the <code>Router.navigate</code> method.
      </p>

      <p>
        这个数组会被路由器解释成一个路由操作指南。我们可以把一个<code>RouterLink</code>绑定到该数组，或者把它作为参数传给<code>Router.navigate</code>方法。
      </p>

    </td>

  </tr>

  <tr>

    <td>

      <p>
        <b><i>Routing component</i></b>
      </p>

      <p>
        <b><i>路由组件</i></b>
      </p>

    </td>

    <td>
<p>      An Angular component with a <code>RouterOutlet</code> that displays views based on router navigations.
</p>

      <p>
        一个带有<code>RouterOutlet</code>的Angular组件，它根据路由器的导航来显示相应的视图。
      </p>
    </td>

  </tr>

</table>




{@a sample-app-intro}


## The sample application

## 范例应用

This guide describes development of a multi-page routed sample application.
Along the way, it highlights design decisions and describes key features of the router such as:

本章要讲的是如何开发一个带路由的多页面应用。
接下来，我们会重点讲它的设计决策，并描述路由的关键特性，比如：

* Organizing the application features into modules.

  把应用的各个特性组织成模块。

* Navigating to a component (*Heroes* link to "Heroes List").

  导航到组件（*Heroes*链接到“英雄列表”组件）。

* Including a route parameter (passing the Hero `id` while routing to the "Hero Detail").

  包含一个路由参数（当路由到“英雄详情”时，把该英雄的`id`传进去）。

* Child routes (the *Crisis Center* has its own routes).

  子路由（*危机中心*特性有一组自己的路由）。

* The `CanActivate` guard (checking route access).

  `CanActivate`守卫（检查路由的访问权限）。

* The `CanActivateChild` guard (checking child route access).

  `CanActivateChild`守卫（检查子路由的访问权限）。

* The `CanDeactivate` guard (ask permission to discard unsaved changes).

  `CanDeactivate`守卫（询问是否丢弃未保存的更改）。

* The `Resolve` guard (pre-fetching route data).

  `Resolve`守卫（预先获取路由数据）。

* Lazy loading feature modules.

  惰性加载特性模块。

* The `CanLoad` guard (check before loading feature module assets).

  `CanLoad`守卫（在加载特性模块之前进行检查）。


The guide proceeds as a sequence of milestones as if you were building the app step-by-step.
But, it is not a tutorial and it glosses over details of Angular application construction
that are more thoroughly covered elsewhere in the documentation.

如果打算一步步构建出本应用，本章就会经过一系列里程碑。
但是，本章并不是一个教程，它隐藏了构造Angular应用的细节，那些细节会在本文档的其它地方展开。

The full source for the final version of the app can be seen and downloaded from the <live-example></live-example>.

本应用的最终版源码可以在<live-example></live-example>中查看和下载。


### The sample application in action

### 范例程序的动图

Imagine an application that helps the _Hero Employment Agency_ run its business.
Heroes need work and the agency finds crises for them to solve.

假设本程序会用来帮助“英雄管理局”运行他们的业务。
英雄们需要找工作，而“英雄管理局”为他们寻找待解决的危机。

The application has three main feature areas:

本应用具有三个主要的特性区：

1. A *Crisis Center* for maintaining the list of crises for assignment to heroes.

   *危机中心*用于维护要指派给英雄的危机列表。
   
1. A *Heroes* area for maintaining the list of heroes employed by the agency.

   *英雄*区用于维护管理局雇佣的英雄列表。
   
1. An *Admin* area to manage the list of crises and heroes.

  *管理*区会管理危机和英雄的列表。

Try it by clicking on this <live-example title="Hero Employment Agency Live Example">live example link</live-example>.

点击<live-example title="Hero Employment Agency Live Example"></live-example>试用一下。

Once the app warms up, you'll see a row of navigation buttons
and the *Heroes* view with its list of heroes.

等应用热身完毕，我们就会看到一排导航按钮，以及一个*英雄列表*视图。


<figure>
  <img src='generated/images/guide/router/hero-list.png' alt="Hero List">
</figure>



Select one hero and the app takes you to a hero editing screen.

选择其中之一，该应用就会把我们带到此英雄的编辑页面。


<figure>
  <img src='generated/images/guide/router/hero-detail.png' alt="Crisis Center Detail">
</figure>



Alter the name.
Click the "Back" button and the app returns to the heroes list which displays the changed hero name.
Notice that the name change took effect immediately.

修改完名字，再点击“后退”按钮，我们又回到了英雄列表页，其中显示的英雄名已经变了。注意，对名字的修改会立即生效。

Had you clicked the browser's back button instead of the "Back" button,
the app would have returned you to the heroes list as well.
Angular app navigation updates the browser history as normal web navigation does.

另外我们也可以点击浏览器本身的后退按钮，这样也同样会回到英雄列表页。
在Angular应用中导航也会和标准的Web导航一样更新浏览器中的历史。

Now click the *Crisis Center* link for a list of ongoing crises.

现在，点击*危机中心*链接，前往*危机*列表页。


<figure>
  <img src='generated/images/guide/router/crisis-center-list.png' alt="Crisis Center List">
</figure>



Select a crisis and the application takes you to a crisis editing screen.
The _Crisis Detail_ appears in a child view on the same page, beneath the list.

选择其中之一，该应用就会把我们带到此危机的编辑页面。
*危机详情*出现在了当前页的子视图区，也就是在列表的紧下方。

Alter the name of a crisis.
Notice that the corresponding name in the crisis list does _not_ change.

修改危机的名称。
注意，危机列表中的相应名称**并没有**修改。


<figure>
  <img src='generated/images/guide/router/crisis-center-detail.png' alt="Crisis Center Detail">
</figure>



Unlike *Hero Detail*, which updates as you type,
*Crisis Detail* changes are temporary until you either save or discard them by pressing the "Save" or "Cancel" buttons.
Both buttons navigate back to the *Crisis Center* and its list of crises.

这和*英雄详情*页略有不同。*英雄详情*会立即保存我们所做的更改。
而*危机详情*页中，我们的更改都是临时的 —— 除非按“保存”按钮保存它们，或者按“取消”按钮放弃它们。
这两个按钮都会导航回*危机中心*，显示危机列表。

***Do not click either button yet***.
Click the browser back button or the "Heroes" link instead.

***先不要点击这些按钮***。
而是点击浏览器的后退按钮，或者点击“Heroes”链接。

Up pops a dialog box.

我们会看到弹出了一个对话框。


<figure>
  <img src='generated/images/guide/router/confirm-dialog.png' alt="Confirm Dialog">
</figure>



You can say "OK" and lose your changes or click "Cancel" and continue editing.

我们可以回答“确定”以放弃这些更改，或者回答“取消”来继续编辑。

Behind this behavior is the router's `CanDeactivate` guard.
The guard gives you a chance to clean-up or ask the user's permission before navigating away from the current view.

这种行为的幕后是路由器的`CanDeactivate`守卫。
该守卫让我们有机会进行清理工作或在离开当前视图之前请求用户的许可。

The `Admin` and `Login` buttons illustrate other router capabilities to be covered later in the guide.
This short introduction will do for now.

`Admin`和`Login`按钮用于演示路由器的其它能力，本章稍后的部分会讲解它们。我们现在先不管它。

Proceed to the first application milestone.

我们这就开始本应用的第一个里程碑。

{@a getting-started}

## Milestone 1: Getting started with the router

## 里程碑1：从路由器开始

Begin with a simple version of the app that navigates between two empty views.

开始本应用的一个简版，它在两个空路由之间导航。


<figure>
  <img src='generated/images/guide/router/router-1-anim.gif' alt="App in action">
</figure>



{@a base-href}


### Set the *&lt;base href>*

### 设置*&lt;base href>*  

The router uses the browser's
<a href="https://developer.mozilla.org/en-US/docs/Web/API/History_API#Adding_and_modifying_history_entries" title="HTML5 browser history push-state">history.pushState</a>
for navigation. Thanks to `pushState`, you can make  in-app URL paths look the way you want them to
look, e.g. `localhost:3000/crisis-center`. The in-app URLs can be indistinguishable from server URLs.

路由器使用浏览器的<a href="https://developer.mozilla.org/en-US/docs/Web/API/History_API#Adding_and_modifying_history_entries" target="_blank" title="HTML5 browser history push-state">history.pushState</a>进行导航。
感谢`pushState`！有了它，我们就能按所期望的样子来显示应用内部的URL路径，比如：`localhost:3000/crisis-center`。虽然我们使用的全部是客户端合成的视图，但应用内部的这些URL看起来和来自服务器的没有什么不同。

Modern HTML5 browsers were the first to support `pushState` which is why many people refer to these URLs as
"HTML5 style" URLs.

现代HTML 5浏览器是最早支持`pushState`的，这也就是很多人喜欢把这种URL称作“HTML 5风格的”URL的原因。


<div class="l-sub-section">



HTML5 style navigation is the router default.
In the [LocationStrategy and browser URL styles](#browser-url-styles) Appendix,
learn why HTML5 style is preferred, how to adjust its behavior, and how to switch to the
older hash (#) style, if necessary.

HTML 5风格的导航是路由器的默认值。请到下面的附录[浏览器URL风格](guide/router#browser-url-styles)中学习为什么首选“HTML 5”风格、如何调整它的行为，以及如何在必要时切换回老式的hash（#）风格。


</div>



You must **add a
<a href="https://developer.mozilla.org/en-US/docs/Web/HTML/Element/base" title="base href">&lt;base href&gt; element</a>**
to the app's `index.html` for `pushState` routing to work.
The browser uses the `<base href>` value to prefix *relative* URLs when referencing
CSS files, scripts, and images.

我们必须往本应用的`index.html`中**添加一个<a href="https://developer.mozilla.org/en-US/docs/Web/HTML/Element/base" target="_blank" title="base href">&lt;base href&gt; 元素</a>**，这样`pushState`才能正常工作。
当引用CSS文件、脚本和图片时，浏览器会用`<base href>`的值作为*相对*URL的前缀。

Add the `<base>` element just after the  `<head>` tag.
If the `app` folder is the application root, as it is for this application,
set the `href` value in **`index.html`** *exactly* as shown here.

把`<base>`元素添加到`<head>`元素中。
如果`app`目录是应用的根目录，对于本应用，可以像这样设置**`index.html`**中的`href`值：


<code-example path="router/src/index.html" linenums="false" title="src/index.html (base-href)" region="base-href">

</code-example>



<div class="callout is-important">



<header>
  Live example note
</header>



A live coding environment like Plunker sets the application base address dynamically so you can't specify a fixed address.
That's why the example code replaces the `<base href...>` with a script that writes the `<base>` tag on the fly.

像Plunker这样的在线编程环境会动态设置应用的基地址（base href），因此我们没办法指定固定的地址。
这就是为什么我们要用一个脚本动态写入`<base>`标签，而不是直接写`<base href...>`。


<code-example language="html">
  &lt;script>document.write('&lt;base href="' + document.location + '" />');&lt;/script>

</code-example>



You only need this trick for the live example, not production code.

我们只应该在在线例子这种情况下使用这种小花招，不要把它用到产品的正式代码中。


</div>



{@a import}


### Importing from the router library

### 从路由库中导入

Begin by importing some symbols from the router library.
The Router is in its own `@angular/router` package.
It's not part of the Angular core. The router is an optional service because not all applications
need routing and, depending on your requirements, you may need a different routing library.

先从路由库导入一些符号。
路由器在它自己的`@angular/router`包中。
它不是Angular内核的一部分。该路由器是可选的服务，这是因为并不是所有应用都需要路由，并且，如果需要，你还可能需要另外的路由库。

You teach the router how to navigate by configuring it with routes.

通过一些路由来配置路由器，我们可以教它如何进行导航。


{@a route-config}


#### Define routes

#### 定义路由

A router must be configured with a list of route definitions.

路由器必须用“路由定义”的列表进行配置。

The first configuration defines an array of two routes with simple paths leading to the
`CrisisListComponent` and `HeroListComponent`.

我们的第一个配置中定义了由两个路由构成的数组，它们分别通过路径(path)导航到了`CrisisListComponent`和`HeroListComponent`组件。

Each definition translates to a [Route](api/router/Route) object which has two things: a
`path`, the URL path segment for this route; and a
`component`, the component associated with this route.

每个定义都被翻译成了一个[Route](api/router/Route)对象。该对象有一个`path`字段，表示该路由中的URL路径部分，和一个`component`字段，表示与该路由相关联的组件。

The router draws upon its registry of definitions when the browser URL changes
or when application code tells the router to navigate along a route path.

当浏览器的URL变化时或在代码中告诉路由器导航到一个路径时，路由器就会翻出它用来保存这些路由定义的注册表。

In simpler terms, you might say this of the first route:

直白的说，我们可以这样解释第一个路由：

* When the browser's location URL changes to match the path segment `/crisis-center`, then
the router activates an instance of the `CrisisListComponent` and displays its view.

    当浏览器地址栏的URL变化时，如果它匹配上了路径部分`/crisis-center`，路由器就会激活一个`CrisisListComponent`的实例，并显示它的视图。

* When the application requests navigation to the path `/crisis-center`, the router
activates an instance of `CrisisListComponent`, displays its view, and updates the
browser's address location and history with the URL for that path.

    **当应用程序请求导航到路径`/crisis-center`时，路由器激活一个`CrisisListComponent`的实例，显示它的视图，并将该路径更新到浏览器地址栏和历史。**


Here is the first configuration. Pass the array of routes, `appRoutes`, to the `RouterModule.forRoot` method.
It returns a module, containing the configured `Router` service provider, plus other providers that the routing library requires.
Once the application is bootstrapped, the `Router` performs the initial navigation based on the current browser URL.

下面是第一个配置。我们将路由数组传递到`RouterModule.forRoot`方法，该方法返回一个包含已配置的`Router`服务提供商模块和一些其它路由包需要的服务提供商。应用启动时，`Router`将在当前浏览器URL的基础上进行初始导航。


<code-example path="router/src/app/app.module.1.ts" linenums="false" title="src/app/app.module.ts (first-config)" region="first-config">

</code-example>



<div class="l-sub-section">



Adding the configured `RouterModule` to the `AppModule` is sufficient for simple route configurations.
As the application grows, you'll want to refactor the routing configuration into a separate file
and create a **[Routing Module](#routing-module)**, a special type of `Service Module` dedicated to the purpose
of routing in feature modules.

作为简单的路由配置，将添加配置好的`RouterModule`到`AppModule`中就足够了。
随着应用的成长，我们将需要将路由配置重构到单独的文件，并创建**[路由模块](guide/router#routing-module)** - 一种特别的、专门为特性模块的路由器服务的**服务模块**。


</div>



Providing the `RouterModule` in the `AppModule` makes the Router available everywhere in the application.

在`AppModule`中提供`RouterModule`，让该路由器在应用的任何地方都能被使用。


{@a shell}


### The *AppComponent* shell

### *AppComponent*外壳组件

The root `AppComponent` is the application shell. It has a title, a navigation bar with two links,
and a *router outlet* where the router swaps views on and off the page. Here's what you get:

根组件`AppComponent`是本应用的壳。它在顶部有一个标题、一个带两个链接的导航条，在底部有一个*路由器出口*，路由器会在它所指定的位置上把视图切入或调出页面。就像下图中所标出的：


<figure>
  <img src='generated/images/guide/router/shell-and-outlet.png' alt="Shell">
</figure>



{@a shell-template}


The corresponding component template looks like this:

该组件所对应的模板是这样的：


<code-example path="router/src/app/app.component.1.ts" linenums="false" title="src/app/app.component.ts (template)" region="template">

</code-example>



{@a router-outlet}


### *RouterOutlet*

### *RouterOutlet* 指令

The `RouterOutlet` is a directive from the router library that marks
the spot in the template where the router should display the views for that outlet.

`RouterOutlet`是一个来自路由库的组件。
路由器会在`<router-outlet>`标签中显示视图。


<div class="l-sub-section">



The router adds the `<router-outlet>` element to the DOM
and subsequently inserts the navigated view element
immediately _after_ the `<router-outlet>`.

一个模板中只能有一个***未命名的***`<router-outlet>`。
但路由器可以支持多个*命名的*出口（outlet），将来我们会涉及到这部分特性。


</div>



{@a router-link}


### *RouterLink* binding

### `routerLink` 绑定

Above the outlet, within the anchor tags, you see
[attribute bindings](guide/template-syntax#attribute-binding) to
the `RouterLink` directive that look like `routerLink="..."`.

在出口上方的A标签中，有一个绑定`RouterLink`指令的[属性绑定](guide/template-syntax#property-binding)，就像这样：`routerLink="..."`。我们从路由库中导入了`RouterLink`。

The links in this example each have a string path, the path of a route that
you configured earlier. There are no route parameters yet.

例子中的每个链接都有一个字符串型的路径，也就是我们以前配置过的路由路径，但还没有指定路由参数。

You can also add more contextual information to the `RouterLink` by providing query string parameters
or a URL fragment for jumping to different areas on the page. Query string parameters
are provided through the `[queryParams]` binding which takes an object (e.g. `{ name: 'value' }`), while the URL fragment
takes a single value bound to the `[fragment]` input binding.

我们还可以通过提供查询字符串参数为`RouterLink`提供更多情境信息，或提供一个URL片段（Fragment或hash）来跳转到本页面中的其它区域。
查询字符串可以由`[queryParams]`绑定来提供，它需要一个对象型参数（如`{ name: 'value' }`），而URL片段需要一个绑定到`[fragment]`的单一值。


<div class="l-sub-section">



Learn about the how you can also use the _link parameters array_ in the [appendix below](#link-parameters-array).

还可以到[后面的附录](guide/router#link-parameters-array)中学习如何使用**链接参数数组**。


</div>



{@a router-link-active}


### *RouterLinkActive* binding

### `routerLinkActive`绑定

On each anchor tag, you also see [property bindings](guide/template-syntax#property-binding) to
the `RouterLinkActive` directive that look like `routerLinkActive="..."`.

每个A标签还有一个到`RouterLinkActive`指令的[属性绑定](guide/template-syntax#property-binding)，就像`routerLinkActive="..."`。

The template expression to the right of the equals (=) contains a space-delimited string of CSS classes
that the Router will add when this link is active (and remove when the link is inactive).
You can also set the `RouterLinkActive` directive to a string of classes such as `[routerLinkActive]="'active fluffy'"`
or bind it to a component property that returns such a string.

等号（=）右侧的模板表达式包含用空格分隔的一些CSS类。当路由激活时路由器就会把它们添加到此链接上（反之则移除）。我们还可以把`RouterLinkActive`指令绑定到一个CSS类组成的数组，如`[routerLinkActive]="['...']"`。

The `RouterLinkActive` directive toggles css classes for active `RouterLink`s based on the current `RouterState`.
This cascades down through each level of the route tree, so parent and child router links can be active at the same time.
To override this behavior, you can bind to the `[routerLinkActiveOptions]` input binding with the `{ exact: true }` expression.
By using `{ exact: true }`, a given `RouterLink` will only be active if its URL is an exact match to the current URL.

`RouterLinkActive`指令会基于当前的`RouterState`对象来为激活的`RouterLink`切换CSS类。
这会一直沿着路由树往下进行级联处理，所以父路由链接和子路由链接可能会同时激活。
要改变这种行为，可以把`[routerLinkActiveOptions]`绑定到`{exact: true}`表达式。
如果使用了`{ exact: true }`，那么只有在其URL与当前URL精确匹配时才会激活指定的`RouterLink`。


{@a router-directives}


### *Router directives*

### *路由器指令集*

`RouterLink`, `RouterLinkActive` and `RouterOutlet` are directives provided by the Angular `RouterModule` package.
They are readily available for you to use in the template.

`RouterLink`、`RouterLinkActive`和`RouterOutlet`是由`RouterModule`包提供的指令。
现在它已经可用于我们自己的模板中。

The current state of `app.component.ts` looks like this:

`app.component.ts`目前是这样的：


<code-example path="router/src/app/app.component.1.ts" linenums="false" title="src/app/app.component.ts (excerpt)">

</code-example>



{@a wildcard}


### Wildcard route

### 通配符路由

You've created two routes in the app so far, one to `/crisis-center` and the other to `/heroes`.
Any other URL causes the router to throw an error and crash the app.

我们以前在应用中创建过两个路由，一个是`/crisis-center`，另一个是`/heroes`。
所有其它URL都会导致路由器抛出错误，并让应用崩溃。

Add a **wildcard** route to intercept invalid URLs and handle them gracefully.
A _wildcard_ route has a path consisting of two asterisks. It matches _every_ URL.
The router will select _this_ route if it can't match a route earlier in the configuration.
A wildcard route can navigate to a custom "404 Not Found" component or [redirect](#redirect) to an existing route.

可以添加一个**通配符**路由来拦截所有无效的URL，并优雅的处理它们。
*通配符*路由的`path`是两个星号（`**`），它会匹配*任何* URL。
当路由器匹配不上以前定义的那些路由时，它就会选择*这个*路由。
通配符路由可以导航到自定义的“404 Not Found”组件，也可以[重定向](guide/router#redirect)到一个现有路由。


<div class="l-sub-section">



The router selects the route with a [_first match wins_](#example-config) strategy.
Wildcard routes are the least specific routes in the route configuration.
Be sure it is the _last_ route in the configuration.

路由器使用[先匹配者优先](guide/router#example-config)的策略来选择路由。
通配符路由是路由配置中最没有特定性的那个，因此务必确保它是配置中的*最后一个*路由。


</div>



To test this feature, add a button with a `RouterLink` to the `HeroListComponent` template and set the link to `"/sidekicks"`.

要测试本特性，请往`HeroListComponent`的模板中添加一个带`RouterLink`的按钮，并且把它的链接设置为`"/sidekicks"`。


<code-example path="router/src/app/hero-list.component.ts" linenums="false" title="src/app/hero-list.component.ts (excerpt)">

</code-example>



The application will fail if the user clicks that button because you haven't defined a `"/sidekicks"` route yet.

当用户点击该按钮时，应用就会失败，因为我们尚未定义过`"/sidekicks"`路由。

Instead of adding the `"/sidekicks"` route, define a `wildcard` route instead and have it navigate to a simple `PageNotFoundComponent`.

不要添加`"/sidekicks"`路由，而是定义一个“通配符”路由，让它直接导航到`PageNotFoundComponent`组件。


<code-example path="router/src/app/app.module.1.ts" linenums="false" title="src/app/app.module.ts (wildcard)" region="wildcard">

</code-example>



Create the `PageNotFoundComponent` to display when users visit invalid URLs.

创建`PageNotFoundComponent`，以便在用户访问无效网址时显示它。


<code-example path="router/src/app/not-found.component.ts" linenums="false" title="src/app/not-found.component.ts (404 component)">

</code-example>



As with the other components, add the `PageNotFoundComponent` to the `AppModule` declarations.

像其它组件一样，把`PageNotFoundComponent`添加到`AppModule`的声明中。

Now when the user visits `/sidekicks`, or any other invalid URL, the browser displays "Page not found".
The browser address bar continues to point to the invalid URL.

现在，当用户访问`/sidekicks`或任何无效的URL时，浏览器就会显示“Page not found”。
浏览器的地址栏仍指向无效的URL。


{@a default-route}


### The _default_ route to heroes

### 把*默认*路由设置为英雄列表

When the application launches, the initial URL in the browser bar is something like:

应用启动时，浏览器地址栏中的初始URL是这样的：


<code-example>
  localhost:3000
</code-example>

That doesn't match any of the concrete configured routes which means
the router falls through to the wildcard route and displays the `PageNotFoundComponent`.

The application needs a **default route** to a valid page.
The default page for this app is the list of heroes.
The app should navigate there as if the user clicked the "Heroes" link or pasted `localhost:3000/heroes` into the address bar.

{@a redirect}

### Redirecting routes

### 重定向路由

The preferred solution is to add a `redirect` route that translates the initial relative URL (`''`)
to the desired default path (`/heroes`). The browser address bar shows `.../heroes` as if you'd navigated there directly.

首选方案是添加一个`redirect`路由来把最初的相对路径（`''`）转换成期望的默认路径（`/heroes`）。
浏览器地址栏会显示`.../heroes`，就像你直接导航到那里一样。

Add the default route somewhere _above_ the wildcard route.
It's just above the wildcard route in the following excerpt showing the complete `appRoutes` for this milestone.

在通配符路由*上方*添加一个默认路由。
在下方的代码片段中，它出现在通配符路由的紧上方，展示了这个里程碑的完整`appRoutes`。


<code-example path="router/src/app/app-routing.module.1.ts" linenums="false" title="src/app/app-routing.module.ts (appRoutes)" region="appRoutes">
</code-example>



A redirect route requires a `pathMatch` property to tell the router how to match a URL to the path of a route.
The router throws an error if you don't.
In this app, the router should select the route to the `HeroListComponent` only when the *entire URL* matches `''`,
so set the `pathMatch` value to `'full'`.

重定向路由需要一个`pathMatch`属性，来告诉路由器如何用URL去匹配路由的路径，否则路由器就会报错。
在本应用中，路由器应该只有在*完整的URL*等于`''`时才选择`HeroListComponent`组件，因此我们要把`pathMatch`设置为`'full'`。


<div class="l-sub-section">



Technically, `pathMatch = 'full'` results in a route hit when the *remaining*, unmatched segments of the URL match `''`.
In this example, the redirect is in a top level route so the *remaining* URL and the *entire* URL are the same thing.

从技术角度说，`pathMatch = 'full'`导致URL中*剩下的*、未匹配的部分必须等于`''`。
在这个例子中，跳转路由在一个顶级路由中，因此*剩下的*URL和*完整的*URL是一样的。

The other possible `pathMatch` value is `'prefix'` which tells the router
to match the redirect route when the *remaining* URL ***begins*** with the redirect route's _prefix_ path.

`pathMatch`的另一个可能的值是`'prefix'`，它会告诉路由器：当*剩下的*URL以这个跳转路由中的`prefix`值开头时，就会匹配上这个跳转路由。

Don't do that here.
If the `pathMatch` value were `'prefix'`, _every_ URL would match `''`.

在这里不能这么做！如果`pathMatch`的值是`'prefix'`，那么*每个*URL都会匹配上`''`。

Try setting it to `'prefix'` then click the `Go to sidekicks` button.
Remember that's a bad URL and you should see the "Page not found" page.
Instead, you're still on the "Heroes" page.
Enter a bad URL in the browser address bar.
You're instantly re-routed to `/heroes`.
_Every_ URL, good or bad, that falls through to _this_ route definition
will be a match.

尝试把它设置为`'prefix'`，然后点击`Go to sidekicks`按钮。别忘了，它是一个无效URL，本应显示“Page not found”页。
但是，我们看到了“英雄列表”页。在地址栏中输入一个无效的URL，我们又被路由到了`/heroes`。
*每一个*URL，无论有效与否，都会匹配上这个路由定义。

The default route should redirect to the `HeroListComponent` _only_ when the _entire_ url is  `''`.
Remember to restore the redirect to `pathMatch = 'full'`.

默认路由应该只有在*整个*URL等于`''`时才重定向到`HeroListComponent`，别忘了把重定向路由设置为`pathMatch = 'full'`。

Learn more in Victor Savkin's
[post on redirects](http://victorsavkin.com/post/146722301646/angular-router-empty-paths-componentless-routes).

要了解更多，参见Victor Savkin的帖子[关于重定向](http://victorsavkin.com/post/146722301646/angular-router-empty-paths-componentless-routes)。


</div>



### Basics wrap up

### “起步阶段”总结

You've got a very basic navigating app, one that can switch between two views
when the user clicks a link.

我们得到了一个非常基本的、带导航的应用，当用户点击链接时，它能在两个视图之间切换。

You've learned how to do the following:

我们已经学会了如何：

* Load the router library.

  加载路由库

* Add a nav bar to the shell template with anchor tags, `routerLink`  and `routerLinkActive` directives.

  往壳组件的模板中添加一个导航条，导航条中有一些A标签、`routerLink`指令和`routerLinkActive`指令

* Add a `router-outlet` to the shell template where views will be displayed.

  往壳组件的模板中添加一个`router-outlet`指令，视图将会被显示在那里

* Configure the router module with `RouterModule.forRoot`.

  用`RouterModule.forRoot`配置路由器模块

* Set the router to compose HTML5 browser URLs.

  设置路由器，使其合成HTML5模式的浏览器URL。

* handle invalid routes with a `wildcard` route.

  使用通配符路由来处理无效路由

* navigate to the default route when the app launches with an empty path.

  当应用在空路径下启动时，导航到默认路由


The rest of the starter app is mundane, with little interest from a router perspective.
Here are the details for readers inclined to build the sample through to this milestone.

这个初学者应用的其它部分有点平淡无奇，从路由器的角度来看也很平淡。
如果你还是倾向于在这个里程碑里构建它们，参见下面的构建详情。

The starter app's structure looks like this:

这个初学者应用的结构是这样的：


<div class='filetree'>

  <div class='file'>
    router-sample
  </div>

  <div class='children'>

    <div class='file'>
      src
    </div>

    <div class='children'>

      <div class='file'>
        app
      </div>

      <div class='children'>

        <div class='file'>
          app.component.ts
        </div>

        <div class='file'>
          app.module.ts
        </div>

        <div class='file'>
          crisis-list.component.ts
        </div>

        <div class='file'>
          hero-list.component.ts
        </div>

        <div class='file'>
          not-found.component.ts
        </div>

      </div>

      <div class='file'>
        main.ts
      </div>

      <div class='file'>
        index.html
      </div>

      <div class='file'>
        styles.css
      </div>

      <div class='file'>
        tsconfig.json
      </div>

    </div>

    <div class='file'>
      node_modules ...
    </div>

    <div class='file'>
      package.json
    </div>

  </div>

</div>



Here are the files discussed in this milestone.

下面是当前里程碑中讨论过的文件列表：


<code-tabs>

  <code-pane title="app.component.ts" path="router/src/app/app.component.1.ts">

  </code-pane>

  <code-pane title="app.module.ts" path="router/src/app/app.module.1.ts">

  </code-pane>

  <code-pane title="main.ts" path="router/src/main.ts">

  </code-pane>

  <code-pane title="hero-list.component.ts" path="router/src/app/hero-list.component.ts">

  </code-pane>

  <code-pane title="crisis-list.component.ts" path="router/src/app/crisis-list.component.ts">

  </code-pane>

  <code-pane title="not-found.component.ts" path="router/src/app/not-found.component.ts">

  </code-pane>

  <code-pane title="index.html" path="router/src/index.html">

  </code-pane>

</code-tabs>


{@a routing-module}

## Milestone 2: *Routing module*

## 里程碑 #2：**路由模块**

In the initial route configuration, you provided a simple setup with two routes used
to configure the application for routing. This is perfectly fine for simple routing.
As the application grows and you make use of more `Router` features, such as guards,
resolvers, and child routing, you'll naturally want to refactor the routing configuration into its own file.
We recommend moving the routing information into a special-purpose module called a *Routing Module*.

在原始的路由配置中，我们提供了仅有两个路由的简单配置来设置应用的路由。对于简单的路由，这没有问题。
  随着应用的成长，我们使用更多**路由器**特征，比如守卫、解析器和子路由等，我们很自然想要重构路由。
  建议将路由信息移到一个单独的特殊用途的模块，叫做**路由模块**。

The **Routing Module** has several characteristics:

**路由模块**有一系列特性：

* Separates routing concerns from other application concerns.

  把路由这个关注点从其它应用类关注点中分离出去
  
* Provides a module to replace or remove when testing the application.

  测试特性模块时，可以替换或移除路由模块
  
* Provides a well-known location for routing service providers including guards and resolvers.

  为路由服务提供商（包括守卫和解析器等）提供一个共同的地方
  
* Does **not** [declare components](guide/ngmodule-faq#routing-module).

  **不要**[声明组件](guide/ngmodule-faq#routing-module)


{@a routing-refactor}


### Refactor the routing configuration into a _routing module_

### 将路由配置重构为*路由模块*

Create a file named `app-routing.module.ts` in the `/app` folder to contain the routing module.

在`/app`目录下创建一个名叫`app-routing.module.ts`的文件，以包含这个路由模块。

Import the `CrisisListComponent` and the `HeroListComponent` components
just like you did in the `app.module.ts`. Then move the `Router` imports
and routing configuration, including `RouterModule.forRoot`, into this routing module.

导入`CrisisListComponent`和`HeroListComponent`组件，就像`app.module.ts`中一样。然后把`Router`的导入语句和路由配置以及`RouterModule.forRoot`移入这个路由模块中。

Following convention, add a class name `AppRoutingModule` and export it
so you can import it later in `AppModule`.

遵循规约，添加一个`AppRoutingModule`类并导出它，以便稍后在`AppModule`中导入它。

Finally, re-export the Angular `RouterModule` by adding it to the module `exports` array.
By re-exporting the `RouterModule` here and importing `AppRoutingModule` in `AppModule`,
the components declared in `AppModule` will have access to router directives such as `RouterLink` and `RouterOutlet`.

最后，可以通过把它添加到该模块的`exports`数组中来再次导出`RouterModule`。
通过在`AppModule`中导入`AppRoutingModule`并再次导出`RouterModule`，那些声明在`AppModule`中的组件就可以访问路由指令了，比如`RouterLink` 和 `RouterOutlet`。

After these steps, the file should look like this.

做完这些之后，该文件变成了这样：


<code-example path="router/src/app/app-routing.module.1.ts" title="src/app/app-routing.module.ts">

</code-example>



Next, update the `app.module.ts` file,
first importing the newly created `AppRoutingModule` from `app-routing.module.ts`,
then replacing `RouterModule.forRoot` in the `imports` array with the `AppRoutingModule`.

接下来，修改`app.module.ts`文件，首先从`app-routing.module.ts`中导入新创建的`AppRoutingModule`，
然后把`imports`数组中的`RouterModule.forRoot`替换为`AppRoutingModule`。


<code-example path="router/src/app/app.module.2.ts" title="src/app/app.module.ts">

</code-example>



<div class="l-sub-section">



Later in this guide you will create [multiple routing modules](#hero-routing-module) and discover that
you must import those routing modules [in the correct order](#routing-module-order).

本章稍后的部分，我们将创建一个[多路由模块](guide/router#hero-routing-module)，并讲解为何我们必须[以正确的顺序导入那些路由模块](guide/router#routing-module-order)。


</div>



The application continues to work just the same, and you can use `AppRoutingModule` as
the central place to maintain future routing configuration.

应用继续正常运行，我们可以把路由模块作为为每个特性模块维护路由配置的中心地方。


{@a why-routing-module}


### Do you need a _Routing Module_?

### 你需要**路由模块**吗？

The _Routing Module_ *replaces* the routing configuration in the root or feature module.
_Either_ configure routes in the Routing Module _or_ within the module itself but not in both.

**路由模块**在根模块或者特性模块替换了路由配置。在路由模块或者在模块内部配置路由，但不要同时在两处都配置。

The Routing Module is a design choice whose value is most obvious when the configuration is complex
and includes specialized guard and resolver services.
It can seem like overkill when the actual configuration is dead simple.

路由模块是设计选择，它的价值在配置很复杂，并包含专门守卫和解析器服务时尤其明显。
在配置很简单时，它可能看起来很多余。

Some developers skip the Routing Module (for example, `AppRoutingModule`) when the configuration is simple and
merge the routing configuration directly into the companion module (for example, `AppModule`).

在配置很简单时，一些开发者跳过路由模块（例如`AppRoutingModule`），并将路由配置直接混合在关联模块中（比如`AppModule` ）。

Choose one pattern or the other and follow that pattern consistently.

我们建议你选择其中一种模式，并坚持模式的一致性。

Most developers should always implement a Routing Module for the sake of consistency.

大多数开发者应该采用路由模块，以保持一致性。

It keeps the code clean when configuration becomes complex.
It makes testing the feature module easier.
Its existence calls attention to the fact that a module is routed.
It is where developers expect to find and expand routing configuration.

它在配置复杂时，能确保代码干净。
它让测试特性模块更加容易。
它的存在突出了模块时被路由的事实。
开发者可以很自然的从路由模块中查找和扩展路由配置。

{@a heroes-feature}

## Milestone 3: Heroes feature

## 里程碑 #2 英雄特征区

You've seen how to navigate using the `RouterLink` directive.
Now you'll learn the following:

我们刚刚学习了如何用`RouterLink`指令进行导航。接下来我们将到：

* Organize the app and routes into *feature areas* using modules.
    
    用模块把应用和路由组织为一些*特性区*
    
* Navigate imperatively from one component to another.

    命令式地从一个组件导航到另一个组件
    
* Pass required and optional information in route parameters.

    通过路由传递必要信息和可选信息

This example recreates the heroes feature in the "Services" episode of the
[Tour of Heroes tutorial](tutorial/toh-pt4 "Tour of Heroes: Services"),
and you'll be copying much of the code
from the <live-example name="toh-pt4" title="Tour of Heroes: Services example code"></live-example>.

这个例子重写了[《英雄指南》](tutorial/toh-pt4 "Tour of Heroes: Services")的“服务”部分的英雄列表特性，我们可以从<live-example name="toh-pt4" title="Tour of Heroes: Services example code"></live-example>中赋值大部分代码过来。

Here's how the user will experience this version of the app:

下面是用户将看到的版本：


<figure>
  <img src='generated/images/guide/router/router-2-anim.gif' alt="App in action">
</figure>



A typical application has multiple *feature areas*,
each dedicated to a particular business purpose.

典型的应用具有多个*特性区*，每个特性区都专注于特定的业务用途。

While you could continue to add files to the `src/app/` folder,
that is unrealistic and ultimately not maintainable.
Most developers prefer to put each feature area in its own folder.

虽然我们也可以把文件都放在`src/app/`目录下，但那样是不现实的，而且很难维护。
大部分开发人员更喜欢把每个特性区都放在它自己的目录下。

You are about to break up the app into different *feature modules*, each with its own concerns.
Then you'll import into the main module and navigate among them.

我们准备把应用拆分成多个不同的*特性模块*，每个特有模块都有自己的关注点。
然后，我们就会把它们导入到主模块中，并且在它们之间导航。


{@a heroes-functionality}


### Add heroes functionality

### 添加英雄管理功能

Follow these steps:

按照下列步骤：

* Create the `src/app/heroes` folder; you'll be adding files implementing *hero management* there.

  创建`src/app/heroes`文件夹，我们将会把*英雄管理*功能的实现文件放在这里。
  
* Delete the placeholder `hero-list.component.ts` that's in the `app` folder.

  在`app`目录下删除占位用的`hero-list.component.ts`文件。
  
* Create a new `hero-list.component.ts` under `src/app/heroes`.

  在`src/app/heroes`目录下创建新的`hero-list.component.ts`文件。
  
* Copy into it the contents of the `app.component.ts` from
  the <live-example name="toh-pt4" title="Tour of Heroes: Services example code">"Services" tutorial</live-example>.
  
    把<live-example name="toh-pt4" title="Tour of Heroes: Services example code">教程中的“服务”部分</live-example>的代码复制到`app.component.ts`中。
    
* Make a few minor but necessary changes:

  做一些微小但必要的修改：

  * Delete the `selector` (routed components don't need them).
  
    删除`selector`（路由组件不需要它们）。
    
  * Delete the `<h1>`.
  
    删除`<h1>`。
    
  * Relabel the `<h2>` to `<h2>HEROES</h2>`.
  
    给`<h2>`加文字，改成`<h2>HEROES</h2>`。
    
  * Delete the `<hero-detail>` at the bottom of the template.
  
    删除模板底部的`<hero-detail>`。
    
  * Rename the `AppComponent` class to `HeroListComponent`.
  
    把`AppComponent`类改名为`HeroListComponent`。

* Copy the `hero-detail.component.ts` and the `hero.service.ts` files into the `heroes` subfolder.

  把`hero-detail.component.ts`和`hero.service.ts`复制到`heroes`子目录下。
  
* Create a (pre-routing) `heroes.module.ts` in the heroes folder that looks like this:

  在`heroes`子目录下（不带路由）的`heroes.module.ts`文件，内容如下：


<code-example path="router/src/app/heroes/heroes.module.ts" region="v1" title="src/app/heroes/heroes.module.ts (pre-routing)">

</code-example>



When you're done, you'll have these *hero management* files:

安排完这些，我们就有了四个*英雄管理*特性区的文件：


<div class='filetree'>

  <div class='file'>
    src/app/heroes
  </div>

  <div class='children'>

    <div class='file'>
      hero-detail.component.ts
    </div>

    <div class='file'>
      hero-list.component.ts
    </div>

    <div class='file'>
      hero.service.ts
    </div>

    <div class='file'>
      heroes.module.ts
    </div>

  </div>

</div>



{@a hero-routing-requirements}


### *Hero* feature routing requirements

### *英雄*特性区的路由需求

The heroes feature has two interacting components, the hero list and the hero detail.
The list view is self-sufficient; you navigate to it, it gets a list of heroes and displays them.

“英雄”特性有两个相互协作的组件，列表和详情。
列表视图是自给自足的，我们导航到它，它会自行获取英雄列表并显示他们。

The detail view is different. It displays a particular hero. It can't know which hero to show on its own.
That information must come from outside.

详情视图就不同了。它要显示一个特定的英雄，但是它本身却无法知道显示哪一个，此信息必须来自外部。

When the user selects a hero from the list, the app should navigate to the detail view
and show that hero.
You tell the detail view which hero to display by including the selected hero's id in the route URL.

当用户从列表中选择了一个英雄时，我们就导航到详情页以显示那个英雄。
  通过把所选英雄的id编码进路由的URL中，就能告诉详情视图该显示哪个英雄。


{@a hero-routing-module}


### *Hero* feature route configuration

### *英雄*特性区的路由配置

Create a new `heroes-routing.module.ts` in the `heroes` folder
using the same techniques you learned while creating the `AppRoutingModule`.

在`heroes`目录下创建一个新的`heroes-routing.module.ts`文件，使用的技术和以前创建`AppRoutingModule`时的一样。


<code-example path="router/src/app/heroes/heroes-routing.module.1.ts" title="src/app/heroes/heroes-routing.module.ts">

</code-example>



<div class="l-sub-section">



Put the routing module file in the same folder as its companion module file.
Here both `heroes-routing.module.ts` and `heroes.module.ts` are in the same `src/app/heroes` folder.

把路由模块文件和它对应的模块文件放在同一个目录下。
比如这里的`heroes-routing.module.ts`和`heroes.module.ts`都位于`src/app/heroes`目录下。

Consider giving each feature module its own route configuration file.
It may seem like overkill early when the feature routes are simple.
But routes have a tendency to grow more complex and consistency in patterns pays off over time.

将路由模块文件放到它相关的模块文件所在目录里。
这里，`heroes-routing.module.ts`和`heroes.module.ts`都在`app/heroes`目录中。


</div>



Import the hero components from their new locations in the `src/app/heroes/` folder, define the two hero routes,
and export the `HeroRoutingModule` class.

从新位置`src/app/heroes/`目录中导入英雄相关的组件，定义两个“英雄管理”路由，并导出`HeroRoutingModule`类。

Now that you have routes for the `Heroes` module, register them with the `Router` via the
`RouterModule` _almost_ as you did in the `AppRoutingModule`.

现在，我们有了`Heroes`模块的路由，还得在`RouterModule`中把它们注册给*路由器*，和`AppRoutingModule`中的做法几乎完全一样。

There is a small but critical difference.
In the `AppRoutingModule`, you used the static **`RouterModule.forRoot`** method to register the routes and application level service providers.
In a feature module you use the static **`forChild`** method.

这里有少量但是关键的不同点。
在`AppRoutingModule`中，我们使用了静态的`RouterModule.`**`forRoot`**方法来注册我们的路由和全应用级服务提供商。
在特性模块中，我们要改用**`forChild`**静态方法。


<div class="l-sub-section">



Only call `RouterModule.forRoot` in the root `AppRoutingModule`
(or the `AppModule` if that's where you register top level application routes).
In any other module, you must call the **`RouterModule.forChild`** method to register additional routes.

只在根模块`AppRoutingModule`中调用`RouterModule.forRoot`（如果在`AppModule`中注册应用的顶级路由，那就在`AppModule`中调用）。
在其它模块中，我们就必须调用**`RouterModule.forChild`**方法来注册附属路由。


</div>



{@a adding-routing-module}


### Add the routing module to the _HeroesModule_

### 把路由模块添加到`HeroesModule`中

Add the `HeroRoutingModule` to the `HeroModule`
just as you added `AppRoutingModule` to the `AppModule`.

我们在`Heroes`模块中从`heroes-routing.module.ts`中导入`HeroRoutingModule`，并注册其路由。

Open `heroes.module.ts`.
Import the `HeroRoutingModule` token from `heroes-routing.module.ts` and
add it to the `imports` array of the `HeroesModule`.
The finished `HeroesModule` looks like this:

打开`heroes.module.ts`，从`heroes-routing.module.ts`中导入`HeroRoutingModule`并把它添加到`HeroesModule`的`imports`数组中。
写完后的`HeroesModule`是这样的：


<code-example path="router/src/app/heroes/heroes.module.ts" title="src/app/heroes/heroes.module.ts">

</code-example>



{@a remove-duplicate-hero-routes}


### Remove duplicate hero routes

### 移除重复的“英雄管理”路由

The hero routes are currently defined in _two_ places: in the `HeroesRoutingModule`,
by way of the `HeroesModule`, and in the `AppRoutingModule`.

英雄类的路由目前定义在两个地方：`HeroesRoutingModule`中（并最终给`HeroesModule`）和`AppRoutingModule`中。

Routes provided by feature modules are combined together into their imported module's routes by the router.
This allows you to continue defining the feature module routes without modifying the main route configuration.

由特性模块提供的路由会被路由器再组合上它们所导入的模块的路由。
这让我们可以继续定义特性路由模块中的路由，而不用修改主路由配置。

But you don't want to define the same routes twice.
Remove the `HeroListComponent` import and the `/heroes` route from the `app-routing.module.ts`.

但我们显然不会想把同一个路由定义两次，那就移除`HeroListComponent`的导入和来自`app-routing.module.ts`中的`/heroes`路由。

**Leave the default and the wildcard routes!**
These are concerns at the top level of the application itself.

**保留默认路由和通配符路由！**
它们是应用程序顶层该自己处理的关注点。


<code-example path="router/src/app/app-routing.module.2.ts" linenums="false" title="src/app/app-routing.module.ts (v2)">

</code-example>



{@a merge-hero-routes}


### Import hero module into AppModule

### 把“英雄管理”模块导入到AppModule

The heroes feature module is ready, but the application doesn't know about the `HeroesModule` yet.
Open `app.module.ts` and revise it as follows.

英雄这个特性模块已经就绪，但应用仍然不知道`HeroesModule`的存在。
打开`app.module.ts`，并按照下述步骤修改它。

Import the `HeroesModule` and add it to the `imports` array in the `@NgModule` metadata of the `AppModule`.

导入`HeroesModule`并且把它加到根模块`AppModule`的`@NgModule`元数据中的`imports`数组中。

Remove the `HeroListComponent` from the `AppModule`'s `declarations` because it's now provided by the `HeroesModule`.
This is important. There can be only _one_ owner for a declared component.
In this case, the `Heroes` module is the owner of the `Heroes` components and is making them available to
components in the `AppModule` via the `HeroesModule`.

从`AppModule`的`declarations`中移除`HeroListComponent`，因为它现在已经改由`HeroesModule`提供了。
这一步很重要！因为一个组件只能声明在*一个*属主模块中。
这个例子中，`Heroes`模块就是`Heroes`组件的属主模块，而`AppModule`要通过导入`HeroesModule`才能使用这些组件。

As a result, the `AppModule` no longer has specific knowledge of the hero feature, its components, or its route details.
You can evolve the hero feature with more components and different routes.
That's a key benefit of creating a separate module for each feature area.

最终，`AppModule`不再了解那些特定于“英雄”特性的知识，比如它的组件、路由细节等。
我们可以让“英雄”特性独立演化，添加更多的组件或各种各样的路由。
这是我们为每个特性区创建独立模块后获得的核心优势。

After these steps, the `AppModule` should look like this:

经过这些步骤，`AppModule`变成了这样：


<code-example path="router/src/app/app.module.3.ts" title="src/app/app.module.ts">

</code-example>



{@a routing-module-order}


### Module import order matters

### 导入模块的顺序很重要

Look at the module `imports` array. Notice that the `AppRoutingModule` is _last_.
Most importantly, it comes _after_ the `HeroesModule`.

看看该模块的`imports`数组。注意，`AppRoutingModule`是*最后一个*。最重要的是，它位于`HeroesModule`之后。


<code-example path="router/src/app/app.module.3.ts" region="module-imports" title="src/app/app.module.ts (module-imports)" linenums="false">

</code-example>



The order of route configuration matters.
The router accepts the first route that matches a navigation request path.

路由配置的顺序很重要。
路由器会接受第一个匹配上导航所要求的路径的那个路由。

When all routes were in one `AppRoutingModule`,
you put the default and [wildcard](#wildcard) routes last, after the `/heroes` route,
so that the router had a chance to match a URL to the `/heroes` route _before_
hitting the wildcard route and navigating to "Page not found".

当所有路由都在同一个`AppRoutingModule`时，我们要把默认路由和[通配符路由](guide/router#wildcard)放在最后（这里是在`/heroes`路由后面），
这样路由器才有机会匹配到`/heroes`路由，否则它就会先遇到并匹配上该通配符路由，并导航到“页面未找到”路由。

The routes are no longer in one file.
They are distributed across two modules, `AppRoutingModule` and `HeroesRoutingModule`.

这些路由不再位于单一文件中。他们分布在两个不同的模块中：`AppRoutingModule`和`HeroesRoutingModule`。

Each routing module augments the route configuration _in the order of import_.
If you list `AppRoutingModule` first, the wildcard route will be registered
_before_ the hero routes.
The wildcard route &mdash; which matches _every_ URL &mdash;
will intercept the attempt to navigate to a hero route.

每个路由模块都会根据*导入的顺序*把自己的路由配置追加进去。
如果我们先列出了`AppRoutingModule`，那么通配符路由就会被注册在“英雄管理”路由*之前*。
通配符路由（它匹配*任意*URL）将会拦截住每一个到“英雄管理”路由的导航，因此事实上屏蔽了所有“英雄管理”路由。


<div class="l-sub-section">



Reverse the routing modules and see for yourself that
a click of the heroes link results in "Page not found".
Learn about inspecting the runtime router configuration
[below](#inspect-config "Inspect the router config").

反转路由模块的导入顺序，我们就会看到当点击英雄相关的链接时被导向了“页面未找到”路由。
要学习如何在运行时查看路由器配置，参见[稍后的内容](guide/router#inspect-config "Inspect the router config")。


</div>



{@a route-def-with-parameter}


### Route definition with a parameter

### 带参数的路由定义

Return to the `HeroesRoutingModule` and look at the route definitions again.
The route to `HeroDetailComponent` has a twist.

回到`HeroesRoutingModule`并再次检查这些路由定义。
`HeroDetailComponent`的路由有点特殊。


<code-example path="router/src/app/heroes/heroes-routing.module.1.ts" linenums="false" title="src/app/heroes/heroes-routing.module.ts (excerpt)" region="hero-detail-route">

</code-example>



Notice the `:id` token in the path. That creates a slot in the path for a **Route Parameter**.
In this case, the router will insert the `id` of a hero into that slot.

注意路径中的`:id`令牌。它为*路由参数*在路径中创建一个“空位”。在这里，我们期待路由器把英雄的`id`插入到那个“空位”中。

If you tell the router to navigate to the detail component and display "Magneta",
you expect a hero id to appear in the browser URL like this:

如果要告诉路由器导航到详情组件，并让它显示“Magneta”，我们会期望这个英雄的`id`像这样显示在浏览器的URL中：



<code-example format="nocode">
  localhost:3000/hero/15

</code-example>



If a user enters that URL into the browser address bar, the router should recognize the
pattern and go to the same "Magneta" detail view.

如果用户把此URL输入到浏览器的地址栏中，路由器就会识别出这种模式，同样进入“Magneta”的详情视图。


<div class="callout is-helpful">



<header>
  Route parameter: Required or optional?
</header>



Embedding the route parameter token, `:id`,
in the route definition path is a good choice for this scenario
because the `id` is *required* by the `HeroDetailComponent` and because
the value `15` in the path clearly distinguishes the route to "Magneta" from
a route for some other hero.

在这个场景下，把路由参数的令牌`:id`嵌入到路由定义的`path`中是一个好主意，因为对于`HeroDetailComponent`来说`id`是*必须的*，
而且路径中的值`15`已经足够把到“Magneta”的路由和到其它英雄的路由明确区分开。


</div>


<<<<<<< HEAD

{@a navigate}


### Navigate to hero detail imperatively

### 命令式地导航到英雄详情

Users *will not* navigate to the detail component by clicking a link
so you won't add a new `RouterLink` anchor tag to the shell.

*这次我们不打算通过点击链接来导航到详情组件*，因此也不用再把带`RouterLink`的新的A标签加到壳组件中。

Instead, when the user *clicks* a hero in the list, you'll ask the router
to navigate to the hero detail view for the selected hero.

而是改为当用户在列表中*点击*一个英雄时，我们将*要求*路由器导航到所选英雄的详情视图

Start in the `HeroListComponent`.
Revise its constructor so that it acquires the `Router` and the `HeroService` by dependency injection:

从`HeroListComponent`开始。
修改它的构造函数，让它通过依赖注入获得`Router`和`HeroService`：


<code-example path="router/src/app/heroes/hero-list.component.1.ts" linenums="false" title="src/app/heroes/hero-list.component.ts (constructor)" region="ctor">

</code-example>



Make the following few changes to the component's template:

还要对模板进行一点修改：


<code-example path="router/src/app/heroes/hero-list.component.1.ts" linenums="false" title="src/app/heroes/hero-list.component.ts (template)" region="template">

</code-example>



The template defines an `*ngFor` repeater such as [you've seen before](guide/displaying-data#ngFor).
There's a `(click)` [event binding](guide/template-syntax#event-binding) to the component's
`onSelect` method which you implement as follows:

模板像[以前](guide/displaying-data#ngFor)一样定义了一个`*ngFor`重复器。
还有一个`(click)`[事件绑定](guide/template-syntax#event-binding)，绑定到了组件的`onSelect`方法，就像这样：


<code-example path="router/src/app/heroes/hero-list.component.1.ts" linenums="false" title="src/app/heroes/hero-list.component.ts (select)" region="select">

</code-example>



The component's `onSelect` calls the router's **`navigate`** method with a _link parameters array_.
You can use this same syntax in a `RouterLink` if you decide later to navigate in HTML template rather than in component code.

它用一个**链接参数数组**调用路由器的**`navigate`**方法。
如果我们想把它用在HTML中，那么也可以把相同的语法用在`RouterLink`中。



=======
>>>>>>> 61db01b5
{@a route-parameters}


### Setting the route parameters in the list view

### 在列表视图中设置路由参数

After navigating to the `HeroDetailComponent`, you expect to see the details of the selected hero.
You need *two* pieces of information: the routing path to the component and the hero's `id`.

我们将导航到`HeroDetailComponent`组件。在那里，我们期望看到所选英雄的详情，这需要两部分信息：导航目标和该英雄的`id`。

Accordingly, the _link parameters array_ has *two* items:  the routing _path_ and a _route parameter_ that specifies the
`id` of the selected hero.

因此，这个*链接参数数组*中有两个条目：目标路由的**`path`（路径）**，和一个用来指定所选英雄`id`的**路由参数**。


<code-example path="router/src/app/heroes/hero-list.component.1.ts" linenums="false" title="src/app/heroes/hero-list.component.ts (link-parameters-array)" region="link-parameters-array">

</code-example>



The router composes the destination URL from the array like this:
`localhost:3000/hero/15`.

路由器从该数组中组合出了目标URL：
`localhost:3000/hero/15`。



<div class="l-sub-section">



How does the target `HeroDetailComponent` learn about that `id`?
Don't analyze the URL. Let the router do it.

目标组件`HeroDetailComponent`该怎么知道这个`id`参数呢？
当然不会是自己去分析URL了！那是路由器的工作。

The router extracts the route parameter (`id:15`) from the URL and supplies it to
the `HeroDetailComponent` via the `ActivatedRoute` service.

路由器从URL中解析出路由参数（`id:15`），并通过**ActivatedRoute**服务来把它提供给`HeroDetailComponent`组件。


</div>

{@a activated-route}

<<<<<<< HEAD

### ActivatedRoute: the one-stop-shop for route information

### ActivatedRoute：一站式获取路由信息

The route path and parameters are available through an injected router service called the
[ActivatedRoute](api/router/ActivatedRoute).
It has a great deal of useful information including:

该路由的路径和参数可以通过注入进来的一个名叫[ActivatedRoute](api/router/ActivatedRoute)的路由服务来获取。
它有一大堆有用的信息，包括：

<table>
  <tr>
    <th>
      Property
    </th>

    <th>
      Description
    </th>
  </tr>

  <tr>
    <td>
      <code>url</code>
    </td>
    <td>

    An `Observable` of the route path(s), represented as an array of strings for each part of the route path.

    </td>
  </tr>

  <tr>
    <td>
      <code>data</code>
    </td>
    <td>

    An `Observable` that contains the `data` object provided for the route. Also contains any resolved values from the [resolve guard](#resolve-guard).

    </td>
  </tr>

  <tr>
    <td>
      <code>paramMap</code>
    </td>
    <td>

    An `Observable` that contains a [map](api/router/ParamMap) of the required and [optional parameters](#optional-route-parameters) specific to the route. The map supports retrieving single and multiple values from the same parameter.

    </td>
  </tr>

  <tr>
    <td>
      <code>queryParamMap</code>
    </td>
    <td>

    An `Observable` that contains a [map](api/router/ParamMap) of the [query parameters](#query-parameters) available to all routes. 
    The map supports retrieving single and multiple values from the query parameter.

    </td>
  </tr>

  <tr>
    <td>
      <code>fragment</code>
    </td>
    <td>

    An `Observable` of the URL [fragment](#fragment) available to all routes.

    </td>
  </tr>

  <tr>
    <td>
      <code>outlet</code>
    </td>
    <td>

    The name of the `RouterOutlet` used to render the route. For an unnamed outlet, the outlet name is _primary_.

    </td>
  </tr>

  <tr>
    <td>
      <code>routeConfig</code>
    </td>
    <td>

    The route configuration used for the route that contains the origin path.

    </td>
  </tr>

    <tr>
    <td>
      <code>parent</code>
    </td>
    <td>

    The route's parent `ActivatedRoute` when this route is a [child route](#child-routing-component).

    </td>
  </tr>

  <tr>
    <td>
      <code>firstChild</code>
    </td>
    <td>

    Contains the first `ActivatedRoute` in the list of this route's child routes.

    </td>
  </tr>

  <tr>
    <td>
      <code>children</code>
    </td>
    <td>

    Contains all the [child routes](#child-routing-component) activated under the current route.

    </td>
  </tr>
</table>

<div class="l-sub-section">

Two older properties are still available. They are less capable than their replacements, discouraged, and may be deprecated in a future Angular version.

**`params`** &mdash; An `Observable` that contains the required and [optional parameters](#optional-route-parameters) specific to the route. Use `paramMap` instead.

**`queryParams`** &mdash; An `Observable` that contains the [query parameters](#query-parameters) available to all routes. 
Use `queryParamMap` instead.

</div>

#### _Activated Route_ in action
=======
### _Activated Route_ in action
>>>>>>> 61db01b5

#### _Activated Route_ 实战

Import the `Router`, `ActivatedRoute`, and `ParamMap` tokens from the router package.

我们要从路由器（`router`）包中导入`Router`、`ActivatedRoute`和`Params`类。


<code-example path="router/src/app/heroes/hero-detail.component.1.ts" linenums="false" title="src/app/heroes/hero-detail.component.ts (activated route)" region="imports">

</code-example>



Import the `switchMap` operator because you need it later to process the `Observable` route parameters.

这里导入`switchMap`操作符是因为我们稍后将会处理路由参数的可观察对象`Observable`。


<code-example path="router/src/app/heroes/hero-detail.component.ts" linenums="false" title="src/app/heroes/hero-detail.component.ts (switchMap operator import)" region="rxjs-operator-import">

</code-example>



{@a hero-detail-ctor}


As usual, you write a constructor that asks Angular to inject services
that the component requires and reference them as private variables.

通常，我们会直接写一个构造函数，让Angular把组件所需的服务注入进来，自动定义同名的私有变量，并把它们存进去。


<code-example path="router/src/app/heroes/hero-detail.component.ts" linenums="false" title="src/app/heroes/hero-detail.component.ts (constructor)" region="ctor">

</code-example>

Later, in the `ngOnInit` method, you use the `ActivatedRoute` service to retrieve the parameters for the route,
pull the hero `id` from the parameters and retrieve the hero to display.

然后，在`ngOnInit`方法中，我们用`ActivatedRoute`服务来接收路由的参数，从参数中取得该英雄的`id`，并接收此英雄用于显示。


<code-example path="router/src/app/heroes/hero-detail.component.ts" linenums="false" title="src/app/heroes/hero-detail.component.ts (ngOnInit)" region="ngOnInit">

</code-example>

The `paramMap` processing is a bit tricky. When the map changes, you `get()`
the `id` parameter from the changed parameters.

Then you tell the `HeroService` to fetch the hero with that `id` and return the result of the `HeroService` request.

You might think to use the RxJS `map` operator.
But the `HeroService` returns an `Observable<Hero>`.
So you flatten the `Observable` with the `switchMap` operator instead.

由于参数是作为`Observable`提供的，所以我们得用`switchMap`操作符来根据名字取得`id`参数，并告诉`HeroService`来获取带有那个`id`的英雄。

The `switchMap` operator also cancels previous in-flight requests. If the user re-navigates to this route
with a new `id` while the `HeroService` is still retrieving the old `id`, `switchMap` discards that old request and returns the hero for the new `id`.

The observable `Subscription` will be handled by the `AsyncPipe` and the component's `hero` property will be (re)set with the retrieved hero.

#### _ParamMap_ API

#### _ParamMap_ 参数 API

The `ParamMap` API is inspired by the [URLSearchParams interface](https://developer.mozilla.org/en-US/docs/Web/API/URLSearchParams). It provides methods
to handle parameter access for both route parameters (`paramMap`) and query parameters (`queryParamMap`).

<table>
  <tr>
    <th>
      Member
    </th>

    <th>
      Description
    </th>
  </tr>

  <tr>
    <td>
      <code>has(name)</code>
    </td>
    <td>

    Returns `true` if the parameter name is in the map of parameters.

    </td>
  </tr>

  <tr>
    <td>
      <code>get(name)</code>
    </td>
    <td>

    Returns the parameter name value (a `string`) if present, or `null` if the parameter name is not in the map. Returns the _first_ element if the parameter value is actually an array of values.

    </td>
  </tr>

  <tr>
    <td>
      <code>getAll(name)</code>
    </td>
    <td>

    Returns a `string array` of the parameter name value if found, or an empty `array` if the parameter name value is not in the map. Use `getAll` when a single parameter could have multiple values.

    </td>
  </tr>

  <tr>
    <td>
      <code>keys</code>
    </td>
    <td>

    Returns a `string array` of all parameter names in the map.

    </td>
  </tr>
</table>

{@a reuse}

#### Observable <i>paramMap</i> and component reuse

#### <i>参数</i>的可观察对象（Observable）与组件复用

In this example, you retrieve the route parameter map from an `Observable`.
That implies that the route parameter map can change during the lifetime of this component.

在这个例子中，我们订阅了路由参数的`Observable`对象。
这种写法暗示着这些路由参数在该组件的生存期内可能会变化。

They might. By default, the router re-uses a component instance when it re-navigates to the same component type
without visiting a different component first. The route parameters could change each time.

确实如此！默认情况下，如果它没有访问过其它组件就导航到了同一个组件实例，那么路由器倾向于复用组件实例。如果复用，这些参数可以变化。

Suppose a parent component navigation bar had "forward" and "back" buttons
that scrolled through the list of heroes.
Each click navigated imperatively to the `HeroDetailComponent` with the next or previous `id`.

假设父组件的导航栏有“前进”和“后退”按钮，用来轮流显示英雄列表中中英雄的详情。
  每次点击都会强制导航到带前一个或后一个`id`的`HeroDetailComponent`组件。
  
You don't want the router to remove the current `HeroDetailComponent` instance from the DOM only to re-create it for the next `id`.
That could be visibly jarring.
Better to simply re-use the same component instance and update the parameter.

我们不希望路由器仅仅从DOM中移除当前的`HeroDetailComponent`实例，并且用下一个`id`重新创建它。
  那可能导致界面抖动。
  更好的方式是复用同一个组件实例，并更新这些参数。

Unfortunately, `ngOnInit` is only called once per component instantiation.
You need a way to detect when the route parameters change from _within the same instance_.
The observable `paramMap` property handles that beautifully.

不幸的是，`ngOnInit`对每个实例只调用一次。
  我们需要一种方式来检测_在同一个实例中_路由参数什么时候发生了变化。
  而`params`属性这个可观察对象（Observable）干净漂亮的处理了这种情况。


<div class="l-sub-section">



When subscribing to an observable in a component, you almost always arrange to unsubscribe when the component is destroyed.

当在组件中订阅一个可观察对象时，我们通常总是要在组件销毁时取消这个订阅。

There are a few exceptional observables where this is not necessary.
The `ActivatedRoute` observables are among the exceptions.

但是也有少数例外情况不需要取消订阅。
`ActivateRoute`中的各种可观察对象就是属于这种情况。

The `ActivatedRoute` and its observables are insulated from the `Router` itself.
The `Router` destroys a routed component when it is no longer needed and the injected `ActivatedRoute` dies with it.

`ActivateRoute`及其可观察对象都是由`Router`本身负责管理的。
`Router`会在不再需要时销毁这个路由组件，而注入进去的`ActivateRoute`也随之销毁了。

Feel free to unsubscribe anyway. It is harmless and never a bad practice.

不过，我们仍然可以随意取消订阅，这不会造成任何损害，而且也不是一项坏的实践。


</div>



{@a snapshot}


#### _Snapshot_: the _no-observable_ alternative

#### *Snapshot*（快照）：当不需要Observable时的替代品

_This_ application won't re-use the `HeroDetailComponent`.
The user always returns to the hero list to select another hero to view.
There's no way to navigate from one hero detail to another hero detail
without visiting the list component in between.
Therefore, the router creates a new `HeroDetailComponent` instance every time.

本应用不需要复用`HeroDetailComponent`。
  我们总会先返回英雄列表，再选择另一位英雄。
  所以，不存在从一个英雄详情导航到另一个而不用经过英雄列表的情况。
  这意味着我们每次都会得到一个全新的`HeroDetailComponent`实例。

When you know for certain that a `HeroDetailComponent` instance will *never, never, ever*
be re-used, you can simplify the code with the *snapshot*.

假如我们很确定这个`HeroDetailComponent`组件的实例*永远、永远*不会被复用，那就可以使用*快照*来简化这段代码。

The `route.snapshot` provides the initial value of the route parameter map.
You can access the parameters directly without subscribing or adding observable operators.
It's much simpler to write and read:

`route.snapshot`提供了路由参数的初始值。
我们可以通过它来直接访问参数，而不用订阅或者添加Observable的操作符。
这样在读写时就会更简单：


<code-example path="router/src/app/heroes/hero-detail.component.2.ts" linenums="false" title="src/app/heroes/hero-detail.component.ts (ngOnInit snapshot)" region="snapshot">

</code-example>



<div class="l-sub-section">



**Remember:** you only get the _initial_ value of the parameter map with this technique.
Stick with the observable `paramMap` approach if there's even a chance that the router
could re-use the component.
This sample stays with the observable `paramMap` strategy just in case.

**记住：**，用这种技巧，我们只得到了这些参数的_初始_值。
如果有可能连续多次导航到此组件，那么就该用`params`可观察对象的方式。
我们在这里选择使用`params`可观察对象策略，以防万一。


</div>



{@a nav-to-list}


### Navigating back to the list component

### 导航回列表组件

The `HeroDetailComponent` has a "Back" button wired to its `gotoHeroes` method that navigates imperatively
back to the `HeroListComponent`.

`HeroDetailComponent`组件有一个“Back”按钮，关联到它的`gotoHeroes`方法，该方法会导航回`HeroListComponent`组件。

The router `navigate` method takes the same one-item _link parameters array_
that you can bind to a `[routerLink]` directive.
It holds the _path to the `HeroListComponent`_:

路由的`navigate`方法同样接受一个单条目的*链接参数数组*，我们也可以把它绑定到`[routerLink]`指令上。
它保存着**到`HeroListComponent`组件的路径**：


<code-example path="router/src/app/heroes/hero-detail.component.1.ts" linenums="false" title="src/app/heroes/hero-detail.component.ts (excerpt)" region="gotoHeroes">

</code-example>


{@a optional-route-parameters}

### Route Parameters: Required or optional?
### 路由参数：必须还是可选？

Use [*route parameters*](#route-parameters) to specify a *required* parameter value *within* the route URL
as you do when navigating to the `HeroDetailComponent` in order to view the hero with *id*15:

如果想导航到`HeroDetailComponent`以对id为15的英雄进行查看并编辑，就要在路由的URL中使用[*路由参数*](guide/router#route-parameters)来指定*必要*参数值。


<code-example format="nocode">
  localhost:3000/hero/15

</code-example>



You can also add *optional* information to a route request.
For example, when returning to the heroes list from the hero detail view,
it would be nice if the viewed hero was preselected in the list.

我们也能在路由请求中添加*可选*信息。
比如，当从`HeroDetailComponent`返回英雄列表时，如果能自动选中刚刚查看过的英雄就好了。


<figure>
  <img src='generated/images/guide/router/selected-hero.png' alt="Selected hero">
</figure>



You'll implement this feature in a moment by including the viewed hero's `id`
in the URL as an optional parameter when returning from the `HeroDetailComponent`.

如果我们能在从`HeroDetailComponent`返回时在URL中带上英雄Magneta的`id`，不就可以了吗？接下来我们就尝试实现这个场景。

Optional information takes other forms. Search criteria are often loosely structured, e.g., `name='wind*'`.
Multiple values are common&mdash;`after='12/31/2015' & before='1/1/2017'`&mdash;in no
particular order&mdash;`before='1/1/2017' & after='12/31/2015'`&mdash; in a
variety of formats&mdash;`during='currentYear'`.

可选信息有很多种形式。搜索条件通常就不是严格结构化的，比如`name='wind*'`；有多个值也很常见，如`after='12/31/2015'&before='1/1/2017'`；
而且顺序无关，如`before='1/1/2017'&after='12/31/2015'`，还可能有很多种变体格式，如`during='currentYear'`。

These kinds of parameters don't fit easily in a URL *path*. Even if you could define a suitable URL token scheme,
doing so greatly complicates the pattern matching required to translate an incoming URL to a named route.

这么多种参数要放在URL的*路径*中可不容易。即使我们能制定出一个合适的URL方案，实现起来也太复杂了，得通过模式匹配才能把URL翻译成命名路由。

Optional parameters are the ideal vehicle for conveying arbitrarily complex information during navigation.
Optional parameters aren't involved in pattern matching and afford flexibility of expression.

可选参数是在导航期间传送任意复杂信息的理想载体。
可选参数不涉及到模式匹配并在表达上提供了巨大的灵活性。

The router supports navigation with optional parameters as well as required route parameters.
Define _optional_ parameters in a separate object _after_ you define the required route parameters.

和必要参数一样，路由器也支持通过可选参数导航。
我们在定义完必要参数之后，通过一个*独立的对象*来定义*可选参数*。

In general, prefer a *required route parameter* when
the value is mandatory (for example, if necessary to distinguish one route path from another);
prefer an *optional parameter* when the value is optional, complex, and/or multivariate.

通常，对于强制性的值（比如用于区分两个路由路径的）使用*必备参数*；当这个值是可选的、复杂的或多值的时，使用可选参数。


{@a optionally-selecting}


### Heroes list: optionally selecting a hero

### 英雄列表：选定一个英雄（也可不选）

When navigating to the `HeroDetailComponent` you specified the _required_ `id` of the hero-to-edit in the
*route parameter* and made it the second item of the [_link parameters array_](#link-parameters-array).

当导航到`HeroDetailComponent`时，我们可以在*路由参数*中指定一个所要编辑的英雄`id`，只要把它作为[链接参数数组](guide/router#link-parameters-array)中的第二个条目就可以了。


<code-example path="router/src/app/heroes/hero-list.component.1.ts" linenums="false" title="src/app/heroes/hero-list.component.ts (link-parameters-array)" region="link-parameters-array">

</code-example>



The router embedded the `id` value in the navigation URL because you had defined it
as a route parameter with an `:id` placeholder token in the route `path`:

路由器在导航URL中内嵌了`id`的值，这是因为我们把它用一个`:id`占位符当做路由参数定义在了路由的`path`中：


<code-example path="router/src/app/heroes/heroes-routing.module.1.ts" linenums="false" title="src/app/heroes/heroes-routing.module.ts (hero-detail-route)" region="hero-detail-route">

</code-example>



When the user clicks the back button, the `HeroDetailComponent` constructs another _link parameters array_
which it uses to navigate back to the `HeroListComponent`.

当用户点击后退按钮时，`HeroDetailComponent`构造了另一个*链接参数数组*，可以用它导航回`HeroListComponent`。


<code-example path="router/src/app/heroes/hero-detail.component.1.ts" linenums="false" title="src/app/heroes/hero-detail.component.ts (gotoHeroes)" region="gotoHeroes">

</code-example>



This array lacks a route parameter because you had no reason to send information to the `HeroListComponent`.

该数组缺少一个路由参数，这是因为我们那时没有理由往`HeroListComponent`发送信息。

Now you have a reason. You'd like to send the id of the current hero with the navigation request so that the
`HeroListComponent` can highlight that hero in its list.
This is a _nice-to-have_ feature; the list will display perfectly well without it.

但现在有了。我们要在导航请求中同时发送当前英雄的id，以便`HeroListComponent`可以在列表中高亮这个英雄。
  这是一个*有更好，没有也无所谓*的特性，就算没有它，列表照样能显示得很完美。

Send the `id` with an object that contains an _optional_ `id` parameter.
For demonstration purposes, there's an extra junk parameter (`foo`) in the object that the `HeroListComponent` should ignore.
Here's the revised navigation statement:

我们传送一个包含*可选*`id`参数的对象。
为了演示，我们还在对象中定义了一个没用的额外参数（`foo`），`HeroListComponent`应该忽略它。
下面是修改过的导航语句：


<code-example path="router/src/app/heroes/hero-detail.component.ts" linenums="false" title="src/app/heroes/hero-detail.component.ts (go to heroes)" region="gotoHeroes">

</code-example>



The application still works. Clicking "back" returns to the hero list view.

该应用仍然能工作。点击“back”按钮返回英雄列表视图。

Look at the browser address bar.

注意浏览器的地址栏。


It should look something like this, depending on where you run it:

它应该是这样的，不过也取决于你在哪里运行它：


<code-example language="bash">
  localhost:3000/heroes;id=15;foo=foo

</code-example>



The `id` value appears in the URL as (`;id=15;foo=foo`), not in the URL path.
The path for the "Heroes" route doesn't have an `:id` token.

`id`的值像这样出现在URL中（`;id=15;foo=foo`），但不在URL的路径部分。
“Heroes”路由的路径部分并没有定义`:id`。

The optional route parameters are not separated by "?" and "&" as they would be in the URL query string.
They are **separated by semicolons ";"**
This is *matrix URL* notation &mdash; something you may not have seen before.

可选的路由参数没有使用“？”和“&”符号分隔，因为它们将用在URL查询字符串中。
它们是**用“;”分隔的**。
这是*矩阵URL*标记法 —— 我们以前可能从未见过。


<div class="l-sub-section">



*Matrix URL* notation is an idea first introduced
in a [1996 proposal](http://www.w3.org/DesignIssues/MatrixURIs.html) by the founder of the web, Tim Berners-Lee.

*Matrix URL*写法首次提出是在[1996提案](http://www.w3.org/DesignIssues/MatrixURIs.html)中，提出者是Web的奠基人：Tim Berners-Lee。

Although matrix notation never made it into the HTML standard, it is legal and
it became popular among browser routing systems as a way to isolate parameters
belonging to parent and child routes. The Router is such a system and provides
support for the matrix notation across browsers.

虽然Matrix写法未曾进入过HTML标准，但它是合法的。而且在浏览器的路由系统中，它作为从父路由和子路由中单独隔离出参数的方式而广受欢迎。Angular的路由器正是这样一个路由系统，并支持跨浏览器的Matrix写法。

The syntax may seem strange to you but users are unlikely to notice or care
as long as the URL can be emailed and pasted into a browser address bar
as this one can.

这种语法对我们来说可能有点奇怪，不过用户不会在意这一点，因为该URL可以正常的通过邮件发出去或粘贴到浏览器的地址栏中。


</div>



{@a route-parameters-activated-route}


### Route parameters in the *ActivatedRoute* service

### *ActivatedRoute*服务中的路由参数

The list of heroes is unchanged. No hero row is highlighted.

英雄列表仍没有改变，没有哪个英雄列被加亮显示。


<div class="l-sub-section">



The <live-example></live-example> *does* highlight the selected
row because it demonstrates the final state of the application which includes the steps you're *about* to cover.
At the moment this guide is describing the state of affairs *prior* to those steps.

<live-example></live-example>*高亮了*选中的行，因为它演示的是应用的最终状态，因此包含了我们*即将*示范的步骤。
此刻，我们描述的仍是那些步骤*之前*的状态。

</div>



The `HeroListComponent` isn't expecting any parameters at all and wouldn't know what to do with them.
You can change that.

`HeroListComponent`还完全不需要任何参数，也不知道该怎么处理它们。我们这就改变这一点。

Previously, when navigating from the `HeroListComponent` to the `HeroDetailComponent`,
you subscribed to the route parameter map `Observable` and made it available to the `HeroDetailComponent`
in the `ActivatedRoute` service.
You injected that service in the constructor of the `HeroDetailComponent`.

以前，当从`HeroListComponent`导航到`HeroDetailComponent`时，我们通过`ActivatedRoute`服务订阅了路由参数这个`Observable`，并让它能用在`HeroDetailComponent`中。我们把该服务注入到了`HeroDetailComponent`的构造函数中。

This time you'll be navigating in the opposite direction, from the `HeroDetailComponent` to the `HeroListComponent`.

这次，我们要进行反向导航，从`HeroDetailComponent`到`HeroListComponent`。

First you extend the router import statement to include the `ActivatedRoute` service symbol:

首先，我们扩展该路由的导入语句，以包含进`ActivatedRoute`服务的类；


<code-example path="router/src/app/heroes/hero-list.component.ts" linenums="false" title="src/app/heroes/hero-list.component.ts (import)" region="import-router">

</code-example>



Import the `switchMap` operator to perform an operation on the `Observable` of route parameter map.

我们将导入`switchMap`操作符，在路由参数的`Observable`对象上执行操作。


<code-example path="router/src/app/heroes/hero-list.component.ts" linenums="false" title="src/app/heroes/hero-list.component.ts (rxjs imports)" region="rxjs-imports">

</code-example>



Then you inject the `ActivatedRoute` in the `HeroListComponent` constructor.

接着，我们注入`ActivatedRoute`到`HeroListComponent`的构造函数中。


<code-example path="router/src/app/heroes/hero-list.component.ts" linenums="false" title="src/app/heroes/hero-list.component.ts (constructor and ngOnInit)" region="ctor">

</code-example>



The `ActivatedRoute.paramMap` property is an `Observable` map of route parameters. The `paramMap` emits a new map of values that includes `id`
when the user navigates to the component. In `ngOnInit` you subscribe to those values, set the `selectedId`, and get the heroes.

<<<<<<< HEAD
ActivatedRoute.paramMap属性是一个路由参数的可观察对象。当用户导航到这个组件时，paramMap会发射一个新值，其中包含`id`。
在ngOnInit中，我们订阅了这些值，设置到selectedId，并获取英雄数据。

Add an `isSelected` method that returns `true` when a hero's `id` matches the selected `id`.

我们添加了一个`isSelected`方法，当英雄的id和选中的id匹配时，它返回真值。


<code-example path="router/src/app/heroes/hero-list.component.ts" linenums="false" title="src/app/heroes/hero-list.component.ts (isSelected)" region="isSelected">

</code-example>

=======
>>>>>>> 61db01b5

Update the template with a [class binding](guide/template-syntax#class-binding).
The binding adds the `selected` CSS class when the comparison returns `true` and removes it when `false`.
Look for it within the repeated `<li>` tag as shown here:

最后，我们用[CSS类绑定](guide/template-syntax#class-binding)更新模板，把它绑定到`isSelected`方法上。
如果该方法返回`true`，此绑定就会添加CSS类`selected`，否则就移除它。
在`<li>`标记中找到它，就像这样：


<code-example path="router/src/app/heroes/hero-list.component.ts" linenums="false" title="src/app/heroes/hero-list.component.ts (template)" region="template">

</code-example>



When the user navigates from the heroes list to the "Magneta" hero and back, "Magneta" appears selected:

当用户从英雄列表导航到英雄“Magneta”并返回时，“Magneta”看起来是选中的：


<figure>
  <img src='generated/images/guide/router/selected-hero.png' alt="Selected List">
</figure>



The optional `foo` route parameter is harmless and continues to be ignored.

这儿可选的`foo`路由参数人畜无害，并继续被忽略。


{@a route-animation}


### Adding animations to the routed component

### 为路由组件添加动画

The heroes feature module is almost complete, but what is a feature without some smooth transitions?

这个“英雄”特性模块就要完成了，但这个特性还没有平滑的转场效果。

This section shows you how to add some [animations](guide/animations)
to the `HeroDetailComponent`.

在这一节，我们将为*英雄详情*组件添加一些[动画](guide/animations)。

First import `BrowserAnimationsModule`:

首先导入`BrowserAnimationsModule`：


<code-example path="router/src/app/app.module.ts" linenums="false" title="src/app/app.module.ts (animations-module)" region="animations-module">

</code-example>



Create an `animations.ts` file in the root `src/app/` folder. The contents look like this:

在根目录`src/app/`下创建一个`animations.ts`。内容如下：


<code-example path="router/src/app/animations.ts" linenums="false" title="src/app/animations.ts (excerpt)">

</code-example>



This file does the following:

该文件做了如下工作：

* Imports the animation symbols that build the animation triggers, control state, and manage transitions between states.

  导入动画符号以构建动画触发器、控制状态并管理状态之间的过渡。

* Exports a constant named `slideInDownAnimation` set to an animation trigger named *`routeAnimation`*;
animated components will refer to this name.

  导出了一个名叫`slideInDownAnimation`的常量，并把它设置为一个名叫*`routeAnimation`的动画触发器。带动画的组件将会引用这个名字。

* Specifies the _wildcard state_ , `*`, that matches any animation state that the route component is in.

  指定了一个*通配符状态* —— `*`，它匹配该路由组件存在时的任何动画状态。

* Defines two *transitions*, one to ease the component in from the left of the screen as it enters the application view (`:enter`),
the other to animate the component down as it leaves the application view (`:leave`).

  定义两个*过渡效果*，其中一个（`:enter`）在组件进入应用视图时让它从屏幕左侧缓动进入（ease-in），另一个（`:leave`）在组件离开应用视图时让它向下飞出。

You could create more triggers with different transitions for other route components. This trigger is sufficient for the current milestone.

我们可以为其它路由组件用不同的转场效果创建更多触发器。现在这个触发器已经足够当前的里程碑用了。


Back in the `HeroDetailComponent`, import the `slideInDownAnimation` from `'./animations.ts`.
Add the `HostBinding` decorator  to the imports from `@angular/core`; you'll need it in a moment.

返回`HeroDetailComponent`，从`'./animations.ts`中导入`slideInDownAnimation`。
从`@angular/core`中导入`HostBinding`装饰器，我们很快就会用到它。

Add an `animations` array to the `@Component` metadata's that contains the `slideInDownAnimation`.

把一个包含`slideInDownAnimation`的`animations`数组添加到`@Component`的元数据中。

Then add three `@HostBinding` properties to the class to set the animation and styles for the route component's element.

然后把三个`@HostBinding`属性添加到类中以设置这个路由组件元素的动画和样式。


<code-example path="router/src/app/heroes/hero-detail.component.ts" linenums="false" title="src/app/heroes/hero-detail.component.ts (host bindings)" region="host-bindings">

</code-example>



The `'@routeAnimation'` passed to the first `@HostBinding` matches
the name of the `slideInDownAnimation` _trigger_, `routeAnimation`.
Set the `routeAnimation` property to `true` because you only care about the `:enter` and `:leave` states.

传给了第一个`@HostBinding`的`'@routeAnimation'`匹配了`slideInDownAnimation`*触发器*的名字`routeAnimation`。
把`routeAnimation`属性设置为`true`，因为我们只关心`:enter`和`:leave`这两个状态。

The other two `@HostBinding` properties style the display and position of the component.

另外两个`@HostBinding`属性指定组件的外观和位置。

The `HeroDetailComponent` will ease in from the left when routed to and will slide down when navigating away.

当进入该路由时，`HeroDetailComponent`将会从左侧缓动进入屏幕，而离开路由时，将会向下划出。


<div class="l-sub-section">



Applying route animations to individual components works for a simple demo, but in a real life app,
it is better to animate routes based on _route paths_.

由特性模块提供的路由将会被路由器和它们导入的模块提供的路由组合在一起。这让我们可以继续定义特性路由，而不用修改主路由配置。


</div>



{@a milestone-3-wrap-up}


### Milestone 3 wrap up

### 里程碑#3的总结

You've learned how to do the following:

我们学到了如何：

* Organize the app into *feature areas*.
    
    把应用组织成*特性区*
    
* Navigate imperatively from one component to another.

    命令式的从一个组件导航到另一个
    
* Pass information along in route parameters and subscribe to them in the component.

    通过路由参数传递信息，并在组件中订阅它们
    
* Import the feature area NgModule into the `AppModule`.

    把这个特性分区模块导入根模块`AppModule`
    
* Apply animations to the route component.

    把动画应用到路由组件上

After these changes, the folder structure looks like this:

做完这些修改之后，目录结构是这样的：


<div class='filetree'>

  <div class='file'>
    router-sample
  </div>

  <div class='children'>

    <div class='file'>
      src
    </div>

    <div class='children'>

      <div class='file'>
        app
      </div>

      <div class='children'>

        <div class='file'>
          heroes
        </div>

        <div class='children'>

          <div class='file'>
            hero-detail.component.ts
          </div>

          <div class='file'>
            hero-list.component.ts
          </div>

          <div class='file'>
            hero.service.ts
          </div>

          <div class='file'>
            heroes.module.ts
          </div>

          <div class='file'>
            heroes-routing.module.ts
          </div>

        </div>

        <div class='file'>
          app.component.ts
        </div>

        <div class='file'>
          app.module.ts
        </div>

        <div class='file'>
          app-routing.module.ts
        </div>

        <div class='file'>
          crisis-list.component.ts
        </div>

      </div>

      <div class='file'>
        main.ts
      </div>

      <div class='file'>
        index.html
      </div>

      <div class='file'>
        styles.css
      </div>

      <div class='file'>
        tsconfig.json
      </div>

    </div>

    <div class='file'>
      node_modules ...
    </div>

    <div class='file'>
      package.json
    </div>

  </div>

</div>

Here are the relevant files for this version of the sample application.

Here are the relevant files for this version of the sample application.

这里是当前版本的范例程序相关文件。


<code-tabs>

  <code-pane title="app.component.ts" path="router/src/app/app.component.1.ts">

  </code-pane>

  <code-pane title="app.module.ts" path="router/src/app/app.module.3.ts">

  </code-pane>

  <code-pane title="app-routing.module.ts" path="router/src/app/app-routing.module.2.ts">

  </code-pane>

  <code-pane title="hero-list.component.ts" path="router/src/app/heroes/hero-list.component.ts">

  </code-pane>

  <code-pane title="hero-detail.component.ts" path="router/src/app/heroes/hero-detail.component.ts">

  </code-pane>

  <code-pane title="hero.service.ts" path="router/src/app/heroes/hero.service.ts">

  </code-pane>

  <code-pane title="heroes.module.ts" path="router/src/app/heroes/heroes.module.ts">

  </code-pane>

  <code-pane title="heroes-routing.module.ts" path="router/src/app/heroes/heroes-routing.module.1.ts">

  </code-pane>

</code-tabs>



{@a milestone-4}



## Milestone 4: Crisis center feature

## 里程碑#4：危机中心

It's time to add real features to the app's current placeholder crisis center.

是时候往该应用的危机中心（现在是占位符）中添加一些真实的特性了。

Begin by imitating the heroes feature:

我们先从模仿“英雄管理”中的特性开始：

* Delete the placeholder crisis center file.

  删除危机中心的占位文件。
  
* Create an `app/crisis-center` folder.

  创建`app/crisis-center`文件夹。
  
* Copy the files from `app/heroes` into the new crisis center folder.

  把`app/heroes`中的文件复制到新的危机中心文件夹。
  
* In the new files, change every mention of "hero" to "crisis", and "heroes" to "crises".

  在这些新文件中，把每一个对“hero”替换为“crisis”，并把“heroes”替换为“crises”。

You'll turn the `CrisisService` into a purveyor of mock crises instead of mock heroes:

我们将会把`CrisisService`转换成模拟的危机列表，而不再是模拟的英雄列表：


<code-example path="router/src/app/crisis-center/crisis.service.ts" linenums="false" title="src/app/crisis-center/crisis.service.ts (mock-crises)" region="mock-crises">

</code-example>



The resulting crisis center is a foundation for introducing a new concept&mdash;**child routing**.
You can leave *Heroes* in its current state as a contrast with the *Crisis Center*
and decide later if the differences are worthwhile.

最终的危机中心可以作为引入**子路由**这个新概念的基础。
我们把*英雄管理*保持在当前状态，以便和*危机中心*进行对比，以后再根据这些差异是否有价值来决定后续行动。


<div class="alert is-helpful">



In keeping with the
<a href="https://blog.8thlight.com/uncle-bob/2014/05/08/SingleReponsibilityPrinciple.html" title="Separation of Concerns">*Separation of Concerns* principle</a>,
changes to the *Crisis Center* won't affect the `AppModule` or
any other feature's component.

遵循<a href="https://blog.8thlight.com/uncle-bob/2014/05/08/SingleReponsibilityPrinciple.html" target="_blank" title="Separation of Concerns">*关注点分离（Separation of Concerns）*原则</a>，
对*危机中心*的修改不会影响`AppModule`或其它特性模块中的组件。


</div>



{@a crisis-child-routes}


### A crisis center with child routes

### 带有子路由的危机中心

This section shows you how to organize the crisis center
to conform to the following recommended pattern for Angular applications:

本节会展示如何组织危机中心，来满足Angular应用所推荐的模式：* Each feature area resides in its own folder. 把每个特性放在自己的目录中。
* Each feature has its own Angular feature module.

  每个特性都有自己的Angular特性模块。
  
* Each area has its own area root component.

  每个特性区都有自己的根组件。
  
* Each area root component has its own router outlet and child routes.

  每个特性区的根组件中都有自己的路由出口及其子路由。
  
* Feature area routes rarely (if ever) cross with routes of other features.

  特性区的路由很少（或完全不）与其它特性区的路由交叉。

If your app had many feature areas, the app component trees might look like this:

如果我们有更多特性区，它们的组件树是这样的：


<figure>
  <img src='generated/images/guide/router/component-tree.png' alt="Component Tree">
</figure>



{@a child-routing-component}


### Child routing component

### 子路由组件

Add the following `crisis-center.component.ts` to the `crisis-center` folder:


往`crisis-center`目录下添加下列`crisis-center.component.ts`文件：

<code-example path="router/src/app/crisis-center/crisis-center.component.ts" linenums="false" title="src/app/crisis-center/crisis-center.component.ts ">
</code-example>

The `CrisisCenterComponent` has the following in common with the `AppComponent`:

`CrisisCenterComponent`和`AppComponent`有下列共同点：

* It is the *root* of the crisis center area,
just as `AppComponent` is the root of the entire application.

  它是危机中心特性区的*根*，正如`AppComponent`是整个应用的根。
  
* It is a *shell* for the crisis management feature area,
just as the `AppComponent` is a shell to manage the high-level workflow.

  它是危机管理特性区的*壳*，正如`AppComponent`是管理高层工作流的壳。

Like most shells, the `CrisisCenterComponent` class is very simple, simpler even than `AppComponent`:
it has no business logic, and its template has no links, just a title and
`<router-outlet>` for the crisis center child views.

就像大多数的壳一样，`CrisisCenterComponent`类也非常简单，甚至比`AppComponent`更简单：
它没有业务逻辑，它的模板中没有链接，只有一个标题和用于放置危机中心的子视图的`<router-outlet>`。

Unlike `AppComponent`, and most other components, it _lacks a selector_.
It doesn't _need_ one since you don't *embed* this component in a parent template,
instead you use the router to *navigate* to it.

与`AppComponent`和大多数其它组件不同的是，它甚至都*没有指定选择器`selector`*。
它不*需要*选择器，因为我们不会把这个组件嵌入到某个父模板中，而是使用路由器*导航*到它。


{@a child-route-config}


### Child route configuration

### 子路由配置

As a host page for the "Crisis Center" feature, add the following `crisis-center-home.component.ts` to the `crisis-center` folder.

<code-example path="router/src/app/crisis-center/crisis-center-home.component.ts" linenums="false" title="src/app/crisis-center/crisis-center-home.component.ts" >
</code-example>

Create a `crisis-center-routing.module.ts` file as you did the `heroes-routing.module.ts` file.
This time, you define **child routes** *within* the parent `crisis-center` route.

像`heroes-routing.module.ts`文件一样，我们也创建一个`crisis-center-routing.module.ts`。
但这次，我们要把**子路由**定义在父路由`crisis-center`中。


<code-example path="router/src/app/crisis-center/crisis-center-routing.module.1.ts" linenums="false" title="src/app/crisis-center/crisis-center-routing.module.ts (Routes)" region="routes">
</code-example>


Notice that the parent `crisis-center` route has a `children` property
with a single route containing the `CrisisListComponent`. The `CrisisListComponent` route
also has a `children` array with two routes.

注意，父路由`crisis-center`有一个`children`属性，它有一个包含`CrisisListComponent`的路由。
`CrisisListModule`路由还有一个带两个路由的`children`数组。

These two routes navigate to the crisis center child components,
`CrisisCenterHomeComponent` and `CrisisDetailComponent`, respectively.

这两个路由导航到了*危机中心*的两个子组件：`CrisisCenterHomeComponent`和`CrisisDetailComponent`。

There are *important differences* in the way the router treats these _child routes_.

对这些路由的处理中有一些*重要的不同*。

The router displays the components of these routes in the `RouterOutlet`
of the `CrisisCenterComponent`, not in the `RouterOutlet` of the `AppComponent` shell.

路由器会把这些路由对应的组件放在`CrisisCenterComponent`的`RouterOutlet`中，而不是`AppComponent`壳组件中的。

The `CrisisListComponent` contains the crisis list and a `RouterOutlet` to
display the `Crisis Center Home` and `Crisis Detail` route components.

`CrisisListComponent`包含危机列表和一个`RouterOutlet`，用以显示`Crisis Center Home`和`Crisis Detail`这两个路由组件。

The `Crisis Detail` route is a child of the `Crisis List`. Since the router [reuses components](#reuse)
by default, the `Crisis Detail` component will be re-used as you select different crises.

`Crisis Detail`路由是`Crisis List`的子路由。由于路由器默认会[复用组件](guide/router#reuse)，因此当我们选择了另一个危机时，`CrisisDetailComponent`会被复用。  

In contrast, back in the `Hero Detail` route, the component was recreated each time you selected a different hero.

作为对比，回到`Hero Detail`路由时，每当我们选择了不同的英雄时，该组件都会被重新创建。

At the top level, paths that begin with `/` refer to the root of the application.
But child routes *extend* the path of the parent route.
With each step down the route tree,
you add a slash followed by the route path, unless the path is _empty_.

在顶级，以`/`开头的路径指向的总是应用的根。
但这里是子路由。
它们是在父路由路径的基础上做出的扩展。
在路由树中每深入一步，我们就会在该路由的路径上添加一个斜线`/`（除非该路由的路径是*空的*）。

Apply that logic to navigation within the crisis center for which the parent path is `/crisis-center`.

如果把该逻辑应用到危机中心中的导航，那么父路径就是`/crisis-center`。

* To navigate to the `CrisisCenterHomeComponent`, the full URL is `/crisis-center` (`/crisis-center` + `''` + `''`).

    要导航到`CrisisCenterHomeComponent`，完整的URL是`/crisis-center` (`/crisis-center` + `''` + `''`)。

* To navigate to the `CrisisDetailComponent` for a crisis with `id=2`, the full URL is
`/crisis-center/2` (`/crisis-center` + `''` +  `'/2'`).

    要导航到`CrisisDetailComponent`以展示`id=2`的危机，完整的URL是`/crisis-center/2` (`/crisis-center` + `''` + `'/2'`)。

The absolute URL for the latter example, including the `localhost` origin, is

本例子中包含站点部分的绝对URL，就是：


<code-example>
  localhost:3000/crisis-center/2

</code-example>



Here's the complete `crisis-center-routing.module.ts` file with its imports.

这里是完整的`crisis-center.routing.ts`及其导入语句。


<code-example path="router/src/app/crisis-center/crisis-center-routing.module.1.ts" linenums="false" title="src/app/crisis-center/crisis-center-routing.module.ts (excerpt)">

</code-example>



{@a import-crisis-module}


### Import crisis center module into the *AppModule* routes

### 把危机中心模块导入到`AppModule`的路由中

As with the `HeroesModule`, you must add the `CrisisCenterModule` to the `imports` array of the `AppModule`
_before_ the `AppRoutingModule`:

就像`HeroesModule`模块中一样，我们必须把`CrisisCenterModule`添加到`AppModule`的`imports`数组中，就在`AppRoutingModule`前面：


<code-example path="router/src/app/app.module.4.ts" linenums="false" title="src/app/app.module.ts (import CrisisCenterModule)" region="crisis-center-module">

</code-example>



Remove the initial crisis center route from the `app-routing.module.ts`.
The feature routes are now provided by the `HeroesModule` and the `CrisisCenter` modules.

我们还从`app.routing.ts`中移除了危机中心的初始路由。我们的路由现在是由`HeroesModule`和`CrisisCenter`特性模块提供的。

The `app-routing.module.ts` file retains the top-level application routes such as the default and wildcard routes.

我们将保持`app.routing.ts`文件中只有通用路由，本章稍后会讲解它。


<code-example path="router/src/app/app-routing.module.3.ts" linenums="false" title="src/app/app-routing.module.ts (v3)" region="v3">

</code-example>




{@a relative-navigation}


### Relative navigation

### 相对导航

While building out the crisis center feature, you navigated to the
crisis detail route using an **absolute path** that begins with a _slash_.

虽然构建出了危机中心特性区，我们却仍在使用以斜杠开头的**绝对路径**来导航到危机详情的路由。

The router matches such _absolute_ paths to routes starting from the top of the route configuration.

路由器会从路由配置的顶层来匹配像这样的*绝对路径*。

You could continue to use absolute paths like this to navigate inside the *Crisis Center*
feature, but that pins the links to the parent routing structure.
If you changed the parent `/crisis-center` path, you would have to change the link parameters array.

我们固然可以继续像*危机中心*特性区一样使用绝对路径，但是那样会把链接钉死在特定的父路由结构上。
如果我们修改了父路径`/crisis-center`，那就不得不修改每一个链接参数数组。

You can free the links from this dependency by defining paths that are **relative** to the current URL segment.
Navigation _within_ the feature area remains intact even if you change the parent route path to the feature.

通过改成定义*相对于*当前URL的路径，我们可以把链接从这种依赖中解放出来。
当我们修改了该特性区的父路由路径时，该特性区*内部*的导航仍然完好无损。

Here's an example:

例子如下：


<div class="l-sub-section">



The router supports directory-like syntax in a _link parameters list_ to help guide route name lookup:

在*链接参数数组*中，路由器支持“目录式”语法来指导我们如何查询路由名：

`./` or `no leading slash` is relative to the current level.

`./`或`无前导斜线`形式是相对于当前级别的。

`../` to go up one level in the route path.

`../`会回到当前路由路径的上一级。

You can combine relative navigation syntax with an ancestor path.
If you must navigate to a sibling route, you could use the `../<sibling>` convention to go up
one level, then over and down the sibling route path.

我们可以把相对导航语法和一个祖先路径组合起来用。
如果不得不导航到一个兄弟路由，我们可以用`../<sibling>`来回到上一级，然后进入兄弟路由路径中。


</div>



To navigate a relative path with the `Router.navigate` method, you must supply the `ActivatedRoute`
to give the router knowledge of where you are in the current route tree.

用`Router.navigate`方法导航到相对路径时，我们必须提供当前的`ActivatedRoute`，来让路由器知道我们现在位于路由树中的什么位置。

After the _link parameters array_, add an object with a `relativeTo` property set to the `ActivatedRoute`.
The router then calculates the target URL based on the active route's location.

在*链接参数数组*中，添加一个带有`relativeTo`属性的对象，并把它设置为当前的`ActivatedRoute`。
这样路由器就会基于当前激活路由的位置来计算出目标URL。


<div class="l-sub-section">



**Always** specify the complete _absolute_ path when calling router's `navigateByUrl` method.

当调用路由器的`navigateByUrl`时，**总是**要指定完整的*绝对路径*。


</div>



{@a nav-to-crisis}


<<<<<<< HEAD
### Navigate to crisis detail with a relative URL

### 用相对URL导航到危机详情

Update the *Crisis List* `onSelect` method to use relative navigation so you don't have
to start from the top of the route configuration.
=======
### Navigate to crisis list with a relative URL
>>>>>>> 61db01b5

把*危机列表*的`onSelect`方法改成使用相对导航，以便我们不用每次都从路由配置的顶层开始。

You've already injected the `ActivatedRoute` that you need to compose the relative navigation path.

<<<<<<< HEAD
我们已经注入过了`ActivatedRoute`，我们需要它来和相对导航路径组合在一起。


<code-example path="router/src/app/crisis-center/crisis-list.component.ts" linenums="false" title="src/app/crisis-center/crisis-list.component.ts (constructor)" region="ctor">

</code-example>



When you visit the *Crisis Center*, the ancestor path is `/crisis-center`,
so you only need to add the `id` of the *Crisis Center* to the existing path.

当访问*危机中心*时，其祖先路径是`/crisis-center`，所以我们只需要把*危机*的`id`添加到现有路径中就可以了。


<code-example path="router/src/app/crisis-center/crisis-list.component.ts" linenums="false" title="src/app/crisis-center/crisis-list.component.ts (relative navigation)" region="onSelect">

</code-example>



If you were using a `RouterLink` to navigate instead of the `Router` service, you'd use the _same_
=======
When using a `RouterLink` to navigate instead of the `Router` service, you'd use the _same_
>>>>>>> 61db01b5
link parameters array, but you wouldn't provide the object with the `relativeTo` property.
The `ActivatedRoute` is implicit in a `RouterLink` directive.

如果我们用`RouterLink`来代替`Router`服务进行导航，就要使用*相同*的链接参数数组，不过不再需要提供`relativeTo`属性。
`ActivatedRoute`已经隐含在了`RouterLink`指令中。


Update the `gotoCrises` method of the `CrisisDetailComponent` to navigate back to the *Crisis Center* list using relative path navigation.

修改`CrisisDetailComponent`的`gotoCrises`方法，来使用相对路径返回*危机中心*列表。


<code-example path="router/src/app/crisis-center/crisis-detail.component.ts" linenums="false" title="src/app/crisis-center/crisis-detail.component.ts (relative navigation)" region="gotoCrises-navigate">

</code-example>


Notice that the path goes up a level using the `../` syntax.
If the current crisis `id` is `3`, the resulting path back to the crisis list is  `/crisis-center/;id=3;foo=foo`.

注意这个路径使用了`../`语法返回上一级。
如果当前危机的`id`是`3`，那么最终返回到的路径就是`/crisis-center/;id=3;foo=foo`。


{@a named-outlets}



### Displaying multiple routes in named outlets

### 用命名出口（outlet）显示多重路由

You decide to give users a way to contact the crisis center.
When a user clicks a "Contact" button, you want to display a message in a popup view.

我们决定给用户提供一种方式来联系危机中心。
当用户点击“Contact”按钮时，我们要在一个弹出框中显示一条消息。

The popup should stay open, even when switching between pages in the application, until the user closes it
by sending the message or canceling.
Clearly you can't put the popup in the same outlet as the other pages.

即使在应用中的不同页面之间切换，这个弹出框也应该始终保持打开状态，直到用户发送了消息或者手动取消。
显然，我们不能把这个弹出框跟其它放到页面放到同一个路由出口中。

Until now, you've defined a single outlet and you've nested child routes
under that outlet to group routes together.
The router only supports one primary _unnamed_ outlet per template.

迄今为止，我们只定义过单路由出口，并且在其中嵌套了子路由以便对路由分组。
在每个模板中，路由器只能支持一个*无名*主路由出口。

A template can also have any number of _named_ outlets.
Each named outlet has its own set of routes with their own components.
Multiple outlets can be displaying different content, determined by different routes, all at the same time.

模板还可以有多个*命名的*路由出口。
每个命名出口都自己有一组带组件的路由。
多重出口可以在同一时间根据不同的路由来显示不同的内容。

Add an outlet named "popup" in the `AppComponent`, directly below the unnamed outlet.

在`AppComponent`中添加一个名叫“popup”的出口，就在无名出口的下方。


<code-example path="router/src/app/app.component.4.ts" linenums="false" title="src/app/app.component.ts (outlets)" region="outlets">

</code-example>



That's where a popup will go, once you learn how to route a popup component to it.

一旦我们学会了如何把一个弹出框组件路由到该出口，那里就是将会出现弹出框的地方。


{@a secondary-routes}


#### Secondary routes

#### 第二路由

Named outlets are the targets of  _secondary routes_.

命名出口是*第二路由*的目标。

Secondary routes look like primary routes and you configure them the same way.
They differ in a few key respects.

第二路由很像主路由，配置方式也一样。它们只有一些关键的不同点：

* They are independent of each other.
它们彼此互不依赖。* They work in combination with other routes. 它们与其它路由组合使用。
* They are displayed in named outlets.

  它们显示在命名出口中。

Create a new component named `ComposeMessageComponent` in `src/app/compose-message.component.ts`.
It displays a simple form with a header, an input box for the message,
and two buttons, "Send" and "Cancel".

在`src/app/compose-message.component.ts`中创建一个名叫`ComposeMessageComponent`的新组件。
它显示一个简单的表单，包括一个头、一个消息输入框和两个按钮：“Send”和“Cancel”。


<figure>
  <img src='generated/images/guide/router/contact-popup.png' alt="Contact popup">
</figure>



Here's the component and its template:

下面是该组件及其模板：


<code-tabs>

  <code-pane title="src/app/compose-message.component.ts" path="router/src/app/compose-message.component.ts">

  </code-pane>

  <code-pane title="src/app/compose-message.component.html" path="router/src/app/compose-message.component.html">

  </code-pane>

</code-tabs>



It looks about the same as any other component you've seen in this guide.
There are two noteworthy differences.

它看起来几乎和我们以前看到的其它组件一样，但有两个值得注意的区别。

Note that the `send()` method simulates latency by waiting a second before "sending" the message and closing the popup.

主要`send()`方法在发送消息和关闭弹出框之前通过等待模拟了一秒钟的延迟。

The `closePopup()` method closes the popup view by navigating to the popup outlet with a `null`.
That's a peculiarity covered [below](#clear-secondary-routes).

`closePopup()`方法用把`popup`出口导航到`null`的方式关闭了弹出框。
这个奇怪的用法在[稍后的部分](guide/router#clear-secondary-routes)有讲解。

As with other application components, you add the `ComposeMessageComponent` to the `declarations` of an `NgModule`.
Do so in the `AppModule`.

像其它组件一样，我们还要把`ComposeMessageComponent`添加到`AppModule`的`declarations`中。


{@a add-secondary-route}


#### Add a secondary route

#### 添加第二路由

Open the `AppRoutingModule` and add a new `compose` route to the `appRoutes`.

打开`AppRoutingModule`，并把一个新的`compose`路由添加到`appRoutes`中。


<code-example path="router/src/app/app-routing.module.3.ts" linenums="false" title="src/app/app-routing.module.ts (compose route)" region="compose">

</code-example>



The `path` and `component` properties should be familiar.
There's a new property, `outlet`, set to `'popup'`.
This route now targets the popup outlet and the `ComposeMessageComponent` will display there.

对`path`和`component`属性应该很熟悉了吧。
注意这个新的属性`outlet`被设置成了`'popup'`。
这个路由现在指向了`popup`出口，而`ComposeMessageComponent`也将显示在那里。

The user needs a way to open the popup.
Open the `AppComponent` and add a "Contact" link.

用户需要某种途径来打开这个弹出框。
打开`AppComponent`，并添加一个“Contact”链接。


<code-example path="router/src/app/app.component.4.ts" linenums="false" title="src/app/app.component.ts (contact-link)" region="contact-link">

</code-example>



Although the `compose` route is pinned to the "popup" outlet, that's not sufficient for wiring the route to a `RouterLink` directive.
You have to specify the named outlet in a _link parameters array_ and bind it to the `RouterLink` with a property binding.

虽然`compose`路由被钉死在了`popup`出口上，但这仍然不足以向`RouterLink`指令表明要加载该路由。
我们还要在*链接参数数组*中指定这个命名出口，并通过属性绑定的形式把它绑定到`RouterLink`上。

The _link parameters array_ contains an object with a single `outlets` property whose value
is another object keyed by one (or more) outlet names.
In this case there is only the "popup" outlet property and its value is another _link parameters array_ that specifies the `compose` route.

*链接参数数组*包含一个只有一个`outlets`属性的对象，它的值是另一个对象，这个对象以一个或多个路由的出口名作为属性名。
在这里，它只有一个出口名“popup”，它的值则是另一个*链接参数数组*，用于指定`compose`路由。

You are in effect saying, _when the user clicks this link, display the component associated with the `compose` route in the `popup` outlet_.

意思是，当用户点击此链接时，在路由出口`popup`中显示与`compose`路由相关联的组件。


<div class="l-sub-section">



This `outlets` object within an outer object was completely unnecessary
when there was only one route and one _unnamed_ outlet to think about.

当有且只有一个*无名*出口时，外部对象中的这个`outlets`对象并不是必须的。

The router assumed that your route specification targeted the _unnamed_ primary outlet
and created these objects for you.

路由器假设这个路由指向了*无名*的主出口，并为我们创建这些对象。

Routing to a named outlet has revealed a previously hidden router truth:
you can target multiple outlets with multiple routes in the same `RouterLink` directive.

当路由到一个命名出口时，我们就会发现一个以前被隐藏的真相：
我们可以在同一个`RouterLink`指令中为多个路由出口指定多个路由。

You're not actually doing that here.
But to target a named outlet, you must use the richer, more verbose syntax.

这里我们实际上没能这样做。要想指向命名出口，我们就得使用一种更强大也更啰嗦的语法。


</div>



{@a secondary-route-navigation}


#### Secondary route navigation: merging routes during navigation

#### 第二路由导航：在导航期间合并路由

Navigate to the _Crisis Center_ and click "Contact".
you should see something like the following URL in the browser address bar.

导航到*危机中心*并点击“Contact”，我们将会在浏览器的地址栏看到如下URL：


<code-example>
  http://.../crisis-center(popup:compose)

</code-example>



The interesting part of the URL follows the `...`:

这个URL中有意思的部分是`...`后面的这些：* The `crisis-center` is the primary navigation. `crisis-center`是主导航。
* Parentheses surround the secondary route.

  圆括号包裹的部分是第二路由。

* The secondary route consists of an outlet name (`popup`), a `colon` separator, and the secondary route path (`compose`).

  第二路由包括一个出口名称（`popup`）、一个冒号分隔符和第二路由的路径（`compose`）。

Click the _Heroes_ link and look at the URL again.

点击*Heroes*链接，并再次查看URL：


<code-example>
  http://.../heroes(popup:compose)

</code-example>



The primary navigation part has changed; the secondary route is the same.

主导航的部分变化了，而第二路由没有变。

The router is keeping track of two separate branches in a navigation tree and generating a representation of that tree in the URL.

路由器在导航树中对两个独立的分支保持追踪，并在URL中对这棵树进行表达。

You can add many more outlets and routes, at the top level and in nested levels, creating a navigation tree with many branches.
The router will generate the URL to go with it.

我们还可以添加更多出口和更多路由（无论是在顶层还是在嵌套的子层）来创建一个带有多个分支的导航树。
路由器将会生成相应的URL。

You can tell the router to navigate an entire tree at once by filling out the `outlets` object mentioned above.
Then pass that object inside a _link parameters array_  to the `router.navigate` method.

通过像前面那样填充`outlets`对象，我们可以告诉路由器立即导航到一棵完整的树。
然后把这个对象通过一个*链接参数数组*传给`router.navigate`方法。

Experiment with these possibilities at your leisure.


有空的时候你可以自行试验这些可能性。


{@a clear-secondary-routes}


#### Clearing secondary routes

#### 清除第二路由

As you've learned, a component in an outlet persists until you navigate away to a new component.
Secondary outlets are no different in this regard.

正如我们刚刚学到的，除非导航到新的组件，否则路由出口中的组件会始终存在。
这里涉及到的第二出口也同样如此。

Each secondary outlet has its own navigation, independent of the navigation driving the primary outlet.
Changing a current route that displays in the primary outlet has no effect on the popup outlet.
That's why the popup stays visible as you navigate among the crises and heroes.

每个第二出口都有自己独立的导航，跟主出口的导航彼此独立。
修改主出口中的当前路由并不会影响到`popup`出口中的。
这就是为什么在危机中心和英雄管理之间导航时，弹出框始终都是可见的。

Clicking the "send" or "cancel" buttons _does_ clear the popup view.
To see how, look at the `closePopup()` method again:

点击“send”或“cancel”按钮，则*会*清除弹出框视图。
为何如此？我们再来看看`closePopup()`方法：


<code-example path="router/src/app/compose-message.component.ts" linenums="false" title="src/app/compose-message.component.ts (closePopup)" region="closePopup">

</code-example>



It navigates imperatively with the `Router.navigate()` method, passing in a [link parameters array](#link-parameters-array).

它使用`Router.navigate()`方法进行强制导航，并传入了一个[链接参数数组](guide/router#link-parameters-array)。

Like the array bound to the _Contact_ `RouterLink` in the `AppComponent`,
this one includes an object with an `outlets` property.
The `outlets` property value is another object with outlet names for keys.
The only named outlet is `'popup'`.

就像在`AppComponent`中绑定到的*Contact* `RouterLink`一样，它也包含了一个带`outlets`属性的对象。
`outlets`属性的值是另一个对象，该对象用一些出口名称作为属性名。
唯一的命名出口是`'popup'`。

This time, the value of `'popup'` is `null`. That's not a route, but it is a legitimate value.
Setting the popup `RouterOutlet` to `null` clears the outlet and removes
the secondary popup route from the current URL.

但这次，`'popup'`的值是`null`。`null`不是一个路由，但却是一个合法的值。
把`popup`这个`RouterOutlet`设置为`null`会清除该出口，并且从当前URL中移除第二路由`popup`。

{@a guards}

## Milestone 5: Route guards

## 里程碑5：路由守卫


At the moment, *any* user can navigate *anywhere* in the application *anytime*.
That's not always the right thing to do.

现在，*任何用户*都能在*任何时候*导航到*任何地方*。
但有时候这样是不对的。

* Perhaps the user is not authorized to navigate to the target component.

  该用户可能无权导航到目标组件。

* Maybe the user must login (*authenticate*) first.

  可能用户得先登录（认证）。

* Maybe you should fetch some data before you display the target component.

  在显示目标组件前，我们可能得先获取某些数据。

* You might want to save pending changes before leaving a component.

  在离开组件前，我们可能要先保存修改。

* You might ask the user if it's OK to discard pending changes rather than save them.

  我们可能要询问用户：你是否要放弃本次更改，而不用保存它们？

You can add _guards_ to the route configuration to handle these scenarios.

我们可以往路由配置中添加***守卫***，来处理这些场景。

A guard's return value controls the router's behavior:

守卫返回一个值，以控制路由器的行为：

* If it returns `true`, the navigation process continues.

  如果它返回`true`，导航过程会继续

* If it returns `false`, the navigation process stops and the user stays put.

  如果它返回`false`，导航过程会终止，且用户会留在原地。


<div class="l-sub-section">



The guard can also tell the router to navigate elsewhere, effectively canceling the current navigation.

守卫还可以告诉路由器导航到别处，这样也取消当前的导航。


</div>



The guard *might* return its boolean answer synchronously.
But in many cases, the guard can't produce an answer synchronously.
The guard could ask the user a question, save changes to the server, or fetch fresh data.
These are all asynchronous operations.

守卫*可以*用同步的方式返回一个布尔值。但在很多情况下，守卫无法用同步的方式给出答案。
守卫可能会向用户问一个问题、把更改保存到服务器，或者获取新数据，而这些都是异步操作。

Accordingly, a routing guard can return an `Observable<boolean>` or a `Promise<boolean>` and the
router will wait for the observable to resolve to `true` or `false`.

因此，路由的守卫可以返回一个`Observable<boolean>`或`Promise<boolean>`，并且路由器会等待这个可观察对象被解析为`true`或`false`。

The router supports multiple guard interfaces:

* [`CanActivate`](api/router/CanActivate) to mediate navigation *to* a route.

  用[`CanActivate`](api/router/CanActivate)来处理导航*到*某路由的情况。

* [`CanActivateChild`](api/router/CanActivateChild) to mediate navigation *to* a child route.

  用[`CanActivateChild`](api/router/CanActivateChild)来处理导航*到*某子路由的情况。

* [`CanDeactivate`](api/router/CanDeactivate) to mediate navigation *away* from the current route.

  用[`CanDeactivate`](api/router/CanDeactivate)来处理从当前路由*离开*的情况.

* [`Resolve`](api/router/Resolve) to perform route data retrieval *before* route activation.

  用[`Resolve`](api/router/Resolve)在路由激活*之前*获取路由数据。

* [`CanLoad`](api/router/CanLoad) to mediate navigation *to* a feature module loaded _asynchronously_.

   用[`CanLoad`](api/router/CanLoad)来处理*异步*导航到某特性模块的情况。


You can have multiple guards at every level of a routing hierarchy.
The router checks the `CanDeactivate` and `CanActivateChild` guards first, from the deepest child route to the top.
Then it checks the `CanActivate` guards from the top down to the deepest child route. If the feature module
is loaded asynchronously, the `CanLoad` guard is checked before the module is loaded.
If _any_ guard returns false, pending guards that have not completed will be canceled,
and the entire navigation is canceled.

在分层路由的每个级别上，我们都可以设置多个守卫。
路由器会先按照从最深的子路由由下往上检查的顺序来检查`CanDeactivate()`和`CanActivateChild()`守卫。
然后它会按照从上到下的顺序检查`CanActivate()`守卫。
如果特性模块是异步加载的，在加载它之前还会检查`CanLoad()`守卫。
如果*任何*一个守卫返回`false`，其它尚未完成的守卫会被取消，这样整个导航就被取消了。

There are several examples over the next few sections.

我们会在接下来的小节中看到一些例子。


{@a can-activate-guard}


### _CanActivate_: requiring authentication

### *CanActivate*: 要求认证

Applications often restrict access to a feature area based on who the user is.
You could permit access only to authenticated users or to users with a specific role.
You might block or limit access until the user's account is activated.

应用程序通常会根据访问者来决定是否授予某个特性区的访问权。
我们可以只对已认证过的用户或具有特定角色的用户授予访问权，还可以阻止或限制用户访问权，直到用户账户激活为止。

The `CanActivate` guard is the tool to manage these navigation business rules.

`CanActivate`守卫是一个管理这些导航类业务规则的工具。

#### Add an admin feature module

#### 添加一个“管理”特性模块


In this next section, you'll extend the crisis center with some new *administrative* features.
Those features aren't defined yet.
But you can start by adding a new feature module named `AdminModule`.

在下一节，我们将会使用一些新的*管理*特性来扩展危机中心。
那些特性尚未定义，但是我们可以先从添加一个名叫`AdminModule`的特性模块开始。

Create an `admin` folder with a feature module file, a routing configuration file, and supporting components.

创建一个`admin`目录，它带有一个特性模块文件、一个路由配置文件和一些支持性组件。

The admin feature file structure looks like this:

管理特性区的文件是这样的：


<div class='filetree'>

  <div class='file'>
    src/app/admin
  </div>

  <div class='children'>

    <div class='file'>
      admin-dashboard.component.ts
    </div>

    <div class='file'>
      admin.component.ts
    </div>

    <div class='file'>
      admin.module.ts
    </div>

    <div class='file'>
      admin-routing.module.ts
    </div>

    <div class='file'>
      manage-crises.component.ts
    </div>

    <div class='file'>
      manage-heroes.component.ts
    </div>

  </div>

</div>



The admin feature module contains the `AdminComponent` used for routing within the
feature module, a dashboard route and two unfinished components to manage crises and heroes.

管理特性模块包含`AdminComponent`，它用于在特性模块内的仪表盘路由以及两个尚未完成的用于管理危机和英雄的组件之间进行路由。


<code-tabs>

  <code-pane title="src/app/admin/admin-dashboard.component.ts" path="router/src/app/admin/admin-dashboard.component.1.ts">

  </code-pane>

  <code-pane title="src/app/admin/admin.component.ts" path="router/src/app/admin/admin.component.ts">

  </code-pane>

  <code-pane title="src/app/admin/admin.module.ts" path="router/src/app/admin/admin.module.ts">

  </code-pane>

  <code-pane title="src/app/admin/manage-crises.component.ts" path="router/src/app/admin/manage-crises.component.ts">

  </code-pane>

  <code-pane title="src/app/admin/manage-heroes.component.ts" path="router/src/app/admin/manage-heroes.component.ts">

  </code-pane>

</code-tabs>



<div class="l-sub-section">



Since the admin dashboard `RouterLink` is an empty path route in the `AdminComponent`, it
is considered a match to any route within the admin feature area.
You only want the `Dashboard` link to be active when the user visits that route.
Adding an additional binding to the `Dashboard` routerLink,
`[routerLinkActiveOptions]="{ exact: true }"`, marks the `./` link as active when
the user navigates to the `/admin` URL and not when navigating to any of the child routes.

由于`AdminModule`中`AdminComponent`中的`RouterLink`是一个空路径的路由，所以它会匹配到管理特性区的任何路由。
但我们只有在访问`Dashboard`路由时才希望该链接被激活。
所以我们往`Dashboard`这个routerLink上添加了另一个绑定`[routerLinkActiveOptions]="{ exact: true }"`，
这样就只有当我们导航到`/admin`这个URL时才会激活它，而不会在导航到它的某个子路由时。


</div>



The initial admin routing configuration:

我们的初始管理路由配置如下：


<code-example path="router/src/app/admin/admin-routing.module.1.ts" linenums="false" title="src/app/admin/admin-routing.module.ts (admin routing)" region="admin-routes">

</code-example>



{@a component-less-route}


### Component-less route: grouping routes without a component

### 无组件路由: 不借助组件对路由进行分组

Looking at the child route under the `AdminComponent`, there is a `path` and a `children`
property but it's not using a `component`.
You haven't made a mistake in the configuration.
You've defined a _component-less_ route.

来看`AdminComponent`下的子路由，我们有一个带**path**和**children**的子路由，
但它没有使用**component**。这并不是配置中的失误，而是在使用**无组件**路由。

The goal is to group the `Crisis Center` management routes under the `admin` path.
You don't need a component to do it.
A _component-less_ route makes it easier to [guard child routes](#can-activate-child-guard).

我们的目标是对`admin`路径下的`危机中心`管理类路由进行分组，但并不需要另一个仅用来分组路由的组件。
一个*无组件*的路由就能让我们轻松的[守卫子路由](guide/router#can-activate-child-guard)。


Next, import the `AdminModule` into `app.module.ts` and add it to the `imports` array
to register the admin routes.

接下来，我们把`AdminModule`导入到`app.module.ts`中，并把它加入`imports`数组中来注册这些管理类路由。


<code-example path="router/src/app/app.module.4.ts" linenums="false" title="src/app/app.module.ts (admin module)" region="admin-module">

</code-example>



Add an "Admin" link to the `AppComponent` shell so that users can get to this feature.

然后我们往壳组件`AppComponent`中添加一个链接，让用户能点击它，以访问该特性。


<code-example path="router/src/app/app.component.5.ts" linenums="false" title="src/app/app.component.ts (template)" region="template">

</code-example>



{@a guard-admin-feature}


#### Guard the admin feature

#### 守护“管理特性”区  

Currently every route within the *Crisis Center* is open to everyone.
The new *admin* feature should be accessible only to authenticated users.

现在“危机中心”的每个路由都是对所有人开放的。这些新的*管理特性*应该只能被已登录用户访问。

You could hide the link until the user logs in. But that's tricky and difficult to maintain.

我们可以在用户登录之前隐藏这些链接，但这样会有点复杂并难以维护。

Instead you'll write a `canActivate()` guard method to redirect anonymous users to the
login page when they try to enter the admin area.

我们换种方式：写一个`CanActivate()`守卫，将正在尝试访问管理组件匿名用户重定向到登录页。

This is a general purpose guard&mdash;you can imagine other features
that require authenticated users&mdash;so you create an
`auth-guard.service.ts` in the application root folder.

这是一种具有通用性的守护目标（通常会有其它特性需要登录用户才能访问），所以我们在应用的根目录下创建一个`auth-guard.ts`文件。

At the moment you're interested in seeing how guards work so the first version does nothing useful.
It simply logs to console and `returns` true immediately, allowing navigation to proceed:

此刻，我们的兴趣在于看看守卫是如何工作的，所以我们第一个版本没做什么有用的事情。它只是往控制台写日志，并且立即返回`true`，让导航继续：


<code-example path="router/src/app/auth-guard.service.1.ts" linenums="false" title="src/app/auth-guard.service.ts (excerpt)">

</code-example>



Next, open `admin-routing.module.ts `, import the `AuthGuard` class, and
update the admin route with a `canActivate` guard property that references it:

接下来，打开`crisis-center.routes.ts`，导入`AuthGuard`类，修改管理路由并通过`CanActivate()`守卫来引用`AuthGuard`：


<code-example path="router/src/app/admin/admin-routing.module.2.ts" linenums="false" title="src/app/admin/admin-routing.module.ts (guarded admin route)" region="admin-route">

</code-example>



The admin feature is now protected by the guard, albeit protected poorly.

我们的管理特性区现在受此守卫保护了，不过这样的保护还不够。


{@a teach-auth}


#### Teach *AuthGuard* to authenticate

#### 教*AuthGuard*进行认证

Make the `AuthGuard` at least pretend to authenticate.

我们先让`AuthGuard`至少能“假装”进行认证。

The `AuthGuard` should call an application service that can login a user and retain information about the current user.
Here's a demo `AuthService`:

`AuthGuard`可以调用应用中的一项服务，该服务能让用户登录，并且保存当前用户的信息。下面是一个`AuthService`的示范：


<code-example path="router/src/app/auth.service.ts" linenums="false" title="src/app/auth.service.ts (excerpt)">

</code-example>



Although it doesn't actually log in, it has what you need for this discussion.
It has an `isLoggedIn` flag to tell you whether the user is authenticated.
Its `login` method simulates an API call to an external service by returning an
Observable that resolves successfully after a short pause.
The `redirectUrl` property will store the attempted URL so you can navigate to it after authenticating.

虽然它不会真的进行登录，但足够让我们进行这个讨论了。
它有一个`isLoggedIn`标志，用来标识是否用户已经登录过了。
它的`login`方法会仿真一个对外部服务的API调用，返回一个可观察对象（observable）。在短暂的停顿之后，这个可观察对象就会解析成功。
`redirectUrl`属性将会保存在URL中，以便认证完之后导航到它。

Revise the `AuthGuard` to call it.

我们这就修改`AuthGuard`来调用它。


<code-example path="router/src/app/auth-guard.service.2.ts" linenums="false" title="src/app/auth-guard.service.ts (v2)">

</code-example>



Notice that you *inject* the `AuthService` and the `Router` in the constructor.
You haven't provided the `AuthService` yet but it's good to know that you can inject helpful services into routing guards.

注意，我们把`AuthService`和`Router`服务*注入到*构造函数中。
我们还没有提供`AuthService`，这里要说明的是：可以往路由守卫中注入有用的服务。

This guard returns a synchronous boolean result.
If the user is logged in, it returns true and the navigation continues.

该守卫返回一个同步的布尔值。如果用户已经登录，它就返回`true`，导航会继续。

The `ActivatedRouteSnapshot` contains the _future_ route that will be activated and the `RouterStateSnapshot`
contains the _future_ `RouterState` of the application, should you pass through the guard check.

这个`ActivatedRouteSnapshot`包含了_即将_被激活的路由，而`RouterStateSnapshot`包含了该应用_即将_到达的状态。
它们要通过我们的守卫进行检查。

If the user is not logged in, you store the attempted URL the user came from using the `RouterStateSnapshot.url` and
tell the router to navigate to a login page&mdash;a page you haven't created yet.
This secondary navigation automatically cancels the current navigation; `checkLogin()` returns
`false` just to be clear about that.

如果用户还没有登录，我们会用`RouterStateSnapshot.url`保存用户来自的URL并让路由器导航到登录页（我们尚未创建该页）。
这间接导致路由器自动中止了这次导航，`checkLogin()`返回`false`并不是必须的，但这样可以更清楚的表达意图。


{@a add-login-component}


#### Add the *LoginComponent*

#### 添加*LoginComponent*

You need a `LoginComponent` for the user to log in to the app. After logging in, you'll redirect
  to the stored URL if available, or use the default URL.
  There is nothing new about this component or the way you wire it into the router configuration.
  
我们需要一个`LoginComponent`来让用户登录进这个应用。在登录之后，我们跳转到前面保存的URL，如果没有，就跳转到默认URL。
  该组件没有什么新内容，我们把它放进路由配置的方式也没什么新意。

Register a `/login` route in the `login-routing.module.ts` and add the necessary providers to the `providers`
  array. In `app.module.ts`, import the `LoginComponent` and add it to the `AppModule` `declarations`.
  Import and add the `LoginRoutingModule` to the `AppModule` imports as well.

我们将在`login-routing.module.ts`中注册一个`/login`路由，并把必要的提供商添加`providers`数组中。
在`app.module.ts`中，我们导入`LoginComponent`并把它加入根模块的`declarations`中。
同时在`AppModule`中导入并添加`LoginRoutingModule`。


<code-tabs>

  <code-pane title="src/app/app.module.ts" path="router/src/app/app.module.ts">

  </code-pane>

  <code-pane title="src/app/login.component.ts" path="router/src/app/login.component.1.ts">

  </code-pane>

  <code-pane title="src/app/login-routing.module.ts" path="router/src/app/login-routing.module.ts">

  </code-pane>

</code-tabs>



<div class="l-sub-section">



Guards and the service providers they require _must_ be provided at the module-level. This allows
the Router access to retrieve these services from the `Injector` during the navigation process.
The same rule applies for feature modules loaded [asynchronously](#asynchronous-routing).

它们所需的守卫和服务提供商**必须**在模块一级提供。这让路由器在导航过程中可以通过`Injector`来取得这些服务。
    同样的规则也适用于[异步加载](guide/router#asynchronous-routing)的特性模块。


</div>



{@a can-activate-child-guard}


### _CanActivateChild_: guarding child routes

### `CanAcitvateChild`：保护子路由

You can also protect child routes with the `CanActivateChild` guard.
The `CanActivateChild` guard is similar to the `CanActivate` guard.
The key difference is that it runs _before_  any child route is activated.

我们还可以使用`CanActivateChild`守卫来保护子路由。
`CanActivateChild`守卫和`CanAcitvate`守卫很像。
它们的区别在于，`CanActivateChild`会在*任何子路由*被激活之前运行。

You protected the admin feature module from unauthorized access.
You should also protect child routes _within_ the feature module.

我们要保护管理特性模块，防止它被非授权访问，还要保护这个特性模块*内部*的那些子路由。

Extend the `AuthGuard` to protect when navigating between the `admin` routes.
Open `auth-guard.service.ts` and add the `CanActivateChild` interface to the imported tokens from the router package.

扩展`AuthGuard`以便在`admin`路由之间导航时提供保护。
打开`auth-guard.service.ts`并从路由库中导入`CanActivateChild`接口。

Next, implement the `canActivateChild()` method which takes the same arguments as the `canActivate()` method:
an `ActivatedRouteSnapshot` and `RouterStateSnapshot`.
The `canActivateChild()` method can return an `Observable<boolean>` or `Promise<boolean>` for
async checks and a `boolean` for sync checks.
This one returns a `boolean`:

接下来，实现`CanAcitvateChild`方法，它所接收的参数与`CanAcitvate`方法一样：一个`ActivatedRouteSnapshot`和一个`RouterStateSnapshot`。
`CanAcitvateChild`方法可以返回`Observable<boolean>`或`Promise<boolean>`来支持异步检查，或`boolean`来支持同步检查。
这里返回的是`boolean`：


<code-example path="router/src/app/auth-guard.service.3.ts" linenums="false" title="src/app/auth-guard.service.ts (excerpt)" region="can-activate-child">

</code-example>



Add the same `AuthGuard` to the `component-less` admin route to protect all other child routes at one time
instead of adding the `AuthGuard` to each route individually.

同样把这个`AuthGuard`添加到“无组件的”管理路由，来同时保护它的所有子路由，而不是为每个路由单独添加这个`AuthGuard`。


<code-example path="router/src/app/admin/admin-routing.module.3.ts" linenums="false" title="src/app/admin/admin-routing.module.ts (excerpt)" region="can-activate-child">

</code-example>



{@a can-deactivate-guard}


### _CanDeactivate_: handling unsaved changes

### *CanDeactivate*：处理未保存的更改

Back in the "Heroes" workflow, the app accepts every change to a hero immediately without hesitation or validation.

回到“Heroes”工作流，该应用毫不犹豫的接受对英雄的任何修改，不作任何校验。

In the real world, you might have to accumulate the users changes.
You might have to validate across fields.
You might have to validate on the server.
You might have to hold changes in a pending state until the user confirms them *as a group* or
cancels and reverts all changes.

在现实世界中，我们得先把用户的改动积累起来。
我们可能不得不进行跨字段的校验，可能要找服务器进行校验，可能得把这些改动保存成一种待定状态，直到用户或者把这些改动*作为一组*进行确认或撤销所有改动。

What do you do about unapproved, unsaved changes when the user navigates away?
You can't just leave and risk losing the user's changes; that would be a terrible experience.

当用户要导航到外面时，该怎么处理这些既没有审核通过又没有保存过的改动呢？
  我们不能马上离开，不在乎丢失这些改动的风险，那显然是一种糟糕的用户体验。

It's better to pause and let the user decide what to do.
If the user cancels, you'll stay put and allow more changes.
If the user approves, the app can save.

我们应该暂停，并让用户决定该怎么做。如果用户选择了取消，我们就留下来，并允许更多改动。如果用户选择了确认，那就进行保存。

You still might delay navigation until the save succeeds.
If you let the user move to the next screen immediately and
the save were to fail (perhaps the data are ruled invalid), you would lose the context of the error.

在保存成功之前，我们还可以继续推迟导航。如果我们让用户立即移到下一个界面，而保存却失败了（可能因为数据不符合有效性规则），我们就会丢失该错误的上下文环境。

You can't block while waiting for the server&mdash;that's not possible in a browser.
You need to stop the navigation while you wait, asynchronously, for the server
to return with its answer.

在等待服务器的答复时，我们没法阻塞它 —— 这在浏览器中是不可能的。
  我们只能用异步的方式在等待服务器答复之前先停止导航。

You need the `CanDeactivate` guard.

我们需要`CanDeactivate`守卫。


{@a cancel-save}


### Cancel and save

### 取消与保存

The sample application doesn't talk to a server.
Fortunately, you have another way to demonstrate an asynchronous router hook.

我们的范例应用不会与服务器通讯。
幸运的是，我们有另一种方式来演示异步的路由器钩子。

Users update crisis information in the `CrisisDetailComponent`.
Unlike the `HeroDetailComponent`, the user changes do not update the crisis entity immediately.
Instead, the app updates the entity when the user presses the *Save* button and
discards the changes when the user presses the *Cancel* button.

用户在`CrisisDetailComponent`中更新危机信息。
与`HeroDetailComponent`不同，用户的改动不会立即更新危机的实体对象。当用户按下了*Save*按钮时，我们就更新这个实体对象；如果按了*Cancel*按钮，那就放弃这些更改。

Both buttons navigate back to the crisis list after save or cancel.

这两个按钮都会在保存或取消之后导航回危机列表。


<code-example path="router/src/app/crisis-center/crisis-detail.component.ts" linenums="false" title="src/app/crisis-center/crisis-detail.component.ts (cancel and save methods)" region="cancel-save">

</code-example>



What if the user tries to navigate away without saving or canceling?
The user could push the browser back button or click the heroes link.
Both actions trigger a navigation.
Should the app save or cancel automatically?

如果用户尝试不保存或撤销就导航到外面该怎么办？
  用户可以按浏览器的后退按钮，或点击英雄的链接。
  这些操作都会触发导航。本应用应该自动保存或取消吗？

This demo does neither. Instead, it asks the user to make that choice explicitly
in a confirmation dialog box that *waits asynchronously for the user's
answer*.

都不行。我们应该弹出一个确认对话框来要求用户明确做出选择，该对话框会*用异步的方式等用户做出选择*。


<div class="l-sub-section">



You could wait for the user's answer with synchronous, blocking code.
The app will be more responsive&mdash;and can do other work&mdash;by
waiting for the user's answer asynchronously. Waiting for the user asynchronously
is like waiting for the server asynchronously.

我们也能用同步的方式等用户的答复，阻塞代码。但如果能用异步的方式等待用户的答复，应用就会响应性更好，也能同时做别的事。异步等待用户的答复和等待服务器的答复是类似的。


</div>



The `DialogService`, provided in the `AppModule` for app-wide use, does the asking.

<<<<<<< HEAD
`DialogService`（为了在应用级使用，已经注入到了`AppModule`）就可以做到这些。

It returns a [promise](http://exploringjs.com/es6/ch_promises.html) that
*resolves* when the user eventually decides what to do: either
=======
It returns an `Observable` that *resolves* when the user eventually decides what to do: either
>>>>>>> 61db01b5
to discard changes and navigate away (`true`) or to preserve the pending changes and stay in the crisis editor (`false`).

它返回[promise](http://exploringjs.com/es6/ch_promises.html)，当用户最终决定了如何去做时，它就会被*解析* —— 或者决定放弃更改直接导航离开（`true`），或者保留未完成的修改，留在危机编辑器中（`false`）。


{@a CanDeactivate}


Create a _guard_ that checks for the presence of a `canDeactivate()` method in a component&mdash;any component.
The `CrisisDetailComponent` will have this method.
But the guard doesn't have to know that.
The guard shouldn't know the details of any component's deactivation method.
It need only detect that the component has a `canDeactivate()` method and call it.
This approach makes the guard reusable.

我们创建了一个`Guard`，它将检查这个组件中`canDeactivate`函数的工作现场，在这里，它就是`CrisisDetailComponent`。我们并不需要知道`CrisisDetailComponent`确认退出激活状态的详情。这让我们的守卫可以被复用，这是一次轻而易举的胜利。


<code-example path="router/src/app/can-deactivate-guard.service.ts" title="src/app/can-deactivate-guard.service.ts">

</code-example>



Alternatively, you could make a component-specific `CanDeactivate` guard for the `CrisisDetailComponent`.
The `canDeactivate()` method provides you with the current
instance of the `component`, the current `ActivatedRoute`,
and `RouterStateSnapshot` in case you needed to access
some external information. This would be useful if you only
wanted to use this guard for this component and needed to get
the component's properties or confirm whether the router should allow navigation away from it.

另外，我们也可以为`CrisisDetailComponent`创建一个特定的`CanDeactivate`守卫。在需要访问外部信息时，`canDeactivate()`方法为提供了组件、`ActivatedRoute`和`RouterStateSnapshot`的当前实例。如果只想为这个组件使用该守卫，并且需要使用该组件属性、或者需要路由器确认是否允许从该组件导航出去时，这个守卫就非常有用。


<code-example path="router/src/app/can-deactivate-guard.service.1.ts" linenums="false" title="src/app/can-deactivate-guard.service.ts (component-specific)">

</code-example>



Looking back at the `CrisisDetailComponent`, it implements the confirmation workflow for unsaved changes.

看看`CrisisDetailComponent`组件，我们已经实现了对未保存的更改进行确认的工作流。


<code-example path="router/src/app/crisis-center/crisis-detail.component.ts" linenums="false" title="src/app/crisis-center/crisis-detail.component.ts (excerpt)" region="canDeactivate">

</code-example>



Notice that the `canDeactivate()` method *can* return synchronously;
it returns `true` immediately if there is no crisis or there are no pending changes.
But it can also return a `Promise` or an `Observable` and the router will wait for that
to resolve to truthy (navigate) or falsy (stay put).

注意，`canDeactivate`方法*可以*同步返回，如果没有危机，或者没有未定的修改，它就立即返回`true`。但是它也可以返回一个承诺（`Promise`）或可观察对象（`Observable`），路由器将等待它们被解析为真值（继续导航）或假值（留下）。


Add the `Guard` to the crisis detail route in `crisis-center-routing.module.ts` using the `canDeactivate` array property.

我们往`crisis-center.routing.ts`的危机详情路由中用`canDeactivate`数组添加一个`Guard`（守卫）。


<code-example path="router/src/app/crisis-center/crisis-center-routing.module.3.ts" linenums="false" title="src/app/crisis-center/crisis-center-routing.module.ts (can deactivate guard)">

</code-example>



Add the `Guard` to the main `AppRoutingModule` `providers` array so the
`Router` can inject it during the navigation process.

我们还要把这个`Guard`添加到`appRoutingModule`的`providers`中去，以便`Router`可以在导航过程中注入它。


<code-example path="router/src/app/app-routing.module.4.ts">

</code-example>



Now you have given the user a safeguard against unsaved changes.

现在，我们已经给了用户一个能保护未保存更改的安全守卫。
{@a Resolve}

{@a resolve-guard}


### _Resolve_: pre-fetching component data

### _Resolve_: 预先获取组件数据

In the `Hero Detail` and `Crisis Detail`, the app waited until the route was activated to fetch the respective hero or crisis.

在`Hero Detail`和`Crisis Detail`中，它们等待路由读取完对应的英雄和危机。

This worked well, but there's a better way.
If you were using a real world API, there might be some delay before the data to display is returned from the server.
You don't want to display a blank component while waiting for the data.

这种方式没有问题，但是它们还有进步的空间。
  如果我们在使用真实api，很有可能数据返回有延迟，导致无法即时显示。
  在这种情况下，直到数据到达前，显示一个空的组件不是最好的用户体验。

It's preferable to pre-fetch data from the server so it's ready the
moment the route is activated. This also allows you to handle errors before routing to the component.
There's no point in navigating to a crisis detail for an `id` that doesn't have a record.
It'd be better to send the user back to the `Crisis List` that shows only valid crisis centers.

我们最好预先从服务器上获取完数据，这样在路由激活的那一刻数据就准备好了。
还要在路由到此组件之前处理好错误。
但当某个`id`无法对应到一个危机详情时，我们没办法处理它。
这时我们最好把用户带回到“危机列表”中，那里显示了所有有效的“危机”。

In summary, you want to delay rendering the routed component until all necessary data have been fetched.

总之，你希望的是只有当所有必要数据都已经拿到之后，才渲染这个路由组件。

You need a *resolver*.

我们需要`Resolve`守卫。


{@a fetch-before-navigating}


### Fetch data before navigating

### 导航前预先加载路由信息

At the moment, the `CrisisDetailComponent` retrieves the selected crisis.
If the crisis is not found, it navigates back to the crisis list view.

目前，`CrisisDetailComponent`会接收选中的危机。
如果该危机没有找到，它就会导航回危机列表视图。

The experience might be better if all of this were handled first, before the route is activated.
A `CrisisDetailResolver` service could retrieve a `Crisis` or navigate away if the `Crisis` does not exist
_before_ activating the route and creating the `CrisisDetailComponent`.

如果能在该路由将要激活时提前处理了这个问题，那么用户体验会更好。
`CrisisDetailResolver`服务可以接收一个`Crisis`，而如果这个`Crisis`不存在，就会在激活该路由并创建`CrisisDetailComponent`之前先行离开。

Create the `crisis-detail-resolver.service.ts` file within the `Crisis Center` feature area.

在“危机中心”特性区中创建`crisis-detail-resolver.service.ts`文件。


<code-example path="router/src/app/crisis-center/crisis-detail-resolver.service.ts" title="src/app/crisis-center/crisis-detail-resolver.service.ts">

</code-example>



Take the relevant parts of the crisis retrieval logic in `CrisisDetailComponent.ngOnInit`
and move them into the `CrisisDetailResolver`.
Import the `Crisis` model, `CrisisService`, and the `Router`
so you can navigate elsewhere if you can't fetch the crisis.

在`CrisisDetailComponent.ngOnInit`中拿到相关的危机检索逻辑，并且把它们移到`CrisisDetailResolver`中。
导入`Crisis`模型、`CrisisService`和`Router`以便让我们可以在找不到指定的危机时导航到别处。

Be explicit. Implement the `Resolve` interface with a type of `Crisis`.

为了更明确一点，可以实现一个带有`Crisis`类型的`Resolve`接口。

Inject the `CrisisService` and `Router` and implement the `resolve()` method.
That method could return a `Promise`, an `Observable`, or a synchronous return value.

<<<<<<< HEAD
注入`CrisisService`和`Router`，并实现`resolve()`方法。
该方法可以返回一个`Promise`、一个`Observable`来支持异步方式，或者直接返回一个值来支持同步方式。

The `CrisisService.getCrisis` method returns a promise.
Return that promise to prevent the route from loading until the data is fetched.
=======
The `CrisisService.getCrisis` method returns an Observable.
Return that observable to prevent the route from loading until the data is fetched.
The `Router` guards require an Observable to `complete`, meaning it has emitted all
of its values. You use the `take` operator with an argument of `1` to ensure that the
Observable completes after retrieving the first value from the Observable returned by the
`getCrisis` method.
>>>>>>> 61db01b5
If it doesn't return a valid `Crisis`, navigate the user back to the `CrisisListComponent`,
canceling the previous in-flight navigation to the `CrisisDetailComponent`.

`CrisisService.getCrisis`方法返回了一个`Promise`。
返回`Promise`可以阻止路由被加载，直到数据获取完毕。
如果它没有返回一个有效的`Crisis`，就把用户导航回`CrisisListComponent`，并取消以前到`CrisisDetailComponent`尚未完成的导航。

Import this resolver in the `crisis-center-routing.module.ts`
and add a `resolve` object to the `CrisisDetailComponent` route configuration.

把这个解析器（resolver）导入到`crisis-center-routing.module.ts`中，并往`CrisisDetailComponent`的路由配置中添加一个`resolve`对象。

Remember to add the `CrisisDetailResolver` service to the `CrisisCenterRoutingModule`'s `providers` array.

别忘了把`CrisisDetailResolver`服务添加到`CrisisCenterRoutingModule`的`providers`数组中。


<code-example path="router/src/app/crisis-center/crisis-center-routing.module.4.ts" linenums="false" title="src/app/crisis-center/crisis-center-routing.module.ts (resolver)" region="crisis-detail-resolver">

</code-example>



The `CrisisDetailComponent` should no longer fetch the crisis.
Update the `CrisisDetailComponent` to get the crisis from the  `ActivatedRoute.data.crisis` property instead;
that's where you said it should be when you re-configured the route.
It will be there when the `CrisisDetailComponent` ask for it.

`CrisisDetailComponent`不应该再去获取这个危机的详情。
把`CrisisDetailComponent`改成从`ActivatedRoute.data.crisis`属性中获取危机详情，这正是我们重新配置路由的恰当时机。
当`CrisisDetailComponent`要求取得危机详情时，它就已经在那里了。


<code-example path="router/src/app/crisis-center/crisis-detail.component.ts" linenums="false" title="src/app/crisis-center/crisis-detail.component.ts (ngOnInit v2)" region="ngOnInit">

</code-example>



**Two critical points**

**两个关键点**

1. The router's `Resolve` interface is optional.
The `CrisisDetailResolver` doesn't inherit from a base class.
The router looks for that method and calls it if found.

    路由器的这个`Resolve`接口是可选的。`CrisisDetailResolver`没有继承自某个基类。路由器只要找到了这个方法，就会调用它。

1. Rely on the router to call the resolver.
Don't worry about all the ways that the user  could navigate away.
That's the router's job. Write this class and let the router take it from there.

<<<<<<< HEAD
    我们依赖路由器调用此守卫。不必关心用户用哪种方式导航离开，这是路由器的工作。我们只要写出这个类，等路由器从那里取出它就可以了。
=======
1. The Observable provided to the Router _must_ complete.
If the Observable does not complete, the navigation will not continue.
>>>>>>> 61db01b5

The relevant *Crisis Center* code for this milestone follows.

本里程碑中与*危机中心*有关的代码如下：


<code-tabs>

  <code-pane title="app.component.ts" path="router/src/app/app.component.6.ts">

  </code-pane>

  <code-pane title="crisis-center-home.component.ts" path="router/src/app/crisis-center/crisis-center-home.component.ts">

  </code-pane>

  <code-pane title="crisis-center.component.ts" path="router/src/app/crisis-center/crisis-center.component.ts">

  </code-pane>

  <code-pane title="crisis-center-routing.module.ts" path="router/src/app/crisis-center/crisis-center-routing.module.4.ts">

  </code-pane>

  <code-pane title="crisis-list.component.ts" path="router/src/app/crisis-center/crisis-list.component.ts">

  </code-pane>

  <code-pane title="crisis-detail.component.ts" path="router/src/app/crisis-center/crisis-detail.component.ts">

  </code-pane>

  <code-pane title="crisis-detail-resolver.service.ts" path="router/src/app/crisis-center/crisis-detail-resolver.service.ts">

  </code-pane>

  <code-pane title="crisis.service.ts" path="router/src/app/crisis-center/crisis.service.ts">

  </code-pane>

</code-tabs>



<code-tabs>

  <code-pane title="auth-guard.service.ts" path="router/src/app/auth-guard.service.3.ts">

  </code-pane>

  <code-pane title="can-deactivate-guard.service.ts" path="router/src/app/can-deactivate-guard.service.ts">

  </code-pane>

</code-tabs>



{@a query-parameters}


{@a fragment}


### Query parameters and fragments

### 查询参数及片段

In the [route parameters](#optional-route-parameters) example, you only dealt with parameters specific to
the route, but what if you wanted optional parameters available to all routes?
This is where query parameters come into play.

在这个[查询参数](guide/router#query-parameters)例子中，我们只为路由指定了参数，但是该如何定义一些所有路由中都可用的可选参数呢？
这就该“查询参数”登场了。

[Fragments](https://en.wikipedia.org/wiki/Fragment_identifier) refer to certain elements on the page
identified with an `id` attribute.

[片段](https://en.wikipedia.org/wiki/Fragment_identifier)可以引用页面中带有特定`id`属性的元素.

Update the `AuthGuard` to provide a `session_id` query that will remain after navigating to another route.

接下来，我们将更新`AuthGuard`来提供`session_id`查询参数，在导航到其它路由后，它还会存在。

Add an `anchor` element so you can jump to a certain point on the page.

再添加一个锚点（`A`）元素，来让你能跳转到页面中的正确位置。

Add the `NavigationExtras` object to the `router.navigate` method that navigates you to the `/login` route.

我们还将为`router.nativate`方法传入一个`NavigationExtras`对象，用来导航到`/login`路由。


<code-example path="router/src/app/auth-guard.service.4.ts" linenums="false" title="src/app/auth-guard.service.ts (v3)">

</code-example>



You can also preserve query parameters and fragments across navigations without having to provide them
again when navigating. In the `LoginComponent`, you'll add an *object* as the
second argument in the `router.navigate` function
and provide the `queryParamsHandling` and `preserveFragment` to pass along the current query parameters
and fragment to the next route.

还可以再导航之间**保留**查询参数和片段，而无需再次再导航中提供。在`LoginComponent`中的`router.navigate`方法中，添加第二个参数，该**对象**提供了`preserveQueryParams`和 `preserveFragment`，用于传递到当前的查询参数中并为下一个路由提供片段。


<code-example path="router/src/app/login.component.ts" linenums="false" title="src/app/login.component.ts (preserve)" region="preserve">

</code-example>

<div class="l-sub-section">


The `queryParamsHandling` feature also provides a `merge` option, which will preserve and combine the current query parameters with any provided query parameters
when navigating.


</div>



Since you'll be navigating to the *Admin Dashboard* route after logging in, you'll update it to handle the
query parameters and fragment.

由于要在登录后导航到*危机管理*特征区的路由，所以我们还得更新它，来处理这些全局查询参数和片段。


<code-example path="router/src/app/admin/admin-dashboard.component.2.ts" linenums="false" title="src/app/admin/admin-dashboard.component.ts (v2)">

</code-example>



*Query parameters* and *fragments* are also available through the `ActivatedRoute` service.
Just like *route parameters*, the query parameters and fragments are provided as an `Observable`.
The updated *Crisis Admin* component feeds the `Observable` directly into the template using the `AsyncPipe`.

*查询参数*和*片段*可通过`Router`服务的`routerState`属性使用。和*路由参数*类似，全局查询参数和片段也是`Observable`对象。
  在更新过的*英雄管理*组件中，我们将直接把`Observable`传给模板，借助`AsyncPipe`在组件被销毁时自动_取消_对`Observable`的订阅。


Now, you can click on the *Admin* button, which takes you to the *Login*
page with the provided `queryParamMap` and `fragment`. After you click the login button, notice that
you have been redirected to the `Admin Dashboard` page with the query parameters and fragment still intact in the address bar.

按照下列步骤试验下：点击*Crisis Admin*按钮，它会带着我们提供的“查询参数”和“片段”跳转到登录页。
  点击登录按钮，我们就会被带到`Crisis Admin`页，仍然带着上一步提供的“查询参数”和“片段”。

You can use these persistent bits of information for things that need to be provided across pages like
authentication tokens or session ids.

我们可以用这些持久化信息来携带需要为每个页面都提供的信息，如认证令牌或会话的ID等。


<div class="l-sub-section">



The `query params` and `fragment` can also be preserved using a `RouterLink` with
the `queryParamsHandling` and `preserveFragment` bindings respectively.

“查询参数”和“片段”也可以分别用`RouterLink`中的**preserveQueryParams**和**preserveFragment**保存。


</div>


{@a asynchronous-routing}

## Milestone 6: Asynchronous routing

## 里程碑6：异步路由

As you've worked through the milestones, the application has naturally gotten larger.
As you continue to build out feature areas, the overall application size will continue to grow.
At some point you'll reach a tipping point where the application takes long time to load.

完成上面的里程碑后，我们的应用程序很自然的长大了。在继续构建特征区的过程中，应用的尺寸将会变得更大。在某一个时间点，我们将达到一个顶点，应用将会需要过多的时间来加载。

How do you combat this problem?  With asynchronous routing, which loads feature modules _lazily_, on request.
Lazy loading has multiple benefits.

如何才能解决这个问题呢？我们引进了异步路由到应用程序中，并获得在请求时才**惰性**加载特性模块的能力。这样给我们带来了下列好处：

* You can load feature areas only when requested by the user.

    我们可以只在用户请求时才加载某些特性区。
    
* You can speed up load time for users that only visit certain areas of the application.

    对于那些只访问应用程序某些区域的用户，这样能加快加载速度。
    
* You can continue expanding lazy loaded feature areas without increasing the size of the initial load bundle.

    我们可以持续扩充惰性加载特性区的功能，而不用增加初始加载的包体积。

You're already made part way there.
By organizing the application into modules&mdash;`AppModule`,
`HeroesModule`, `AdminModule` and `CrisisCenterModule`&mdash;you
have natural candidates for lazy loading.

我们已经完成了一部分。通过把应用组织成一些模块：`AppModule`、`HeroesModule`、`AdminModule`和`CrisisCenterModule`，
我们已经有了可用于实现惰性加载的候选者。

Some modules, like `AppModule`, must be loaded from the start.
But others can and should be lazy loaded.
The `AdminModule`, for example, is needed by a few authorized users, so
you should only load it when requested by the right people.

有些模块（比如`AppModule`）必须在启动时加载，但其它的都可以而且应该惰性加载。
比如`AdminModule`就只有少数已认证的用户才需要它，所以我们应该只有在正确的人请求它时才加载。


{@a lazy-loading-route-config}


### Lazy Loading route configuration

### 惰性加载路由配置

Change the `admin` **path** in the `admin-routing.module.ts` from `'admin'` to an empty string, `''`, the _empty path_.

把`admin-routing.module.ts`中的`admin`路径从`'admin'`改为空路径`''`。

The `Router` supports  *empty path* routes;
use them to group routes together without adding any additional path segments to the URL.
Users will still visit `/admin` and the `AdminComponent` still serves as the *Routing Component* containing child routes.

`Router`支持*空路径*路由，可以使用它们来分组路由，而不用往URL中添加额外的路径片段。
用户仍旧访问`/admin`，并且`AdminComponent`仍然作为用来包含子路由的*路由组件*。

Open the `AppRoutingModule` and add a new `admin` route to its `appRoutes` array.

打开`AppRoutingModule`，并把一个新的`admin`路由添加到它的`appRoutes`数组中。

Give it a `loadChildren` property (not a `children` property!), set to the address of the `AdminModule`.
The address is the `AdminModule` file location (relative to the app root),
followed by a `#` separator,
followed by the name of the exported module class, `AdminModule`.

给它一个`loadChildren`属性（注意不是`children`属性），把它设置为`AdminModule`的地址。
该地址是`AdminModule`的文件路径（相对于`app`目录的），加上一个`#`分隔符，再加上导出模块的类名`AdminModule`。


<code-example path="router/src/app/app-routing.module.5.ts" region="admin-1" title="app-routing.module.ts (load children)">

</code-example>



When the router navigates to this route, it uses the `loadChildren` string to dynamically load the `AdminModule`.
Then it adds the `AdminModule` routes to its current route configuration.
Finally, it loads the requested route to the destination admin component.

当路由器导航到这个路由时，它会用`loadChildren`字符串来动态加载`AdminModule`，然后把`AdminModule`添加到当前的路由配置中，
最后，它把所请求的路由加载到目标`admin`组件中。

The lazy loading and re-configuration happen just once, when the route is _first_ requested;
the module and routes are available immediately for subsequent requests.

惰性加载和重新配置工作只会发生一次，也就是在该路由*首次*被请求时。在后续的请求中，该模块和路由都是立即可用的。


<div class="l-sub-section">



Angular provides a built-in module loader that supports SystemJS to load modules asynchronously. If you were
using another bundling tool, such as Webpack, you would use the Webpack mechanism for asynchronously loading modules.

Angular提供一个内置模块加载器，支持**`SystemJS`**来异步加载模块。如果我们使用其它捆绑工具比如**Webpack**，则使用Webpack的机制来异步加载模块。


</div>



Take the final step and detach the admin feature set from the main application.
The root `AppModule` must neither load nor reference the `AdminModule` or its files.

最后一步是把管理特性区从主应用中完全分离开。
根模块`AppModule`既不能加载也不能引用`AdminModule`及其文件。

In `app.module.ts`, remove the `AdminModule` import statement from the top of the file
and remove the `AdminModule` from the NgModule's `imports` array.

在`app.module.ts`中，从顶部移除`AdminModule`的导入语句，并且从Angular模块的`imports`数组中移除`AdminModule`。


{@a can-load-guard}


### _CanLoad_ Guard: guarding unauthorized loading of feature modules

### `CanLoad`守卫：保护对特性模块的未授权加载

You're already protecting the `AdminModule` with a `CanActivate` guard that prevents unauthorized users from
accessing the admin feature area.
It redirects to the  login page if the user is not authorized.

我们已经使用`CanAcitvate`保护`AdminModule`了，它会阻止未授权用户访问管理特性区。如果用户未登录，它就会跳转到登录页。

But the router is still loading the `AdminModule` even if the user can't visit any of its components.
Ideally, you'd only load the `AdminModule` if the user is logged in.

但是路由器仍然会加载`AdminModule` —— 即使用户无法访问它的任何一个组件。
理想的方式是，只有在用户已登录的情况下我们才加载`AdminModule`。

Add a **`CanLoad`** guard that only loads the `AdminModule` once the user is logged in _and_ attempts to access the admin feature area.

添加一个**`CanLoad`**守卫，它只在用户已登录*并且*尝试访问管理特性区的时候，才加载`AdminModule`一次。

The existing `AuthGuard` already has the essential logic in
its `checkLogin()` method to support the `CanLoad` guard.

现有的`AuthGuard`的`checkLogin()`方法中已经有了支持`CanLoad`守卫的基础逻辑。

Open `auth-guard.service.ts`.
Import the `CanLoad` interface from `@angular/router`.
Add it to the `AuthGuard` class's `implements` list.
Then implement `canLoad()` as follows:

打开`auth-guard.service.ts`，从`@angular/router`中导入`CanLoad`接口。
把它添加到`AuthGuard`类的`implements`列表中。
然后实现`canLoad`，代码如下：


<code-example path="router/src/app/auth-guard.service.ts" linenums="false" title="src/app/auth-guard.service.ts (CanLoad guard)" region="canLoad">

</code-example>



The router sets the `canLoad()` method's `route` parameter to the intended destination URL.
The `checkLogin()` method redirects to that URL once the user has logged in.

路由器会把`canLoad()`方法的`route`参数设置为准备访问的目标URL。
如果用户已经登录了，`checkLogin()`方法就会重定向到那个URL。

Now import the `AuthGuard` into the `AppRoutingModule` and add the `AuthGuard` to the `canLoad`
array property for the `admin` route.
The completed admin route looks like this:

现在，把`AuthGuard`导入到`AppRoutingModule`中，并把`AuthGuard`添加到`admin`路由的`canLoad`数组中。
完整的`admin`路由是这样的：


<code-example path="router/src/app/app-routing.module.5.ts" region="admin" title="app-routing.module.ts (lazy admin route)">

</code-example>



{@a preloading}


### Preloading: background loading of feature areas

### 预加载：特性区的后台加载

You've learned how to load modules on-demand.
You can also load modules asynchronously with _preloading_.

我们已经学会了如何按需加载模块，接下来再看看如何使用*预加载*技术异步加载模块。

This may seem like what the app has been doing all along. Not quite.
The `AppModule` is loaded when the application starts; that's _eager_ loading.
Now the `AdminModule` loads only when the user clicks on a link; that's _lazy_ loading.

看起来好像应用一直都是这么做的，但其实并非如此。
`AppModule`在应用启动时就被加载了，它是*立即*加载的。
而`AdminModule`只有当用户点击某个链接时才会加载，它是*惰性*加载的。

_Preloading_ is something in between.
Consider the _Crisis Center_.
It isn't the first view that a user sees.
By default, the _Heroes_ are the first view.
For the smallest initial payload and fastest launch time,
you should eagerly load the `AppModule` and the `HeroesModule`.

*预加载*是介于两者之间的一种方式。
我们来看看*危机中心*。
用户第一眼不会看到它。
默认情况下，*英雄管理*才是第一视图。
为了获得尽可能小的初始加载体积和最快的加载速度，我们应该对`AppModule`和`HeroesModule`进行立即加载。

You could lazy load the _Crisis Center_.
But you're almost certain that the user will visit the _Crisis Center_ within minutes of launching the app.
Ideally, the app would launch with just the `AppModule` and the `HeroesModule` loaded
and then, almost immediately, load the `CrisisCenterModule` in the background.
By the time the user navigates to the _Crisis Center_, its module will have been loaded and ready to go.

我们可以惰性加载*危机中心*。
但是，我们几乎可以肯定用户会在启动应用之后的几分钟内访问*危机中心*。
理想情况下，应用启动时应该只加载`AppModule`和`HeroesModule`，然后几乎立即开始后台加载`CrisisCenterModule`。
在用户浏览到*危机中心*之前，该模块应该已经加载完毕，可供访问了。

That's _preloading_.

这就是*预加载*。


{@a how-preloading}


#### How preloading works

#### 预加载的工作原理

After each _successful_ navigation, the router looks in its configuration for an unloaded module that it can preload.
Whether it preloads a module, and which modules it preloads, depends upon the *preload strategy*.

在每次*成功的*导航后，路由器会在自己的配置中查找尚未加载并且可以预加载的模块。
是否加载某个模块，以及要加载哪些模块，取决于*预加载策略*。

The `Router` offers two preloading strategies out of the box:

`Router`内置了两种预加载策略：

* No preloading at all which is the default. Lazy loaded feature areas are still loaded on demand.

  完全不预加载，这是默认值。惰性加载的特性区仍然会按需加载。

* Preloading of all lazy loaded feature areas.

  预加载所有惰性加载的特性区。

Out of the box, the router either never preloads, or preloads every lazy load module.
The `Router` also supports [custom preloading strategies](#custom-preloading) for
fine control over which modules to preload and when.

默认情况下，路由器或者完全不预加载或者预加载每个惰性加载模块。
路由器还支持[自定义预加载策略](guide/router#custom-preloading)，以便完全控制要预加载哪些模块以及何时加载。

In this next section, you'll update the `CrisisCenterModule` to load lazily
by default and use the `PreloadAllModules` strategy
to load it (and _all other_ lazy loaded modules) as soon as possible.

在下一节，我们将会把`CrisisCenterModule`改为默认惰性加载的，并使用`PreloadAllModules`策略来尽快加载它（以及*所有其它*惰性加载模块）。


{@a lazy-load-crisis-center}


#### Lazy load the _crisis center_

#### 惰性加载*危机中心*

Update the route configuration to lazy load the `CrisisCenterModule`.
Take the same steps you used to configure `AdminModule` for lazy load.

修改路由配置，来惰性加载`CrisisCenterModule`。修改的步骤和配置惰性加载`AdminModule`时一样。

1. Change the `crisis-center` path in the `CrisisCenterRoutingModule` to an empty string.

  把`CrisisCenterRoutingModule`中的路径从`crisis-center`改为空字符串。

1. Add a `crisis-center` route to the `AppRoutingModule`.

  往`AppRoutingModule`中添加一个`crisis-center`路由。

1. Set the `loadChildren` string to load the `CrisisCenterModule`.

  设置`loadChildren`字符串来加载`CrisisCenterModule`。

1. Remove all mention of the `CrisisCenterModule` from `app.module.ts`.

  从`app.module.ts`中移除所有对`CrisisCenterModule`的引用。

Here are the updated modules _before enabling preload_:

下面是打开预加载之前的模块修改版：


<code-tabs>

  <code-pane title="app.module.ts" path="router/src/app/app.module.ts">

  </code-pane>

  <code-pane title="app-routing.module.ts" path="router/src/app/app-routing.module.6.ts" region="preload-v1">

  </code-pane>

  <code-pane title="crisis-center-routing.module.ts" path="router/src/app/crisis-center/crisis-center-routing.module.ts">

  </code-pane>

</code-tabs>



You could try this now and confirm that the  `CrisisCenterModule` loads after you click the "Crisis Center" button.

我们可以现在尝试它，并确认在点击了“Crisis Center”按钮之后加载了`CrisisCenterModule`。

To enable preloading of all lazy loaded modules, import the `PreloadAllModules` token from the Angular router package.

要为所有惰性加载模块启用预加载功能，请从Angular的路由模块中导入`PreloadAllModules`。

The second argument in the `RouterModule.forRoot` method takes an object for additional configuration options.
The `preloadingStrategy` is one of those options.
Add the `PreloadAllModules` token to the `forRoot` call:

`RouterModule.forRoot`方法的第二个参数接受一个附加配置选项对象。
`preloadingStrategy`就是其中之一。
把`PreloadAllModules`添加到`forRoot`调用中：


<code-example path="router/src/app/app-routing.module.6.ts" linenums="false" title="src/app/app-routing.module.ts (preload all)" region="forRoot">

</code-example>



This tells the `Router` preloader to immediately load _all_ lazy loaded routes (routes with a `loadChildren` property).

这会让`Router`预加载器立即加载*所有*惰性加载路由（带`loadChildren`属性的路由）。

When you visit `http://localhost:3000`, the `/heroes` route loads immediately upon launch
and the router starts loading the `CrisisCenterModule` right after the `HeroesModule` loads.

当访问`http://localhost:3000`时，`/heroes`路由立即随之启动，并且路由器在加载了`HeroesModule`之后立即开始加载`CrisisCenterModule`。

Surprisingly, the `AdminModule` does _not_ preload. Something is blocking it.

意外的是，`AdminModule`*没有*预加载，有什么东西阻塞了它。


{@a preload-canload}


#### CanLoad blocks preload

#### CanLoad会阻塞预加载

The `PreloadAllModules` strategy does not load feature areas protected by a [CanLoad](#can-load-guard) guard.
This is by design.

`PreloadAllModules`策略不会加载被[CanLoad](guide/router#can-load-guard)守卫所保护的特性区。这是刻意设计的。

You added a `CanLoad` guard to the route in the `AdminModule` a few steps back
to block loading of that module until the user is authorized.
That `CanLoad` guard takes precedence over the preload strategy.

我们几步之前刚刚给`AdminModule`中的路由添加了`CanLoad`守卫，以阻塞加载那个模块，直到用户认证结束。
`CanLoad`守卫的优先级高于预加载策略。

If you want to preload a module _and_ guard against unauthorized access,
drop the `canLoad()` guard method and rely on the [canActivate()](#can-activate-guard) guard alone.

如果我们要加载一个模块*并且*保护它防止未授权访问，请移除`canLoad`守卫，只单独依赖[CanActivate](guide/router#can-activate-guard)守卫。


{@a custom-preloading}


### Custom Preloading Strategy

### 自定义预加载策略

Preloading every lazy loaded modules works well in many situations,
but it isn't always the right choice, especially on mobile devices and over low bandwidth connections.
You may choose to preload only certain feature modules, based on user metrics and other business and technical factors.

在大多数场景下，预加载每个惰性加载模块就很好了，但是有时候它却并不是正确的选择，特别是在移动设备和低带宽连接下。
我们可能出于用户的测量和其它商业和技术因素而选择只对某些特性模块进行预加载。

You can control what and how the router preloads with a custom preloading strategy.

使用自定义预加载策略，我们可以控制路由器预加载哪些路由以及如何加载。

In this section, you'll add a custom strategy that _only_ preloads routes whose `data.preload` flag is set to `true`.
Recall that you can add anything to the `data` property of a route.

在这一节，我们将添加一个自定义策略，它*只*预加载那些`data.preload`标志为`true`的路由。
回忆一下，我们可以往路由的`data`属性中添加任何东西。

Set the `data.preload` flag in the `crisis-center` route in the `AppRoutingModule`.

在`AppRoutingModule`的`crisis-center`路由中设置`data.preload`标志。


<code-example path="router/src/app/app-routing.module.ts" linenums="false" title="src/app/app-routing.module.ts (route data preload)" region="preload-v2">

</code-example>



Add a new file to the project called `selective-preloading-strategy.ts`
and define a `SelectivePreloadingStrategy` service class as follows:

往项目中添加一个新的名叫`selective-preloading-strategy.ts`的文件，并在其中定义一个服务类`SelectivePreloadingStrategy`，代码如下：


<code-example path="router/src/app/selective-preloading-strategy.ts" linenums="false" title="src/app/selective-preloading-strategy.ts (excerpt)">

</code-example>



`SelectivePreloadingStrategy` implements the `PreloadingStrategy`, which has one method, `preload`.

`SelectivePreloadingStrategy`实现了`PreloadingStrategy`，它只有一个方法`preload`。

The router calls the `preload` method with two arguments:

路由器会用两个参数调用调用`preload`方法：

1. The route to consider.

  要加载的路由。

1. A loader function that can load the routed module asynchronously.

  一个加载器（loader）函数，它能异步加载带路由的模块。

An implementation of `preload` must return an `Observable`.
If the route should preload, it returns the observable returned by calling the loader function.
If the route should _not_ preload, it returns an `Observable` of `null`.

`preload`的实现必须返回一个`Observable`。
如果该路由应该预加载，它就会返回调用加载器函数所返回的`Observable`。
如果该路由*不*应该预加载，它就返回一个`null`值的`Observable`对象。

In this sample, the  `preload` method loads the route if the route's `data.preload` flag is truthy.

在这个例子中，`preload`方法只有在路由的`data.preload`标识为真时才会加载该路由。

It also has a side-effect.
`SelectivePreloadingStrategy` logs the `path` of a selected route in its public `preloadedModules` array.

它还有一个副作用。
`SelectivePreloadingStrategy`会把所选路由的`path`记录在它的公共数组`preloadedModules`中。

Shortly, you'll extend the `AdminDashboardComponent` to inject this service and display its `preloadedModules` array.

很快，我们就会扩展`AdminDashboardComponent`来注入该服务，并且显示它的`preloadedModules`数组。

But first, make a few changes to the `AppRoutingModule`.

但是首先，要对`AppRoutingModule`做少量修改。

1. Import `SelectivePreloadingStrategy` into `AppRoutingModule`.
把`SelectivePreloadingStrategy`导入到`AppRoutingModule`中。1. Replace the `PreloadAllModules` strategy in the call to `forRoot` with this `SelectivePreloadingStrategy`. 把`PreloadAllModules`策略替换成对`forRoot`的调用，并且传入这个`SelectivePreloadingStrategy`。
1. Add the `SelectivePreloadingStrategy` strategy to the `AppRoutingModule` providers array so it can be injected 
elsewhere in the app.

  把`SelectivePreloadingStrategy`策略添加到`AppRoutingModule`的`providers`数组中，以便它可以注入到应用中的任何地方。

Now edit the `AdminDashboardComponent` to display the log of preloaded routes.

现在，编辑`AdminDashboardComponent`以显示这些预加载路由的日志。

1. Import the `SelectivePreloadingStrategy` (it's a service).

  导入`SelectivePreloadingStrategy`（它是一个服务）。

1. Inject it into the dashboard's constructor.

  把它注入到仪表盘的构造函数中。

1. Update the template to display the strategy service's `preloadedModules` array.

  修改模板来显示这个策略服务的`preloadedModules`数组。

When you're done it looks like this.

当完成时，代码如下：


<code-example path="router/src/app/admin/admin-dashboard.component.ts" linenums="false" title="src/app/admin/admin-dashboard.component.ts (preloaded modules)">

</code-example>



Once the application loads the initial route, the `CrisisCenterModule` is preloaded.
Verify this by logging in to the `Admin` feature area and noting that the `crisis-center` is listed in the `Preloaded Modules`.
It's also logged to the browser's console.

一旦应用加载完了初始路由，`CrisisCenterModule`也被预加载了。
通过`Admin`特性区中的记录就可以验证它，我们会看到“Preloaded Modules”中没有列出`crisis-center`。
它也被记录到了浏览器的控制台。


{@a redirect-advanced}

## Migrating URLs with Redirects

You've setup the routes for navigating around your application. You've used navigation imperatively and declaratively to many different routes. But like any application, requirements change over time. You've setup links and navigation to `/heroes` and `/hero/:id` from the `HeroListComponent` and `HeroDetailComponent` components. If there was a requirement that links to `heroes` become `superheroes`, you still want the previous URLs to navigate correctly. You also don't want to go and update every link in your application, so redirects makes refactoring routes trivial.


{@a url-refactor}

### Changing /heroes to /superheroes

Let's take the `Hero` routes and migrate them to new URLs. The `Router` checks for redirects in your configuration before navigating, so each redirect is triggered when needed. To support this change, you'll add redirects from the old routes to the new routes in the `heroes-routing.module`.

<code-example path="router/src/app/heroes/heroes-routing.module.ts" linenums="false" title="src/app/heroes/heroes-routing.module.ts (heroes redirects)">

</code-example>


You'll notice two different types of redirects. The first change is from  `/heroes` to `/superheroes` without any parameters. This is a straightforward redirect, unlike the change from `/hero/:id` to `/superhero/:id`, which includes the `:id` route parameter. Router redirects also use powerful pattern matching, so the `Router` inspects the URL and replaces route parameters in the `path` with their appropriate destination. Previously, you navigated to a URL such as `/hero/15` with a route parameter `id` of `15`.

<div class="l-sub-section">

The `Router` also supports [query parameters](#query-parameters) and the [fragment](#fragment) when using redirects.

* When using absolute redirects, the `Router` will use the query parameters and the fragment from the redirectTo in the route config.
* When using relative redirects, the `Router` use the query params and the fragment from the source URL.

</div>

Before updating the `app-routing.module.ts`, you'll need to consider an important rule. Currently, our empty path route redirects to `/heroes`, which redirects to `/superheroes`. This _won't_ work and is by design as the `Router` handles redirects once at each level of routing configuration. This prevents chaining of redirects, which can lead to endless redirect loops.

So instead, you'll update the empty path route in `app-routing.module.ts` to redirect to `/superheroes`.

<code-example path="router/src/app/app-routing.module.ts" linenums="false" title="src/app/app-routing.module.ts (superheroes redirect)">

</code-example>

Since `RouterLink`s aren't tied to route configuration, you'll need to update the associated router links so they remain active when the new route is active. You'll update the `app.component.ts` template for the `/heroes` routerLink.

<code-example path="router/src/app/app.component.ts" linenums="false" title="src/app/app.component.ts (superheroes active routerLink)">

</code-example>

With the redirects setup, all previous routes now point to their new destinations and both URLs still function as intended.


{@a inspect-config}



## Inspect the router's configuration

## 审查路由器配置

You put a lot of effort into configuring the router in several routing module files
and were careful to list them [in the proper order](#routing-module-order).
Are routes actually evaluated as you planned?
How is the router really configured?

我们把大量的精力投入到在一系列路由模块文件里配置路由器上，并且小心的[以合适的顺序](guide/router#routing-module-order)列出它们。
这些路由是否真的如同你预想的那样执行了？
路由器的真实配置是怎样的？

You can inspect the router's current configuration any time by injecting it and
examining its `config` property.
For example, update the `AppModule` as follows and look in the browser console window
to see the finished route configuration.

通过注入它（Router）并检查它的`config`属性，我们可以随时审查路由器的当前配置。
例如，把`AppModule`修改为这样，并在浏览器的控制台窗口中查看最终的路由配置。


<code-example path="router/src/app/app.module.ts" linenums="false" title="src/app/app.module.ts (inspect the router config)" region="inspect-config">

</code-example>


{@a final-app}


## Wrap up and final app

## 总结与最终的应用

You've covered a lot of ground in this guide and the application is too big to reprint here.
Please visit the <live-example title="Router Sample in Plunker"></live-example>
where you can download the final source code.

本章中涉及到了很多背景知识，而且本应用程序也太大了，所以没法在这里显示。请访问<live-example title="Router Sample in Plunker"></live-example>，在那里你可以下载最终的源码。


{@a appendices}



## Appendices

## 附录  

The balance of this guide is a set of appendices that
elaborate some of the points you covered quickly above.

本章剩下的部分是一组附录，它详尽阐述了我们曾匆匆带过的一些知识点。

The appendix material isn't essential. Continued reading is for the curious.

该附件中的内容不是必须的，感兴趣的人才需要阅读它。


{@a link-parameters-array}



### Appendix: link parameters array

### 附录：链接参数数组

A link parameters array holds the following ingredients for router navigation:

链接参数数组保存路由导航时所需的成分：

* The *path* of the route to the destination component.

  指向目标组件的那个路由的*路径（path）*

* Required and optional route parameters that go into the route URL.

  必备路由参数和可选路由参数，它们将进入该路由的URL

You can bind the `RouterLink` directive to such an array like this:

我们可以把`RouterLink`指令绑定到一个数组，就像这样：


<code-example path="router/src/app/app.component.3.ts" linenums="false" title="src/app/app.component.ts (h-anchor)" region="h-anchor">

</code-example>



You've written a two element array when specifying a route parameter like this:

在指定路由参数时，我们写过一个双元素的数组，就像这样：


<code-example path="router/src/app/heroes/hero-list.component.1.ts" linenums="false" title="src/app/heroes/hero-list.component.ts (nav-to-detail)" region="nav-to-detail">

</code-example>



You can provide optional route parameters in an object like this:

我们可以在对象中提供可选的路由参数，就像这样：


<code-example path="router/src/app/app.component.3.ts" linenums="false" title="src/app/app.component.ts (cc-query-params)" region="cc-query-params">

</code-example>



These three examples cover the need for an app with one level routing.
The moment you add a child router, such as the crisis center, you create new link array possibilities.

这三个例子涵盖了我们在单级路由的应用中所需的一切。在添加一个像*危机中心*一样的子路由时，我们创建新链接数组组合。

Recall that you specified a default child route for the crisis center so this simple `RouterLink` is fine.

回忆一下，我们曾为*危机中心*指定过一个默认的子路由，以便能使用这种简单的`RouterLink`。


<code-example path="router/src/app/app.component.3.ts" linenums="false" title="src/app/app.component.ts (cc-anchor-w-default)" region="cc-anchor-w-default">

</code-example>



Parse it out.

分解一下。

* The first item in the array identifies the parent route (`/crisis-center`).

    数组中的第一个条目标记出了父路由(`/crisis-center`)。
    
* There are no parameters for this parent route so you're done with it.

    这个父路由没有参数，因此这步已经完成了。

* There is no default for the child route so you need to pick one.

    没有默认的子路由，因此我们得选取一个。
    
* You're navigating to the `CrisisListComponent`, whose route path is `/`, but you don't need to explicitly add the slash.

   我们决定跳转到`CrisisListComponent`，它的路由路径是'/'，但我们不用显式的添加它。

* Voilà! `['/crisis-center']`.

    哇！`['/crisis-center']`。

Take it a step further. Consider the following router link that
navigates from the root of the application down to the *Dragon Crisis*:

在下一步，我们会用到它。这次，我们要构建一个从根组件往下导航到“巨龙危机”时的链接参数数组：


<code-example path="router/src/app/app.component.3.ts" linenums="false" title="src/app/app.component.ts (Dragon-anchor)" region="Dragon-anchor">

</code-example>



* The first item in the array identifies the parent route (`/crisis-center`).

    数组中的第一个条目用来标记出父路由('/crisis-center')。
    
* There are no parameters for this parent route so you're done with it.

    这个父路由没有参数，因此这步已经完成了。
    
* The second item identifies the child route details about a particular crisis (`/:id`).

    数组中的第二个条目（'/:id'）用来标记出到指定危机的详情页的子路由。
    
* The details child route requires an `id` route parameter.

    详细的子路由需要一个`id`路由参数。
    
* You added the `id` of the *Dragon Crisis* as the second item in the array (`1`).

    我们把*巨龙危机*的`id`添加为该数组中的第二个条目（`1`）。
    
* The resulting path is `/crisis-center/1`.

    最终生成的路径是`/crisis-center/1`。


If you wanted to, you could redefine the `AppComponent` template with *Crisis Center* routes exclusively:

只要想，我们也可以用*危机中心*路由单独重定义`AppComponent`的模板：


<code-example path="router/src/app/app.component.3.ts" linenums="false" title="src/app/app.component.ts (template)" region="template">

</code-example>



In sum, you can write applications with one, two or more levels of routing.
The link parameters array affords the flexibility to represent any routing depth and
any legal sequence of route paths, (required) router parameters, and (optional) route parameter objects.

总结：我们可以用一级、两级或多级路由来写应用程序。
  链接参数数组提供了用来表示任意深度路由的链接参数数组以及任意合法的路由参数序列、必须的路由器参数以及可选的路由参数对象。


{@a browser-url-styles}


{@a location-strategy}



### Appendix: *LocationStrategy* and browser URL styles

### 附录：*LocationStrategy*以及浏览器URL样式

When the router navigates to a new component view, it updates the browser's location and history
with a URL for that view.
This is a strictly local URL. The browser shouldn't send this URL to the server
and should not reload the page.

当路由器导航到一个新的组件视图时，它会用该视图的URL来更新浏览器的当前地址以及历史。
严格来说，这个URL其实是本地的，浏览器不会把该URL发给服务器，并且不会重新加载此页面。

Modern HTML5 browsers support
<a href="https://developer.mozilla.org/en-US/docs/Web/API/History_API#Adding_and_modifying_history_entries" title="HTML5 browser history push-state">history.pushState</a>,
a technique that changes a browser's location and history without triggering a server page request.
The router can compose a "natural" URL that is indistinguishable from
one that would otherwise require a page load.

现代HTML 5浏览器支持[history.pushState](https://developer.mozilla.org/en-US/docs/Web/API/History_API#Adding_and_modifying_history_entries) API，
这是一项可以改变浏览器的当前地址和历史，却又不会触发服务端页面请求的技术。
路由器可以合成出一个“自然的”URL，它看起来和那些需要进行页面加载的URL没什么区别。

Here's the *Crisis Center* URL in this "HTML5 pushState" style:

下面是*危机中心*的URL在“HTML 5 pushState”风格下的样子：


<code-example format="nocode">
  localhost:3002/crisis-center/

</code-example>



Older browsers send page requests to the server when the location URL changes
_unless_ the change occurs after a "#" (called the "hash").
Routers can take advantage of this exception by composing in-application route
URLs with hashes.  Here's a "hash URL" that routes to the *Crisis Center*.

老旧的浏览器在当前地址的URL变化时总会往服务器发送页面请求……唯一的例外规则是：当这些变化位于“#”（被称为“hash”）后面时不会发送。通过把应用内的路由URL拼接在`#`之后，路由器可以获得这条“例外规则”带来的优点。下面是到*危机中心*路由的“hash URL”：


<code-example format="nocode">
  localhost:3002/src/#/crisis-center/

</code-example>



The router supports both styles with two `LocationStrategy` providers:

路由器通过两种`LocationStrategy`提供商来支持所有这些风格：

1. `PathLocationStrategy`&mdash;the default "HTML5 pushState" style.

    `PathLocationStrategy` - 默认的策略，支持“HTML 5 pushState”风格。

1. `HashLocationStrategy`&mdash;the "hash URL" style.

    `HashLocationStrategy` - 支持“hash URL”风格。

The `RouterModule.forRoot` function sets the `LocationStrategy` to the `PathLocationStrategy`,
making it the default strategy.
You can switch to the `HashLocationStrategy` with an override during the bootstrapping process if you prefer it.

`RouterModule.forRoot`函数把`LocationStrategy`设置成了`PathLocationStrategy`，使其成为了默认策略。
我们可以在启动过程中改写（override）它，来切换到`HashLocationStrategy`风格 —— 如果我们更喜欢这种。


<div class="l-sub-section">



Learn about providers and the bootstrap process in the
[Dependency Injection guide](guide/dependency-injection#bootstrap).

要学习关于“提供商”和启动过程的更多知识，参见[依赖注入](guide/dependency-injection#bootstrap)一章。


</div>



#### Which strategy is best?

#### 哪种策略更好？

You must choose a strategy and you need to make the right call early in the project.
It won't be easy to change later once the application is in production
and there are lots of application URL references in the wild.

我们必须选择一种策略，并且在项目的早期就这么干。一旦该应用进入了生产阶段，要改起来可就不容易了，因为外面已经有了大量对应用URL的引用。

Almost all Angular projects should use the default HTML5 style.
It produces URLs that are easier for users to understand.
And it preserves the option to do _server-side rendering_ later.

几乎所有的Angular项目都会使用默认的HTML 5风格。它生成的URL更易于被用户理解，它也为将来做**服务端渲染**预留了空间。

Rendering critical pages on the server is a technique that can greatly improve
perceived responsiveness when the app first loads.
An app that would otherwise take ten or more seconds to start
could be rendered on the server and delivered to the user's device
in less than a second.

在服务器端渲染指定的页面，是一项可以在该应用首次加载时大幅提升响应速度的技术。那些原本需要十秒甚至更长时间加载的应用，可以预先在服务端渲染好，并在少于一秒的时间内完整呈现在用户的设备上。

This option is only available if application URLs look like normal web URLs
without hashes (#) in the middle.

只有当应用的URL看起来像是标准的Web URL，中间没有hash（#）时，这个选项才能生效。

Stick with the default unless you have a compelling reason to
resort to hash routes.

除非你有强烈的理由不得不使用hash路由，否则就应该坚决使用默认的HTML 5路由风格。

#### HTML5 URLs and the  *&lt;base href>*

#### HTML 5 URL与*&lt;base href>*While the router uses the 
<a href="https://developer.mozilla.org/en-US/docs/Web/API/History_API#Adding_and_modifying_history_entries"  title="Browser history push-state">HTML5 pushState</a>
style by default, you *must* configure that strategy with a **base href**.

由于路由器默认使用“<a href="https://developer.mozilla.org/en-US/docs/Web/API/History_API#Adding_and_modifying_history_entries" target="_blank" title="Browser history push-state">HTML 5 pushState</a>”风格，所以我们*必须*用一个**base href**来配置该策略（Strategy）。

The preferred way to configure the strategy is to add a
<a href="https://developer.mozilla.org/en-US/docs/Web/HTML/Element/base" title="base href">&lt;base href&gt; element</a>
tag in the `<head>` of the `index.html`.

配置该策略的首选方式是往`index.html`的`<head>`中添加一个[&lt;base href> element](https://developer.mozilla.org/en-US/docs/Web/HTML/Element/base)标签。


<code-example path="router/src/index.html" linenums="false" title="src/index.html (base-href)" region="base-href">

</code-example>



Without that tag, the browser may not be able to load resources
(images, CSS, scripts) when "deep linking" into the app.
Bad things could happen when someone pastes an application link into the
browser's address bar or clicks such a link in an email.

如果没有此标签，当通过“深链接”进入该应用时，浏览器就不能加载资源（图片、CSS、脚本）。如果有人把应用的链接粘贴进浏览器的地址栏或从邮件中点击应用的链接时，这种问题就发生。

Some developers may not be able to add the `<base>` element, perhaps because they don't have
access to `<head>` or the `index.html`.

有些开发人员可能无法添加`<base>`元素，这可能是因为它们没有访问`<head>`或`index.html`的权限。

Those developers may still use HTML5 URLs by taking two remedial steps:

它们仍然可以使用HTML 5格式的URL，但要采取两个步骤进行补救：

1. Provide the router with an appropriate [APP_BASE_HREF][] value.

    用适当的[APP_BASE_HREF][]值提供（provide）路由器。

1. Use _root URLs_ for all web resources: CSS, images, scripts, and template HTML files.

    对所有Web资源使用**绝对地址**：CSS、图片、脚本、模板HTML。

{@a hashlocationstrategy}

#### *HashLocationStrategy*

#### *HashLocationStrategy* 策略

You can go old-school with the `HashLocationStrategy` by
providing the `useHash: true` in an object as the second argument of the `RouterModule.forRoot`
in the `AppModule`.

我们可以在根模块的`RouterModule.forRoot`的第二个参数中传入一个带有`useHash: true`的对象，以回到基于`HashLocationStrategy`的传统方式。


<code-example path="router/src/app/app.module.6.ts" linenums="false" title="src/app/app.module.ts (hash URL strategy)">

</code-example><|MERGE_RESOLUTION|>--- conflicted
+++ resolved
@@ -308,26 +308,34 @@
 Each `ActivatedRoute` in the `RouterState` provides methods to traverse up and down the route tree
 to get information from parent, child and sibling routes.
 
-<<<<<<< HEAD
 路由器状态为我们提供了从任意激活路由开始向上或向下遍历路由树的一种方式，以获得关于父、子、兄弟路由的信息。
-=======
+
 {@a activated-route}
 
 
 ### Activated route
+
+### 激活的路由
 
 The route path and parameters are available through an injected router service called the
 [ActivatedRoute](api/router/ActivatedRoute).
 It has a great deal of useful information including:
+
+该路由的路径和参数可以通过注入进来的一个名叫[ActivatedRoute](api/router/ActivatedRoute)的路由服务来获取。
+它有一大堆有用的信息，包括：
 
 <table>
   <tr>
     <th>
       Property
+      
+      属性
     </th>
 
     <th>
       Description
+      
+      描述
     </th>
   </tr>
 
@@ -339,6 +347,7 @@
 
     An `Observable` of the route path(s), represented as an array of strings for each part of the route path.
 
+    路由路径的`Observable`对象，是一个由路由路径中的各个部分组成的字符串数组。
     </td>
   </tr>
 
@@ -350,6 +359,7 @@
 
     An `Observable` that contains the `data` object provided for the route. Also contains any resolved values from the [resolve guard](#resolve-guard).
 
+    一个`Observable`，其中包含提供给路由的`data`对象。也包含由[解析守卫（resolve guard）](#resolve-guard)解析而来的值。
     </td>
   </tr>
 
@@ -361,6 +371,8 @@
 
     An `Observable` that contains a [map](api/router/ParamMap) of the required and [optional parameters](#optional-route-parameters) specific to the route. The map supports retrieving single and multiple values from the same parameter.
 
+    一个`Observable`，其中包含一个由当前路由的必要参数和[可选参数](#optional-route-parameters)组成的[map](api/router/ParamMap)对象。用这个map可以获取来自同名参数的单一值或多重值。
+    
     </td>
   </tr>
 
@@ -373,6 +385,9 @@
     An `Observable` that contains a [map](api/router/ParamMap) of the [query parameters](#query-parameters) available to all routes.
     The map supports retrieving single and multiple values from the query parameter.
 
+    一个`Observable`，其中包含一个对所有路由都有效的[查询参数](#query-parameters)组成的[map](api/router/ParamMap)对象。
+    用这个map可以获取来自查询参数的单一值或多重值。
+    
     </td>
   </tr>
 
@@ -395,6 +410,7 @@
 
     The name of the `RouterOutlet` used to render the route. For an unnamed outlet, the outlet name is _primary_.
 
+    要把该路由渲染到的`RouterOutlet`的名字。对于无名路由，它的路由名是`primary`，而不是空串。
     </td>
   </tr>
 
@@ -406,6 +422,8 @@
 
     The route configuration used for the route that contains the origin path.
 
+    用于该路由的路由配置信息，其中包含原始路径。
+    
     </td>
   </tr>
 
@@ -417,6 +435,7 @@
 
     The route's parent `ActivatedRoute` when this route is a [child route](#child-routing-component).
 
+    当该路由是一个[子路由](#child-routing-component)时，表示该路由的父级`ActivatedRoute`。
     </td>
   </tr>
 
@@ -428,6 +447,8 @@
 
     Contains the first `ActivatedRoute` in the list of this route's child routes.
 
+    包含该路由的子路由列表中的第一个`ActivatedRoute`。
+    
     </td>
   </tr>
 
@@ -439,6 +460,8 @@
 
     Contains all the [child routes](#child-routing-component) activated under the current route.
 
+    包含当前路由下所有已激活的[子路由](#child-routing-component)。
+    
     </td>
   </tr>
 </table>
@@ -447,13 +470,18 @@
 
 Two older properties are still available. They are less capable than their replacements, discouraged, and may be deprecated in a future Angular version.
 
+有两个旧式属性仍然是有效的，但它们不如其替代品那样强力，我们建议你不要再用它们，并且将在未来的 Angular 版本中废弃。
+
 **`params`** &mdash; An `Observable` that contains the required and [optional parameters](#optional-route-parameters) specific to the route. Use `paramMap` instead.
+
+**`params`** —— 一个`Observable`对象，其中包含当前路由的必要参数和[可选参数](#optional-route-parameters)。请改用`paramMap`。
 
 **`queryParams`** &mdash; An `Observable` that contains the [query parameters](#query-parameters) available to all routes.
 Use `queryParamMap` instead.
 
+**`queryParams`** —— 一个`Observable`对象，其中包含对所有路由都有效的[查询参数](#query-parameters)。请改用`queryParamMap`。
+
 </div>
->>>>>>> 61db01b5
 
 ### Router events
 
@@ -2535,73 +2563,6 @@
 </div>
 
 
-<<<<<<< HEAD
-
-{@a navigate}
-
-
-### Navigate to hero detail imperatively
-
-### 命令式地导航到英雄详情
-
-Users *will not* navigate to the detail component by clicking a link
-so you won't add a new `RouterLink` anchor tag to the shell.
-
-*这次我们不打算通过点击链接来导航到详情组件*，因此也不用再把带`RouterLink`的新的A标签加到壳组件中。
-
-Instead, when the user *clicks* a hero in the list, you'll ask the router
-to navigate to the hero detail view for the selected hero.
-
-而是改为当用户在列表中*点击*一个英雄时，我们将*要求*路由器导航到所选英雄的详情视图
-
-Start in the `HeroListComponent`.
-Revise its constructor so that it acquires the `Router` and the `HeroService` by dependency injection:
-
-从`HeroListComponent`开始。
-修改它的构造函数，让它通过依赖注入获得`Router`和`HeroService`：
-
-
-<code-example path="router/src/app/heroes/hero-list.component.1.ts" linenums="false" title="src/app/heroes/hero-list.component.ts (constructor)" region="ctor">
-
-</code-example>
-
-
-
-Make the following few changes to the component's template:
-
-还要对模板进行一点修改：
-
-
-<code-example path="router/src/app/heroes/hero-list.component.1.ts" linenums="false" title="src/app/heroes/hero-list.component.ts (template)" region="template">
-
-</code-example>
-
-
-
-The template defines an `*ngFor` repeater such as [you've seen before](guide/displaying-data#ngFor).
-There's a `(click)` [event binding](guide/template-syntax#event-binding) to the component's
-`onSelect` method which you implement as follows:
-
-模板像[以前](guide/displaying-data#ngFor)一样定义了一个`*ngFor`重复器。
-还有一个`(click)`[事件绑定](guide/template-syntax#event-binding)，绑定到了组件的`onSelect`方法，就像这样：
-
-
-<code-example path="router/src/app/heroes/hero-list.component.1.ts" linenums="false" title="src/app/heroes/hero-list.component.ts (select)" region="select">
-
-</code-example>
-
-
-
-The component's `onSelect` calls the router's **`navigate`** method with a _link parameters array_.
-You can use this same syntax in a `RouterLink` if you decide later to navigate in HTML template rather than in component code.
-
-它用一个**链接参数数组**调用路由器的**`navigate`**方法。
-如果我们想把它用在HTML中，那么也可以把相同的语法用在`RouterLink`中。
-
-
-
-=======
->>>>>>> 61db01b5
 {@a route-parameters}
 
 
@@ -2654,157 +2615,7 @@
 
 {@a activated-route}
 
-<<<<<<< HEAD
-
-### ActivatedRoute: the one-stop-shop for route information
-
-### ActivatedRoute：一站式获取路由信息
-
-The route path and parameters are available through an injected router service called the
-[ActivatedRoute](api/router/ActivatedRoute).
-It has a great deal of useful information including:
-
-该路由的路径和参数可以通过注入进来的一个名叫[ActivatedRoute](api/router/ActivatedRoute)的路由服务来获取。
-它有一大堆有用的信息，包括：
-
-<table>
-  <tr>
-    <th>
-      Property
-    </th>
-
-    <th>
-      Description
-    </th>
-  </tr>
-
-  <tr>
-    <td>
-      <code>url</code>
-    </td>
-    <td>
-
-    An `Observable` of the route path(s), represented as an array of strings for each part of the route path.
-
-    </td>
-  </tr>
-
-  <tr>
-    <td>
-      <code>data</code>
-    </td>
-    <td>
-
-    An `Observable` that contains the `data` object provided for the route. Also contains any resolved values from the [resolve guard](#resolve-guard).
-
-    </td>
-  </tr>
-
-  <tr>
-    <td>
-      <code>paramMap</code>
-    </td>
-    <td>
-
-    An `Observable` that contains a [map](api/router/ParamMap) of the required and [optional parameters](#optional-route-parameters) specific to the route. The map supports retrieving single and multiple values from the same parameter.
-
-    </td>
-  </tr>
-
-  <tr>
-    <td>
-      <code>queryParamMap</code>
-    </td>
-    <td>
-
-    An `Observable` that contains a [map](api/router/ParamMap) of the [query parameters](#query-parameters) available to all routes. 
-    The map supports retrieving single and multiple values from the query parameter.
-
-    </td>
-  </tr>
-
-  <tr>
-    <td>
-      <code>fragment</code>
-    </td>
-    <td>
-
-    An `Observable` of the URL [fragment](#fragment) available to all routes.
-
-    </td>
-  </tr>
-
-  <tr>
-    <td>
-      <code>outlet</code>
-    </td>
-    <td>
-
-    The name of the `RouterOutlet` used to render the route. For an unnamed outlet, the outlet name is _primary_.
-
-    </td>
-  </tr>
-
-  <tr>
-    <td>
-      <code>routeConfig</code>
-    </td>
-    <td>
-
-    The route configuration used for the route that contains the origin path.
-
-    </td>
-  </tr>
-
-    <tr>
-    <td>
-      <code>parent</code>
-    </td>
-    <td>
-
-    The route's parent `ActivatedRoute` when this route is a [child route](#child-routing-component).
-
-    </td>
-  </tr>
-
-  <tr>
-    <td>
-      <code>firstChild</code>
-    </td>
-    <td>
-
-    Contains the first `ActivatedRoute` in the list of this route's child routes.
-
-    </td>
-  </tr>
-
-  <tr>
-    <td>
-      <code>children</code>
-    </td>
-    <td>
-
-    Contains all the [child routes](#child-routing-component) activated under the current route.
-
-    </td>
-  </tr>
-</table>
-
-<div class="l-sub-section">
-
-Two older properties are still available. They are less capable than their replacements, discouraged, and may be deprecated in a future Angular version.
-
-**`params`** &mdash; An `Observable` that contains the required and [optional parameters](#optional-route-parameters) specific to the route. Use `paramMap` instead.
-
-**`queryParams`** &mdash; An `Observable` that contains the [query parameters](#query-parameters) available to all routes. 
-Use `queryParamMap` instead.
-
-</div>
-
-#### _Activated Route_ in action
-=======
 ### _Activated Route_ in action
->>>>>>> 61db01b5
 
 #### _Activated Route_ 实战
 
@@ -2867,7 +2678,11 @@
 The `switchMap` operator also cancels previous in-flight requests. If the user re-navigates to this route
 with a new `id` while the `HeroService` is still retrieving the old `id`, `switchMap` discards that old request and returns the hero for the new `id`.
 
+`switchMap`操作符也会取消以前未完成的在途请求。如果用户使用心得`id`再次导航到该路由，而`HeroService`仍在接受老`id`对应的英雄，那么`switchMap`就会抛弃老的请求，并返回这个新`id`的英雄信息。
+
 The observable `Subscription` will be handled by the `AsyncPipe` and the component's `hero` property will be (re)set with the retrieved hero.
+
+这个可观察对象的`Subscription`（订阅）将会由`AsyncPipe`处理，并且组件的`hero`属性将会设置为刚刚接收到的这个英雄。
 
 #### _ParamMap_ API
 
@@ -2875,15 +2690,21 @@
 
 The `ParamMap` API is inspired by the [URLSearchParams interface](https://developer.mozilla.org/en-US/docs/Web/API/URLSearchParams). It provides methods
 to handle parameter access for both route parameters (`paramMap`) and query parameters (`queryParamMap`).
+
+`ParamMap` API 是参照[URLSearchParams 接口](https://developer.mozilla.org/en-US/docs/Web/API/URLSearchParams)来设计的。它提供了一些方法来处理对路由参数（`paramMap`）和查询参数(`queryParamMap`)中的参数访问。
 
 <table>
   <tr>
     <th>
       Member
+      
+      成员
     </th>
 
     <th>
       Description
+      
+      描述
     </th>
   </tr>
 
@@ -2895,6 +2716,7 @@
 
     Returns `true` if the parameter name is in the map of parameters.
 
+    如果参数名位于参数列表中，就返回 `true` 。
     </td>
   </tr>
 
@@ -2906,6 +2728,7 @@
 
     Returns the parameter name value (a `string`) if present, or `null` if the parameter name is not in the map. Returns the _first_ element if the parameter value is actually an array of values.
 
+    如果这个map中有参数名对应的参数值（字符串），就返回它，否则返回`null`。如果参数值实际上是一个数组，就返回它的*第一个*元素。
     </td>
   </tr>
 
@@ -2917,6 +2740,8 @@
 
     Returns a `string array` of the parameter name value if found, or an empty `array` if the parameter name value is not in the map. Use `getAll` when a single parameter could have multiple values.
 
+    如果这个map中有参数名对应的值，就返回一个字符串数组，否则返回空数组。当一个参数名可能对应多个值的时候，请使用`getAll`。
+        
     </td>
   </tr>
 
@@ -2928,6 +2753,8 @@
 
     Returns a `string array` of all parameter names in the map.
 
+    返回这个map中的所有参数名组成的字符串数组。
+    
     </td>
   </tr>
 </table>
@@ -3363,21 +3190,8 @@
 The `ActivatedRoute.paramMap` property is an `Observable` map of route parameters. The `paramMap` emits a new map of values that includes `id`
 when the user navigates to the component. In `ngOnInit` you subscribe to those values, set the `selectedId`, and get the heroes.
 
-<<<<<<< HEAD
 ActivatedRoute.paramMap属性是一个路由参数的可观察对象。当用户导航到这个组件时，paramMap会发射一个新值，其中包含`id`。
 在ngOnInit中，我们订阅了这些值，设置到selectedId，并获取英雄数据。
-
-Add an `isSelected` method that returns `true` when a hero's `id` matches the selected `id`.
-
-我们添加了一个`isSelected`方法，当英雄的id和选中的id匹配时，它返回真值。
-
-
-<code-example path="router/src/app/heroes/hero-list.component.ts" linenums="false" title="src/app/heroes/hero-list.component.ts (isSelected)" region="isSelected">
-
-</code-example>
-
-=======
->>>>>>> 61db01b5
 
 Update the template with a [class binding](guide/template-syntax#class-binding).
 The binding adds the `selected` CSS class when the comparison returns `true` and removes it when `false`.
@@ -4083,47 +3897,15 @@
 {@a nav-to-crisis}
 
 
-<<<<<<< HEAD
-### Navigate to crisis detail with a relative URL
-
-### 用相对URL导航到危机详情
-
-Update the *Crisis List* `onSelect` method to use relative navigation so you don't have
-to start from the top of the route configuration.
-=======
 ### Navigate to crisis list with a relative URL
->>>>>>> 61db01b5
 
 把*危机列表*的`onSelect`方法改成使用相对导航，以便我们不用每次都从路由配置的顶层开始。
 
 You've already injected the `ActivatedRoute` that you need to compose the relative navigation path.
 
-<<<<<<< HEAD
 我们已经注入过了`ActivatedRoute`，我们需要它来和相对导航路径组合在一起。
 
-
-<code-example path="router/src/app/crisis-center/crisis-list.component.ts" linenums="false" title="src/app/crisis-center/crisis-list.component.ts (constructor)" region="ctor">
-
-</code-example>
-
-
-
-When you visit the *Crisis Center*, the ancestor path is `/crisis-center`,
-so you only need to add the `id` of the *Crisis Center* to the existing path.
-
-当访问*危机中心*时，其祖先路径是`/crisis-center`，所以我们只需要把*危机*的`id`添加到现有路径中就可以了。
-
-
-<code-example path="router/src/app/crisis-center/crisis-list.component.ts" linenums="false" title="src/app/crisis-center/crisis-list.component.ts (relative navigation)" region="onSelect">
-
-</code-example>
-
-
-
-If you were using a `RouterLink` to navigate instead of the `Router` service, you'd use the _same_
-=======
 When using a `RouterLink` to navigate instead of the `Router` service, you'd use the _same_
->>>>>>> 61db01b5
 link parameters array, but you wouldn't provide the object with the `relativeTo` property.
 The `ActivatedRoute` is implicit in a `RouterLink` directive.
 
@@ -5145,14 +4927,9 @@
 
 The `DialogService`, provided in the `AppModule` for app-wide use, does the asking.
 
-<<<<<<< HEAD
 `DialogService`（为了在应用级使用，已经注入到了`AppModule`）就可以做到这些。
 
-It returns a [promise](http://exploringjs.com/es6/ch_promises.html) that
-*resolves* when the user eventually decides what to do: either
-=======
 It returns an `Observable` that *resolves* when the user eventually decides what to do: either
->>>>>>> 61db01b5
 to discard changes and navigate away (`true`) or to preserve the pending changes and stay in the crisis editor (`false`).
 
 它返回[promise](http://exploringjs.com/es6/ch_promises.html)，当用户最终决定了如何去做时，它就会被*解析* —— 或者决定放弃更改直接导航离开（`true`），或者保留未完成的修改，留在危机编辑器中（`false`）。
@@ -5325,20 +5102,15 @@
 Inject the `CrisisService` and `Router` and implement the `resolve()` method.
 That method could return a `Promise`, an `Observable`, or a synchronous return value.
 
-<<<<<<< HEAD
 注入`CrisisService`和`Router`，并实现`resolve()`方法。
 该方法可以返回一个`Promise`、一个`Observable`来支持异步方式，或者直接返回一个值来支持同步方式。
 
-The `CrisisService.getCrisis` method returns a promise.
-Return that promise to prevent the route from loading until the data is fetched.
-=======
 The `CrisisService.getCrisis` method returns an Observable.
 Return that observable to prevent the route from loading until the data is fetched.
 The `Router` guards require an Observable to `complete`, meaning it has emitted all
 of its values. You use the `take` operator with an argument of `1` to ensure that the
 Observable completes after retrieving the first value from the Observable returned by the
 `getCrisis` method.
->>>>>>> 61db01b5
 If it doesn't return a valid `Crisis`, navigate the user back to the `CrisisListComponent`,
 canceling the previous in-flight navigation to the `CrisisDetailComponent`.
 
@@ -5392,12 +5164,12 @@
 Don't worry about all the ways that the user  could navigate away.
 That's the router's job. Write this class and let the router take it from there.
 
-<<<<<<< HEAD
     我们依赖路由器调用此守卫。不必关心用户用哪种方式导航离开，这是路由器的工作。我们只要写出这个类，等路由器从那里取出它就可以了。
-=======
+
 1. The Observable provided to the Router _must_ complete.
 If the Observable does not complete, the navigation will not continue.
->>>>>>> 61db01b5
+
+    由路由器提供的 Observable *必须* 完成（complete），否则导航不会继续。
 
 The relevant *Crisis Center* code for this milestone follows.
 
@@ -6090,15 +5862,22 @@
 
 ## Migrating URLs with Redirects
 
+## 使用重定向迁移 URL
+
 You've setup the routes for navigating around your application. You've used navigation imperatively and declaratively to many different routes. But like any application, requirements change over time. You've setup links and navigation to `/heroes` and `/hero/:id` from the `HeroListComponent` and `HeroDetailComponent` components. If there was a requirement that links to `heroes` become `superheroes`, you still want the previous URLs to navigate correctly. You also don't want to go and update every link in your application, so redirects makes refactoring routes trivial.
 
+我们已经设置好了路由，并且用命令式和声明式的方式导航到了很多不同的路由。但是，任何应用的需求都会随着时间而改变。我们把链接`/heroes`和`hero/:id`指向了`HeroListComponent`和`HeroDetailComponent`组件。如果有这样一个需求，要把链接`heroes`变成`superheroes`，我们希望以前的URL仍然能正常导航。但我们也不想在应用中找到并修改每一个链接，这时候，重定向就可以省去这些琐碎的重构工作。
 
 {@a url-refactor}
 
 ### Changing /heroes to /superheroes
 
+### 把`/heroes`修改为`/superheros`
+
 Let's take the `Hero` routes and migrate them to new URLs. The `Router` checks for redirects in your configuration before navigating, so each redirect is triggered when needed. To support this change, you'll add redirects from the old routes to the new routes in the `heroes-routing.module`.
 
+我们先取得`Hero`路由，并把它们迁移到新的URL。`Router`（路由器）会在开始导航之前先在配置中检查所有重定向语句，以便将来按需触发重定向。要支持这种修改，我们就要在`heroes-routing.module`文件中把老的路由重定向到新的路由。
+
 <code-example path="router/src/app/heroes/heroes-routing.module.ts" linenums="false" title="src/app/heroes/heroes-routing.module.ts (heroes redirects)">
 
 </code-example>
@@ -6106,31 +5885,50 @@
 
 You'll notice two different types of redirects. The first change is from  `/heroes` to `/superheroes` without any parameters. This is a straightforward redirect, unlike the change from `/hero/:id` to `/superhero/:id`, which includes the `:id` route parameter. Router redirects also use powerful pattern matching, so the `Router` inspects the URL and replaces route parameters in the `path` with their appropriate destination. Previously, you navigated to a URL such as `/hero/15` with a route parameter `id` of `15`.
 
+注意，这里有两种类型的重定向。第一种是不带参数的从`/heroes`重定向到`/superheroes`。这是一种非常直观的重定向。第二种是从`/hero/:id`重定向到`/superhero/:id`，它还要包含一个`:id`路由参数。
+路由器重定向时使用强大的模式匹配功能，这样，路由器就会检查URL，并且把`path`中带的路由参数替换成相应的目标形式。以前，我们导航到形如`/hero/15`的URL时，带了一个路由参数`id`，它的值是`15`。
+
 <div class="l-sub-section">
 
 The `Router` also supports [query parameters](#query-parameters) and the [fragment](#fragment) when using redirects.
 
+在重定向的时候，路由器还支持[查询参数](#query-parameters)和[片段(fragment)](#fragment)。
+
 * When using absolute redirects, the `Router` will use the query parameters and the fragment from the redirectTo in the route config.
+
+  当使用绝对地址重定向时，路由器将会使用路由配置的`redirectTo`属性中规定的查询参数和片段。
+    
 * When using relative redirects, the `Router` use the query params and the fragment from the source URL.
 
+  当使用相对地址重定向时，路由器将会使用源地址（跳转前的地址）中的查询参数和片段。
+
 </div>
 
 Before updating the `app-routing.module.ts`, you'll need to consider an important rule. Currently, our empty path route redirects to `/heroes`, which redirects to `/superheroes`. This _won't_ work and is by design as the `Router` handles redirects once at each level of routing configuration. This prevents chaining of redirects, which can lead to endless redirect loops.
 
+在修改`app-routing.module.ts`之前，我们要先考虑一条重要的规则。
+目前，我们把空路径路由重定向到了`/heroes`，它又被重定向到了`/superheroes`。这样*不行*，从设计上就不行。因为路由器在每一层的路由配置中只会处理一次重定向。这样可以防止出现无限循环的重定向。
+
 So instead, you'll update the empty path route in `app-routing.module.ts` to redirect to `/superheroes`.
 
+所以，我们要在`app-routing.module.ts`中修改空路径路由，让它重定向到`/superheroes`。
+
 <code-example path="router/src/app/app-routing.module.ts" linenums="false" title="src/app/app-routing.module.ts (superheroes redirect)">
 
 </code-example>
 
 Since `RouterLink`s aren't tied to route configuration, you'll need to update the associated router links so they remain active when the new route is active. You'll update the `app.component.ts` template for the `/heroes` routerLink.
 
+由于`RouterLink`指令没有关联到路由配置，所以我们需要修改相关的路由链接，以便在新的路由激活时，它们也能保持激活状态。我们要修改`app.component.ts`模板中的`/heroes`路由链接。
+
 <code-example path="router/src/app/app.component.ts" linenums="false" title="src/app/app.component.ts (superheroes active routerLink)">
 
 </code-example>
 
 With the redirects setup, all previous routes now point to their new destinations and both URLs still function as intended.
 
+
+当这些重定向设置好之后，所有以前的路由都指向了它们的新目标，并且每个URL也仍然能正常工作。
 
 {@a inspect-config}
 
