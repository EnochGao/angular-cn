--- conflicted
+++ resolved
@@ -4954,15 +4954,11 @@
 Observable completes after retrieving the first value from the Observable returned by the
 `getCrisis` method.
 
-<<<<<<< HEAD
 `CrisisService.getCrisis` 方法返回一个可观察对象，以防止在数据获取完之前加载本路由。
 `Router` 守卫要求这个可观察对象必须可结束（`complete`），也就是说它已经发出了所有值。
 你可以为 `take` 操作符传入一个参数 `1`，以确保这个可观察对象会在从 `getCrisis` 方法所返回的可观察对象中取到第一个值之后就会结束。
 
-If it doesn't return a valid `Crisis`, return an empty `Observable`, canceling the previous in-flight navigation to the `CrisisDetailComponent` and navigate the user back to the `CrisisListComponent`. The update resolver service looks like this:
-=======
 If it doesn't return a valid `Crisis`, return an empty `Observable`, canceling the previous in-flight navigation to the `CrisisDetailComponent` and navigate the user back to the `CrisisListComponent`. The updated resolver service looks like this:
->>>>>>> c3844fb9
 
 如果它没有返回有效的 `Crisis`，就会返回一个 `Observable`，以取消以前到 `CrisisDetailComponent` 的在途导航，并把用户导航回 `CrisisListComponent`。修改后的 `resolver` 服务是这样的：
 
