--- conflicted
+++ resolved
@@ -21,27 +21,19 @@
 processes the configuration file during `ng build --prod`. Manually, you can process it with the
 `ngsw-config` tool (where `<project-name>` is the name of the project being built):
 
-<<<<<<< HEAD
-配置文件 `src/ngsw-config.json` 指定了 Angular Service Worker 应该缓存哪些文件和数据的 URL，以及如何更新缓存的文件和数据。
+配置文件 `ngsw-config.json` 指定了 Angular Service Worker 应该缓存哪些文件和数据的 URL，以及如何更新缓存的文件和数据。
 [Angular CLI](cli) 会在 `ng build --prod` 期间处理配置文件。
-如果想手动处理，你可以使用 `ngsw-config` 工具：
-
-```sh
-
-ngsw-config dist src/ngsw-config.json /base/href
-
-```
-=======
+如果想手动处理，你可以使用 `ngsw-config` 工具（这里的 `<project-name>` 就是要构建的项目名）：
+
 <code-example language="sh">
 ./node_modules/.bin/ngsw-config ./dist/&lt;project-name&gt; ./ngsw-config.json [/base/href]
 </code-example>
->>>>>>> bc5390ec
 
 The configuration file uses the JSON format. All file paths must begin with `/`, which corresponds
 to the deployment directory&mdash;usually `dist/<project-name>` in CLI projects.
 
 该配置文件使用 JSON 格式。
-所有文件路径都必须以 `/` 开头，也就是部署目录 —— 在 CLI 项目中的它通常是 `dist`。
+所有文件路径都必须以 `/` 开头，也就是相应的部署目录 —— 在 CLI 项目中的它通常是 `dist/<project-name>`。
 
 {@a glob-patterns}
 
@@ -200,19 +192,12 @@
 
 This section describes the resources to cache, broken up into the following groups:
 
-本节描述要缓存的资源，分为三组。
+本节描述要缓存的资源，分为如下几组：
 
 * `files` lists patterns that match files in the distribution directory. These can be single files or glob-like patterns that match a number of files.
 
-<<<<<<< HEAD
    `files` 列出了与 `dist` 目录中的文件相匹配的模式。它们可以是单个文件也可以是能匹配多个文件的类似 glob 的模式。
 
-* `versionedFiles` has been deprecated. As of v6 `versionedFiles` and `files` options have the same behavior. Use `files` instead.
-
-   `versionedFiles` 已经废弃，因为 v6 版本的 `versionedFiles` 和 `files` 选项具有相同的行为。请改用 `files`。
-
-=======
->>>>>>> bc5390ec
 * `urls` includes both URLs and URL patterns that will be matched at runtime. These resources are not fetched directly and do not have content hashes, but they will be cached according to their HTTP headers. This is most useful for CDNs such as the Google Fonts service.<br>
   _(Negative glob patterns are not supported and `?` will be matched literally; i.e. it will not match any character other than `?`.)_
 
@@ -255,18 +240,18 @@
 和 `assetGroups` 下类似，每个数据组也都有一个 `name` ，用作它的唯一标识。
 
 ### `urls`
-<<<<<<< HEAD
-
-A list of URL patterns. URLs that match these patterns will be cached according to this data group's policy.<br>
-  _(Negative glob patterns are not supported and `?` will be matched literally; i.e. it will not match any character other than `?`.)_
-=======
+
 A list of URL patterns. URLs that match these patterns are cached according to this data group's policy. Only non-mutating requests (GET and HEAD) are cached.
+
+一个 URL 模式的列表。匹配这些模式的 URL 将会根据该数据组的策略进行缓存。只有非修改型的请求（GET 和 HEAD）才会进行缓存。
+
  * Negative glob patterns are not supported.
+ 
+   （不支持 glob 中的否定模式）。
+ 
  * `?` is matched literally; that is, it matches *only* the character `?`.
->>>>>>> bc5390ec
-
-一个 URL 模式的列表。匹配这些模式的 URL 将会根据该数据组的策略进行缓存。<br>
-  **（不支持 glob 中的逆模式）**
+
+   `?` 只做字面匹配，也就是说，它*只*能匹配 `?` 字符。
 
 ### `version`
 
