# Upgrading from AngularJS to Angular

# 从 AngularJS 升级到 Angular

*Angular* is the name for the Angular of today and tomorrow.

*Angular*是现在和未来的 Angular 名称。

*AngularJS* is the name for all 1.x versions of Angular.

*AngularJS*是所有 1.x 版本的 Angular 的名称。

AngularJS applications are great.
Always consider the business case before moving to Angular.
An important part of that case is the time and effort to get there.
This guide describes the built-in tools for efficiently migrating AngularJS projects over to the Angular platform, a piece at a time.

有很多大型 AngularJS 应用。在迁移到 Angular 之前，请始终考虑其业务案例。该案例的一个重要部分是迁移的时间和精力。本指南描述了用于将 AngularJS 项目高效迁移到 Angular 平台的内置工具，一次一个。

Some applications will be easier to upgrade than others, and there are many ways to make it easier for yourself.
It is possible to prepare and align AngularJS applications with Angular even before beginning the upgrade process.
These preparation steps are all about making the code more decoupled, more maintainable, and better aligned with modern development tools.
That means in addition to making the upgrade easier, you will also improve the existing AngularJS applications.

有些应用可能比其它的升级起来简单，还有一些方法能让把这项工作变得更简单。即使在正式开始升级过程之前，可以提前准备 AngularJS 的程序，让它向 Angular 看齐。这些准备步骤几乎都是关于如何让代码更加松耦合、更有可维护性，以及用现代开发工具提高速度的。这意味着，这种准备工作不仅能让最终的升级变得更简单，而且还能提升 AngularJS 程序的质量。

One of the keys to a successful upgrade is to do it incrementally, by running the two frameworks side by side in the same application, and porting AngularJS components to Angular one by one.
This makes it possible to upgrade even large and complex applications without disrupting other business, because the work can be done collaboratively and spread over a period of time.
The `upgrade` module in Angular has been designed to make incremental upgrading seamless.

成功升级的关键之一是增量式的实现它，通过在同一个应用中一起运行这两个框架，并且逐个把 AngularJS 的组件迁移到 Angular 中。这意味着可以在不必打断其它业务的前提下，升级更大、更复杂的应用程序，因为这项工作可以多人协作完成，在一段时间内逐渐铺开。Angular `upgrade` 模块的设计目标就是让你渐进、无缝的完成升级。

## Preparation

## 准备工作

There are many ways to structure AngularJS applications.
When you begin to upgrade these applications to Angular, some will turn out to be much easier to work with than others.
There are a few key techniques and patterns that you can apply to future-proof applications even before you begin the migration.

AngularJS 应用程序的组织方式有很多种。当你想把它们升级到 Angular 的时候，有些做起来会比其它的更容易些。即使在开始升级之前，也有一些关键的技术和模式可以让你将来升级时更轻松。

### Follow the AngularJS Style Guide

### 遵循 AngularJS 风格指南

The [AngularJS Style Guide][GithubJohnpapaAngularStyleguideBlobPrimaryA1ReadmeMd] collects patterns and practices that have been proven to result in cleaner and more maintainable AngularJS applications.
It contains a wealth of information about how to write and organize AngularJS code —and equally importantly— how **not** to write and organize AngularJS code.

[AngularJS 风格指南][GithubJohnpapaAngularStyleguideBlobPrimaryA1ReadmeMd]收集了一些已证明能写出干净且可维护的 AngularJS 程序的模式与实践。
它包含了很多关于如何书写和组织 AngularJS 代码的有价值信息，同样重要的是，**不应该**采用的书写和组织 AngularJS 代码的方式。

Angular is a reimagined version of the best parts of AngularJS.
In that sense, its goals are the same as the Style Guide for AngularJS:
To preserve the good parts of AngularJS, and to avoid the bad parts.
There is a lot more to Angular than that of course, but this does mean that *following the style guide helps make your AngularJS application more closely aligned with Angular*.

Angular 是一个基于 AngularJS 中最好的部分构思出来的版本。在这种意义上，它的目标和 AngularJS 风格指南是一样的：保留 AngularJS 中好的部分，去掉坏的部分。当然，Angular 还做了更多。说这些的意思是：*遵循这个风格指南可以让你写出更接近 Angular 程序的 AngularJS 程序*。

There are a few rules in particular that will make it much easier to do *an incremental upgrade* using the Angular `upgrade/static` module:

有一些特别的规则可以让使用 Angular 的 `upgrade/static` 模块进行*增量升级*变得更简单：

| Rules | Details |
| :---- | :------ |
| 规则 | 详情 |
| [Rule of 1][GithubJohnpapaAngularStyleguideBlobPrimaryA1ReadmeMdSingleResponsibility] | There should be one component per file. This not only makes components easy to navigate and find, but will also allow us to migrate them between languages and frameworks one at a time. In this example application, each controller, component, service, and filter is in its own source file. |
| [单一规则][GithubJohnpapaAngularStyleguideBlobPrimaryA1ReadmeMdSingleResponsibility] | 每个文件应该只放一个组件。这不仅让组件更容易浏览和查找，而且还让你能逐个迁移它们的语言和框架。在这个范例程序中，每个控制器、工厂和过滤器都位于各自的源文件中。 |
| [Folders-by-Feature Structure][GithubJohnpapaAngularStyleguideBlobPrimaryA1ReadmeMdFoldersByFeatureStructure] <br /> [Modularity][GithubJohnpapaAngularStyleguideBlobPrimaryA1ReadmeMdModularity] | Define similar principles on a higher level of abstraction: Different parts of the application should reside in different directories and NgModules. |
| [按特性分目录的结构][GithubJohnpapaAngularStyleguideBlobPrimaryA1ReadmeMdFoldersByFeatureStructure] <br /> [模块化][GithubJohnpapaAngularStyleguideBlobPrimaryA1ReadmeMdModularity] | 在较高的抽象层定义了一些相似的原则：应用程序中的不同部分应该被分到不同的目录和 NgModule 中。 |

When an application is laid out feature per feature in this way, it can also be migrated one feature at a time.
For applications that don't already look like this, applying the rules in the AngularJS style guide is a highly recommended preparation step.
And this is not just for the sake of the upgrade - it is just solid advice in general!

如果应用程序能用这种方式把每个特性分到一个独立目录中，它也就能每次迁移一个特性。对于那些还没有这么做的程序，强烈建议把应用这条规则作为准备步骤。而且这也不仅仅对升级有价值，它还是一个通用的规则，可以让你的程序更“坚实”。

### Using a Module Loader

### 使用模块加载器

When you break application code down into one component per file, you often end up with a project structure with a large number of relatively small files.
This is a much neater way to organize things than a small number of large files, but it doesn't work that well if you have to load all those files to the HTML page with `<script>` tags.
Especially when you also have to maintain those tags in the correct order.
That is why it is a good idea to start using a *module loader*.

当你把应用代码分解到每个文件中只放一个组件的粒度后，通常会得到一个由大量相对较小的文件组成的项目结构。这比组织成少量大文件要整洁得多，但如果你不得不通过 `<script>` 标签在 HTML 页面中加载所有这些文件，那就不好玩了。尤其是当你不得不自己按正确的顺序维护这些标签时更是如此，就要开始使用*模块加载器*了。

Using a module loader such as [SystemJS][GithubSystemjsSystemjs], [Webpack][GithubWebpackMain], or [Browserify][BrowserifyMain] allows us to use the built-in module systems of TypeScript or ES2015.
You can use the `import` and `export` features that explicitly specify what code can and will be shared between different parts of the application.
For ES5 applications you can use CommonJS style `require` and `module.exports` features.
In both cases, the module loader will then take care of loading all the code the application needs in the correct order.

使用模块加载器，比如[SystemJS][GithubSystemjsSystemjs]、
[Webpack][GithubWebpackMain]或[Browserify][BrowserifyMain]，
可以让你在程序中使用 TypeScript 或 ES2015 语言内置的模块系统。
你可以使用 `import` 和 `export` 特性来明确指定哪些代码应该以及将会被在程序的不同部分之间共享。
对于 ES5 程序来说，可以改用 CommonJS 风格的 `require` 和 `module.exports` 特性代替。
无是论哪种情况，模块加载器都会按正确的顺序加载程序中用到的所有代码。

When moving applications into production, module loaders also make it easier to package them all up into production bundles with batteries included.

当要把应用程序投入生产环境时，模块加载器也会让你把所有这些文件打成完整的产品包变得容易一些。

### Migrating to TypeScript

### 迁移到 TypeScript

If part of the Angular upgrade plan is to also take TypeScript into use, it makes sense to bring in the TypeScript compiler even before the upgrade itself begins.
This means there is one less thing to learn and think about during the actual upgrade.
It also means you can start using TypeScript features in your AngularJS code.

Angular 升级计划的一部分是引入 TypeScript，即使在开始升级之前，引入 TypeScript 编译器也是有意义的。这意味着等真正升级的时候需要学习和思考的东西会更少，并且你可以在 AngularJS 代码中开始使用 TypeScript 的特性。

Since TypeScript is a superset of ECMAScript 2015, which in turn is a superset of ECMAScript 5, "switching" to TypeScript doesn't necessarily require anything more than installing the TypeScript compiler and renaming files from `*.js` to `*.ts`.
But just doing that is not hugely useful or exciting, of course.
Additional steps like the following can give us much more bang for the buck:

TypeScript 是 ECMAScript 2015 的超集，而 ES2015 又是 ECMAScript 5 的超集。这意味着除了安装一个 TypeScript 编译器，并把文件名都从 `*.js` 改成 `*.ts` 之外，其实什么都不用做。当然，如果仅仅这样做也没什么大用，也没什么有意思的地方。下面这些额外的步骤可以让你打起精神：

* For applications that use a module loader, TypeScript imports and exports (which are really ECMAScript 2015 imports and exports) can be used to organize code into modules.

  对那些使用了模块加载器的程序，TypeScript 的导入和导出语法(实际上是 ECMAScript 2015 的导入和导出)可以把代码组织成模块。

* Type annotations can be gradually added to existing functions and variables to pin down their types and get benefits like build-time error checking, great autocompletion support and inline documentation.

  可以逐步把类型注解添加到现有函数和变量上，以固定它们的类型，并获得其优点：比如编译期错误检查、更好的支持自动完成，以及内联式文档等。

* JavaScript features new to ES2015, like arrow functions, `let`s and `const`s, default function parameters, and destructuring assignments can also be gradually added to make the code more expressive.

  那些 ES2015 中新增的特性，比如箭头函数、`let`、`const`、默认函数参数、解构赋值等也可以逐渐添加进来，让代码更有表现力。

* Services and controllers can be turned into *classes*.
  That way they'll be a step closer to becoming Angular service and component classes, which will make life easier after the upgrade.

  服务和控制器可以转成*类*。这样它们就能一步步接近 Angular 的服务和组件类了，也会让升级变得简单一点。

### Using Component Directives

### 使用组件型指令

In Angular, components are the main primitive from which user interfaces are built.
You define the different portions of the UI as components and compose them into a full user experience.

在 Angular 中，组件是用来构建用户界面的主要元素。你把 UI 中的不同部分定义成组件，然后在模板中使用这些组件合成出最终的 UI。

You can also do this in AngularJS, using *component directives*.
These are directives that define their own templates, controllers, and input/output bindings - the same things that Angular components define.
Applications built with component directives are much easier to migrate to Angular than applications built with lower-level features like `ng-controller`,  `ng-include`, and scope inheritance.

你在 AngularJS 中也能这么做。那就是一种定义了自己的模板、控制器和输入/输出绑定的指令 —— 跟 Angular 中对组件的定义是一样的。要迁移到 Angular，通过组件型指令构建的应用程序会比直接用 `ng-controller`、`ng-include` 和作用域继承等底层特性构建的要容易得多。

To be Angular compatible, an AngularJS component directive should configure these attributes:

要与 Angular 兼容，AngularJS 的组件型指令应该配置下列属性：

| Attributes | Details |
| :--------- | :------ |
| 属性 | 详情 |
| `restrict: 'E'` | Components are usually used as elements. |
| `restrict: 'E'` | 组件通常会以元素的方式使用。 |
| `scope: {}` | An isolate scope. In Angular, components are always isolated from their surroundings, and you should do this in AngularJS too. |
| `scope: {}` | 一个独立作用域。在 Angular 中，组件永远是从它们的环境中被隔离出来的，在 AngularJS 中也同样如此。 |
| `bindToController: {}` | Component inputs and outputs should be bound to the controller instead of using the `$scope`. |
| `bindToController: {}` | 组件的输入和输出应该绑定到控制器，而不是 `$scope`。 |
| `controller` <br /> `controllerAs` | Components have their own controllers. |
| `controller` <br /> `controllerAs` | 组件要有自己的控制器。 |
| `template` <br /> `templateUrl` | Components have their own templates. |
| `template` <br /> `templateUrl` | 组件要有自己的模板。 |

Component directives may also use the following attributes:

组件型指令还可能使用下列属性：

| Attributes | Details |
| :--------- | :------ |
| 属性 | 详情 |
| `transclude: true/{}` | If the component needs to transclude content from elsewhere. |
| `transclude: true/{}` | 如果组件需要从其它地方透传内容，就设置它。 |
| `require` | If the component needs to communicate with the controller of some parent component. |
| `require` | 如果组件需要和父组件的控制器通讯，就设置它。 |

Component directives **should not** use the following attributes:

组件型指令**不能**使用下列属性：

| Attributes (avoid) | Details |
| :----------------- | :------ |
| 不能使用的属性 | 详情 |
| `compile` | This will not be supported in Angular. |
| `compile` | Angular 不再支持它。 |
| `replace: true` | Angular never replaces a component element with the component template. This attribute is also deprecated in AngularJS. |
| `replace: true` | Angular 永远不会用组件模板替换一个组件元素。这个特性在 AngularJS 中也同样不建议使用了。 |
| `priority` <br /> `terminal` | While AngularJS components may use these, they are not used in Angular and it is better not to write code that relies on them. |
| `priority` <br /> `terminal` | 虽然 AngularJS 的组件可能使用这些，但它们在 Angular 中已经没用了，并且最好不要再写依赖它们的代码。 |

An AngularJS component directive that is fully aligned with the Angular architecture may look something like this:

AngularJS 中一个完全向 Angular 架构对齐过的组件型指令是这样的：

<code-example header="hero-detail.directive.ts" path="upgrade-module/src/app/hero-detail.directive.ts"></code-example>

AngularJS 1.5 introduces the [component API][AngularjsDocsApiNgTypeAngularModuleComponent] that makes it easier to define component directives like these.
It is a good idea to use this API for component directives for several reasons:

AngularJS 1.5 引入了[组件 API][AngularjsDocsApiNgTypeAngularModuleComponent]，它让定义指令变得更简单了。
为组件型指令使用这个 API 是一个好主意，因为：

* It requires less boilerplate code.

  它需要更少的样板代码。

* It enforces the use of component best practices like `controllerAs`.

  它强制你遵循组件的最佳实践，比如 `controllerAs`。

* It has good default values for directive attributes like `scope` and `restrict`.

  指令中像 `scope` 和 `restrict` 这样的属性应该有良好的默认值。

The component directive example from above looks like this when expressed using the component API:

如果使用这个组件 API 进行表示，那么上面看到的组件型指令就变成了这样：

<code-example header="hero-detail.component.ts" path="upgrade-module/src/app/upgrade-io/hero-detail.component.ts" region="hero-detail-io"></code-example>

Controller lifecycle hook methods `$onInit()`, `$onDestroy()`, and `$onChanges()` are another convenient feature that AngularJS 1.5 introduces.
They all have nearly exact [equivalents in Angular][AioGuideLifecycleHooks], so organizing component lifecycle logic around them will ease the eventual Angular upgrade process.

控制器的生命周期钩子 `$onInit()`、`$onDestroy()` 和 `$onChanges()` 是 AngularJS 1.5 引入的另一些便利特性。
它们都很像[Angular 中的等价物][AioGuideLifecycleHooks]，所以，围绕它们组织组件生命周期的逻辑在升级到 Angular 时会更容易。

## Upgrading with ngUpgrade

## 使用 ngUpgrade 升级

The ngUpgrade library in Angular is a very useful tool for upgrading anything but the smallest of applications.
With it you can mix and match AngularJS and Angular components in the same application and have them interoperate seamlessly.
That means you don't have to do the upgrade work all at once, since there is a natural coexistence between the two frameworks during the transition period.

不管要升级什么，Angular 中的 `ngUpgrade` 库都会是一个非常有用的工具 —— 除非是小到没功能的应用。借助它，你可以在同一个应用程序中混用并匹配 AngularJS 和 Angular 的组件，并让它们实现无缝的互操作。这意味着你不用被迫一次性做完所有的升级工作，因为在整个演进过程中，这两个框架可以很自然的和睦相处。

<div class="alert is-helpful">

The [end of life of AngularJS][AngularBlogFindingAPathForwardWithAngularjs7e186fdd4429] is December 31st, 2021.
With this event, ngUpgrade is now in a feature complete state.
We will continue publishing security and bug fixes for ngUpgrade at least until December 31st, 2023.

由于 [AngularJS 即将停止维护][AngularBlogFindingAPathForwardWithAngularjs7e186fdd4429]，ngUpgrade 现在处于特性开发完毕的状态。我们将会继续发布安全补丁和 BUG 修复，直到 2023-12-31。

</div>

### How ngUpgrade Works

### ngUpgrade 的工作原理

One of the primary tools provided by ngUpgrade is called the `UpgradeModule`.
This is a module that contains utilities for bootstrapping and managing hybrid applications that support both Angular and AngularJS code.

`ngUpgrade` 提供的主要工具之一被称为 `UpgradeModule`。这是一个服务，它可以启动并管理一个能同时支持 Angular 和 AngularJS 的混合式应用。

When you use ngUpgrade, what you're really doing is *running both AngularJS and Angular at the same time*.
All Angular code is running in the Angular framework, and AngularJS code in the AngularJS framework.
Both of these are the actual, fully featured versions of the frameworks.
There is no emulation going on, so you can expect to have all the features and natural behavior of both frameworks.

当使用 ngUpgrade 时，你实际上在*同时运行 AngularJS 和 Angular*。所有 Angular 的代码运行在 Angular 框架中，而 AngularJS 的代码运行在 AngularJS 框架中。所有这些都是真实的、全功能的框架版本。没有进行任何仿真，所以你可以认为同时存在着这两个框架的所有特性和自然行为。

What happens on top of this is that components and services managed by one framework can interoperate with those from the other framework.
This happens in three main areas:
Dependency injection, the DOM, and change detection.

所有这些事情的背后，本质上是一个框架中管理的组件和服务能和来自另一个框架的进行互操作。这些主要体现在三个方面：依赖注入、DOM 和变更检测。

#### Dependency Injection

#### 依赖注入

Dependency injection is front and center in both AngularJS and Angular, but there are some key differences between the two frameworks in how it actually works.

无论是在 AngularJS 中还是在 Angular 中，依赖注入都位于前沿和中心的位置，但在两个框架的工作原理上，却存在着一些关键的不同之处。

| AngularJS | Angular |
| :-------- | :------ |
| AngularJS | 角 |
| Dependency injection tokens are always strings | Tokens [can have different types][AioGuideDependencyInjection]. <br /> They are often classes. <br /> They may also be strings. |
| 依赖注入的令牌(Token)永远是字符串(译注：指服务名称)。 | 令牌[可以有不同的类型][AioGuideDependencyInjection]。<br /> 通常是类。<br />也可能是字符串。 |
| There is exactly one injector. <br /> Even in multi-module applications, everything is poured into one big namespace. | There is a [tree hierarchy of injectors][AioGuideHierarchicalDependencyInjection], with a root injector and an additional injector for each component. |
| 只有一个注入器。<br/>即使在多模块的应用程序中，每样东西也都会被装入一个巨大的命名空间中。 | 这是一个[树状分层注入器][AioGuideHierarchicalDependencyInjection]：有一个根注入器，而且每个组件也有一个自己的注入器。 |

Even accounting for these differences you can still have dependency injection interoperability.
`upgrade/static` resolves the differences and makes everything work seamlessly:

就算有这么多不同点，也并不妨碍你在依赖注入时进行互操作。`upgrade/static` 解决了这些差异，并让它们无缝的对接：

* You can make AngularJS services available for injection to Angular code by *upgrading* them.
  The same singleton instance of each service is shared between the frameworks.
  In Angular these services will always be in the *root injector* and available to all components.

  通过升级它们，你就能让那些在 AngularJS 中能被注入的服务也可用于 Angular 的代码中。在框架之间共享的是服务的同一个单例对象。在 Angular 中，这些外来服务总是被放在*根注入器*中，并可用于所有组件。它们总是具有*字符串令牌* —— 跟它们在 AngularJS 中的令牌相同。

* You can also make Angular services available for injection to AngularJS code by *downgrading* them.
  Only services from the Angular root injector can be downgraded.
  Again, the same singleton instances are shared between the frameworks.
  When you register a downgraded service, you must explicitly specify a *string token* that you want to use in AngularJS.

  通过降级它们，你也能让那些在 Angular 中能被注入的服务在 AngularJS 的代码中可用。只有那些来自 Angular 根注入器的服务才能被降级。同样的，在框架之间共享的是同一个单例对象。当你注册一个要降级的服务时，要明确指定一个打算在 AngularJS 中使用的*字符串令牌*。

<div class="lightbox">

<img alt="The two injectors in a hybrid application" src="generated/images/guide/upgrade/injectors.png" />

</div>

#### Components and the DOM

#### 组件与 DOM

In the DOM of a hybrid ngUpgrade application are components and directives from both AngularJS and Angular.
These components communicate with each other by using the input and output bindings of their respective frameworks, which ngUpgrade bridges together.
They may also communicate through shared injected dependencies, as described above.

在混合式应用中，同时存在来自 AngularJS 和 Angular 中组件和指令的 DOM。这些组件通过它们各自框架中的输入和输出绑定来互相通讯，它们由 ngUpgrade 桥接在一起。它们也能通过共享被注入的依赖彼此通讯，就像前面所说的那样。

The key thing to understand about a hybrid application is that every element in the DOM is owned by exactly one of the two frameworks.
The other framework ignores it.
If an element is owned by AngularJS, Angular treats it as if it didn't exist, and vice versa.

理解混合式应用的关键在于，DOM 中的每一个元素都只能属于这两个框架之一，而另一个框架则会忽略它。如果一个元素属于 AngularJS，那么 Angular 就会当它不存在，反之亦然。

So normally a hybrid application begins life as an AngularJS application, and it is AngularJS that processes the root template, for example, the index.html.
Angular then steps into the picture when an Angular component is used somewhere in an AngularJS template.
The template of that component will then be managed by Angular, and it may contain any number of Angular components and directives.

所以，混合式应用总是像 AngularJS 程序那样启动，处理根模板的也是 AngularJS. 然后，当这个应用的模板中使用到了 Angular 的组件时，Angular 才开始参与。这个组件的视图由 Angular 进行管理，而且它还可以使用一系列的 Angular 组件和指令。

Beyond that, you may interleave the two frameworks.
You always cross the boundary between the two frameworks by one of two ways:

更进一步说，你可以按照需要，任意穿插使用这两个框架。使用下面的两种方式之一，你可以在这两个框架之间自由穿梭：

1. By using a component from the other framework:
   An AngularJS template using an Angular component, or an Angular template using an AngularJS component.

   通过使用来自另一个框架的组件：AngularJS 的模板中用到了 Angular 的组件，或者 Angular 的模板中使用了 AngularJS 的组件。

1. By transcluding or projecting content from the other framework.
   ngUpgrade bridges the related concepts of AngularJS transclusion and Angular content projection together.

   通过透传(transclude)或投影(project)来自另一个框架的内容。`UpgradeModule` 牵线搭桥，把 AngularJS 的透传概念和 Angular 的内容投影概念关联起来。

<div class="lightbox">

<img alt="DOM element ownership in a hybrid application" src="generated/images/guide/upgrade/dom.png" />

</div>

Whenever you use a component that belongs to the other framework, a switch between framework boundaries occurs.
However, that switch only happens to the elements in the template of that component.
Consider a situation where you use an Angular component from AngularJS like this:

当你使用一个属于另一个框架的组件时，就会发生一次跨框架边界的切换。不过，这种切换只发生在该组件元素的*子节点*上。考虑一个场景，你从 AngularJS 中使用一个 Angular 组件，就像这样：

<code-example language="html" escape="html">

&lt;a-component&gt;&lt;/a-component&gt;

</code-example>

The DOM element `<a-component>` will remain to be an AngularJS managed element, because it is defined in an AngularJS template.
That also means you can apply additional AngularJS directives to it, but *not* Angular directives.
It is only in the template of the `<a-component>` where Angular steps in.
This same rule also applies when you use AngularJS component directives from Angular.

此时，`<a-component>` 这个 DOM 元素仍然由 AngularJS 管理，因为它是在 AngularJS 的模板中定义的。这也意味着你可以往它上面添加别的 AngularJS 指令，却*不能*添加 Angular 的指令。只有在 `<a-component>` 组件的模板中才是 Angular 的天下。同样的规则也适用于在 Angular 中使用 AngularJS 组件型指令的情况。

#### Change Detection

#### 变更检测

The `scope.$apply()` is how AngularJS detects changes and updates data bindings.
After every event that occurs, `scope.$apply()` gets called.
This is done either automatically by the framework, or manually by you.

AngularJS 中的变更检测全是关于 `scope.$apply()` 的。在每个事件发生之后，`scope.$apply()` 就会被调用。这或者由框架自动调用，或者在某些情况下由你自己的代码手动调用。

In Angular things are different.
While change detection still occurs after every event, no one needs to call `scope.$apply()` for that to happen.
This is because all Angular code runs inside something called the [Angular zone][AioApiCoreNgzone].
Angular always knows when the code finishes, so it also knows when it should kick off change detection.
The code itself doesn't have to call `scope.$apply()` or anything like it.

在 Angular 中，事情有点不一样。虽然变更检测仍然会在每一个事件之后发生，却不再需要每次调用 `scope.$apply()` 了。
这是因为所有 Angular 代码都运行在一个叫做 [Angular zone][AioApiCoreNgzone] 的地方。
Angular 总是知道什么时候代码执行完了，也就知道了它什么时候应该触发变更检测。代码本身并不需要调用 `scope.$apply()` 或其它类似的东西。

In the case of hybrid applications, the `UpgradeModule` bridges the AngularJS and Angular approaches.
Here is what happens:

在这种混合式应用的案例中，`UpgradeModule` 在 AngularJS 的方法和 Angular 的方法之间建立了桥梁。发生了什么呢？

* Everything that happens in the application runs inside the Angular zone.
  This is true whether the event originated in AngularJS or Angular code.
  The zone triggers Angular change detection after every event.

  应用中发生的每件事都运行在 Angular 的 zone 里。无论事件发生在 AngularJS 还是 Angular 的代码中，都是如此。这个 zone 会在每个事件之后触发 Angular 的变更检测。

* The `UpgradeModule` will invoke the AngularJS `$rootScope.$apply()` after every turn of the Angular zone.
  This also triggers AngularJS change detection after every event.

  `UpgradeModule` 将在每一次离开 Angular zone 时调用 AngularJS 的 `$rootScope.$apply()`。这样也就同样会在每个事件之后触发 AngularJS 的变更检测。

<div class="lightbox">

<img alt="Change detection in a hybrid application" src="generated/images/guide/upgrade/change_detection.png" />

</div>

In practice, you do not need to call `$apply()`, regardless of whether it is in AngularJS or Angular.
The `UpgradeModule` does it for us.
You *can* still call `$apply()` so there is no need to remove such calls from existing code.
Those calls just trigger additional AngularJS change detection checks in a hybrid application.

在实践中，你不用在自己的代码中调用 `$apply()`，而不用管这段代码是在 AngularJS 还是 Angular 中。`UpgradeModule` 都替你做了。你仍然*可以*调用 `$apply()`，也就是说你不必从现有代码中移除此调用。在混合式应用中，这些调用只会触发一次额外的 AngularJS 变更检测。

When you downgrade an Angular component and then use it from AngularJS, the inputs of the component will be watched using AngularJS change detection.
When those inputs change, the corresponding properties in the component are set.
You can also hook into the changes by implementing the [OnChanges][AioApiCoreOnchanges] interface in the component, just like you could if it hadn't been downgraded.

当你降级一个 Angular 组件，然后把它用于 AngularJS 中时，组件的输入属性就会被 AngularJS 的变更检测体系监视起来。
当那些输入属性发生变化时，组件中相应的属性就会被设置。你也能通过实现[OnChanges][AioApiCoreOnchanges]
接口来挂钩到这些更改，就像它未被降级时一样。

Correspondingly, when you upgrade an AngularJS component and use it from Angular, all the bindings defined for `scope` (or `bindToController`) of the component directive will be hooked into Angular change detection.
They will be treated as regular Angular inputs.
Their values will be written to the scope (or controller) of the upgraded component when they change.

相应的，当你把 AngularJS 的组件升级给 Angular 使用时，在这个组件型指令的 `scope`(或 `bindToController`)中定义的所有绑定，都将被挂钩到 Angular 的变更检测体系中。它们将和标准的 Angular 输入属性被同等对待，并当它们发生变化时设置回 scope(或控制器)上。

### Using UpgradeModule with Angular *NgModules*

### 通过 Angular 的 *NgModule* 来使用 UpgradeModule

Both AngularJS and Angular have their own concept of modules to help organize an application into cohesive blocks of functionality.

AngularJS 和 Angular 都有自己的模块概念，来帮你把应用按功能组织成内聚的代码块。

Their details are quite different in architecture and implementation.
In AngularJS, you add Angular assets to the `angular.module` property.
In Angular, you create one or more classes adorned with an `NgModule` decorator that describes Angular assets in metadata.
The differences blossom from there.

它们在架构和实现的细节上有着显著的不同。在 AngularJS 中，你要把 AngularJS 的资源添加到 `angular.module` 属性上。在 Angular 中，你要创建一个或多个带有 `NgModule` 装饰器的类，这些装饰器用来在元数据中描述 Angular 资源。差异主要来自这里。

In a hybrid application you run both versions of Angular at the same time.
That means that you need at least one module each from both AngularJS and Angular.
You will import `UpgradeModule` inside the NgModule, and then use it for bootstrapping the AngularJS module.

在混合式应用中，你同时运行了两个版本的 Angular。这意味着你至少需要 AngularJS 和 Angular 各提供一个模块。当你使用 AngularJS 的模块进行引导时，就得把 Angular 的模块传给 `UpgradeModule`。

<div class="alert is-helpful">

For more information, see [NgModules][AioGuideNgmodules].

要了解更多，请参阅[NgModules][AioGuideNgmodules]页。

</div>

### Bootstrapping hybrid applications

### 引导混合应用程序

To bootstrap a hybrid application, you must bootstrap each of the Angular and
AngularJS parts of the application.
You must bootstrap the Angular bits first and then ask the `UpgradeModule` to bootstrap the AngularJS bits next.

要想引导混合式应用，就必须在应用中分别引导 Angular 和 AngularJS 应用的一部分。你必须先引导 Angular，然后再调用 `UpgradeModule` 来引导 AngularJS。

In an AngularJS application you have a root AngularJS module, which will also be used to bootstrap the AngularJS application.

在 AngularJS 应用中有一个 AngularJS 的根模块，它用于引导 AngularJS 应用。

<code-example header="app.module.ts" path="upgrade-module/src/app/ajs-bootstrap/app.module.ts" region="ng1module"></code-example>

Pure AngularJS applications can be automatically bootstrapped by using an `ng-app` directive somewhere on the HTML page.
But for hybrid applications, you manually bootstrap using the `UpgradeModule`.
Therefore, it is a good preliminary step to switch AngularJS applications to use the manual JavaScript [`angular.bootstrap`][AngularjsDocsApiNgFunctionAngularBootstrap] method even before switching them to hybrid mode.

单纯的 AngularJS 应用可以在 HTML 页面中使用 `ng-app` 指令进行引导，但对于混合式应用你要通过 `UpgradeModule` 模块进行手动引导。因此，在切换成混合式应用之前，最好先把 AngularJS 改写成使用 [`angular.bootstrap`][AngularjsDocsApiNgFunctionAngularBootstrap] 进行手动引导的方式。

Say you have an `ng-app` driven bootstrap such as this one:

比如你现在有这样一个通过 `ng-app` 进行引导的应用：

<code-example path="upgrade-module/src/index-ng-app.html"></code-example>

You can remove the `ng-app` and `ng-strict-di` directives from the HTML and instead switch to calling `angular.bootstrap` from JavaScript, which will result in the same thing:

你可以从 HTML 中移除 `ng-app` 和 `ng-strict-di` 指令，改为从 JavaScript 中调用 `angular.bootstrap`，它能达到同样效果：

<code-example header="app.module.ts" path="upgrade-module/src/app/ajs-bootstrap/app.module.ts" region="bootstrap"></code-example>

To begin converting your AngularJS application to a hybrid, you need to load the Angular framework.
You can see how this can be done with SystemJS by following the instructions in [Setup for Upgrading to AngularJS][AioGuideUpgradeSetup] for selectively copying code from the [QuickStart GitHub repository][GithubAngularQuickstart].

要想把 AngularJS 应用变成 Hybrid 应用，就要先加载 Angular 框架。
根据[准备升级到 AngularJS][AioGuideUpgradeSetup] 中给出的步骤，选择性的把[快速入门 github 代码仓][GithubAngularQuickstart]中的代码复制过来。

You also need to install the `@angular/upgrade` package using `npm install @angular/upgrade --save` and add a mapping for the `@angular/upgrade/static` package:

你还需要用 `npm install @angular/upgrade --save` 安装 `@angular/upgrade` 包，并添加一个指向 `@angular/upgrade/static` 包的映射：

<code-example header="systemjs.config.js (map)" path="upgrade-module/src/systemjs.config.1.js" region="upgrade-static-package"></code-example>

Next, create an `app.module.ts` file and add the following `NgModule` class:

接下来，创建一个 `app.module.ts` 文件，并添加下列 `NgModule` 类：

<code-example header="app.module.ts" path="upgrade-module/src/app/ajs-a-hybrid-bootstrap/app.module.ts" region="ngmodule"></code-example>

This bare minimum `NgModule` imports `BrowserModule`, the module every Angular browser-based application must have.
It also imports `UpgradeModule` from `@angular/upgrade/static`, which exports providers that will be used for upgrading and downgrading services and components.

最小化的 `NgModule` 导入了 `BrowserModule`，它是每个基于浏览器的 Angular 应用必备的。它还从 `@angular/upgrade/static` 中导入了 `UpgradeModule`，它导出了一些服务提供者，这些提供者会用于升级、降级服务和组件。

In the constructor of the `AppModule`, use dependency injection to get a hold of the `UpgradeModule` instance, and use it to bootstrap the AngularJS application in the `AppModule.ngDoBootstrap` method.
The `upgrade.bootstrap` method takes the exact same arguments as [angular.bootstrap][AngularjsDocsApiNgFunctionAngularBootstrap]:

在 `AppModule` 的构造函数中，使用依赖注入技术获取了一个 `UpgradeModule` 实例，并用它在 `AppModule.ngDoBootstrap` 方法中启动 AngularJS 应用。
`upgrade.bootstrap` 方法接受和 [angular.bootstrap][AngularjsDocsApiNgFunctionAngularBootstrap] 完全相同的参数。

<div class="alert is-helpful">

**NOTE**: <br />
You do not add a `bootstrap` declaration to the `@NgModule` decorator, since AngularJS will own the root template of the application.

**注意**：<br />
你不需要在 `@NgModule` 中加入 `bootstrap` 声明，因为 AngularJS 控制着该应用的根模板。

</div>

Now you can bootstrap `AppModule` using the `platformBrowserDynamic.bootstrapModule` method.

现在，你就可以使用 `platformBrowserDynamic.bootstrapModule` 方法来启动 `AppModule` 了。

<code-example header="app.module.ts" path="upgrade-module/src/app/ajs-a-hybrid-bootstrap/app.module.ts" region="bootstrap"></code-example>

Congratulations.
You're running a hybrid application.
The existing AngularJS code works as before *and* you're ready to start adding Angular code.

恭喜！你就要开始运行这个混合式应用了！所有现存的 AngularJS 代码会像以前一样正常工作，但是你现在也同样可以运行 Angular 代码了。

### Using Angular Components from AngularJS Code

### 从 AngularJS 代码中使用 Angular 组件

<div class="lightbox">

<img alt="Using an Angular component from AngularJS code" class="left" src="generated/images/guide/upgrade/ajs-to-a.png" />

</div>

Once you're running a hybrid app, you can start the gradual process of upgrading code.
One of the more common patterns for doing that is to use an Angular component in an AngularJS context.
This could be a completely new component or one that was previously AngularJS but has been rewritten for Angular.

一旦你开始运行混合式应用，你就可以开始逐渐升级代码了。一种更常见的工作模式就是在 AngularJS 的上下文中使用 Angular 的组件。该组件可能是全新的，也可能是把原本 AngularJS 的组件用 Angular 重写而成的。

Say you have an Angular component that shows information about a hero:

假设你有一个用来显示英雄信息的 Angular 组件：

<code-example header="hero-detail.component.ts" path="upgrade-module/src/app/downgrade-static/hero-detail.component.ts"></code-example>

If you want to use this component from AngularJS, you need to *downgrade* it using the `downgradeComponent()` method.
The result is an AngularJS *directive*, which you can then register in the AngularJS module:

如果你想在 AngularJS 中使用这个组件，就得用 `downgradeComponent()` 方法把它*降级*。其结果是一个 AngularJS 的*指令*，你可以把它注册到 AngularJS 的模块中：

<code-example header="app.module.ts" path="upgrade-module/src/app/downgrade-static/app.module.ts" region="downgradecomponent"></code-example>

<div class="alert is-helpful">

By default, Angular change detection will also run on the component for everyAngularJS `$digest` cycle.
If you want to only have change detection run when the inputs change, you can set `propagateDigest` to `false` when calling `downgradeComponent()`.

默认情况下，Angular 变更检测也会在 AngularJS 的每个 `$digest` 周期中运行。如果你希望只在输入属性发生变化时才运行变更检测，可以在调用 `downgradeComponent()` 时把 `propagateDigest` 设置为 `false`。

</div>

Because `HeroDetailComponent` is an Angular component, you must also add it to the `declarations` in the `AppModule`.

由于 `HeroDetailComponent` 是一个 Angular 组件，所以你必须同时把它加入 `AppModule` 的 `declarations` 字段中。

<code-example header="app.module.ts" path="upgrade-module/src/app/downgrade-static/app.module.ts" region="ngmodule"></code-example>

<div class="alert is-helpful">

All Angular components, directives, and pipes must be declared in an NgModule.

所有 Angular 组件、指令和管道都必须声明在 NgModule 中。

</div>

The net result is an AngularJS directive called `heroDetail`, that you can use like any other directive in AngularJS templates.

最终的结果是一个叫做 `heroDetail` 的 AngularJS 指令，你可以像用其它指令一样把它用在 AngularJS 模板中。

<code-example path="upgrade-module/src/index-downgrade-static.html" region="usecomponent"></code-example>

<div class="alert is-helpful">

**NOTE**: <br />
This AngularJS is an element directive (`restrict: 'E'`) called `heroDetail`.
An AngularJS element directive is matched based on its *name*.
*The `selector` metadata of the downgraded Angular component is ignored*.

**注意**：<br />
它在 AngularJS 中是一个名叫 `heroDetail` 的元素型指令（`restrict: 'E'`）。
AngularJS 的元素型指令是基于它的*名字*匹配的。
*Angular 组件中的 `selector` 元数据，在降级后的版本中会被忽略。*

</div>

Most components are not quite this simple, of course.
Many of them have *inputs and outputs* that connect them to the outside world.
An Angular hero detail component with inputs and outputs might look like this:

当然，大多数组件都不像这个这么简单。它们中很多都有*输入属性和输出属性*，来把它们连接到外部世界。Angular 的英雄详情组件带有像这样的输入属性与输出属性：

<code-example header="hero-detail.component.ts" path="upgrade-module/src/app/downgrade-io/hero-detail.component.ts"></code-example>

These inputs and outputs can be supplied from the AngularJS template, and the `downgradeComponent()` method takes care of wiring them up:

这些输入属性和输出属性的值来自于 AngularJS 的模板，而 `downgradeComponent()` 方法负责桥接它们：

<code-example path="upgrade-module/src/index-downgrade-io.html" region="usecomponent"></code-example>

Even though you are in an AngularJS template, **you are using Angular attribute syntax to bind the inputs and outputs**.
This is a requirement for downgraded components.
The expressions themselves are still regular AngularJS expressions.

注意，虽然你正在 AngularJS 的模板中，**但却在使用 Angular 的属性(Attribute)语法来绑定到输入属性与输出属性**。这是降级的组件本身要求的。而表达式本身仍然是标准的 AngularJS 表达式。

<div class="callout is-important">

<header>Use kebab-case for downgraded component attributes</header>

<header>在降级过的组件属性中使用中线命名法</header>

There is one notable exception to the rule of using Angular attribute syntax for downgraded components.
It has to do with input or output names that consist of multiple words.
In Angular, you would bind these attributes using camelCase:

为降级过的组件使用 Angular 的属性(Attribute)语法规则时有一个值得注意的例外。它适用于由多个单词组成的输入或输出属性。在 Angular 中，你要使用小驼峰命名法绑定这些属性：

<code-example language="html">

[myHero]="hero"
(heroDeleted)="handleHeroDeleted(&dollar;event)"

</code-example>

But when using them from AngularJS templates, you must use kebab-case:

但是从 AngularJS 的模板中使用它们时，你得使用中线命名法：

<code-example language="html">

[my-hero]="hero"
(hero-deleted)="handleHeroDeleted(&dollar;event)"

</code-example>

</div>

The `$event` variable can be used in outputs to gain access to the object that was emitted.
In this case it will be the `Hero` object, because that is what was passed to `this.deleted.emit()`.

`$event` 变量能被用在输出属性里，以访问这个事件所发出的对象。这个案例中它是 `Hero` 对象，因为 `this.deleted.emit()` 函数曾把它传了出来。

Since this is an AngularJS template, you can still use other AngularJS directives on the element, even though it has Angular binding attributes on it.
For example, you can easily make multiple copies of the component using `ng-repeat`:

由于这是一个 AngularJS 模板，虽然它已经有了 Angular 中绑定的属性(Attribute)，你仍可以在这个元素上使用其它 AngularJS 指令。比如，你可以用 `ng-repeat` 简单的制作该组件的多份拷贝：

<code-example path="upgrade-module/src/index-downgrade-io.html" region="userepeatedcomponent"></code-example>

### Using AngularJS Component Directives from Angular Code

### 从 Angular 代码使用 AngularJS 组件指令

<div class="lightbox">

<img alt="Using an AngularJS component from Angular code" class="left" src="generated/images/guide/upgrade/a-to-ajs.png" />

</div>

So, you can write an Angular component and then use it from AngularJS code.
This is useful when you start to migrate from lower-level components and work your way up.
But in some cases it is more convenient to do things in the opposite order:
To start with higher-level components and work your way down.
This too can be done using the `upgrade/static`.
You can *upgrade* AngularJS component directives and then use them from Angular.

现在，你已经能在 Angular 中写一个组件，并把它用于 AngularJS 代码中了。当你从低级组件开始移植，并往上走时，这非常有用。但在另外一些情况下，从相反的方向进行移植会更加方便：从高级组件开始，然后往下走。这也同样能用 `upgrade/static` 完成。你可以*升级*AngularJS 组件型指令，然后从 Angular 中用它们。

Not all kinds of AngularJS directives can be upgraded.
The directive really has to be a *component directive*, with the characteristics [described in the preparation guide above][AioGuideUpgradeUsingComponentDirectives].
The safest bet for ensuring compatibility is using the [component API][AngularjsDocsApiNgTypeAngularModule] introduced in AngularJS 1.5.

不是所有种类的 AngularJS 指令都能升级。该指令必须是一个严格的*组件型指令*，具有[上面的准备指南中描述的][AioGuideUpgradeUsingComponentDirectives]那些特征。
确保兼容性的最安全的方式是 AngularJS 1.5 中引入的[组件 API][AngularjsDocsApiNgTypeAngularModule]。

An example of an upgradeable component is one that just has a template and a controller:

可升级组件的简单例子是只有一个模板和一个控制器的指令：

<code-example header="hero-detail.component.ts" path="upgrade-module/src/app/upgrade-static/hero-detail.component.ts" region="hero-detail"></code-example>

You can *upgrade* this component to Angular using the `UpgradeComponent` class.
By creating a new Angular **directive** that extends `UpgradeComponent` and doing a `super` call inside its constructor, you have a fully upgraded AngularJS component to be used inside Angular.
All that is left is to add it to the `declarations` array of `AppModule`.

你可以使用 `UpgradeComponent` 方法来把这个组件*升级*到 Angular。具体方法是创建一个 Angular**指令**，继承 `UpgradeComponent`，在其构造函数中进行 `super` 调用，这样你就得到一个完全升级的 AngularJS 组件，并且可以 Angular 中使用。剩下是工作就是把它加入到 `AppModule` 的 `declarations` 数组。

<code-example header="hero-detail.component.ts" path="upgrade-module/src/app/upgrade-static/hero-detail.component.ts" region="hero-detail-upgrade"></code-example>

<code-example header="app.module.ts" path="upgrade-module/src/app/upgrade-static/app.module.ts" region="hero-detail-upgrade"></code-example>

<div class="alert is-helpful">

Upgraded components are Angular **directives**, instead of **components**, because Angular is unaware that AngularJS will create elements under it.
As far as Angular knows, the upgraded component is just a directive —a tag— and Angular doesn't have to concern itself with its children.

升级后的组件是 Angular 的**指令**，而不是**组件**，因为 Angular 不知道 AngularJS 将在它下面创建元素。Angular 所知道的是升级后的组件只是一个指令（一个标签），Angular 不需要关心组件本身及其子元素。

</div>

An upgraded component may also have inputs and outputs, as defined by the scope/controller bindings of the original AngularJS component directive.
When you use the component from an Angular template, provide the inputs and outputs using **Angular template syntax**, observing the following rules:

升级后的组件也可能有输入属性和输出属性，它们是在原 AngularJS 组件型指令的 scope/controller 绑定中定义的。当你从 Angular 模板中使用该组件时，就要使用**Angular 模板语法**来提供这些输入属性和输出属性，但要遵循下列规则：

| Bindings | Binding definition | Template syntax |
| :------- | :----------------- | :-------------- |
| 绑定 | 绑定定义 | 模板语法 |
| Attribute binding | `myAttribute: '@myAttribute'` | `<my-component myAttribute="value">` |
| 属性绑定 | `myAttribute: '@myAttribute'` | `<my-component myAttribute="value">` |
| Expression binding | `myOutput: '&myOutput'` | `<my-component (myOutput)="action()">` |
| 表达式绑定 | `myOutput: '&myOutput'` | `<my-component (myOutput)="action()">` |
| One-way binding | `myValue: '<myValue'` | `<my-component [myValue]="anExpression">` |
| 单向绑定 | `myValue: '<myValue'` | `<my-component [myValue]="anExpression">` |
| Two-way binding | `myValue: '=myValue'` | As a two-way binding: <br /> `<my-component [(myValue)]="anExpression">` <br /> Since most AngularJS two-way bindings actually only need a one-way binding in practice, `<my-component [myValue]="anExpression">` is often enough. |
| 双向绑定 | `myValue: '=myValue'` | 用作双向绑定：`<my-component [(myValue)]="anExpression">`。<br/> 由于大多数 AngularJS 的双向绑定实际上只是单向绑定，因此通常写成 `<my-component [myValue]="anExpression">` 也够用了。 |

For example, imagine a hero detail AngularJS component directive with one input and one output:

举个例子，假设 AngularJS 中有一个表示“英雄详情”的组件型指令，它带有一个输入属性和一个输出属性：

<code-example header="hero-detail.component.ts" path="upgrade-module/src/app/upgrade-io/hero-detail.component.ts" region="hero-detail-io"></code-example>

You can upgrade this component to Angular, annotate inputs and outputs in the upgrade directive, and then provide the input and output using Angular template syntax:

你可以把这个组件升级到 Angular，然后使用 Angular 的模板语法提供这个输入属性和输出属性：

<code-example header="hero-detail.component.ts" path="upgrade-module/src/app/upgrade-io/hero-detail.component.ts" region="hero-detail-io-upgrade"></code-example>

<code-example header="container.component.ts" path="upgrade-module/src/app/upgrade-io/container.component.ts"></code-example>

### Projecting AngularJS Content into Angular Components

### 把 AngularJS 的内容投影到 Angular 组件中

<div class="lightbox">

<img alt="Projecting AngularJS content into Angular" class="left" src="generated/images/guide/upgrade/ajs-to-a-with-projection.png" />

</div>

When you are using a downgraded Angular component from an AngularJS template, the need may arise to *transclude* some content into it.
This is also possible.
While there is no such thing as transclusion in Angular, there is a very similar concept called *content projection*.
`upgrade/static` is able to make these two features interoperate.

如果你在 AngularJS 模板中使用降级后的 Angular 组件时，可能会需要把模板中的一些内容投影进那个组件。这也是可能的，虽然在 Angular 中并没有透传(transclude)这样的东西，但它有一个非常相似的概念，叫做*内容投影*。`upgrade/static` 也能让这两个特性实现互操作。

Angular components that support content projection make use of an `<ng-content>` tag within them.
Here is an example of such a component:

Angular 的组件通过使用 `<ng-content>` 标签来支持内容投影。下面是这类组件的一个例子：

<code-example header="hero-detail.component.ts" path="upgrade-module/src/app/ajs-to-a-projection/hero-detail.component.ts"></code-example>

When using the component from AngularJS, you can supply contents for it.
Just like they would be transcluded in AngularJS, they get projected to the location of the `<ng-content>` tag in Angular:

当从 AngularJS 中使用该组件时，你可以为它提供内容。正如它们将在 AngularJS 中被透传一样，它们也在 Angular 中被投影到了 `<ng-content>` 标签所在的位置：

<code-example path="upgrade-module/src/index-ajs-to-a-projection.html" region="usecomponent"></code-example>

<div class="alert is-helpful">

When AngularJS content gets projected inside an Angular component, it still remains in "AngularJS land" and is managed by the AngularJS framework.

当 AngularJS 的内容被投影到 Angular 组件中时，它仍然留在“AngularJS 王国”中，并被 AngularJS 框架管理着。

</div>

### Transcluding Angular Content into AngularJS Component Directives

### 把 Angular 的内容透传进 AngularJS 的组件型指令

<div class="lightbox">

<img alt="Projecting Angular content into AngularJS" class="left" src="generated/images/guide/upgrade/a-to-ajs-with-transclusion.png" />

</div>

Just as you can project AngularJS content into Angular components, you can *transclude* Angular content into AngularJS components, whenever you are using upgraded versions from them.

就像可以把 AngularJS 的内容投影进 Angular 组件一样，你也能把 Angular 的内容*透传*进 AngularJS 的组件，但不管怎样，你都要使用它们升级过的版本。

When an AngularJS component directive supports transclusion, it may use the `ng-transclude` directive in its template to mark the transclusion point:

如果一个 AngularJS 组件型指令支持透传，它就会在自己的模板中使用 `ng-transclude` 指令标记出透传到的位置：

<code-example header="hero-detail.component.ts" path="upgrade-module/src/app/a-to-ajs-transclusion/hero-detail.component.ts"></code-example>

If you upgrade this component and use it from Angular, you can populate the component tag with contents that will then get transcluded:

如果你升级这个组件，并把它用在 Angular 中，你就能把准备透传的内容放进这个组件的标签中。

<code-example header="container.component.ts" path="upgrade-module/src/app/a-to-ajs-transclusion/container.component.ts"></code-example>

### Making AngularJS Dependencies Injectable to Angular

### 让 AngularJS 中的依赖可被注入到 Angular

When running a hybrid app, you may encounter situations where you need to inject some AngularJS dependencies into your Angular code.
Maybe you have some business logic still in AngularJS services.
Maybe you want access to built-in services of AngularJS like `$location` or `$timeout`.

当运行一个混合式应用时，可能会遇到这种情况：你需要把某些 AngularJS 的依赖注入到 Angular 代码中。这可能是因为某些业务逻辑仍然在 AngularJS 服务中，或者需要某些 AngularJS 的内置服务，比如 `$location` 或 `$timeout`。

In these situations, it is possible to *upgrade* an AngularJS provider to Angular.
This makes it possible to then inject it somewhere in Angular code.
For example, you might have a service called `HeroesService` in AngularJS:

在这些情况下，把一个 AngularJS 提供者*升级到*Angular 也是有可能的。这就让它将来有可能被注入到 Angular 代码中的某些地方。比如，你可能在 AngularJS 中有一个名叫 `HeroesService` 的服务：

<code-example header="heroes.service.ts" path="upgrade-module/src/app/ajs-to-a-providers/heroes.service.ts"></code-example>

You can upgrade the service using an Angular [factory provider][AioGuideDependencyInjectionProvidersFactoryProviders] that requests the service from the AngularJS `$injector`.

你可以用 Angular 的[工厂提供者][AioGuideDependencyInjectionProvidersFactoryProviders]升级该服务，
它从 AngularJS 的 `$injector` 请求服务。

Many developers prefer to declare the factory provider in a separate `ajs-upgraded-providers.ts` file so that they are all together, making it easier to reference them, create new ones and delete them once the upgrade is over.

很多开发者都喜欢在一个独立的 `ajs-upgraded-providers.ts` 中声明这个工厂提供者，以便把它们都放在一起，这样便于引用、创建新的以及在升级完毕时删除它们。

It is also recommended to export the `heroesServiceFactory` function so that Ahead-of-Time compilation can pick it up.

同时，建议导出 `heroesServiceFactory` 函数，以便 AOT 编译器可以拿到它们。

<div class="alert is-helpful">

**NOTE**: <br />
The 'heroes' string inside the factory refers to the AngularJS `HeroesService`.
It is common in AngularJS applications to choose a service name for the token, for example "heroes", and append the "Service" suffix to create the class name.

**注意**：<br />
这个工厂中的字符串 'heroes' 指向的是 AngularJS 的 `HeroesService`。
AngularJS 应用中通常使用服务名作为令牌，比如 'heroes'，并为其追加 'Service' 后缀来创建其类名。

</div>

<code-example header="ajs-upgraded-providers.ts" path="upgrade-module/src/app/ajs-to-a-providers/ajs-upgraded-providers.ts"></code-example>

You can then provide the service to Angular by adding it to the `@NgModule`:

然后，你就可以把这个服务添加到 `@NgModule` 中来把它暴露给 Angular：

<code-example header="app.module.ts" path="upgrade-module/src/app/ajs-to-a-providers/app.module.ts" region="register"></code-example>

Then use the service inside your component by injecting it in the component constructor using its class as a type annotation:

然后在组件的构造函数中使用该服务的类名作为类型注解注入到组件中，从而在组件中使用它：

<code-example header="hero-detail.component.ts" path="upgrade-module/src/app/ajs-to-a-providers/hero-detail.component.ts"></code-example>

<div class="alert is-helpful">

In this example you upgraded a service class.
You can use a TypeScript type annotation when you inject it.
While it doesn't affect how the dependency is handled, it enables the benefits of static type checking.
This is not required though, and any AngularJS service, factory, or provider can be upgraded.

在这个例子中，你升级了服务类。当注入它时，你可以使用 TypeScript 类型注解来获得这些额外的好处。它没有影响该依赖的处理过程，同时还得到了启用静态类型检查的好处。任何 AngularJS 中的服务、工厂和提供者都能被升级 —— 尽管这不是必须的。

</div>

### Making Angular Dependencies Injectable to AngularJS

### 让 Angular 的依赖能被注入到 AngularJS 中

In addition to upgrading AngularJS dependencies, you can also *downgrade* Angular dependencies, so that you can use them from AngularJS.
This can be useful when you start migrating services to Angular or creating new services in Angular while retaining components written in AngularJS.

除了能升级 AngularJS 依赖之外，你还能*降级*Angular 的依赖，以便在 AngularJS 中使用它们。当你已经开始把服务移植到 Angular 或在 Angular 中创建新服务，但同时还有一些用 AngularJS 写成的组件时，这会非常有用。

For example, you might have an Angular service called `Heroes`:

比如，你可能有一个 Angular 的 `Heroes` 服务：

<code-example header="heroes.ts" path="upgrade-module/src/app/a-to-ajs-providers/heroes.ts"></code-example>

Again, as with Angular components, register the provider with the `NgModule` by adding it to the `providers` list of the module.

仿照 Angular 组件，把该提供者加入 `NgModule` 的 `providers` 列表中，以注册它。

<code-example header="app.module.ts" path="upgrade-module/src/app/a-to-ajs-providers/app.module.ts" region="ngmodule"></code-example>

Now wrap the Angular `Heroes` in an *AngularJS factory function* using `downgradeInjectable()` and plug the factory into an AngularJS module.
The name of the AngularJS dependency is up to you:

现在，用 `downgradeInjectable()` 来把 Angular 的 `Heroes` 包装成*AngularJS 的工厂函数*，并把这个工厂注册进 AngularJS 的模块中。依赖在 AngularJS 中的名字你可以自己定：

<code-example header="app.module.ts" path="upgrade-module/src/app/a-to-ajs-providers/app.module.ts" region="register"></code-example>

After this, the service is injectable anywhere in AngularJS code:

此后，该服务就能被注入到 AngularJS 代码中的任何地方了：

<code-example header="hero-detail.component.ts" path="upgrade-module/src/app/a-to-ajs-providers/hero-detail.component.ts"></code-example>

## Lazy Loading AngularJS

## 惰性加载 AngularJS

When building applications, you want to ensure that only the required resources are loaded when necessary.
Whether that be loading of assets or code, making sure everything that can be deferred until needed keeps your application running efficiently.
This is especially true when running different frameworks in the same application.

在构建应用时，你需要确保只在必要的时候才加载所需的资源，无论是加载静态资产（Asset）还是代码。要确保任何事都尽量推迟到必要时才去做，以便让应用更高效的运行。当要在同一个应用中运行不同的框架时，更是如此。

[Lazy loading][AioGuideGlossaryLazyLoading] is a technique that defers the loading of required assets and code resources until they are actually used.
This reduces startup time and increases efficiency, especially when running different frameworks in the same application.

[惰性加载][AioGuideGlossaryLazyLoading]是一项技术，它会推迟到使用时才加载所需静态资产和代码资源。这可以减少启动时间、提高效率，特别是要在同一个应用中运行不同的框架时。

When migrating large applications from AngularJS to Angular using a hybrid approach, you want to migrate some of the most commonly used features first, and only use the less commonly used features if needed.
Doing so helps you ensure that the application is still providing a seamless experience for your users while you are migrating.

当你采用混合式应用的方式将大型应用从 AngularJS 迁移到 Angular 时，你首先要迁移一些最常用的特性，并且只在必要的时候才使用那些不太常用的特性。这样做有助于确保应用程序在迁移过程中仍然能为用户提供无缝的体验。

In most environments where both Angular and AngularJS are used to render the application, both frameworks are loaded in the initial bundle being sent to the client.
This results in both increased bundle size and possible reduced performance.

在大多数需要同时用 Angular 和 AngularJS 渲染应用的环境中，这两个框架都会包含在发送给客户端的初始发布包中。这会导致发布包的体积增大、性能降低。

Overall application performance is affected in cases where the user stays on Angular-rendered pages because the AngularJS framework and application are still loaded and running, even if they are never accessed.

当用户停留在由 Angular 渲染的页面上时，应用的整体性能也会受到影响。这是因为 AngularJS 的框架和应用仍然被加载并运行了 —— 即使它们从未被访问过。

You can take steps to mitigate both bundle size and performance issues.
By isolating your AngularJS application to a separate bundle, you can take advantage of [lazy loading][AioGuideGlossaryLazyLoading] to load, bootstrap, and render the AngularJS application only when needed.
This strategy reduces your initial bundle size, defers any potential impact from loading both frameworks until absolutely necessary, and keeps your application running as efficiently as possible.

你可以采取一些措施来缓解这些包的大小和性能问题。通过把 AngularJS 应用程序分离到一个单独的发布包中，你就可以利用[惰性加载][AioGuideGlossaryLazyLoading]技术来只在必要的时候才加载、引导和渲染这个 AngularJS 应用。这种策略减少了你的初始发布包大小，推迟了同时加载两个框架的潜在影响 —— 直到绝对必要时才加载，以便让你的应用尽可能高效地运行。

The steps below show you how to do the following:

<<<<<<< HEAD
下面的步骤介绍了应该如何去做：

* Setup a callback function for your AngularJS bundle.

  为 AngularJS 发布包设置一个回调函数。

* Create a service that lazy loads and bootstraps your AngularJS app.

  创建一个服务，以便惰性加载并引导你的 AngularJS 应用。

* Create a routable component for AngularJS content

  为 AngularJS 内容创建一个可路由的组件

* Create a custom `matcher` function for AngularJS-specific URLs and configure the Angular `Router` with the custom matcher for AngularJS routes.

  为 AngularJS 特有的 URL 创建自定义的 `matcher` 函数，并为 AngularJS 的各个路由配上带有自定义匹配器的 Angular 路由器。
=======
*   Set up a callback function for your AngularJS bundle.
*   Create a service that lazy loads and bootstraps your AngularJS app.
*   Create a routable component for AngularJS content
*   Create a custom `matcher` function for AngularJS-specific URLs and configure the Angular `Router` with the custom matcher for AngularJS routes.
>>>>>>> 5c9a5662

### Create a service to lazy load AngularJS

### 为惰性加载 AngularJS 创建一个服务

As of Angular version 8, lazy loading code can be accomplished by using the dynamic import syntax `import('...')`.
In your application, you create a new service that uses dynamic imports to lazy load AngularJS.

在 Angular 的版本 8 中，惰性加载代码只需使用动态导入语法 `import('...')` 即可。在这个应用中，你创建了一个新服务，它使用动态导入技术来惰性加载 AngularJS。

<code-example header="src/app/lazy-loader.service.ts" path="upgrade-lazy-load-ajs/src/app/lazy-loader.service.ts"></code-example>

The service uses the `import()` method to load your bundled AngularJS application lazily.
This decreases the initial bundle size of your application as you're not loading code your user doesn't need yet.
You also need to provide a way to *bootstrap* the application manually after it has been loaded.
AngularJS provides a way to manually bootstrap an application using the [angular.bootstrap()][AngularjsDocsApiNgFunctionAngularBootstrap] method with a provided HTML element.
Your AngularJS application should also expose a `bootstrap` method that bootstraps the AngularJS app.

该服务使用 `import()` 方法惰性加载打包好的 AngularJS 应用。这会减少应用初始包的大小，因为你尚未加载用户目前不需要的代码。你还要提供一种方法，在加载完毕后手动*启动*它。AngularJS 提供了一种使用 [angular.bootstrap()][AngularjsDocsApiNgFunctionAngularBootstrap] 方法并传入一个 HTML 元素来手动引导应用的方法。你的 AngularJS 应用也应该公开一个用来引导 AngularJS 应用的 `bootstrap` 方法。

To ensure any necessary teardown is triggered in the AngularJS app, such as removal of global listeners, you also implement a method to call the `$rootScope.destroy()` method.

要确保 AngularJS 应用中的任何清理工作都触发过（比如移除全局监听器），你还可以实现一个方法来调用 `$rootScope.destroy()` 方法。

<code-example header="angularjs-app" path="upgrade-lazy-load-ajs/src/app/angularjs-app/index.ts"></code-example>

Your AngularJS application is configured with only the routes it needs to render content.
The remaining routes in your application are handled by the Angular Router.
The exposed `bootstrap` method is called in your Angular application to bootstrap the AngularJS application after the bundle is loaded.

你的 AngularJS 应用只配置了渲染内容所需的那部分路由。而 Angular 路由器会处理应用中其余的路由。你的 Angular 应用中会调用公开的 `bootstrap` 方法，让它在加载完发布包之后引导 AngularJS 应用。

<div class="alert is-important">

**NOTE**: <br />
After AngularJS is loaded and bootstrapped, listeners such as those wired up in your route configuration will continue to listen for route changes.
To ensure listeners are shut down when AngularJS isn't being displayed, configure an `otherwise` option with the [$routeProvider][AngularjsDocsApiNgrouteProviderRouteprovider] that renders an empty template.
This assumes all other routes will be handled by Angular.

**注意：**当 AngularJS 加载并引导完毕后，监听器（比如路由配置中的那些监听器）会继续监听路由的变化。为了确保当 AngularJS 尚未显示时先关闭监听器，请在 [$routeProvider][AngularjsDocsApiNgrouteProviderRouteprovider] 中配置一个渲染空模板 `otherwise` 选项。这里假设 Angular 将处理所有其它路由。

</div>

### Create a component to render AngularJS content

### 创建一个用来渲染 AngularJS 内容的组件

In your Angular application, you need a component as a placeholder for your AngularJS content.
This component uses the service you create to load and bootstrap your AngularJS application after the component is initialized.

在 Angular 应用中，你需要一个组件作为 AngularJS 内容的占位符。该组件使用你创建的服务，并在组件初始化完成后加载并引导你的 AngularJS 应用。

<code-example header="src/app/angular-js/angular-js.component.ts" path="upgrade-lazy-load-ajs/src/app/angular-js/angular-js.component.ts"></code-example>

When the Angular Router matches a route that uses AngularJS, the `AngularJSComponent` is rendered, and the content is rendered within the AngularJS [`ng-view`][AngularjsDocsApiNgrouteDirectiveNgview] directive.
When the user navigates away from the route, the `$rootScope` is destroyed on the AngularJS application.

当 Angular 的路由器匹配到使用 AngularJS 的路由时，会渲染 `AngularJSComponent`，并在 AngularJS 的 [`ng-view`][AngularjsDocsApiNgrouteDirectiveNgview] 指令中渲染内容。当用户导航离开本路由时，`$rootScope` 会在 AngularJS 应用中被销毁。

### Configure a custom route matcher for AngularJS routes

### 为那些 AngularJS 路由配置自定义路由匹配器

To configure the Angular Router, you must define a route for AngularJS URLs.
To match those URLs, you add a route configuration that uses the `matcher` property.
The `matcher` allows you to use custom pattern matching for URL paths.
The Angular Router tries to match on more specific routes such as static and variable routes first.
When it doesn't find a match, it then looks at custom matchers defined in your route configuration.
If the custom matchers don't match a route, it then goes to catch-all routes, such as a 404 page.

为了配置 Angular 的路由器，你必须为 AngularJS 的 URL 定义路由。要匹配这些 URL，你需要添加一个使用 `matcher` 属性的路由配置。这个 `matcher` 允许你使用自定义模式来匹配这些 URL 路径。Angular 的路由器会首先尝试匹配更具体的路由，比如静态路由和可变路由。当它找不到匹配项时，就会求助于路由配置中的自定义匹配器。如果自定义匹配器与某个路由不匹配，它就会转到用于 "捕获所有"（catch-all）的路由，比如 404 页面。

The following example defines a custom matcher function for AngularJS routes.

下面的例子给 AngularJS 路由定义了一个自定义匹配器函数。

<code-example header="src/app/app-routing.module.ts" path="upgrade-lazy-load-ajs/src/app/app-routing.module.ts" region="matcher"></code-example>

The following code adds a route object to your routing configuration using the `matcher` property and custom matcher, and the `component` property with `AngularJSComponent`.

下列代码往你的路由配置中添加了一个路由对象，其 `matcher` 属性是这个自定义匹配器，而 `component` 属性为 `AngularJSComponent`。

<code-example header="src/app/app-routing.module.ts" path="upgrade-lazy-load-ajs/src/app/app-routing.module.ts"></code-example>

When your application matches a route that needs AngularJS, the AngularJS application is loaded and bootstrapped, the AngularJS routes match the necessary URL to render their content, and your application continues to run with both AngularJS and Angular frameworks.

当你的应用匹配上需要 AngularJS 的路由时，AngularJS 应用就会被加载并引导。AngularJS 路由会匹配必要的 URL 以渲染它们的内容，而接下来你的应用就会同时运行 AngularJS 和 Angular 框架。

## Using the Unified Angular Location Service

## 使用统一的 Angular 位置服务（Location）

In AngularJS, the [$location service][AngularjsDocsApiNgServiceLocation] handles all routing configuration and navigation, encoding and decoding of URLS, redirects, and interactions with browser APIs.
Angular uses its own underlying `Location` service for all of these tasks.

在 AngularJS 中，[$location 服务][AngularjsDocsApiNgServiceLocation]会处理所有路由配置和导航工作，并对各个 URL 进行编码和解码、重定向、以及与浏览器 API 交互。Angular 在所有这些任务中都使用了自己的底层服务 `Location`。

When you migrate from AngularJS to Angular you will want to move as much responsibility as possible to Angular, so that you can take advantage of new APIs.
To help with the transition, Angular provides the `LocationUpgradeModule`.
This module enables a *unified* location service that shifts responsibilities from the AngularJS `$location` service to the Angular `Location` service.

当你从 AngularJS 迁移到 Angular 时，你会希望把尽可能多的责任移交给 Angular，以便利用新的 API。为了帮你完成这种转换，Angular 提供了 `LocationUpgradeModule`。该模块支持*统一*位置服务，可以把 AngularJS 中 `$location` 服务的职责转给 Angular 的 `Location` 服务。

To use the `LocationUpgradeModule`, import the symbol from `@angular/common/upgrade` and add it to your `AppModule` imports using the static `LocationUpgradeModule.config()` method.

要使用 `LocationUpgradeModule`，就会从 `@angular/common/upgrade` 中导入此符号，并使用静态方法 `LocationUpgradeModule.config()` 把它添加到你的 `AppModule` 导入表（`imports`）中。

<code-example language="typescript">

// Other imports &hellip;
import { LocationUpgradeModule } from '&commat;angular/common/upgrade';

&commat;NgModule({
  imports: [
    // Other NgModule imports&hellip;
    LocationUpgradeModule.config()
  ]
})
export class AppModule {}

</code-example>

The `LocationUpgradeModule.config()` method accepts a configuration object that allows you to configure options including the `LocationStrategy` with the `useHash` property, and the URL prefix with the `hashPrefix` property.

`LocationUpgradeModule.config()` 方法接受一个配置对象，该对象的 `useHash` 为 `LocationStrategy`，`hashPrefix` 为 URL 前缀。

The `useHash` property defaults to `false`, and the `hashPrefix` defaults to an empty `string`.
Pass the configuration object to override the defaults.

`useHash` 属性默认为 `false`，而 `hashPrefix` 默认为空 `string`。传递配置对象可以覆盖默认值。

<code-example language="typescript">

LocationUpgradeModule.config({
  useHash: true,
  hashPrefix: '!'
})

</code-example>

<div class="alert is-important">

**NOTE**: <br />
See the `LocationUpgradeConfig` for more configuration options available to the `LocationUpgradeModule.config()` method.

**注意：**关于 `LocationUpgradeModule.config()` 方法的更多可用配置项，请参阅 `LocationUpgradeConfig`。

</div>

This registers a drop-in replacement for the `$location` provider in AngularJS.
Once registered, all navigation, routing broadcast messages, and any necessary digest cycles in AngularJS triggered during navigation are handled by Angular.
This gives you a single way to navigate within both sides of your hybrid application consistently.

这会为 AngularJS 中的 `$location` 提供者注册一个替代品。一旦注册成功，导航过程中所有由 AngularJS 触发的导航、路由广播消息以及任何必需的变更检测周期都会改由 Angular 进行处理。这样，你就可以通过这个唯一的途径在此混合应用的两个框架间进行导航了。

For usage of the `$location` service as a provider in AngularJS, you need to downgrade the `$locationShim` using a factory provider.

要想在 AngularJS 中使用 `$location` 服务作为提供者，你需要使用一个工厂提供者来降级 `$locationShim`。

<code-example language="typescript">

// Other imports &hellip;
import { &dollar;locationShim } from '&commat;angular/common/upgrade';
import { downgradeInjectable } from '&commat;angular/upgrade/static';

angular.module('myHybridApp', [&hellip;])
  .factory('&dollar;location', downgradeInjectable(&dollar;locationShim));

</code-example>

Once you introduce the Angular Router, using the Angular Router triggers navigations through the unified location service, still providing a single source for navigating with AngularJS and Angular.

一旦引入了 Angular 路由器，你只要使用 Angular 路由器就可以通过统一位置服务来触发导航了，同时，你仍然可以通过 AngularJS 和 Angular 进行导航。

<!--TODO:

Correctly document how to use AOT with SystemJS-based `ngUpgrade` apps (or better yet update the `ngUpgrade` examples/guides to use `@angular/cli`).
See [https://github.com/angular/angular/issues/35989][GithubAngularAngularIssues35989].

## Using Ahead-of-time compilation with hybrid apps

## 使用混合式应用进行预先编译

You can take advantage of Ahead-of-time (AOT) compilation on hybrid apps just like on any other Angular application.
The setup for a hybrid app is mostly the same as described in the [Ahead-of-time Compilation chapter][AioGuideAotCompiler] save for differences in `index.html` and `main-aot.ts`

你可以像在任何其他 Angular 应用程序上一样在混合应用程序上利用 Ahead-of-time (AOT) 编译。混合应用程序的设置与[提前编译章节][AioGuideAotCompiler]中描述的基本相同，只是 `index.html` 和 `main-aot.ts` 有所不同

The `index.html` will likely have script tags loading AngularJS files, so the `index.html` for AOT must also load those files.
An easy way to copy them is by adding each to the `copy-dist-files.js` file.

`index.html` 可能会有加载 AngularJS 文件的 script 标签，因此 AOT 的 `index.html` 也必须加载这些文件。复制它们的一种简单方法是将每个都添加到 `copy-dist-files.js` 文件中。

You'll need to use the generated `AppModuleFactory`, instead of the original `AppModule` to bootstrap the hybrid app:

你需要使用生成的 `AppModuleFactory`，而不是原始的 `AppModule` 来引导混合应用程序：

<code-example header="app/main-aot.ts" path="upgrade-phonecat-2-hybrid/app/main-aot.ts"></code-example>

And that s all you need do to get the full benefit of AOT for Angular apps!

这就是你要充分利用 AOT for Angular 应用程序的全部优势！

-->

## PhoneCat Upgrade Tutorial

## PhoneCat 升级教程

In this section, you'll learn to prepare and upgrade an application with `ngUpgrade`.
The example application is [Angular PhoneCat][GithubAngularAngularPhonecat] from [the original AngularJS tutorial][AngularjsDocsTutorial], which is where many of us began our Angular adventures.
Now you'll see how to bring that application to the brave new world of Angular.

在本节和下节中，你将看一个完整的例子，它使用 `upgrade` 模块准备和升级了一个应用程序。
该应用就是来自[原 AngularJS 教程][AngularjsDocsTutorial]中的[Angular PhoneCat][GithubAngularAngularPhonecat]。
那是我们很多人当初开始 Angular 探险之旅的地方。
现在，你会看到如何把该应用带入 Angular 的美丽新世界。

During the process you'll learn how to apply the steps outlined in the [preparation guide][AioGuideUpgradePreparation].
You'll align the application with Angular and also start writing in TypeScript.

这期间，你将学到如何在实践中应用[准备指南][AioGuideUpgradePreparation]中列出的那些重点步骤。
你要先让该应用向 Angular 看齐，并开始写 TypeScript。

This tutorial is based on the 1.5.x version of the `angular-phonecat` tutorial, which is preserved in the [1.5-snapshot][GithubAngularAngularPhonecatCommits15Snapshot] branch of the repository.
To follow along, clone the [angular-phonecat][GithubAngularAngularPhonecat] repository, check out the `1.5-snapshot` branch and apply the steps as you go.

本教程基于 `angular-phonecat` 教程的 1.5.x 版本，该教程保存在代码仓库的 [1.5-snapshot][GithubAngularAngularPhonecatCommits15Snapshot] 分支中。接下来，克隆 [angular-phonecat][GithubAngularAngularPhonecat] 代码仓库，check out `1.5-snapshot` 分支并应用这些步骤。

In terms of project structure, this is where the work begins:

在项目结构方面，工作的起点是这样的：

<div class="filetree">
  <div class="file">
    angular-phonecat
  </div>
  <div class="children">
    <div class="file">
      bower.json
    </div>
    <div class="file">
      karma.conf.js
    </div>
    <div class="file">
      package.json
    </div>
    <div class="file">
      app
    </div>
    <div class="children">
      <div class="file">
        core
      </div>
      <div class="children">
        <div class="file">
          checkmark
        </div>
        <div class="children">
          <div class="file">
            checkmark.filter.js
          </div>
          <div class="file">
            checkmark.filter.spec.js
          </div>
        </div>
        <div class="file">
          phone
        </div>
        <div class="children">
          <div class="file">
            phone.module.js
          </div>
          <div class="file">
            phone.service.js
          </div>
          <div class="file">
            phone.service.spec.js
          </div>
        </div>
        <div class="file">
          core.module.js
        </div>
      </div>
      <div class="file">
        phone-detail
      </div>
      <div class="children">
        <div class="file">
          phone-detail.component.js
        </div>
        <div class="file">
          phone-detail.component.spec.js
        </div>
        <div class="file">
          phone-detail.module.js
        </div>
        <div class="file">
          phone-detail.template.html
        </div>
      </div>
      <div class="file">
        phone-list
      </div>
      <div class="children">
        <div class="file">
          phone-list.component.js
        </div>
        <div class="file">
          phone-list.component.spec.js
        </div>
        <div class="file">
          phone-list.module.js
        </div>
        <div class="file">
          phone-list.template.html
        </div>
      </div>
      <div class="file">
        img
      </div>
      <div class="children">
        <div class="file">
           &hellip;
        </div>
      </div>
      <div class="file">
        phones
      </div>
      <div class="children">
        <div class="file">
           &hellip;
        </div>
      </div>
      <div class="file">
        app.animations.js
      </div>
      <div class="file">
        app.config.js
      </div>
      <div class="file">
        app.css
      </div>
      <div class="file">
        app.module.js
      </div>
      <div class="file">
        index.html
      </div>
    </div>
    <div class="file">
      e2e-tests
    </div>
    <div class="children">
      <div class="file">
        protractor-conf.js
      </div>
      <div class="file">
        scenarios.js
      </div>
    </div>
  </div>
</div>

This is actually a pretty good starting point.
The code uses the AngularJS 1.5 component API and the organization follows the [AngularJS Style Guide][GithubJohnpapaAngularStyleguideBlobPrimaryA1ReadmeMd], which is an important [preparation step][AioGuideUpgradeFollowTheAngularjsStyleGuide] before a successful upgrade.

这确实是一个很好地起点。这些代码使用了 AngularJS 1.5 的组件 API，并遵循了 [AngularJS 风格指南][GithubJohnpapaAngularStyleguideBlobPrimaryA1ReadmeMd]进行组织，
在成功升级之前，这是一个很重要的[准备步骤][AioGuideUpgradeFollowTheAngularjsStyleGuide]。

* Each component, service, and filter is in its own source file, as per the [Rule of 1][GithubJohnpapaAngularStyleguideBlobPrimaryA1ReadmeMdSingleResponsibility].

  每个组件、服务和过滤器都在它自己的源文件中 —— 就像[单一规则][GithubJohnpapaAngularStyleguideBlobPrimaryA1ReadmeMdSingleResponsibility]所要求的。

* The `core`, `phone-detail`, and `phone-list` modules are each in their own subdirectory.
  Those subdirectories contain the JavaScript code as well as the HTML templates that go with each particular feature.
  This is in line with the [Folders-by-Feature Structure][GithubJohnpapaAngularStyleguideBlobPrimaryA1ReadmeMdFoldersByFeatureStructure] and [Modularity][GithubJohnpapaAngularStyleguideBlobPrimaryA1ReadmeMdModularity] rules.

  `core`、`phone-detail` 和 `phone-list` 模块都在它们自己的子目录中。那些子目录除了包含 HTML 模板之外，还包含 JavaScript 代码，它们共同完成一个特性。
  这是[按特性分目录的结构][GithubJohnpapaAngularStyleguideBlobPrimaryA1ReadmeMdFoldersByFeatureStructure]
  和[模块化][GithubJohnpapaAngularStyleguideBlobPrimaryA1ReadmeMdModularity]规则所要求的。

* Unit tests are located side-by-side with application code where they are easily found, as described in the rules for [Organizing Tests][GithubJohnpapaAngularStyleguideBlobPrimaryA1ReadmeMdOrganizingTests].

  单元测试都和应用代码在一起，它们很容易找到。就像规则
  [组织测试文件][GithubJohnpapaAngularStyleguideBlobPrimaryA1ReadmeMdOrganizingTests]中要求的那样。

### Switching to TypeScript

### 切换到 TypeScript

Since you're going to be writing Angular code in TypeScript, it makes sense to bring in the TypeScript compiler even before you begin upgrading.

因为你将使用 TypeScript 编写 Angular 的代码，所以在开始升级之前，先要把 TypeScript 的编译器设置好。

You'll also start to gradually phase out the Bower package manager in favor of NPM, installing all new dependencies using NPM, and eventually removing Bower from the project.

你还将开始逐步淘汰 Bower 包管理器，换成 NPM。后面你将使用 NPM 来安装新的依赖包，并最终从项目中移除 Bower。

Begin by installing TypeScript to the project.

先把 TypeScript 包安装到项目中。

<code-example format="shell" language="shell">

npm i typescript --save-dev

</code-example>

Install type definitions for the existing libraries that you're using but that don't come with prepackaged types:
AngularJS, AngularJS Material, and the Jasmine unit test framework.

还要为那些没有自带类型信息的库（比如 AngularJS、AngularJS Material 和 Jasmine）安装类型定义文件。

For the PhoneCat app, we can install the necessary type definitions by running the following command:

对于 PhoneCat 应用，我们可以运行下列命令来安装必要的类型定义文件：

<code-example format="shell" language="shell">

npm install &commat;types/jasmine &commat;types/angular &commat;types/angular-animate &commat;types/angular-aria &commat;types/angular-cookies &commat;types/angular-mocks &commat;types/angular-resource &commat;types/angular-route &commat;types/angular-sanitize --save-dev

</code-example>

If you are using AngularJS Material, you can install the type definitions via:

如果你正在使用 AngularJS Material，你可以通过下列命令安装其类型定义：

<code-example format="shell" language="shell">

npm install &commat;types/angular-material --save-dev

</code-example>

You should also configure the TypeScript compiler with a `tsconfig.json` in the project directory as described in the [TypeScript Configuration][AioGuideTypescriptConfiguration] guide.
The `tsconfig.json` file tells the TypeScript compiler how to turn your TypeScript files into ES5 code bundled into CommonJS modules.

你还应该要往项目目录下添加一个 `tsconfig.json` 文件，
就像在 [TypeScript 配置][AioGuideTypescriptConfiguration]中讲过的那样。
`tsconfig.json` 文件会告诉 TypeScript 编译器如何把 TypeScript 文件转成 ES5 代码，并打包进 CommonJS 模块中。

Finally, you should add some npm scripts in `package.json` to compile the TypeScript files to JavaScript (based on the `tsconfig.json` configuration file):

最后，你应该把下列 npm 脚本添加到 `package.json` 中，用于把 TypeScript 文件编译成 JavaScript（根据 `tsconfig.json` 的配置）：

<code-example format="shell" language="shell">

"scripts": {
  "tsc": "tsc",
  "tsc:w": "tsc -w",
  &hellip;

</code-example>

Now launch the TypeScript compiler from the command line in watch mode:

现在，从命令行中用监视模式启动 TypeScript 编译器：

<code-example format="shell" language="shell">

npm run tsc:w

</code-example>

Keep this process running in the background, watching and recompiling as you make changes.

让这个进程一直在后台运行，监听任何变化并自动重新编译。

Next, convert your current JavaScript files into TypeScript.
Since TypeScript is a super-set of ECMAScript 2015, which in turn is a super-set of ECMAScript 5, you can switch the file extensions from `.js` to `.ts` and everything will work just like it did before.
As the TypeScript compiler runs, it emits the corresponding `.js` file for every `.ts` file and the compiled JavaScript is what actually gets executed.
If you start the project HTTP server with `npm start`, you should see the fully functional application in your browser.

接下来，把 JavaScript 文件转换成 TypeScript 文件。由于 TypeScript 是 ECMAScript 2015 的一个超集，而 ES2015 又是 ECMAScript 5 的超集，所以你可以简单的把文件的扩展名从 `.js` 换成 `.ts`，它们还是会像以前一样工作。由于 TypeScript 编译器仍在运行，它会为每一个 `.ts` 文件生成对应的 `.js` 文件，而真正运行的是编译后的 `.js` 文件。如果你用 `npm start` 开启了本项目的 HTTP 服务器，你会在浏览器中看到一个功能完好的应用。

Now that you have TypeScript though, you can start benefiting from some of its features.
There is a lot of value the language can provide to AngularJS applications.

有了 TypeScript，你就可以从它的一些特性中获益了。此语言可以为 AngularJS 应用提供很多价值。

For one thing, TypeScript is a superset of ES2015.
Any application that has previously been written in ES5 —like the PhoneCat example has— can with TypeScript start incorporating all of the JavaScript features that are new to ES2015.
These include things like `let`s and `const`s, arrow functions, default function parameters, and destructuring assignments.

首先，TypeScript 是一个 ES2015 的超集。任何以前用 ES5 写的程序(就像 PhoneCat 范例)都可以开始通过 TypeScript 纳入那些添加到 ES2015 中的新特性。这包括 `let`、`const`、箭头函数、函数默认参数以及解构(destructure)赋值。

Another thing you can do is start adding *type safety* to your code.
This has actually partially already happened because of the AngularJS typings you installed.
TypeScript are checking that you are calling AngularJS APIs correctly when you do things like register components to Angular modules.

你能做的另一件事就是把*类型安全*添加到代码中。这实际上已经部分完成了，因为你已经安装了 AngularJS 的类型定义。TypeScript 会帮你检查是否正确调用了 AngularJS 的 API，—— 比如往 Angular 模块中注册组件。

But you can also start adding *type annotations* to get even more out of type system of TypeScript.
For instance, you can annotate the checkmark filter so that it explicitly expects booleans as arguments.
This makes it clearer what the filter is supposed to do.

你还能开始把*类型注解*添加到自己的代码中，来从 TypeScript 的类型系统中获得更多帮助。比如，你可以给 `checkmark` 过滤器加上注解，表明它期待一个 `boolean` 类型的参数。这可以更清楚的表明此过滤器打算做什么。

<code-example header="app/core/checkmark/checkmark.filter.ts" path="upgrade-phonecat-1-typescript/app/core/checkmark/checkmark.filter.ts"></code-example>

In the `Phone` service, you can explicitly annotate the `$resource` service dependency as an `angular.resource.IResourceService` - a type defined by the AngularJS typings.

在 `Phone` 服务中，你可以明确的把 `$resource` 服务声明为 `angular.resource.IResourceService`，一个 AngularJS 类型定义提供的类型。

<code-example header="app/core/phone/phone.service.ts" path="upgrade-phonecat-1-typescript/app/core/phone/phone.service.ts"></code-example>

You can apply the same trick to the route configuration file of the application in `app.config.ts`, where you are using the location and route services.
By annotating them accordingly TypeScript can verify you're calling their APIs with the correct kinds of arguments.

你可以在应用的路由配置中使用同样的技巧，那里你用到了 location 和 route 服务。一旦为它们提供了类型信息，TypeScript 就能检查你是否在用类型的正确参数来调用它们了。

<code-example header="app/app.config.ts" path="upgrade-phonecat-1-typescript/app/app.config.ts"></code-example>

<div class="alert is-helpful">

The [AngularJS 1.x type definitions][NpmjsPackageTypesAngular] you installed are not officially maintained by the Angular team, but are quite comprehensive.
It is possible to make an AngularJS 1.x application fully type-annotated with the help of these definitions.

你用安装的这个[AngularJS.x 类型定义文件][NpmjsPackageTypesAngular]
并不是由 Angular 开发组维护的，但它也已经足够全面了。借助这些类型定义的帮助，它可以为 AngularJS.x 程序加上全面的类型注解。

If this is something you wanted to do, it would be a good idea to enable the `noImplicitAny` configuration option in `tsconfig.json`.
This would cause the TypeScript compiler to display a warning when there is any code that does not yet have type annotations.
You could use it as a guide to inform us about how close you are to having a fully annotated project.

如果你想这么做，就在 `tsconfig.json` 中启用 `noImplicitAny` 配置项。这样，如果遇到什么还没有类型注解的代码，TypeScript 编译器就会显示一个警告。你可以用它作为指南，告诉你现在与一个完全类型化的项目距离还有多远。

</div>

Another TypeScript feature you can make use of is *classes*.
In particular, you can turn component controllers into classes.
That way they'll be a step closer to becoming Angular component classes, which will make life easier once you upgrade.

你能用的另一个 TypeScript 特性是*类*。具体来讲，你可以把控制器转换成类。这种方式下，你离成为 Angular 组件类就又近了一步，它会令你的升级之路变得更简单。

AngularJS expects controllers to be constructor functions.
That is exactly what ES2015/TypeScript classes are under the hood, so that means you can just plug in a class as a component controller and AngularJS will happily use it.

AngularJS 期望控制器是一个构造函数。这实际上就是 ES2015/TypeScript 中的类，这也就意味着只要你把一个类注册为组件控制器，AngularJS 就会愉快的使用它。

Here is what the new class for the phone list component controller looks like:

新的“电话列表(phone list)”组件控制器类是这样的：

<code-example header="app/phone-list/phone-list.component.ts" path="upgrade-phonecat-1-typescript/app/phone-list/phone-list.component.ts"> </code-example>

What was previously done in the controller function is now done in the class constructor function.
The dependency injection annotations are attached to the class using a static property `$inject`.
At runtime this becomes the `PhoneListController.$inject` property.

以前在控制器函数中实现的一切，现在都改由类的构造函数来实现了。类型注入注解通过静态属性 `$inject` 被附加到了类上。在运行时，它们变成了 `PhoneListController.$inject`。

The class additionally declares three members:
The array of phones, the name of the current sort key, and the search query.
These are all things you have already been attaching to the controller but that weren't explicitly declared anywhere.
The last one of these isn't actually used in the TypeScript code since it is only referred to in the template, but for the sake of clarity you should define all of the controller members.

该类还声明了另外三个成员：电话列表、当前排序键的名字和搜索条件。这些东西你以前就加到了控制器上，只是从来没有在任何地方显式定义过它们。最后一个成员从未真正在 TypeScript 代码中用过，因为它只是在模板中被引用过。但为了清晰起见，你还是应该定义出此控制器应有的所有成员。

In the Phone detail controller, you'll have two members:
One for the phone that the user is looking at and another for the URL of the currently displayed image:

在电话详情控制器中，你有两个成员：一个是用户正在查看的电话，另一个是正在显示的图像：

<code-example header="app/phone-detail/phone-detail.component.ts" path="upgrade-phonecat-1-typescript/app/phone-detail/phone-detail.component.ts"></code-example>

This makes the controller code look a lot more like Angular already.
You're all set to actually introduce Angular into the project.

这已经让你的控制器代码看起来更像 Angular 了。你的准备工作做好了，可以引进 Angular 到项目中了。

If you had any AngularJS services in the project, those would also be a good candidate for converting to classes, since like controllers, they're also constructor functions.
But you only have the `Phone` factory in this project, and that is a bit special since it is an `ngResource` factory.
So you won't be doing anything to it in the preparation stage.
You'll instead turn it directly into an Angular service.

如果项目中有任何 AngularJS 的服务，它们也是转换成类的优秀候选人，像控制器一样，它们也是构造函数。但是在本项目中，你只有一个 `Phone` 工厂，这有点特别，因为它是一个 `ngResource` 工厂。所以你不会在准备阶段中处理它，而是在下一节中直接把它转换成 Angular 服务。

### Installing Angular

### 安装 Angular

Having completed the preparation work, get going with the Angular upgrade of PhoneCat.
You'll do this incrementally with the help of [ngUpgrade][AioGuideUpgradeUpgradingWithNgupgrade] that comes with Angular.
By the time you're done, you'll be able to remove AngularJS from the project completely, but the key is to do this piece by piece without breaking the application.

准备工作做完了，接下来就开始把 PhoneCat 升级到 Angular。
你将在 Angular[升级模块][AioGuideUpgradeUpgradingWithNgupgrade]的帮助下增量式的完成此项工作。
做完这些之后，就能把 AngularJS 从项目中完全移除了，但其中的关键是在不破坏此程序的前提下一小块一小块的完成它。

<div class="alert is-important">

The project also contains some animations.
You won't upgrade them in this version of the guide.
Turn to the [Angular animations][AioGuideAnimations] guide to learn about that.

该项目还包含一些动画，在此指南的当前版本你先不升级它，请到 [Angular 动画][AioGuideAnimations]中进一步学习。

</div>

Install Angular into the project, along with the SystemJS module loader.
Take a look at the results of the [upgrade setup instructions][AioGuideUpgradeSetup] and get the following configurations from there:

用 SystemJS 模块加载器把 Angular 安装到项目中。
看看[升级的准备工作][AioGuideUpgradeSetup]中的指南，并从那里获得如下配置：

* Add Angular and the other new dependencies to `package.json`

  把 Angular 和其它新依赖添加到 `package.json` 中

* The SystemJS configuration file `systemjs.config.js` to the project root directory.

  把 SystemJS 的配置文件 `systemjs.config.js` 添加到项目的根目录。

Once these are done, run:

这些完成之后，就运行：

<code-example format="shell" language="shell">

npm install

</code-example>

Soon you can load Angular dependencies into the application inside `index.html`, but first you need to do some directory path adjustments.
You'll need to load files from `node_modules` and the project root instead of from the `/app` directory as you've been doing to this point.

很快你就可以通过 `index.html` 来把 Angular 的依赖快速加载到应用中，但首先，你得做一些目录结构调整。这是因为你正准备从 `node_modules` 中加载文件，然而目前项目中的每一个文件都是从 `/app` 目录下加载的。

Move the `app/index.html` file to the project root directory.
Then change the development server root path in `package.json` to also point to the project root instead of `app`:

把 `app/index.html` 移入项目的根目录，然后把 `package.json` 中的开发服务器根目录也指向项目的根目录，而不再是 `app` 目录：

<code-example language="json">

"start": "http-server ./ -a localhost -p 8000 -c-1",

</code-example>

Now you're able to serve everything from the project root to the web browser.
But you do *not* want to have to change all the image and data paths used in the application code to match the development setup.
For that reason, you'll add a `<base>` tag to `index.html`, which will cause relative URLs to be resolved back to the `/app` directory:

现在，你就能把项目根目录下的每一样东西发给浏览器了。但你*不想*为了适应开发环境中的设置，被迫修改应用代码中用到的所有图片和数据的路径。因此，你要往 `index.html` 中添加一个 `<base>` 标签，它将导致各种相对路径被解析回 `/app` 目录：

<code-example header="index.html" path="upgrade-phonecat-2-hybrid/index.html" region="base"></code-example>

Now you can load Angular using SystemJS.
You'll add the Angular polyfills and the SystemJS configuration to the end of the `<head>` section, and then you'll use `System.import` to load the actual application:

现在你可以通过 SystemJS 加载 Angular 了。你还要把 Angular 的腻子脚本(polyfills) 和 SystemJS 的配置加到 `<head>` 区的末尾，然后，你能就用 `System.import` 来加载实际的应用了：

<code-example header="index.html" path="upgrade-phonecat-2-hybrid/index.html" region="angular"></code-example>

You also need to make a couple of adjustments to the `systemjs.config.js` file installed during [upgrade setup][AioGuideUpgradeSetup].

你还需要对[升级的准备工作][AioGuideUpgradeSetup]期间安装的 `systemjs.config.js` 文件做一些调整。

Point the browser to the project root when loading things through SystemJS, instead of using the `<base>` URL.

在 SystemJS 加载期间为浏览器指出项目的根在哪里，而不再使用 `<base>` URL。

Install the `upgrade` package using `npm install @angular/upgrade --save` and add a mapping for the `@angular/upgrade/static` package.

再通过 `npm install @angular/upgrade --save` 安装 `upgrade` 包，并为 `@angular/upgrade/static` 包添加一个映射。

<code-example header="systemjs.config.js" path="upgrade-phonecat-2-hybrid/systemjs.config.1.js" region="paths"></code-example>

### Creating the `AppModule`

### 创建 `AppModule`

Now create the root `NgModule` class called `AppModule`.
There is already a file named `app.module.ts` that holds the AngularJS module.
Rename it to `app.module.ajs.ts` and update the corresponding script name in the `index.html` as well.
The file contents remain:

现在，创建一个名叫 `AppModule` 的根 `NgModule` 类。这里已经有了一个名叫 `app.module.ts` 的文件，其中存放着 AngularJS 的模块。把它改名为 `app.module.ajs.ts`，同时也要在 `index.html` 中修改对应的脚本名。文件的内容保留：

<code-example header="app.module.ajs.ts" path="upgrade-phonecat-2-hybrid/app/app.module.ajs.ts"></code-example>

Now create a new `app.module.ts` with the minimum `NgModule` class:

然后创建一个新的 `app.module.ts` 文件，其中是一个最小化的 `NgModule` 类：

<code-example header="app.module.ts" path="upgrade-phonecat-2-hybrid/app/app.module.ts" region="bare"></code-example>

### Bootstrapping a hybrid PhoneCat

### 引导 PhoneCat 的混合式应用

Next, you'll bootstrap the application as a *hybrid application* that supports both AngularJS and Angular components.
After that, you can start converting the individual pieces to Angular.

接下来，你把该应用程序引导改装为一个同时支持 AngularJS 和 Angular 的*混合式应用*。然后，就能开始把这些不可分割的小块转换到 Angular 了。

The application is currently bootstrapped using the AngularJS `ng-app` directive attached to the `<html>` element of the host page.
This will no longer work in the hybrid application.
Switch to the [ngUpgrade bootstrap][AioGuideUpgradeBootstrappingHybridApplications] method instead.

本应用现在是使用宿主页面中附加到 `<html>` 元素上的 AngularJS 指令 `ng-app` 引导的。
但在混合式应用中，不能再这么用了。你得用[ngUpgrade bootstrap][AioGuideUpgradeBootstrappingHybridApplications]方法代替。

First, remove the `ng-app` attribute from `index.html`.
Then import `UpgradeModule` in the `AppModule`, and override its `ngDoBootstrap` method:

首先，从 `index.html` 中移除 `ng-app`。然后在 `AppModule` 中导入 `UpgradeModule`，并改写它的 `ngDoBootstrap` 方法：

<code-example header="app/app.module.ts" path="upgrade-phonecat-2-hybrid/app/app.module.ts" region="upgrademodule"></code-example>

You are bootstrapping the AngularJS module from inside `ngDoBootstrap`.
The arguments are the same as you would pass to `angular.bootstrap` if you were manually bootstrapping AngularJS:
the root element of the application; and an array of the AngularJS 1.x modules that you want to load.

注意，你正在从内部的 `ngDoBootstrap` 中引导 AngularJS 模块。它的参数和你在手动引导 AngularJS 时传给 `angular.bootstrap` 的是一样的：应用的根元素，和所要加载的 AngularJS 1.x 模块的数组。

Finally, bootstrap the `AppModule` in `app/main.ts`.
This file has been configured as the application entrypoint in `systemjs.config.js`, so it is already being loaded by the browser.

最后，在 `app/main.ts` 中引导这个 `AppModule`。该文件在 `systemjs.config.js` 中被配置为了应用的入口，所以它已经被加载进了浏览器中。

<code-example header="app/main.ts" path="upgrade-phonecat-2-hybrid/app/main.ts" region="bootstrap"></code-example>

Now you're running both AngularJS and Angular at the same time.
That is pretty exciting!
You're not running any actual Angular components yet.
That is next.

<<<<<<< HEAD
现在，你同时运行着 AngularJS 和 Angular。漂亮！不过你还没有运行什么实际的 Angular 组件，这就是接下来要做的。

<div class="alert is-helpful">
=======
<div class="callout is-helpful">
>>>>>>> 5c9a5662

<header>Why declare *angular* as *angular.IAngularStatic*?</header>

<header>为何要声明 *angular* 为*angular.IAngularStatic*？</header>

`@types/angular` is declared as a UMD module, and due to the way [UMD typings][GithubMicrosoftTypescriptWikiWhatsNewInTypescriptSupportForUmdModuleDefinitions] work, once you have an ES6 `import` statement in a file all UMD typed modules must also be imported using `import` statements instead of being globally available.

`@types/angular` 声明为 UMD 模块，根据 [UMD 类型][GithubMicrosoftTypescriptWikiWhatsNewInTypescriptSupportForUmdModuleDefinitions]的工作方式，一旦你在文件中有一条 ES6 的 `import` 语句，所有的 UMD 类型化的模型必须都通过 `import` 语句导入，
而是不是全局可用。

AngularJS is currently loaded by a script tag in `index.html`, which means that the whole app has access to it as a global and uses the same instance of the `angular` variable.
If you used `import * as angular from 'angular'` instead, you'd also have to load every file in the AngularJS application to use ES2015 modules in order to ensure AngularJS was being loaded correctly.

AngularJS 是日前是通过 `index.html` 中的 script 标签加载，这意味着整个应用是作为一个全局变量进行访问的，使用同一个 `angular` 变量的实例。但如果你使用 `import * as angular from 'angular'`，我还需要彻底修改 AngularJS 应用中加载每个文件的方式，确保 AngularJS 应用被正确加载。

This is a considerable effort and it often isn't worth it, especially since you are in the process of moving your code to Angular.
Instead, declare `angular` as `angular.IAngularStatic` to indicate it is a global variable and still have full typing support.

<<<<<<< HEAD
这需要相当多的努力，通常也不值得去做，特别是当你正在朝着 Angular 前进时。但如果你把 `angular` 声明为 `angular.IAngularStatic`，指明它是一个全局变量，仍然可以获得全面的类型支持。

<div class="alert is-important">
=======
<div class="callout is-important">
>>>>>>> 5c9a5662

<header>Manually create a UMD bundle for your Angular application</header>

<header>为 Angular 应用手动创建 UMD 包</header>

Starting with Angular version 13, the [distribution format][GithubAngularAngularIssues38366] no longer includes UMD bundles.

从 Angular 版本 13 开始，[分发格式][GithubAngularAngularIssues38366] 中不再包含 UMD 包。

If your use case requires the UMD format, use [`rollup`][RollupjsMain] to manually produce a bundle from the flat ES module files.

如果你的用例需要 UMD 格式，请使用 [`rollup`][RollupjsMain] 从平面 ES 模块文件手动生成包。

1. Use `npm` to globally install `rollup`

   使用 `npm` 全局安装 `rollup`

   <code-example format="shell" language="shell">

   npm i -g rollup

   npm i -g 汇总

   </code-example>

1. Output the version of `rollup` and verify the installation was successful

   输出 `rollup` 的版本并验证安装是否成功

   <code-example format="shell" language="shell">

   rollup -v

   </code-example>

1. Create the `rollup.config.js` configuration file for `rollup` to use the global `ng` command to reference all of the Angular framework exports.

   为 `rollup` 创建 `rollup.config.js` 配置文件，以使用全局 `ng` 命令来引用所有 Angular 框架的导出。

   1. Create a file named `rollup.config.js`

      创建一个名为 `rollup.config.js` 的文件

   1. Copy the following content into `rollup.config.js`

      将以下内容复制到 `rollup.config.js`

      <code-example language="javascript">

      export default {
        input: 'node_modules/&commat;angular/core/fesm2015/core.js',
        output: {
          file: 'bundle.js',
          format: 'umd',
          name: 'ng'
        }
      }

      </code-example>

1. Use `rollup` to create the `bundle.js` UMD bundle using settings in `rollup.config.js`

   使用 `rollup` 根据 `rollup.config.js` 中的设置创建 `bundle.js` UMD 包

   <code-example format="shell" language="shell">

   rollup -c rollup.config.js

   </code-example>

The `bundle.js` file contains your UMD bundle.
For an example on GitHub, see [UMD Angular bundle][GithubMgechevAngularUmdBundle].

`bundle.js` 文件包含你的 UMD 包。有关 GitHub 上的示例，请参阅 [UMD Angular 包][GithubMgechevAngularUmdBundle]。

</div>

</div>

### Upgrading the Phone service

### 升级 `Phone` 服务

The first piece you'll port over to Angular is the `Phone` service, which resides in `app/core/phone/phone.service.ts` and makes it possible for components to load phone information from the server.
Right now it is implemented with ngResource and you're using it for two things:

你要移植到 Angular 的第一个片段是 `Phone` 工厂(位于 `app/core/phone/phone.service.ts`)，并且让它能帮助控制器从服务器上加载电话信息。目前，它是用 `ngResource` 实现的，你用它做两件事：

* For loading the list of all phones into the phone list component

  把所有电话的列表加载到电话列表组件中。

* For loading the details of a single phone into the phone detail component

  把一台电话的详情加载到电话详情组件中。

You can replace this implementation with an Angular service class, while keeping the controllers in AngularJS land.

你可以用 Angular 的服务类来替换这个实现，而把控制器继续留在 AngularJS 的地盘上。

In the new version, you import the Angular HTTP module and call its `HttpClient` service instead of `ngResource`.

在这个新版本中，你导入了 Angular 的 HTTP 模块，并且用它的 `HttpClient` 服务替换掉 `ngResource`。

Re-open the `app.module.ts` file, import and add `HttpClientModule` to the `imports` array of the `AppModule`:

再次打开 `app.module.ts` 文件，导入并把 `HttpClientModule` 添加到 `AppModule` 的 `imports` 数组中：

<code-example header="app.module.ts" path="upgrade-phonecat-2-hybrid/app/app.module.ts" region="httpclientmodule"></code-example>

Now you're ready to upgrade the Phone service itself.
Replace the ngResource-based service in `phone.service.ts` with a TypeScript class decorated as `@Injectable`:

现在，你已经准备好了升级 `Phone` 服务本身。你将为 `phone.service.ts` 文件中基于 ngResource 的服务加上 `@Injectable` 装饰器：

<code-example header="app/core/phone/phone.service.ts (skeleton)" path="upgrade-phonecat-2-hybrid/app/core/phone/phone.service.ts" region="classdef"></code-example>

The `@Injectable` decorator will attach some dependency injection metadata to the class, letting Angular know about its dependencies.
As described by the [Dependency Injection Guide][AioGuideDependencyInjection], this is a marker decorator you need to use for classes that have no other Angular decorators but still need to have their dependencies injected.

`@Injectable` 装饰器将把一些依赖注入相关的元数据附加到该类上，让 Angular 知道它的依赖信息。
就像在[依赖注入指南][AioGuideDependencyInjection]中描述过的那样，
这是一个标记装饰器，你要把它用在那些没有其它 Angular 装饰器，并且自己有依赖注入的类上。

In its constructor the class expects to get the `HttpClient` service.
It will be injected to it and it is stored as a private field.
The service is then used in the two instance methods, one of which loads the list of all phones, and the other loads the details of a specified phone:

在它的构造函数中，该类期待一个 `HttpClient` 服务。`HttpClient` 服务将被注入进来并存入一个私有字段。然后该服务在两个实例方法中被使用到，一个加载所有电话的列表，另一个加载一台指定电话的详情：

<code-example header="app/core/phone/phone.service.ts" path="upgrade-phonecat-2-hybrid/app/core/phone/phone.service.ts" region="fullclass"></code-example>

The methods now return observables of type `PhoneData` and `PhoneData[]`.
This is a type you don't have yet.
Add a simple interface for it:

该方法现在返回一个 `Phone` 类型或 `Phone[]` 类型的可观察对象(Observable)。这是一个你从未用过的类型，因此你得为它新增一个简单的接口：

<code-example header="app/core/phone/phone.service.ts (interface)" path="upgrade-phonecat-2-hybrid/app/core/phone/phone.service.ts" region="phonedata-interface"></code-example>

`@angular/upgrade/static` has a `downgradeInjectable` method for the purpose of making Angular services available to AngularJS code.
Use it to plug in the `Phone` service:

`@angular/upgrade/static` 有一个 `downgradeInjectable` 方法，可以使 Angular 服务在 AngularJS 的代码中可用。使用它来插入 `Phone` 服务：

<code-example header="app/core/phone/phone.service.ts (downgrade)" path="upgrade-phonecat-2-hybrid/app/core/phone/phone.service.ts" region="downgrade-injectable"></code-example>

Here is the full, final code for the service:

最终，该类的全部代码如下：

<code-example header="app/core/phone/phone.service.ts" path="upgrade-phonecat-2-hybrid/app/core/phone/phone.service.ts"></code-example>

Notice that you're importing the `map` operator of the RxJS `Observable` separately.
Do this for every RxJS operator.

注意，你要单独导入了 RxJS `Observable` 中的 `map` 操作符。对每个 RxJS 操作符都要这么做。

The new `Phone` service has the same features as the original, `ngResource`-based service.
Because it is an Angular service, you register it with the `NgModule` providers:

这个新的 `Phone` 服务具有和老的基于 `ngResource` 的服务相同的特性。因为它是 Angular 服务，你通过 `NgModule` 的 `providers` 数组来注册它：

<code-example header="app.module.ts" path="upgrade-phonecat-2-hybrid/app/app.module.ts" region="phone"></code-example>

Now that you are loading `phone.service.ts` through an import that is resolved by SystemJS, you should **remove the &lt;script> tag** for the service from `index.html`.
This is something you'll do to all components as you upgrade them.
Simultaneously with the AngularJS to Angular upgrade you're also migrating code from scripts to modules.

现在，你正在用 SystemJS 加载 `phone.service.ts`，你应该从 `index.html` 中**移除该服务的 `<script>` 标签**。这也是你在升级所有组件时将会做的事。在从 AngularJS 向 Angular 升级的同时，你也把代码从脚本移植为模块。

At this point, you can switch the two components to use the new service instead of the old one.
While you `$inject` it as the downgraded `phone` factory, it is really an instance of the `Phone` class and you annotate its type accordingly:

这时，你可以把两个控制器从使用老的服务切换成使用新的。你像降级过的 `phone` 工厂一样 `$inject` 它，但它实际上是一个 `Phone` 类的实例，并且你可以据此注解它的类型：

<code-example header="app/phone-list/phone-list.component.ts" path="upgrade-phonecat-2-hybrid/app/phone-list/phone-list.component.ajs.ts"></code-example>

<code-example header="app/phone-detail/phone-detail.component.ts" path="upgrade-phonecat-2-hybrid/app/phone-detail/phone-detail.component.ajs.ts"></code-example>

Now there are two AngularJS components using an Angular service!
The components don't need to be aware of this, though the fact that the service returns observables and not promises is a bit of a giveaway.
In any case, what you've achieved is a migration of a service to Angular without having to yet migrate the components that use it.

这里的两个 AngularJS 控制器在使用 Angular 的服务！控制器不需要关心这一点，尽管实际上该服务返回的是可观察对象(Observable)，而不是承诺(Promise)。无论如何，你达到的效果都是把服务移植到 Angular，而不用被迫移植组件来使用它。

<div class="alert is-helpful">

You could use the `toPromise` method of `Observable` to turn those observables into promises in the service.
In many cases that reduce the number of changes to the component controllers.

你也能使用 `Observable` 的 `toPromise` 方法来在服务中把这些可观察对象转变成 Promise ，以进一步减小组件控制器中需要修改的代码量。

</div>

### Upgrading Components

### 升级组件

Upgrade the AngularJS components to Angular components next.
Do it one component at a time while still keeping the application in hybrid mode.
As you make these conversions, you'll also define your first Angular *pipes*.

接下来，把 AngularJS 的控制器升级成 Angular 的组件。每次升级一个，同时仍然保持应用运行在混合模式下。在做转换的同时，你还将自定义首个 Angular*管道*。

Look at the phone list component first.
Right now it contains a TypeScript controller class and a component definition object.
You can morph this into an Angular component by just renaming the controller class and turning the AngularJS component definition object into an Angular `@Component` decorator.
You can then also remove the static `$inject` property from the class:

先看看电话列表组件。它目前包含一个 TypeScript 控制器类和一个组件定义对象。重命名控制器类，并把 AngularJS 的组件定义对象更换为 Angular `@Component` 装饰器，这样你就把它变形为 Angular 的组件了。然后，你还要从类中移除静态 `$inject` 属性。

<code-example header="app/phone-list/phone-list.component.ts" path="upgrade-phonecat-2-hybrid/app/phone-list/phone-list.component.ts" region="initialclass"></code-example>

The `selector` attribute is a CSS selector that defines where on the page the component should go.
In AngularJS you do matching based on component names, but in Angular you have these explicit selectors.
This one will match elements with the name `phone-list`, just like the AngularJS version did.

`selector` 属性是一个 CSS 选择器，用来定义组件应该被放在页面的哪。在 AngularJS 中，你会基于组件名字来匹配，但是在 Angular 中，你要显式指定这些选择器。本组件将会对应元素名字 `phone-list`，和 AngularJS 版本一样。

Now convert the template of this component into Angular syntax.
The search controls replace the AngularJS `$ctrl` expressions with the two-way `[(ngModel)]` binding syntax of Angular:

现在，将组件的模版也转换为 Angular 语法。在搜索控件中，把 AngularJS 的 `$ctrl` 表达式替换成 Angular 的双向绑定语法 `[(ngModel)]`：

<code-example header="app/phone-list/phone-list.template.html (search controls)" path="upgrade-phonecat-2-hybrid/app/phone-list/phone-list.template.html" region="controls"></code-example>

Replace the `ng-repeat` of the list with an `*ngFor` as [described in the Template Syntax page][AioGuideBuiltInDirectives].
Replace the `ng-src` of the image tag with a binding to the native `src` property.

把列表中的 `ng-repeat` 替换为 `*ngFor`，
就像[模板语法指南][AioGuideBuiltInDirectives]中所讲的那样。
再把 `img` 标签的 `ng-src` 替换为一个标准的 `src` 属性(property)绑定。

<code-example header="app/phone-list/phone-list.template.html (phones)" path="upgrade-phonecat-2-hybrid/app/phone-list/phone-list.template.html" region="list"></code-example>

#### No Angular `filter` or `orderBy` filters

#### 没有 Angular `filter` 或 `orderBy` 过滤器

The built-in AngularJS `filter` and `orderBy` filters do not exist in Angular, so you need to do the filtering and sorting yourself.

Angular 中并不存在 AngularJS 中内置的 `filter` 和 `orderBy` 过滤器。所以你得自己实现进行过滤和排序。

You replaced the `filter` and `orderBy` filters with bindings to the `getPhones()` controller method, which implements the filtering and ordering logic inside the component itself.

你把 `filter` 和 `orderBy` 过滤器改成绑定到控制器中的 `getPhones()` 方法，通过该方法，组件本身实现了过滤和排序逻辑。

<code-example header="app/phone-list/phone-list.component.ts" path="upgrade-phonecat-2-hybrid/app/phone-list/phone-list.component.ts" region="getphones"></code-example>

Now you need to downgrade the Angular component so you can use it in AngularJS.
Instead of registering a component, you register a `phoneList` *directive*, a downgraded version of the Angular component.

现在你需要降级你的 Angular 组件，这样你就可以在 AngularJS 中使用它了。你要注册一个 `phoneList`*指令*，而不是注册一个组件，它是一个降级版的 Angular 组件。

The `as angular.IDirectiveFactory` cast tells the TypeScript compiler that the return value of the `downgradeComponent` method is a directive factory.

强制类型转换 `as angular.IDirectiveFactory` 告诉 TypeScript 编译器 `downgradeComponent` 方法 的返回值是一个指令工厂。

<code-example header="app/phone-list/phone-list.component.ts" path="upgrade-phonecat-2-hybrid/app/phone-list/phone-list.component.ts" region="downgrade-component"></code-example>

The new `PhoneListComponent` uses the Angular `ngModel` directive, located in the `FormsModule`.
Add the `FormsModule` to `NgModule` imports and declare the new `PhoneListComponent` since you downgraded it:

新的 `PhoneListComponent` 使用 Angular 的 `ngModel` 指令，它位于 `FormsModule` 中。把 `FormsModule` 添加到 `NgModule` 的 `imports` 中，并声明新的 `PhoneListComponent` 组件，因为你降级了它：

<code-example header="app.module.ts" path="upgrade-phonecat-2-hybrid/app/app.module.ts" region="phonelist"></code-example>

Remove the &lt;script> tag for the phone list component from `index.html`.

从 `index.html` 中移除电话列表组件的&lt;script>标签。

Now set the remaining `phone-detail.component.ts` as follows:

现在，剩下的 `phone-detail.component.ts` 文件变成了这样：

<code-example header="app/phone-detail/phone-detail.component.ts" path="upgrade-phonecat-2-hybrid/app/phone-detail/phone-detail.component.ts"></code-example>

This is similar to the phone list component.
The new wrinkle is the `RouteParams` type annotation that identifies the `routeParams` dependency.

这和电话列表组件很相似。这里的窍门在于 `RouteParams` 类型装饰器，它标记出了 `routeParams` 依赖项。

The AngularJS injector has an AngularJS router dependency called `$routeParams`, which was injected into `PhoneDetails` when it was still an AngularJS controller.
You intend to inject it into the new `PhoneDetailsComponent`.

AngularJS 注入器具有 AngularJS 路由器的依赖，叫做 `$routeParams`。它被注入到了 `PhoneDetails` 中，但 `PhoneDetails` 现在还是一个 AngularJS 控制器。你要把它注入到新的 `PhoneDetailsComponent` 中。

Unfortunately, AngularJS dependencies are not automatically available to Angular components.
You must upgrade this service using a [factory provider][AioGuideUpgradeMakingAngularjsDependenciesInjectableToAngular] to make `$routeParams` an Angular injectable.
Do that in a new file called `ajs-upgraded-providers.ts` and import it in `app.module.ts`:

不幸的是，AngularJS 的依赖不会自动在 Angular 的组件中可用。
你必须使用[工厂提供者（factory provider）][AioGuideUpgradeMakingAngularjsDependenciesInjectableToAngular]
来把 `$routeParams` 包装成 Angular 的服务提供者。
新建一个名叫 `ajs-upgraded-providers.ts` 的文件，并且在 `app.module.ts` 中导入它：

<code-example header="app/ajs-upgraded-providers.ts" path="upgrade-phonecat-2-hybrid/app/ajs-upgraded-providers.ts"></code-example>

<code-example header="app/app.module.ts ($routeParams)" path="upgrade-phonecat-2-hybrid/app/app.module.ts" region="routeparams"></code-example>

Convert the phone detail component template into Angular syntax as follows:

把该组件的模板转变成 Angular 的语法，代码如下：

<code-example header="app/phone-detail/phone-detail.template.html" path="upgrade-phonecat-2-hybrid/app/phone-detail/phone-detail.template.html"></code-example>

There are several notable changes here:

这里有几个值得注意的改动：

* You've removed the `$ctrl.` prefix from all expressions

  你从所有表达式中移除了 `$ctrl.` 前缀。

* You've replaced `ng-src` with property bindings for the standard `src` property

  正如你在电话列表中做过的那样，你把 `ng-src` 替换成了标准的 `src` 属性绑定。

* You're using the property binding syntax around `ng-class`.
  Though Angular does have a [very similar `ngClass`][AioGuideBuiltInDirectives] as AngularJS does, its value is not magically evaluated as an expression.
  In Angular, you always specify in the template when the value of an attribute is a property expression, as opposed to a literal string.

  你在 `ng-class` 周围使用了属性绑定语法。虽然 Angular 中有一个
  和 AngularJS 中[非常相似的 `ngClass`][AioGuideBuiltInDirectives]指令，
  但是它的值不会神奇的作为表达式进行计算。在 Angular 中，模板中的属性(Attribute)值总是被作为
  属性(Property)表达式计算，而不是作为字符串字面量。

* You've replaced `ng-repeat`s with `*ngFor`s

  你把 `ng-repeat` 替换成了 `*ngFor`

* You've replaced `ng-click` with an event binding for the standard `click`

  你把 `ng-click` 替换成了一个到标准 `click` 事件的绑定

* You've wrapped the whole template in an `ngIf` that causes it only to be rendered when there is a phone present.
  You need this because when the component first loads, you don't have `phone` yet and the expressions will refer to a non-existing value.
  Unlike in AngularJS, Angular expressions do not fail silently when you try to refer to properties on undefined objects.
  You need to be explicit about cases where this is expected.

  你把整个模板都包裹进了一个 `ngIf` 中，这导致只有当存在一个电话时它才会渲染。你必须这么做，是因为组件首次加载时你还没有 `phone` 变量，这些表达式就会引用到一个不存在的值。和 AngularJS 不同，当你尝试引用未定义对象上的属性时，Angular 中的表达式不会默默失败。你必须明确指出这种情况是你所期望的。

Add `PhoneDetailComponent` component to the `NgModule` *declarations*:

把 `PhoneDetailComponent` 组件添加到 `NgModule` 的 *declarations* 中：

<code-example header="app.module.ts" path="upgrade-phonecat-2-hybrid/app/app.module.ts" region="phonedetail"></code-example>

You should now also remove the phone detail component &lt;script> tag from `index.html`.

你现在应该从 `index.html` 中移除电话详情组件的&lt;script>。

#### Add the *CheckmarkPipe*

#### 添加 *CheckmarkPipe*

The AngularJS directive had a `checkmark` *filter*.
Turn that into an Angular **pipe**.

AngularJS 指令中有一个 `checkmark`*过滤器*，把它转换成 Angular 的**管道**。

There is no upgrade method to convert filters into pipes.
You won't miss it.
It is easy to turn the filter function into an equivalent Pipe class.
The implementation is the same as before, repackaged in the `transform` method.
Rename the file to `checkmark.pipe.ts` to conform with Angular conventions:

没有什么升级方法能把过滤器转换成管道。但你也并不需要它。把过滤器函数转换成等价的 Pipe 类非常简单。实现方式和以前一样，但把它们包装进 `transform` 方法中就可以了。把该文件改名成 `checkmark.pipe.ts`，以符合 Angular 中的命名约定：

<code-example header="app/core/checkmark/checkmark.pipe.ts" path="upgrade-phonecat-2-hybrid/app/core/checkmark/checkmark.pipe.ts"></code-example>

Now import and declare the newly created pipe and remove the filter &lt;script> tag from `index.html`:

现在，导入并声明这个新创建的管道，同时从 `index.html` 文件中移除该过滤器的 `<script>` 标签：

<code-example header="app.module.ts" path="upgrade-phonecat-2-hybrid/app/app.module.ts" region="checkmarkpipe"></code-example>

### AOT compile the hybrid app

### 对混合式应用做 AOT 编译

To use AOT with a hybrid app, you have to first set it up like any other Angular application, as shown in the [Ahead-of-time Compilation chapter][AioGuideAotCompiler].

要在混合式应用中使用 AOT 编译，你首先要像其它 Angular 应用一样设置它，就像[AOT 编译一章][AioGuideAotCompiler]所讲的那样。

Then change `main-aot.ts` to bootstrap the `AppComponentFactory` that was generated by the AOT compiler:

然后修改 `main-aot.ts` 的引导代码，来引导 AOT 编译器所生成的 `AppComponentFactory`：

<code-example header="app/main-aot.ts" path="upgrade-phonecat-2-hybrid/app/main-aot.ts"></code-example>

You need to load all the AngularJS files you already use in `index.html` in `aot/index.html` as well:

你还要把在 `index.html` 中已经用到的所有 AngularJS 文件加载到 `aot/index.html` 中：

<code-example header="aot/index.html" path="upgrade-phonecat-2-hybrid/aot/index.html"></code-example>

These files need to be copied together with the polyfills.
The files the application needs at runtime, like the `.json` phone lists and images, also need to be copied.

这些文件要带着相应的腻子脚本复制到一起。应用运行时需要的文件，比如电话列表 `.json` 和图片，也需要复制过去。

Install `fs-extra` using `npm install fs-extra --save-dev` for better file copying, and change `copy-dist-files.js` to the following:

通过 `npm install fs-extra --save-dev` 安装 `fs-extra` 可以更好的复制文件，并且把 `copy-dist-files.js` 文件改成这样：

<code-example header="copy-dist-files.js" path="upgrade-phonecat-2-hybrid/copy-dist-files.js"></code-example>

And that is all you need to use AOT while upgrading your app!

这就是想要在升级应用期间 AOT 编译所需的一切！

### Adding The Angular Router And Bootstrap

### 添加 Angular 路由器和引导程序

At this point, you've replaced all AngularJS application components with their Angular counterparts, even though you're still serving them from the AngularJS router.

此刻，你已经把所有 AngularJS 的组件替换成了它们在 Angular 中的等价物，不过你仍然在 AngularJS 路由器中使用它们。

#### Add the Angular router

#### 添加 Angular 路由器

Angular has an [all-new router][AioGuideRouter].

Angular 有一个[全新的路由器][AioGuideRouter]。

Like all routers, it needs a place in the UI to display routed views.
For Angular that is the `<router-outlet>` and it belongs in a *root component* at the top of the applications component tree.

像所有的路由器一样，它需要在 UI 中指定一个位置来显示路由的视图。在 Angular 中，它是 `<router-outlet>`，并位于应用组件树顶部的*根组件*中。

You don't yet have such a root component, because the application is still managed as an AngularJS app.
Create a new `app.component.ts` file with the following `AppComponent` class:

你还没有这样一个根组件，因为该应用仍然是像一个 AngularJS 应用那样被管理的。创建新的 `app.component.ts` 文件，放入像这样的 `AppComponent` 类：

<code-example header="app/app.component.ts" path="upgrade-phonecat-3-final/app/app.component.ts"></code-example>

It has a template that only includes the `<router-outlet>`.
This component just renders the contents of the active route and nothing else.

它有一个很简单的模板，只包含 `<router-outlet>`。该组件只负责渲染活动路由的内容，此外啥也不干。

The selector tells Angular to plug this root component into the `<phonecat-app>` element on the host web page when the application launches.

该选择器告诉 Angular：当应用启动时就把这个根组件插入到宿主页面的 `<phonecat-app>` 元素中。

Add this `<phonecat-app>` element to the `index.html`.
It replaces the old AngularJS `ng-view` directive:

把这个 `<phonecat-app>` 元素插入到 `index.html` 中。用它来代替 AngularJS 中的 `ng-view` 指令：

<code-example header="index.html (body)" path="upgrade-phonecat-3-final/index.html" region="appcomponent"></code-example>

#### Create the *Routing Module*

#### 创建*路由模块*

A router needs configuration whether it is the AngularJS or Angular or any other router.

无论在 AngularJS 还是 Angular 或其它框架中，路由器都需要进行配置。

The details of Angular router configuration are best left to the [Routing documentation][AioGuideRouter] which recommends that you create a `NgModule` dedicated to router configuration (called a *Routing Module*).

Angular 路由器配置的详情最好去查阅下[路由与导航][AioGuideRouter]文档。
它建议你创建一个专们用于路由器配置的 `NgModule`（名叫*路由模块*）。

<code-example header="app/app-routing.module.ts" path="upgrade-phonecat-3-final/app/app-routing.module.ts"></code-example>

This module defines a `routes` object with two routes to the two phone components and a default route for the empty path.
It passes the `routes` to the `RouterModule.forRoot` method which does the rest.

该模块定义了一个 `routes` 对象，它带有两个路由，分别指向两个电话组件，以及为空路径指定的默认路由。它把 `routes` 传给 `RouterModule.forRoot` 方法，该方法会完成剩下的事。

A couple of extra providers enable routing with "hash" URLs such as `#!/phones` instead of the default "push state" strategy.

一些额外的提供者让路由器使用“hash”策略解析 URL，比如 `#!/phones`，而不是默认的“Push State”策略。

Now update the `AppModule` to import this `AppRoutingModule` and also the declare the root `AppComponent` as the bootstrap component.
That tells Angular that it should bootstrap the application with the *root* `AppComponent` and insert its view into the host web page.

现在，修改 `AppModule`，让它导入这个 `AppRoutingModule`，并同时声明根组件 `AppComponent`。这会告诉 Angular，它应该使用根组件 `AppComponent` 引导应用，并把它的视图插入到宿主页面中。

You must also remove the bootstrap of the AngularJS module from `ngDoBootstrap()` in `app.module.ts` and the `UpgradeModule` import.

你还要从 `app.module.ts` 中移除调用 `ngDoBootstrap()` 来引导 AngularJS 模块的代码，以及对 `UpgradeModule` 的导入代码。

<code-example header="app/app.module.ts" path="upgrade-phonecat-3-final/app/app.module.ts"></code-example>

And since you are routing to `PhoneListComponent` and `PhoneDetailComponent` directly rather than using a route template with a `<phone-list>` or `<phone-detail>` tag, you can do away with their Angular selectors as well.

而且，由于你现在直接路由到 `PhoneListComponent` 和 `PhoneDetailComponent`，而不再使用带 `<phone-list>` 或 `<phone-detail>` 标签的路由模板，因此你同样不再需要它们的 Angular 选择器。

#### Generate links for each phone

#### 为每个电话生成链接

You no longer have to hardcode the links to phone details in the phone list.
You can generate data bindings for the `id` of each phone to the `routerLink` directive and let that directive construct the appropriate URL to the `PhoneDetailComponent`:

在电话列表中，你不用再被迫硬编码电话详情的链接了。你可以通过把每个电话的 `id` 绑定到 `routerLink` 指令来生成它们了，该指令的构造函数会为 `PhoneDetailComponent` 生成正确的 URL：

<code-example header="app/phone-list/phone-list.template.html (list with links)" path="upgrade-phonecat-3-final/app/phone-list/phone-list.template.html" region="list"></code-example>

<div class="alert is-helpful">

See the [Routing][AioGuideRouter] page for details.

要了解详情，请查看[路由与导航](guide/router)页。

</div>

#### Use route parameters

#### 使用路由参数

The Angular router passes route parameters differently.
Correct the `PhoneDetail` component constructor to expect an injected `ActivatedRoute` object.
Extract the `phoneId` from the `ActivatedRoute.snapshot.params` and fetch the phone data as before:

Angular 路由器会传入不同的路由参数。改正 `PhoneDetail` 组件的构造函数，让它改用注入进来的 `ActivatedRoute` 对象。从 `ActivatedRoute.snapshot.params` 中提取出 `phoneId`，并像以前一样获取手机的数据：

<code-example header="app/phone-detail/phone-detail.component.ts" path="upgrade-phonecat-3-final/app/phone-detail/phone-detail.component.ts"></code-example>

You are now running a pure Angular application!

你现在运行的就是纯正的 Angular 应用了！

### Say Goodbye to AngularJS

### 再见，AngularJS！

It is time to take off the training wheels and let the application begin its new life as a pure, shiny Angular app.
The remaining tasks all have to do with removing code - which of course is every programmer's favorite task!

终于可以把辅助训练的轮子摘下来了！让你的应用作为一个纯粹、闪亮的 Angular 程序开始它的新生命吧。剩下的所有任务就是移除代码 —— 这当然是每个程序员最喜欢的任务！

The application is still bootstrapped as a hybrid app.
There is no need for that anymore.

应用仍然以混合式应用的方式启动，然而这再也没有必要了。

Switch the bootstrap method of the application from the `UpgradeModule` to the Angular way.

把应用的引导（`bootstrap`）方式从 `UpgradeModule` 的改为 Angular 的。

<code-example header="main.ts" path="upgrade-phonecat-3-final/app/main.ts"></code-example>

If you haven't already, remove all references to the `UpgradeModule` from `app.module.ts`, as well as any [factory provider][AioGuideUpgradeMakingAngularjsDependenciesInjectableToAngular] for AngularJS services, and the `app/ajs-upgraded-providers.ts` file.

如果你还没有这么做，请从 `app.module.ts 删除所有`UpgradeModule 的引用，
  以及所有用于 AngularJS 服务的[工厂提供者（factory provider）](guide/upgrade#making-angularjs-dependencies-injectable-to-angular)和 `app/ajs-upgraded-providers.ts` 文件。

Also remove any `downgradeInjectable()` or `downgradeComponent()` you find, together with the associated AngularJS factory or directive declarations.

还要删除所有的 `downgradeInjectable()` 或 `downgradeComponent()` 以及与 AngularJS 相关的工厂或指令声明。

<code-example header="app.module.ts" path="upgrade-phonecat-3-final/app/app.module.ts"></code-example>

You may also completely remove the following files.
They are AngularJS module configuration files and not needed in Angular:

你还要完全移除了下列文件。它们是 AngularJS 的模块配置文件和类型定义文件，在 Angular 中不需要了：

* `app/app.module.ajs.ts`

* `app/app.config.ts`

* `app/core/core.module.ts`

* `app/core/phone/phone.module.ts`

* `app/phone-detail/phone-detail.module.ts`

* `app/phone-list/phone-list.module.ts`

The external typings for AngularJS may be uninstalled as well.
The only ones you still need are for Jasmine and Angular polyfills.
The `@angular/upgrade` package and its mapping in `systemjs.config.js` can also go.

还需要卸载 AngularJS 的外部类型定义文件。你现在只需要留下 Jasmine 和 Angular 所需的腻子脚本。`systemjs.config.js` 中的 `@angular/upgrade` 包及其映射也可以移除了。

<code-example format="shell" language="shell">

npm uninstall &commat;angular/upgrade --save
npm uninstall &commat;types/angular &commat;types/angular-animate &commat;types/angular-cookies &commat;types/angular-mocks &commat;types/angular-resource &commat;types/angular-route &commat;types/angular-sanitize --save-dev

</code-example>

Finally, from `index.html`, remove all references to AngularJS scripts and jQuery.
When you're done, this is what it should look like:

最后，从 `index.html` 中，移除所有对 AngularJS 和 jQuery 脚本的引用。当这些全部做完时，`index.html` 应该是这样的：

<code-example header="index.html" path="upgrade-phonecat-3-final/index.html" region="full"></code-example>

That is the last you'll see of AngularJS!
It has served us well but now it is time to say goodbye.

这是你最后一次看到 AngularJS 了！它曾经带给你很多帮助，不过现在，该说再见了。

## Appendix: Upgrading PhoneCat Tests

## 附录：升级 PhoneCat 的测试

Tests can not only be retained through an upgrade process, but they can also be used as a valuable safety measure when ensuring that the application does not break during the upgrade.
E2E tests are especially useful for this purpose.

测试不仅要在升级过程中被保留，它还是确保应用在升级过程中不会被破坏的一个安全指示器。要达到这个目的，E2E 测试尤其有用。

### E2E Tests

### E2E 测试

The PhoneCat project has both E2E Protractor tests and some Karma unit tests in it.
Of these two, E2E tests can be dealt with much more easily:
By definition, E2E tests access the application from the *outside* by interacting with the various UI elements the application puts on the screen.
E2E tests aren't really that concerned with the internal structure of the application components.
That also means that, although you modify the project quite a bit during the upgrade, the E2E test suite should keep passing with just minor modifications.
You didn't change how the application behaves from the user's point of view.

PhoneCat 项目中同时有基于 Protractor 的 E2E 测试和一些基于 Karma 的单元测试。对这两者来说，E2E 测试的转换要容易得多：根据定义，E2E 测试通过与应用中显示的这些 UI 元素互动，从*外部*访问你的应用来进行测试。E2E 测试实际上并不关心这些应用中各部件的内部结构。这也意味着，虽然你已经修改了此应用程序，但是 E2E 测试套件仍然应该能像以前一样全部通过。因为从用户的角度来说，你并没有改变应用的行为。

During TypeScript conversion, there is nothing to do to keep E2E tests working.
But when you change the bootstrap to that of a Hybrid app, you must make a few changes.

在转成 TypeScript 期间，你不用做什么就能让 E2E 测试正常工作。但是当你想改成按照混合式应用进行引导时，必须做一些修改。

Update the `protractor-conf.js` to sync with hybrid applications:

再对 `protractor-conf.js` 做下列修改，与混合应用同步：

<code-example language="javascript">

ng12Hybrid: true

</code-example>

When you start to upgrade components and their templates to Angular, you'll make more changes because the E2E tests have matchers that are specific to AngularJS.
For PhoneCat you need to make the following changes in order to make things work with Angular:

当你开始组件和模块升级到 Angular 时，还需要一系列后续的修改。这是因为 E2E 测试有一些匹配器是 AngularJS 中特有的。对于 PhoneCat 来说，为了让它能在 Angular 下工作，你得做下列修改：

| Previous code | New code | Details |
| :------------ | :------- | :------ |
| 老代码 | 新代码 | 详情 |
| `by.repeater('phone in $ctrl.phones').column('phone.name')` | `by.css('.phones .name')` | The repeater matcher relies on AngularJS `ng-repeat` |
| `by.repeater('phone in $ctrl.phones').column('phone.name')` | `by.css('.phones .name')` | repeater 匹配器依赖于 AngularJS 中的 `ng-repeat` |
| `by.repeater('phone in $ctrl.phones')` | `by.css('.phones li')` | The repeater matcher relies on AngularJS `ng-repeat` |
| `by.repeater('phone in $ctrl.phones')` | `by.css('.phones li')` | repeater 匹配器依赖于 AngularJS 中的 `ng-repeat` |
| `by.model('$ctrl.query')` | `by.css('input')` | The model matcher relies on AngularJS `ng-model` |
| `by.model('$ctrl.query')` | `by.css('input')` | 模型匹配器依赖于 AngularJS `ng-model` |
| `by.model('$ctrl.orderProp')` | `by.css('select')` | The model matcher relies on AngularJS `ng-model` |
| `by.model('$ctrl.orderProp')` | `by.css('select')` | 模型匹配器依赖于 AngularJS `ng-model` |
| `by.binding('$ctrl.phone.name')` | `by.css('h1')` | The binding matcher relies on AngularJS data binding |
| `by.binding('$ctrl.phone.name')` | `by.css('h1')` | binding 匹配器依赖于 AngularJS 的数据绑定 |

When the bootstrap method is switched from that of `UpgradeModule` to pure Angular, AngularJS ceases to exist on the page completely.
At this point, you need to tell Protractor that it should not be looking for an AngularJS application anymore, but instead it should find *Angular apps* from the page.

当引导方式从 `UpgradeModule` 切换到纯 Angular 的时，AngularJS 就从页面中完全消失了。此时，你需要告诉 Protractor，它不用再找 AngularJS 应用了，而是从页面中查找 *Angular* 应用。

Replace the `ng12Hybrid` previously added with the following in `protractor-conf.js`:

替换之前在 `protractor-conf.js` 中加入 `ng12Hybrid`，象这样：

<code-example language="javascript">

useAllAngular2AppRoots: true,

</code-example>

Also, there are a couple of Protractor API calls in the PhoneCat test code that are using the AngularJS `$location` service under the hood.
As that service is no longer present after the upgrade, replace those calls with ones that use the generic URL APIs of WebDriver instead.
The first of these is the redirection spec:

同样，`PhoneCat` 的测试代码中有两个 Protractor API 调用内部使用了 AngularJS 的 `$location`。该服务没有了，你就得把这些调用用一个 WebDriver 的通用 URL API 代替。第一个 API 是“重定向(redirect)”规约：

<code-example header="e2e-tests/scenarios.ts" path="upgrade-phonecat-3-final/e2e-spec.ts" region="redirect"></code-example>

And the second is the phone links spec:

然后是“电话链接(phone links)”规约：

<code-example header="e2e-tests/scenarios.ts" path="upgrade-phonecat-3-final/e2e-spec.ts" region="links"></code-example>

### Unit Tests

### 单元测试

For unit tests, on the other hand, more conversion work is needed.
Effectively they need to be *upgraded* along with the production code.

另一方面，对于单元测试来说，需要更多的转化工作。实际上，它们需要随着产品代码一起升级。

During TypeScript conversion no changes are strictly necessary.
But it may bea good idea to convert the unit test code into TypeScript as well.

在转成 TypeScript 期间，严格来讲没有什么改动是必须的。但把单元测试代码转成 TypeScript 仍然是个好主意，。

For instance, in the phone detail component spec, you can use ES2015 features like arrow functions and block-scoped variables and benefit from the type definitions of the AngularJS services you're consuming:

比如，在这个电话详情组件的规约中，你不仅用到了 ES2015 中的箭头函数和块作用域变量这些特性，还为所用的一些 AngularJS 服务提供了类型定义。

<code-example header="app/phone-detail/phone-detail.component.spec.ts" path="upgrade-phonecat-1-typescript/app/phone-detail/phone-detail.component.spec.ts"></code-example>

Once you start the upgrade process and bring in SystemJS, configuration changes are needed for Karma.
You need to let SystemJS load all the new Angular code, which can be done with the following kind of shim file:

一旦你开始了升级过程并引入了 SystemJS，还需要对 Karma 进行配置修改。你需要让 SystemJS 加载所有的 Angular 新代码，

<code-example header="karma-test-shim.js" path="upgrade-phonecat-2-hybrid/karma-test-shim.1.js"></code-example>

The shim first loads the SystemJS configuration, then the test the support libraries of Angular, and then the spec files of the application themselves.

这个 shim 文件首先加载了 SystemJS 的配置，然后是 Angular 的测试支持库，然后是应用本身的规约文件。

Karma configuration should then be changed so that it uses the application root dir as the base directory, instead of `app`.

然后需要修改 Karma 配置，来让它使用本应用的根目录作为基础目录(base directory)，而不是 `app`。

<code-example header="karma.conf.js" path="upgrade-phonecat-2-hybrid/karma.conf.ajs.js" region="basepath"></code-example>

Once done, you can load SystemJS and other dependencies, and also switch the configuration for loading application files so that they are *not* included to the page by Karma.
You'll let the shim and SystemJS load them.

一旦这些完成了，你就能加载 SystemJS 和其它依赖，并切换配置文件来加载那些应用文件，而*不用*在 Karma 页面中包含它们。你要让这个 shim 文件和 SystemJS 去加载它们。

<code-example header="karma.conf.js" path="upgrade-phonecat-2-hybrid/karma.conf.ajs.js" region="files"></code-example>

Since the HTML templates of Angular components will be loaded as well, you must help Karma out a bit so that it can route them to the right paths:

由于 Angular 组件中的 HTML 模板也同样要被加载，所以你得帮 Karma 一把，帮它在正确的路径下找到这些模板：

<code-example header="karma.conf.js" path="upgrade-phonecat-2-hybrid/karma.conf.ajs.js" region="html"></code-example>

The unit test files themselves also need to be switched to Angular when their production counterparts are switched.
The specs for the checkmark pipe are probably the most straightforward, as the pipe has no dependencies:

如果产品代码被切换到了 Angular，单元测试文件本身也需要切换过来。对勾(checkmark)管道的规约可能是最直观的，因为它没有任何依赖：

<code-example header="app/core/checkmark/checkmark.pipe.spec.ts" path="upgrade-phonecat-2-hybrid/app/core/checkmark/checkmark.pipe.spec.ts"></code-example>

The unit test for the phone service is a bit more involved.
You need to switch from the mocked-out AngularJS `$httpBackend` to a mocked-out Angular Http backend.

`Phone` 服务的测试会牵扯到一点别的。你需要把模拟版的 AngularJS `$httpBackend` 服务切换到模拟板的 Angular Http 后端。

<code-example header="app/core/phone/phone.service.spec.ts" path="upgrade-phonecat-2-hybrid/app/core/phone/phone.service.spec.ts"></code-example>

For the component specs, you can mock out the `Phone` service itself, and have it provide canned phone data.
You use the component unit testing APIs of Angular for both components.

对于组件的规约，你可以模拟出 `Phone` 服务本身，并且让它提供电话的数据。你可以对这些组件使用 Angular 的组件单元测试 API。

<code-example header="app/phone-detail/phone-detail.component.spec.ts" path="upgrade-phonecat-2-hybrid/app/phone-detail/phone-detail.component.spec.ts"></code-example>

<code-example header="app/phone-list/phone-list.component.spec.ts" path="upgrade-phonecat-2-hybrid/app/phone-list/phone-list.component.spec.ts"></code-example>

Finally, revisit both of the component tests when you switch to the Angular router.
For the details component, provide a mock of Angular `ActivatedRoute` object instead of using the AngularJS `$routeParams`.

最后，当你切换到 Angular 路由时，需要重新过一遍这些组件测试。对详情组件来说，你需要提供一个 Angular `RouteParams` 的 mock 对象，而不再用 AngularJS 中的 `$routeParams`。

<code-example header="app/phone-detail/phone-detail.component.spec.ts" path="upgrade-phonecat-3-final/app/phone-detail/phone-detail.component.spec.ts" region="activatedroute"></code-example>

And for the phone list component, a few adjustments to the router make the `RouteLink` directives work.

对于电话列表组件，还要再做少量的调整，以便路由器能让 `RouteLink` 指令正常工作。

<code-example header="app/phone-list/phone-list.component.spec.ts" path="upgrade-phonecat-3-final/app/phone-list/phone-list.component.spec.ts" region="routestuff"></code-example>

<!-- links -->

[AioApiCoreNgzone]: api/core/NgZone "NgZone | Core - API | Angular"

[AioApiCoreOnchanges]: api/core/OnChanges "OnChanges | Core - API | Angular"

[AioGuideAnimations]: guide/animations "Introduction to Angular animations | Angular"

[AioGuideAotCompiler]: guide/aot-compiler "Ahead-of-time (AOT) compilation | Angular"

[AioGuideBuiltInDirectives]: guide/built-in-directives "Built-in directives | Angular"

[AioGuideDependencyInjection]: guide/dependency-injection "Dependency injection in Angular | Angular"
<<<<<<< HEAD

[AioGuideDependencyInjectionProvidersFactoryProviders]: guide/dependency-injection-providers#factory-providers "Using factory providers - Dependency providers | Angular"

=======
>>>>>>> 5c9a5662
[AioGuideGlossaryLazyLoading]: guide/glossary#lazy-loading "lazy loading - Glossary | Angular"

[AioGuideHierarchicalDependencyInjection]: guide/hierarchical-dependency-injection "Hierarchical injectors | Angular"

[AioGuideLifecycleHooks]: guide/lifecycle-hooks "Lifecycle hooks | Angular"

[AioGuideNgmodules]: guide/ngmodules "NgModules | Angular"

[AioGuideRouter]: guide/router "Common Routing Tasks | Angular"

[AioGuideTypescriptConfiguration]: guide/typescript-configuration "TypeScript configuration | Angular"

[AioGuideUpgradeBootstrappingHybridApplications]: guide/upgrade#bootstrapping-hybrid-applications "Bootstrapping hybrid applications - Upgrading from AngularJS to Angular | Angular"

[AioGuideUpgradeFollowTheAngularjsStyleGuide]: guide/upgrade#follow-the-angularjs-style-guide "Follow the AngularJS Style Guide - Upgrading from AngularJS to Angular | Angular"

[AioGuideUpgradeMakingAngularjsDependenciesInjectableToAngular]: guide/upgrade#making-angularjs-dependencies-injectable-to-angular "Making AngularJS Dependencies Injectable to Angular - Upgrading from AngularJS to Angular | Angular"

[AioGuideUpgradePreparation]: guide/upgrade#preparation "Preparation - Upgrading from AngularJS to Angular | Angular"

[AioGuideUpgradeUpgradingWithNgupgrade]: guide/upgrade#upgrading-with-ngupgrade "Upgrading with ngUpgrade - Upgrading from AngularJS to Angular | Angular"

[AioGuideUpgradeUsingComponentDirectives]: guide/upgrade#using-component-directives "Using Component Directives - Upgrading from AngularJS to Angular | Angular"

[AioGuideUpgradeSetup]: guide/upgrade-setup "Setup for upgrading from AngularJS | Angular"

<!-- external links -->

[AngularBlogFindingAPathForwardWithAngularjs7e186fdd4429]: https://blog.angular.io/finding-a-path-forward-with-angularjs-7e186fdd4429 "Finding a Path Forward with AngularJS | Angular Blog"

[AngularjsDocsApiNgFunctionAngularBootstrap]: https://docs.angularjs.org/api/ng/function/angular.bootstrap "angular.bootstrap | API | AngularJS"

[AngularjsDocsApiNgTypeAngularModule]: https://docs.angularjs.org/api/ng/type/angular.Module "angular.Module | API | AngularJS"

[AngularjsDocsApiNgTypeAngularModuleComponent]: https://docs.angularjs.org/api/ng/type/angular.Module#component "component(name, options); - angular.Module | API | AngularJS"

[AngularjsDocsApiNgrouteDirectiveNgview]: https://docs.angularjs.org/api/ngRoute/directive/ngView "ngView | API | AngularJS"

[AngularjsDocsApiNgrouteProviderRouteprovider]: https://docs.angularjs.org/api/ngRoute/provider/$routeProvider "$routeProvider | API | AngularJS"

[AngularjsDocsApiNgServiceLocation]: https://docs.angularjs.org/api/ng/service/$location "$location | API | AngularJS"

[AngularjsDocsTutorial]: https://docs.angularjs.org/tutorial "PhoneCat Tutorial App | Tutorial | AngularJS"

[BrowserifyMain]: http://browserify.org "Browserify"

[GithubAngularAngularIssues35989]: https://github.com/angular/angular/issues/35989 "Issue 35989: docs(upgrade): correctly document how to use AOT compilation for hybrid apps | angular/angular | GitHub"

[GithubAngularAngularIssues38366]: https://github.com/angular/angular/issues/38366 " Issue 38366: RFC: Ivy Library Distribution| angular/angular | GitHub"

[GithubAngularAngularPhonecat]: https://github.com/angular/angular-phonecat "angular/angular-phonecat | GitHub"

[GithubAngularAngularPhonecatCommits15Snapshot]: https://github.com/angular/angular-phonecat/commits/1.5-snapshot "angular/angular-phonecat v1.5 | GitHub"

[GithubAngularQuickstart]: https://github.com/angular/quickstart "angular/quickstart | GitHub"

[GithubJohnpapaAngularStyleguideBlobPrimaryA1ReadmeMd]: https://github.com/johnpapa/angular-styleguide/blob/master/a1/README.md "Angular 1 Style Guide | johnpapa/angular-styleguide | GitHub"

[GithubJohnpapaAngularStyleguideBlobPrimaryA1ReadmeMdFoldersByFeatureStructure]: https://github.com/johnpapa/angular-styleguide/blob/master/a1/README.md#folders-by-feature-structure "Folders-by-Feature Structure - Angular 1 Style Guide | johnpapa/angular-styleguide | GitHub"

[GithubJohnpapaAngularStyleguideBlobPrimaryA1ReadmeMdModularity]: https://github.com/johnpapa/angular-styleguide/blob/master/a1/README.md#modularity "Modularity - Angular 1 Style Guide | johnpapa/angular-styleguide | GitHub"

[GithubJohnpapaAngularStyleguideBlobPrimaryA1ReadmeMdOrganizingTests]: https://github.com/johnpapa/angular-styleguide/blob/master/a1/README.md#organizing-tests "Organizing Tests - Angular 1 Style Guide | johnpapa/angular-styleguide | GitHub"

[GithubJohnpapaAngularStyleguideBlobPrimaryA1ReadmeMdSingleResponsibility]: https://github.com/johnpapa/angular-styleguide/blob/master/a1/README.md#single-responsibility "Single Responsibility - Angular 1 Style Guide | johnpapa/angular-styleguide | GitHub"

[GithubMgechevAngularUmdBundle]: https://github.com/mgechev/angular-umd-bundle "UMD Angular bundle | mgechev/angular-umd-bundle | GitHub"

[GithubMicrosoftTypescriptWikiWhatsNewInTypescriptSupportForUmdModuleDefinitions]: https://github.com/Microsoft/TypeScript/wiki/What's-new-in-TypeScript#support-for-umd-module-definitions "Support for UMD module definitions - What's new in TypeScript | microsoft/TypeScript | GitHub"

[GithubSystemjsSystemjs]: https://github.com/systemjs/systemjs "systemjs/systemjs | GitHub"

[GithubWebpackMain]: https://webpack.github.io "webpack module bundler | GitHub"

[NpmjsPackageTypesAngular]: https://www.npmjs.com/package/@types/angular "@types/angular | npm"

[RollupjsMain]: https://rollupjs.org "rollup.js"

<!-- end links -->

@reviewed 2022-02-28<|MERGE_RESOLUTION|>--- conflicted
+++ resolved
@@ -973,7 +973,6 @@
 
 The steps below show you how to do the following:
 
-<<<<<<< HEAD
 下面的步骤介绍了应该如何去做：
 
 * Setup a callback function for your AngularJS bundle.
@@ -991,12 +990,6 @@
 * Create a custom `matcher` function for AngularJS-specific URLs and configure the Angular `Router` with the custom matcher for AngularJS routes.
 
   为 AngularJS 特有的 URL 创建自定义的 `matcher` 函数，并为 AngularJS 的各个路由配上带有自定义匹配器的 Angular 路由器。
-=======
-*   Set up a callback function for your AngularJS bundle.
-*   Create a service that lazy loads and bootstraps your AngularJS app.
-*   Create a routable component for AngularJS content
-*   Create a custom `matcher` function for AngularJS-specific URLs and configure the Angular `Router` with the custom matcher for AngularJS routes.
->>>>>>> 5c9a5662
 
 ### Create a service to lazy load AngularJS
 
@@ -1726,13 +1719,9 @@
 You're not running any actual Angular components yet.
 That is next.
 
-<<<<<<< HEAD
 现在，你同时运行着 AngularJS 和 Angular。漂亮！不过你还没有运行什么实际的 Angular 组件，这就是接下来要做的。
 
-<div class="alert is-helpful">
-=======
 <div class="callout is-helpful">
->>>>>>> 5c9a5662
 
 <header>Why declare *angular* as *angular.IAngularStatic*?</header>
 
@@ -1751,13 +1740,9 @@
 This is a considerable effort and it often isn't worth it, especially since you are in the process of moving your code to Angular.
 Instead, declare `angular` as `angular.IAngularStatic` to indicate it is a global variable and still have full typing support.
 
-<<<<<<< HEAD
 这需要相当多的努力，通常也不值得去做，特别是当你正在朝着 Angular 前进时。但如果你把 `angular` 声明为 `angular.IAngularStatic`，指明它是一个全局变量，仍然可以获得全面的类型支持。
 
-<div class="alert is-important">
-=======
 <div class="callout is-important">
->>>>>>> 5c9a5662
 
 <header>Manually create a UMD bundle for your Angular application</header>
 
@@ -2546,12 +2531,6 @@
 [AioGuideBuiltInDirectives]: guide/built-in-directives "Built-in directives | Angular"
 
 [AioGuideDependencyInjection]: guide/dependency-injection "Dependency injection in Angular | Angular"
-<<<<<<< HEAD
-
-[AioGuideDependencyInjectionProvidersFactoryProviders]: guide/dependency-injection-providers#factory-providers "Using factory providers - Dependency providers | Angular"
-
-=======
->>>>>>> 5c9a5662
 [AioGuideGlossaryLazyLoading]: guide/glossary#lazy-loading "lazy loading - Glossary | Angular"
 
 [AioGuideHierarchicalDependencyInjection]: guide/hierarchical-dependency-injection "Hierarchical injectors | Angular"
