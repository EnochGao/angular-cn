# Displaying values with interpolation

# 使用插值语法显示值

## Prerequisites

## 前提条件

* [Basics of components](guide/architecture-components)

  [组件基础](guide/architecture-components)

* [Basics of templates](guide/glossary#template)

  [模板基础](guide/glossary#template)

* [Binding syntax](guide/binding-syntax)

  [绑定语法](guide/binding-syntax)

<!--todo: needs a level 2 heading for info below -->

Interpolation refers to embedding expressions into marked up text. By default, interpolation uses the double curly braces `{{` and `}}` as delimiters.

<<<<<<< HEAD
插值是指将表达式嵌入到被标记的文本中。默认情况下，插值使用双花括号 `{{` 和 `}}` 作为定界符。

To illustrate how interpolation works, consider an Angular component that contains a currentCustomer variable:
=======
To illustrate how interpolation works, consider an Angular component that contains a `currentCustomer` variable:
>>>>>>> 5c9a5662

为了说明插值的工作原理，请考虑一个包含 `currentCustomer` 变量的 Angular 组件：

<code-example path="interpolation/src/app/app.component.ts" region="customer"></code-example>

Use interpolation to display the value of this variable in the corresponding component template:

可以用插值在相应的组件模板中显示此变量的值：

<code-example path="interpolation/src/app/app.component.html" region="interpolation-example1"></code-example>

Angular replaces `currentCustomer` with the string value of the corresponding component property. In this case, the value is `Maria`.

Angular 会用相应组件属性的字符串值替换掉 `currentCustomer`。在这里，它的值是 `Maria`。

In the following example, Angular evaluates the `title` and `itemImageUrl` properties to display some title text and an image.

在以下示例中，Angular 会求出 `title` 和 `itemImageUrl` 属性的值，以显示一些标题文本和图像。

<code-example path="interpolation/src/app/app.component.html" region="component-property"></code-example>

## What's Next

## 下一步呢？

* [Property binding](guide/property-binding)

  [property 绑定](guide/property-binding)

* [Event binding](guide/event-binding)

  [事件绑定](guide/event-binding)

@reviewed 2022-04-14<|MERGE_RESOLUTION|>--- conflicted
+++ resolved
@@ -22,13 +22,9 @@
 
 Interpolation refers to embedding expressions into marked up text. By default, interpolation uses the double curly braces `{{` and `}}` as delimiters.
 
-<<<<<<< HEAD
 插值是指将表达式嵌入到被标记的文本中。默认情况下，插值使用双花括号 `{{` 和 `}}` 作为定界符。
 
-To illustrate how interpolation works, consider an Angular component that contains a currentCustomer variable:
-=======
 To illustrate how interpolation works, consider an Angular component that contains a `currentCustomer` variable:
->>>>>>> 5c9a5662
 
 为了说明插值的工作原理，请考虑一个包含 `currentCustomer` 变量的 Angular 组件：
 
