# Transforming Data Using Pipes

# 用管道转换数据

Use [pipes](guide/glossary#pipe "Definition of a pipe") to transform strings, currency amounts, dates, and other data for display.
Pipes are simple functions to use in [template expressions](guide/glossary#template-expression "Definition of template expression") to accept an input value and return a transformed value.
Pipes are useful because you can use them throughout your application, while only declaring each pipe once.
For example, you would use a pipe to show a date as **April 15, 1988** rather than the raw string format.

[管道](guide/glossary#pipe "管道的定义")用来对字符串、货币金额、日期和其他显示数据进行转换和格式化。管道是一些简单的函数，可以在[模板表达式](/guide/glossary#template-expression "模板表达式的定义")中用来接受输入值并返回一个转换后的值。例如，你可以使用一个管道把日期显示为 **1988 年 4 月 15 日**，而不是其原始字符串格式。

<div class="alert is-helpful">

For the sample application used in this topic, see the <live-example></live-example>.

  本主题中使用的范例应用，参阅<live-example></live-example>。

</div>

Angular provides built-in pipes for typical data transformations, including transformations for internationalization (i18n), which use locale information to format data.
The following are commonly used built-in pipes for data formatting:

<<<<<<< HEAD
Angular 为典型的数据转换提供了内置的管道，包括国际化的转换（i18n），它使用本地化信息来格式化数据。数据格式化常用的内置管道如下：

* [`DatePipe`](api/common/DatePipe): Formats a date value according to locale rules.

  [`DatePipe`](api/common/DatePipe)：根据本地环境中的规则格式化日期值。

* [`UpperCasePipe`](api/common/UpperCasePipe): Transforms text to all upper case.

  [`UpperCasePipe`](api/common/UpperCasePipe)：把文本全部转换成大写。

* [`LowerCasePipe`](api/common/LowerCasePipe): Transforms text to all lower case.

  [`LowerCasePipe`](api/common/LowerCasePipe) ：把文本全部转换成小写。

* [`CurrencyPipe`](api/common/CurrencyPipe): Transforms a number to a currency string, formatted according to locale rules.

  [`CurrencyPipe`](api/common/CurrencyPipe) ：把数字转换成货币字符串，根据本地环境中的规则进行格式化。

* [`DecimalPipe`](/api/common/DecimalPipe): Transforms a number into a string with a decimal point, formatted according to locale rules.

  [`DecimalPipe`](/api/common/DecimalPipe)：把数字转换成带小数点的字符串，根据本地环境中的规则进行格式化。

* [`PercentPipe`](api/common/PercentPipe): Transforms a number to a percentage string, formatted according to locale rules.

  [`PercentPipe`](api/common/PercentPipe) ：把数字转换成百分比字符串，根据本地环境中的规则进行格式化。

<div class="alert is-helpful">

* For a complete list of built-in pipes, see the [pipes API documentation](/api/common#pipes "Pipes API reference summary").

  关于内置管道的完整列表，请参阅[管道 API 文档](/api/common#pipes "管道 API 参考总结") 。

* To learn more about using pipes for internationalization (i18n) efforts, see [formatting data based on locale][AioGuideI18nCommonFormatDataLocale].

  要了解关于使用管道进行国际化（i18n）工作的更多信息，请参阅[根据本地环境格式化数据][AioGuideI18nCommonFormatDataLocale]。
=======
| Pipes | Details |
| :---- | :------ |
| [`DatePipe`](api/common/DatePipe) | Formats a date value according to locale rules. |
| [`UpperCasePipe`](api/common/UpperCasePipe) | Transforms text to all upper case. |
| [`LowerCasePipe`](api/common/LowerCasePipe) | Transforms text to all lower case. |
| [`CurrencyPipe`](api/common/CurrencyPipe) | Transforms a number to a currency string, formatted according to locale rules. |
| [`DecimalPipe`](api/common/DecimalPipe) | Transforms a number into a string with a decimal point, formatted according to locale rules. |
| [`PercentPipe`](api/common/PercentPipe) | Transforms a number to a percentage string, formatted according to locale rules. |

<div class="alert is-helpful">

* For a complete list of built-in pipes, see the [pipes API documentation](api/common#pipes "Pipes API reference summary").
* To learn more about using pipes for internationalization (i18n) efforts, see [formatting data based on locale][AioGuideI18nCommonFormatDataLocale].
>>>>>>> 64c62d61

</div>

Create pipes to encapsulate custom transformations and use your custom pipes in template expressions.

你还可以创建管道来封装自定义转换，并在模板表达式中使用自定义管道。

## Prerequisites

## 先决条件

To use pipes you should have a basic understanding of the following:

<<<<<<< HEAD
要想使用管道，你应该对这些内容有基本的了解：

* [Typescript](guide/glossary#typescript "Definition of Typescript") and HTML5 programming

  [Typescript](guide/glossary#typescript "Typescript 的定义") 和 HTML5 编程

* [Templates](guide/glossary#template "Definition of a template") in HTML with CSS styles

  带有 CSS 样式的 HTML [模板](guide/glossary#template "模板的定义")

* [Components](guide/glossary#component "Definition of a component")

  [组件](guide/glossary#component "组件的定义")

## Using a pipe in a template

## 在模板中使用管道

To apply a pipe, use the pipe operator (`|`) within a template expression as shown in the following code example, along with the *name* of the pipe, which is `date` for the built-in [`DatePipe`](api/common/DatePipe).
The tabs in the example show the following:

要应用管道，请如下所示在模板表达式中使用管道操作符（`|`），紧接着是该管道的*名字*，对于内置的 [`DatePipe`](api/common/DatePipe) 它的名字是 `date` 。这个例子中的显示如下：

* `app.component.html` uses `date` in a separate template to display a birthday.

  `app.component.html` 在另一个单独的模板中使用 `date` 来显示生日。

* `hero-birthday1.component.ts` uses the same pipe as part of an in-line template in a component that also sets the birthday value.

  `hero-birthday1.component.ts` 使用相同的管道作为组件内嵌模板的一部分，同时该组件也会设置生日值。
=======
* [Typescript](guide/glossary#typescript "Definition of Typescript") and HTML5 programming
* [Templates](guide/glossary#template "Definition of a template") in HTML with CSS styles
* [Components](guide/glossary#component "Definition of a component")

## Using a pipe in a template

To apply a pipe, use the pipe (`|`) character within a template expression as shown in the following code example, along with the *name* of the pipe, which is `date` for the built-in [`DatePipe`](api/common/DatePipe).
The tabs in the example show the following:

| Files | Details |
| :---- | :------ |
| `app.component.html` | Uses `date` in a separate template to display a birthday. |
| `hero-birthday1.component.ts` | Uses the same pipe as part of an in-line template in a component that also sets the birthday value. |
>>>>>>> 64c62d61

<code-tabs>
    <code-pane header="src/app/app.component.html" region="hero-birthday-template" path="pipes/src/app/app.component.html"></code-pane>
    <code-pane header="src/app/hero-birthday1.component.ts" path="pipes/src/app/hero-birthday1.component.ts"></code-pane>
</code-tabs>

The component's `birthday` value flows through the pipe operator, `|` to the [`date`](api/common/DatePipe) function.

<<<<<<< HEAD
该组件的 `birthday` 值通过管道操作符（|）流向 [`date`](api/common/DatePipe) 函数。

=======
>>>>>>> 64c62d61
<a id="parameterizing-a-pipe"></a>

## Transforming data with parameters and chained pipes

## 使用参数和管道链来格式化数据

Use optional parameters to fine-tune a pipe's output.
For example, use the [`CurrencyPipe`](api/common/CurrencyPipe "API reference") with a country code such as EUR as a parameter.
The template expression `{{ amount | currency:'EUR' }}` transforms the `amount` to currency in euros.
Follow the pipe name (`currency`) with a colon (`:`) character and the parameter value (`'EUR'`).

可以用可选参数微调管道的输出。例如，你可以使用 [`CurrencyPipe`](api/common/CurrencyPipe "API 参考") 和国家代码（如 EUR）作为参数。模板表达式 `{{ amount | currency:'EUR' }}` 会把 `amount` 转换成欧元。紧跟在管道名称（ `currency` ）后面的是冒号（`:`）和参数值（`'EUR'`）。

If the pipe accepts multiple parameters, separate the values with colons.
For example, `{{ amount | currency:'EUR':'Euros '}}` adds the second parameter, the string literal `'Euros '`, to the output string.
Use any valid template expression as a parameter, such as a string literal or a component property.

<<<<<<< HEAD
如果管道能接受多个参数，就用冒号分隔这些值。例如，`{{ amount | currency:'EUR':'Euros '}}` 会把第二个参数（字符串 `'Euros '`）添加到输出字符串中。你可以使用任何有效的模板表达式作为参数，比如字符串字面量或组件的属性。

Some pipes require at least one parameter and allow more optional parameters, such as [`SlicePipe`](/api/common/SlicePipe "API reference for SlicePipe"). For example, `{{ slice:1:5 }}` creates a new array or string containing a subset of the elements starting with element `1` and ending with element `5`.
=======
Some pipes require at least one parameter and allow more optional parameters, such as [`SlicePipe`](api/common/SlicePipe "API reference for SlicePipe").
For example, `{{ slice:1:5 }}` creates a new array or string containing a subset of the elements starting with element `1` and ending with element `5`.
>>>>>>> 64c62d61

有些管道需要至少一个参数，并且允许使用更多的可选参数，比如 [`SlicePipe`](/api/common/SlicePipe "SlicePipe 的 API 参考") 。例如， `{{ slice:1:5 }}` 会创建一个新数组或字符串，它以第 `1` 个元素开头，并以第 `5` 个元素结尾。

### Example: Formatting a date

### 范例：格式化日期

The tabs in the following example demonstrates toggling between two different formats (`'shortDate'` and `'fullDate'`):

<<<<<<< HEAD
下面的例子显示了两种不同格式（`'shortDate'` 和 `'fullDate'`）之间的切换：

* The `app.component.html` template uses a format parameter for the [`DatePipe`](api/common/DatePipe) (named `date`) to show the date as **04/15/88**.

  该 `app.component.html` 模板使用 [`DatePipe`](api/common/DatePipe) （名为 `date`）的格式参数把日期显示为 **04/15/88** 。

* The `hero-birthday2.component.ts` component binds the pipe's format parameter to the component's `format` property in the `template` section, and adds a button for a click event bound to the component's `toggleFormat()` method.

  `hero-birthday2.component.ts` 组件把该管道的 format 参数绑定到 `template` 中组件的 `format` 属性，并添加了一个按钮，其 click 事件绑定到了该组件的 `toggleFormat()` 方法。

* The `hero-birthday2.component.ts` component's `toggleFormat()` method toggles the component's `format` property between a short form
  (`'shortDate'`) and a longer form (`'fullDate'`).

    `hero-birthday2.component.ts` 组件的 `toggleFormat()` 方法会在短格式（`'shortDate'`）和长格式（`'fullDate'`）之间切换该组件的 `format` 属性。
=======
* The `app.component.html` template uses a format parameter for the [`DatePipe`](api/common/DatePipe) (named `date`) to show the date as **04/15/88**.
* The `hero-birthday2.component.ts` component binds the pipe's format parameter to the component's `format` property in the `template` section, and adds a button for a click event bound to the component's `toggleFormat()` method.
* The `hero-birthday2.component.ts` component's `toggleFormat()` method toggles the component's `format` property between a short form (`'shortDate'`) and a longer form (`'fullDate'`).
>>>>>>> 64c62d61

<code-tabs>
    <code-pane header="src/app/app.component.html" region="format-birthday" path="pipes/src/app/app.component.html"></code-pane>
    <code-pane header="src/app/hero-birthday2.component.ts (template)" region="template" path="pipes/src/app/hero-birthday2.component.ts"></code-pane>
    <code-pane header="src/app/hero-birthday2.component.ts (class)" region="class" path="pipes/src/app/hero-birthday2.component.ts"></code-pane>
</code-tabs>

Clicking the **Toggle Format** button alternates the date format between **04/15/1988** and **Friday, April 15, 1988**.

点击 **Toggle Format** 按钮可以在 **04/15/1988** 和 **Friday, April 15, 1988** 之间切换日期格式。

<div class="alert is-helpful">

For `date` pipe format options, see [DatePipe](api/common/DatePipe "DatePipe API Reference page").

关于 `date` 管道的格式选项，参阅 [DatePipe](api/common/DatePipe "DatePipe API 参考手册页面") 。

</div>

### Example: Applying two formats by chaining pipes

### 范例：通过串联管道应用两种格式

Chain pipes so that the output of one pipe becomes the input to the next.

可以对管道进行串联，以便一个管道的输出成为下一个管道的输入。

In the following example, chained pipes first apply a format to a date value, then convert the formatted date to uppercase characters.
The first tab for the `src/app/app.component.html` template chains `DatePipe` and `UpperCasePipe` to display the birthday as **APR 15, 1988**.
The second tab for the `src/app/app.component.html` template passes the `fullDate` parameter to `date` before chaining to `uppercase`, which produces **FRIDAY, APRIL 15, 1988**.

在下面的范例中，串联管道首先将格式应用于一个日期值，然后将格式化之后的日期转换为大写字符。 `src/app/app.component.html` 模板的第一个标签页把 `DatePipe` 和 `UpperCasePipe` 的串联起来，将其显示为 **APR 15, 1988**。`src/app/app.component.html` 模板的第二个标签页在串联 `uppercase` 之前，还把 `fullDate` 参数传给了 `date`，将其显示为 **FRIDAY, APRIL 15, 1988**。

<code-tabs>
    <code-pane header="src/app/app.component.html (1)" region="chained-birthday" path="pipes/src/app/app.component.html"></code-pane>
    <code-pane header="src/app/app.component.html (2)" region="chained-parameter-birthday" path="pipes/src/app/app.component.html"></code-pane>
</code-tabs>

<a id="Custom-pipes"></a>

## Creating pipes for custom data transformations

## 为自定义数据转换创建管道

Create custom pipes to encapsulate transformations that are not provided with the built-in pipes.
Then, use your custom pipe in template expressions, the same way you use built-in pipes —to transform input values to output values for display.

创建自定义管道来封装那些内置管道没有提供的转换。然后就可以在模板表达式中使用自定义管道了，像内置管道一样，把输入值转换成显示输出。

### Marking a class as a pipe

<<<<<<< HEAD
### 把一个类标记为一个管道

To mark a class as a pipe and supply configuration metadata, apply the [`@Pipe`](/api/core/Pipe "API reference for Pipe") [decorator](/guide/glossary#decorator--decoration "Definition for decorator") to the class.
=======
To mark a class as a pipe and supply configuration metadata, apply the [`@Pipe`](api/core/Pipe "API reference for Pipe") [decorator](guide/glossary#decorator--decoration "Definition for decorator") to the class.
>>>>>>> 64c62d61
Use [UpperCamelCase](guide/glossary#case-types "Definition of case types") (the general convention for class names) for the pipe class name, and [camelCase](guide/glossary#case-types "Definition of case types") for the corresponding `name` string.
Do not use hyphens in the `name`.
For details and more examples, see [Pipe names](guide/styleguide#pipe-names "Pipe names in the Angular coding style guide").

要把类标记为管道并提供配置元数据，请把 [`@Pipe`](/api/core/Pipe "Pipe 的 API 引用") [装饰器](/guide/glossary#decorator--decoration "装饰器的定义")应用到这个类上。管道类名是 [UpperCamelCase](guide/glossary#case-types "案例类型的定义")（类名的一般约定），相应的 `name` 字符串是 [camelCase](guide/glossary#case-types "案例类型的定义") 的。不要在 `name` 中使用连字符。详细信息和更多范例，请参阅[管道名称](guide/styleguide#pipe-names "Angular 编码风格指南中的管道名称") 。

Use `name` in template expressions as you would for a built-in pipe.

在模板表达式中使用 `name` 就像在内置管道中一样。

<div class="alert is-important">

<<<<<<< HEAD
* Include your pipe in the `declarations` field of the `NgModule` metadata in order for it to be available to a template. See the `app.module.ts` file in the example application (<live-example></live-example>). For details, see [NgModules](guide/ngmodules "NgModules introduction").

  把你的管道包含在 `NgModule` 元数据的 `declarations` 字段中，以便它能用于模板。请查看范例应用中的 `app.module.ts` 文件（<live-example></live-example>）。有关详细信息，请参阅 [NgModules](guide/ngmodules "NgModules 简介") 。

* Register your custom pipes. The [Angular CLI](cli "CLI Overview and Command Reference") [`ng generate pipe`](cli/generate#pipe "ng generate pipe in the CLI Command Reference") command registers the pipe automatically.

  注册自定义管道。[Angular CLI](cli "CLI 概述和命令参考") 的 [`ng generate pipe`](cli/generate#pipe "ng 在 CLI Command Reference 中生成管道") 命令会自动注册该管道。
=======
* Include your pipe in the `declarations` field of the `NgModule` metadata in order for it to be available to a template.
  See the `app.module.ts` file in the example application (<live-example></live-example>).
  For details, see [NgModules](guide/ngmodules "NgModules introduction").

* Register your custom pipes.
  The [Angular CLI](cli "CLI Overview and Command Reference") [`ng generate pipe`](cli/generate#pipe "ng generate pipe in the CLI Command Reference") command registers the pipe automatically.
>>>>>>> 64c62d61

</div>

### Using the PipeTransform interface

<<<<<<< HEAD
### 使用 PipeTransform 接口

Implement the [`PipeTransform`](/api/core/PipeTransform "API reference for PipeTransform") interface in your custom pipe class to perform the transformation.
=======
Implement the [`PipeTransform`](api/core/PipeTransform "API reference for PipeTransform") interface in your custom pipe class to perform the transformation.
>>>>>>> 64c62d61

在自定义管道类中实现 [`PipeTransform`](/api/core/PipeTransform "PipeTransform 的 API 参考") 接口来执行转换。

Angular invokes the `transform` method with the value of a binding as the first argument, and any parameters as the second argument in list form, and returns the transformed value.

Angular 调用 `transform` 方法，该方法使用绑定的值作为第一个参数，把其它任何参数都以列表的形式作为第二个参数，并返回转换后的值。

### Example: Transforming a value exponentially

### 范例：指数级转换

In a game, you might want to implement a transformation that raises a value exponentially to increase a hero's power.
For example, if the hero's score is 2, boosting the hero's power exponentially by 10 produces a score of 1024.
Use a custom pipe for this transformation.

在游戏中，可能希望实现一种指数级转换，以指数级增加英雄的力量。例如，如果英雄的得分是 2，那么英雄的能量会指数级增长 10 次，最终得分为 1024。你可以使用自定义管道进行这种转换。

The following code example shows two component definitions:

<<<<<<< HEAD
下列代码范例显示了两个组件定义：

* The `exponential-strength.pipe.ts` component defines a custom pipe named `exponentialStrength` with the `transform` method that performs the transformation.
    It defines an argument to the `transform` method (`exponent`) for a parameter passed to the pipe.

  `exponential-strength.pipe.ts` 通过一个执行转换的 `transform` 方法定义了一个名为 `exponentialStrength` 的自定义管道。它为传给管道的参数定义了 `transform` 方法的一个参数（`exponent`）。
* The `power-booster.component.ts` component demonstrates how to use the pipe, specifying a value (`2`) and the exponent parameter (`10`).

  `power-booster.component.ts` 组件演示了如何使用该管道，指定了一个值（ `2` ）和一个 exponent 参数（ `10` ）。
=======
| Files | Details |
| :---- | :------ |
| `exponential-strength.pipe.ts` | Defines a custom pipe named `exponentialStrength` with the `transform` method that performs the transformation. It defines an argument to the `transform` method (`exponent`) for a parameter passed to the pipe. |
| `power-booster.component.ts` | Demonstrates how to use the pipe, specifying a value (`2`) and the exponent parameter (`10`). |
>>>>>>> 64c62d61

<code-tabs>
    <code-pane header="src/app/exponential-strength.pipe.ts" path="pipes/src/app/exponential-strength.pipe.ts"></code-pane>
    <code-pane header="src/app/power-booster.component.ts" path="pipes/src/app/power-booster.component.ts"></code-pane>
</code-tabs>

<!--todo: replace with screen capture -->

The browser displays the following:

<<<<<<< HEAD
浏览器显示如下：

<code-example language="none">
=======
<code-example format="output" hideCopy language="none">
>>>>>>> 64c62d61

Power Booster

Superpower boost: 1024

</code-example>

<div class="alert is-helpful">

To examine the behavior the `exponentialStrength` pipe in the <live-example></live-example>, change the value and optional exponent in the template.

要检查 `exponentialStrength` 管道的行为，请查看<live-example></live-example>，并在模板中修改值和可选的指数参数。

</div>

<a id="change-detection"></a>

## Detecting changes with data binding in pipes

<<<<<<< HEAD
## 通过管道中的数据绑定来检测变更

You use [data binding](/guide/glossary#data-binding "Definition of data binding") with a  pipe to display values and respond to user actions.
=======
You use [data binding](guide/glossary#data-binding "Definition of data binding") with a  pipe to display values and respond to user actions.
>>>>>>> 64c62d61
If the data is a primitive input value, such as `String` or `Number`, or an object reference as input, such as `Date` or `Array`, Angular executes the pipe whenever it detects a change for the input value or reference.

你可以通过带有管道的[数据绑定](/guide/glossary#data-binding "数据绑定的定义")来显示值并响应用户操作。如果是原始类型的输入值，比如 `String` 或 `Number` ，或者是对象引用型的输入值，比如 `Date` 或 `Array` ，那么每当 Angular 检测到输入值或引用有变化时，就会执行该输入管道。

For example, you could change the previous custom pipe example to use two-way data binding with `ngModel` to input the amount and boost factor, as shown in the following code example.

<<<<<<< HEAD
比如，你可以修改前面的自定义管道范例，通过 `ngModel` 的双向绑定来输入数量和提升因子，如下面的代码范例所示。

<code-example path="pipes/src/app/power-boost-calculator.component.ts" header="src/app/power-boost-calculator.component.ts"></code-example>
=======
<code-example header="src/app/power-boost-calculator.component.ts" path="pipes/src/app/power-boost-calculator.component.ts"></code-example>
>>>>>>> 64c62d61

The `exponentialStrength` pipe executes every time the user changes the "normal power" value or the "boost factor".

每当用户改变 “normal power” 值或 “boost factor” 时，就会执行 `exponentialStrength` 管道。

Angular detects each change and immediately runs the pipe.
This is fine for primitive input values.
However, if you change something *inside* a composite object (such as the month of a date, an element of an array, or an object property), you need to understand how change detection works, and how to use an `impure` pipe.

Angular 会检测每次变更，并立即运行该管道。对于原始输入值，这很好。但是，如果要在复合对象中更改某些*内部值*（例如日期中的月份、数组中的元素或对象中的属性），就需要了解变更检测的工作原理，以及如何使用 `impure`（非纯）管道。

### How change detection works

### 变更检测的工作原理

Angular looks for changes to data-bound values in a [change detection](guide/glossary#change-detection "Definition of change detection") process that runs after every DOM event: every keystroke, mouse move, timer tick, and server response.
The following example, which doesn't use a pipe, demonstrates how Angular uses its default change detection strategy to monitor and update its display of every hero in the `heroes` array.
The example tabs show the following:

<<<<<<< HEAD
Angular 会在每次 DOM 事件（每次按键、鼠标移动、计时器滴答和服务器响应）之后运行的[变更检测](guide/glossary#change-detection "变更检测的定义")过程中查找对数据绑定值的[更改](guide/glossary#change-detection "变更检测的定义")。下面这段不使用管道的例子演示了 Angular 如何利用默认的变更检测策略来监控和更新 `heroes` 数组中每个英雄的显示效果。范例显示如下：

* In the `flying-heroes.component.html (v1)` template, the `*ngFor` repeater displays the hero names.

  在 `flying-heroes.component.html (v1)` 模板中， `*ngFor` 会重复显示英雄的名字。

* Its companion component class `flying-heroes.component.ts (v1)` provides heroes, adds heroes into the array, and resets the array.

  与之相伴的组件类 `flying-heroes.component.ts (v1)` 提供了一些英雄，把这些英雄添加到数组中，并重置了该数组。
=======
| Files | Details |
| :---- | :------ |
| `flying-heroes.component.html (v1)` | The `*ngFor` repeater displays the hero names. |
| `flying-heroes.component.ts (v1)` | Provides heroes, adds heroes into the array, and resets the array. |
>>>>>>> 64c62d61

<code-tabs>
    <code-pane header="src/app/flying-heroes.component.html (v1)" path="pipes/src/app/flying-heroes.component.html" region="template-1"></code-pane>
    <code-pane header="src/app/flying-heroes.component.ts (v1)" path="pipes/src/app/flying-heroes.component.ts" region="v1"></code-pane>
</code-tabs>

Angular updates the display every time the user adds a hero.
If the user clicks the **Reset** button, Angular replaces `heroes` with a new array of the original heroes and updates the display.
If you add the ability to remove or change a hero, Angular would detect those changes and update the display as well.

每次用户添加一个英雄时，Angular 都会更新显示内容。如果用户点击了 **Reset** 按钮，Angular 就会用原来这些英雄组成的新数组来替换 `heroes` ，并更新显示。如果你添加删除或更改了某个英雄的能力，Angular 也会检测这些变化并更新显示。

However, executing a pipe to update the display with every change would slow down your application's performance.
So Angular uses a faster change-detection algorithm for executing a pipe, as described in the next section.

<<<<<<< HEAD
然而，如果对于每次更改都执行一个管道来更新显示，就会降低你应用的性能。因此，Angular 会使用更快的变更检测算法来执行管道，如下一节所述。

=======
>>>>>>> 64c62d61
<a id="pure-and-impure-pipes"></a>

### Detecting pure changes to primitives and object references

### 检测原始类型和对象引用的纯变更

By default, pipes are defined as *pure* so that Angular executes the pipe only when it detects a *pure change* to the input value.
A pure change is either a change to a primitive input value (such as `String`, `Number`, `Boolean`, or `Symbol`), or a changed object reference (such as `Date`, `Array`, `Function`, or `Object`).

<<<<<<< HEAD
通过默认情况下，管道会定义成*纯的(pure)*，这样 Angular 只有在检测到输入值发生了*纯变更*时才会执行该管道。纯变更是对原始输入值（比如 `String`、`Number`、`Boolean` 或 `Symbol` ）的变更，或是对对象引用的变更（比如 `Date`、`Array`、`Function`、`Object`）。

=======
>>>>>>> 64c62d61
<a id="pure-pipe-pure-fn"></a>

A pure pipe must use a pure function, which is one that processes inputs and returns values without side effects.
In other words, given the same input, a pure function should always return the same output.

纯管道必须使用纯函数，它能处理输入并返回没有副作用的值。换句话说，给定相同的输入，纯函数应该总是返回相同的输出。

With a pure pipe, Angular ignores changes within composite objects, such as a newly added element of an existing array, because checking a primitive value or object reference is much faster than performing a deep check for differences within objects.
Angular can quickly determine if it can skip executing the pipe and updating the view.

使用纯管道，Angular 会忽略复合对象中的变化，例如往现有数组中新增的元素，因为检查原始值或对象引用比对对象中的差异进行深度检查要快得多。Angular 可以快速判断是否可以跳过执行该管道并更新视图。

However, a pure pipe with an array as input might not work the way you want.
To demonstrate this issue, change the previous example to filter the list of heroes to just those heroes who can fly.
Use the `FlyingHeroesPipe` in the `*ngFor` repeater as shown in the following code.
The tabs for the example show the following:

<<<<<<< HEAD
但是，以数组作为输入的纯管道可能无法正常工作。为了演示这个问题，修改前面的例子来把英雄列表过滤成那些会飞的英雄。在 `*ngFor` 中使用 `FlyingHeroesPipe` ，代码如下。这个例子的显示如下：

* The template (`flying-heroes.component.html (flyers)`) with the new pipe.

  带有新管道的模板（`flying-heroes.component.html (flyers)`）。

* The `FlyingHeroesPipe` custom pipe implementation (`flying-heroes.pipe.ts`).

  `FlyingHeroesPipe` 自定义管道实现（`flying-heroes.pipe.ts`）。
=======
* The template (`flying-heroes.component.html (flyers)`) with the new pipe
* The `FlyingHeroesPipe` custom pipe implementation (`flying-heroes.pipe.ts`)
>>>>>>> 64c62d61

<code-tabs>
    <code-pane header="src/app/flying-heroes.component.html (flyers)" path="pipes/src/app/flying-heroes.component.html" region="template-flying-heroes"></code-pane>
    <code-pane header="src/app/flying-heroes.pipe.ts" path="pipes/src/app/flying-heroes.pipe.ts" region="pure"></code-pane>
</code-tabs>

The application now shows unexpected behavior: When the user adds flying heroes, none of them appear under "Heroes who fly."
This happens because the code that adds a hero does so by pushing it onto the `heroes` array:

<<<<<<< HEAD
该应用现在展示了意想不到的行为：当用户添加了会飞的英雄时，它们都不会出现在 “Heroes who fly” 中。发生这种情况是因为添加英雄的代码会把它 push 到 `heroes` 数组中：

<code-example path="pipes/src/app/flying-heroes.component.ts" region="push" header="src/app/flying-heroes.component.ts"></code-example>
=======
<code-example header="src/app/flying-heroes.component.ts" path="pipes/src/app/flying-heroes.component.ts" region="push"></code-example>
>>>>>>> 64c62d61

The change detector ignores changes to elements of an array, so the pipe doesn't run.

而变更检测器会忽略对数组元素的更改，所以管道不会运行。

The reason Angular ignores the changed array element is that the *reference* to the array hasn't changed.
Because the array is the same, Angular does not update the display.

Angular 忽略了被改变的数组元素的原因是对数组的*引用*没有改变。由于 Angular 认为该数组仍是相同的，所以不会更新其显示。

One way to get the behavior you want is to change the object reference itself.
Replace the array with a new array containing the newly changed elements, and then input the new array to the pipe.
In the preceding example, create an array with the new hero appended, and assign that to `heroes`.
Angular detects the change in the array reference and executes the pipe.

获得所需行为的方法之一是更改对象引用本身。可以用一个包含新更改过的元素的新数组替换该数组，然后把这个新数组作为输入传给管道。在上面的例子中，你可以创建一个附加了新英雄的数组，并把它赋值给 `heroes`。 Angular 检测到了这个数组引用的变化，并执行了该管道。

To summarize, if you mutate the input array, the pure pipe doesn't execute.
If you *replace* the input array, the pipe executes and the display is updated.

总结一下，如果修改了输入数组，纯管道就不会执行。如果*替换*了输入数组，就会执行该管道并更新显示。

The preceding example demonstrates changing a component's code to accommodate a pipe.

上述例子演示了如何更改组件的代码来适应某个管道。

To keep your component independent of HTML templates that use pipes, you can, as an alternative, use an *impure* pipe to detect changes within composite objects such as arrays, as described in the next section.

<<<<<<< HEAD
为了让你的组件更简单，独立于那些使用管道的 HTML，你可以用一个*不纯的*管道来检测复合对象（如数组）中的变化，如下一节所述。

=======
>>>>>>> 64c62d61
<a id="impure-flying-heroes"></a>

### Detecting impure changes within composite objects

### 检测复合对象中的非纯变更

To execute a custom pipe after a change *within* a composite object, such as a change to an element of an array, you need to define your pipe as `impure` to detect impure changes.
Angular executes an impure pipe every time it detects a change with every keystroke or mouse movement.

要在复合对象*内部*进行更改后执行自定义管道（例如更改数组元素），就需要把管道定义为 `impure` 以检测非纯的变更。每当按键或鼠标移动时，Angular 都会检测到一次变更，从而执行一个非纯管道。

<div class="alert is-important">

While an impure pipe can be useful, be careful using one.
A long-running impure pipe could dramatically slow down your application.

虽然非纯管道很实用，但要小心使用。长时间运行非纯管道可能会大大降低你的应用速度。

</div>

Make a pipe impure by setting its `pure` flag to `false`:

<<<<<<< HEAD
通过把 `pure` 标志设置为 `false` 来把管道设置成非纯的：

<code-example path="pipes/src/app/flying-heroes.pipe.ts" region="pipe-decorator" header="src/app/flying-heroes.pipe.ts"></code-example>
=======
<code-example header="src/app/flying-heroes.pipe.ts" path="pipes/src/app/flying-heroes.pipe.ts" region="pipe-decorator"></code-example>
>>>>>>> 64c62d61

The following code shows the complete implementation of `FlyingHeroesImpurePipe`, which extends `FlyingHeroesPipe` to inherit its characteristics.
The example shows that you don't have to change anything else—the only difference is setting the `pure` flag as `false` in the pipe metadata.

下面的代码显示了 `FlyingHeroesImpurePipe` 的完整实现，它扩展了 `FlyingHeroesPipe` 以继承其特性。这个例子表明你不需要修改其他任何东西 - 唯一的区别就是在管道元数据中把 `pure` 标志设置为 `false` 。

<code-tabs>
    <code-pane header="src/app/flying-heroes.pipe.ts (FlyingHeroesImpurePipe)" path="pipes/src/app/flying-heroes.pipe.ts" region="impure"></code-pane>
    <code-pane header="src/app/flying-heroes.pipe.ts (FlyingHeroesPipe)" path="pipes/src/app/flying-heroes.pipe.ts" region="pure"></code-pane>
</code-tabs>

`FlyingHeroesImpurePipe` is a good candidate for an impure pipe because the `transform` function is trivial and fast:

<<<<<<< HEAD
对于非纯管道，`FlyingHeroesImpurePipe` 是个不错的选择，因为它的 `transform` 函数非常简单快捷：

<code-example path="pipes/src/app/flying-heroes.pipe.ts" header="src/app/flying-heroes.pipe.ts (filter)" region="filter"></code-example>
=======
<code-example header="src/app/flying-heroes.pipe.ts (filter)" path="pipes/src/app/flying-heroes.pipe.ts" region="filter"></code-example>
>>>>>>> 64c62d61

You can derive a `FlyingHeroesImpureComponent` from `FlyingHeroesComponent`.
As shown in the following code, only the pipe in the template changes.

<<<<<<< HEAD
你可以从 `FlyingHeroesComponent` 派生一个 `FlyingHeroesImpureComponent`。如下面的代码所示，只有模板中的管道发生了变化。

<code-example path="pipes/src/app/flying-heroes-impure.component.html" header="src/app/flying-heroes-impure.component.html (excerpt)" region="template-flying-heroes"></code-example>
=======
<code-example header="src/app/flying-heroes-impure.component.html (excerpt)" path="pipes/src/app/flying-heroes-impure.component.html" region="template-flying-heroes"></code-example>
>>>>>>> 64c62d61

<div class="alert is-helpful">

To confirm that the display updates as the user adds heroes, see the <live-example></live-example>.

  要想确认是否在用户添加英雄时更新了显示，请参阅<live-example></live-example>。

</div>

<a id="async-pipe"></a>

## Unwrapping data from an observable

<<<<<<< HEAD
## 从一个可观察对象中解包数据

[Observables](/guide/glossary#observable "Definition of observable") let you pass messages between parts of your application.
=======
[Observables](guide/glossary#observable "Definition of observable") let you pass messages between parts of your application.
>>>>>>> 64c62d61
Observables are recommended for event handling, asynchronous programming, and handling multiple values.
Observables can deliver single or multiple values of any type, either synchronously (as a function delivers a value to its caller) or asynchronously on a schedule.

[可观察对象](/guide/glossary#observable "可观察对象的定义")能让你在应用的各个部分之间传递消息。建议在事件处理、异步编程以及处理多个值时使用这些可观察对象。可观察对象可以提供任意类型的单个或多个值，可以是同步的（作为一个函数为它的调用者提供一个值），也可以是异步的。

<div class="alert is-helpful">

<<<<<<< HEAD
For details and examples of observables, see the [Observables Overview](/guide/observables#using-observables-to-pass-values "Using observables to pass values").

关于可观察对象的详细信息和范例，请参阅[可观察对象概览](/guide/observables#using-observables-to-pass-values "使用可观察对象传递值“")。
=======
For details and examples of observables, see the [Observables Overview](guide/observables#using-observables-to-pass-values 'Using observables to pass values"').
>>>>>>> 64c62d61

</div>

Use the built-in [`AsyncPipe`](api/common/AsyncPipe "API description of AsyncPipe") to accept an observable as input and subscribe to the input automatically.
Without this pipe, your component code would have to subscribe to the observable to consume its values, extract the resolved values, expose them for binding, and unsubscribe when the observable is destroyed in order to prevent memory leaks.
`AsyncPipe` is an impure pipe that saves boilerplate code in your component to maintain the subscription and keep delivering values from that observable as they arrive.

使用内置的 [`AsyncPipe`](/api/common/AsyncPipe "AsyncPipe 的 API 描述") 接受一个可观察对象作为输入，并自动订阅输入。如果没有这个管道，你的组件代码就必须订阅这个可观察对象来使用它的值，提取已解析的值、把它们公开进行绑定，并在销毁这段可观察对象时取消订阅，以防止内存泄漏。 `AsyncPipe` 是一个非纯管道，可以节省组件中的样板代码，以维护订阅，并在数据到达时持续从该可观察对象中提供值。

The following code example binds an observable of message strings
(`message$`) to a view with the `async` pipe.

<<<<<<< HEAD
下列代码范例使用 `async` 管道将带有消息字符串（ `message$` ）的可观察对象绑定到视图中。

<code-example path="pipes/src/app/hero-async-message.component.ts" header="src/app/hero-async-message.component.ts"></code-example>
=======
<code-example header="src/app/hero-async-message.component.ts" path="pipes/src/app/hero-async-message.component.ts"></code-example>
>>>>>>> 64c62d61

<a id="no-filter-pipe"></a>

## Caching HTTP requests

<<<<<<< HEAD
## 缓存 HTTP 请求

To [communicate with backend services using HTTP](/guide/http "Communicating with backend services using HTTP"), the `HttpClient` service uses observables and offers the `HttpClient.get()` method to fetch data from a server.
=======
To [communicate with backend services using HTTP](guide/http "Communicating with backend services using HTTP"), the `HttpClient` service uses observables and offers the `HttpClient.get()` method to fetch data from a server.
>>>>>>> 64c62d61
The asynchronous method sends an HTTP request, and returns an observable that emits the requested data for the response.

为了[使用 HTTP 与后端服务进行通信](/guide/http "使用 HTTP 与后端服务进行通信")，`HttpClient` 服务使用了可观察对象，并提供了 `HttpClient.get()` 方法来从服务器获取数据。这个异步方法会发送一个 HTTP 请求，并返回一个可观察对象，它会发出请求到的响应数据。

As shown in the previous section, use the impure `AsyncPipe` to accept an observable as input and subscribe to the input automatically.
You can also create an impure pipe to make and cache an HTTP request.

如 `AsyncPipe` 所示，你可以使用非纯管道 `AsyncPipe` 接受一个可观察对象作为输入，并自动订阅输入。你也可以创建一个非纯管道来建立和缓存 HTTP 请求。

Impure pipes are called whenever change detection runs for a component, which could be as often as every few milliseconds.
To avoid performance problems, call the server only when the requested URL changes, as shown in the following example, and use the pipe to cache the server response.
The tabs show the following:

<<<<<<< HEAD
每当组件运行变更检测时就会调用非纯管道，这可能每隔几毫秒就运行一次。为避免出现性能问题，只有当请求的 URL 发生变化时才会调用该服务器（如下例所示），并使用该管道缓存服务器的响应。显示如下：

* The `fetch` pipe (`fetch-json.pipe.ts`).

  `fetch` 管道（ `fetch-json.pipe.ts` ）。

* A harness component (`hero-list.component.ts`) for demonstrating the request, using a template that defines two bindings to the pipe requesting the heroes from the `heroes.json` file. The second binding chains the `fetch` pipe with the built-in `JsonPipe` to display the same hero data in JSON format.

  一个用于演示该请求的挽具组件（`hero-list.component.ts`），它使用一个模板，该模板定义了两个到该管道的绑定，该管道会向 `heroes.json` 文件请求英雄数组。第二个绑定把 `fetch` 管道与内置的 `JsonPipe` 串联起来，以 JSON 格式显示同一份英雄数据。
=======
* The `fetch` pipe (`fetch-json.pipe.ts`).
* A harness component (`hero-list.component.ts`) for demonstrating the request, using a template that defines two bindings to the pipe requesting the heroes from the `heroes.json` file.
  The second binding chains the `fetch` pipe with the built-in `JsonPipe` to display the same hero data in JSON format.
>>>>>>> 64c62d61

<code-tabs>
    <code-pane header="src/app/fetch-json.pipe.ts" path="pipes/src/app/fetch-json.pipe.ts"></code-pane>
    <code-pane header="src/app/hero-list.component.ts" path="pipes/src/app/hero-list.component.ts"></code-pane>
</code-tabs>

In the preceding example, a breakpoint on the pipe's request for data shows the following:

<<<<<<< HEAD
在上面的例子中，管道请求数据时的剖面展示了如下几点：

* Each binding gets its own pipe instance.

  每个绑定都有自己的管道实例。

* Each pipe instance caches its own URL and data and calls the server only once.

  每个管道实例都会缓存自己的 URL 和数据，并且只调用一次服务器。

The `fetch` and `fetch-json` pipes display the heroes in the browser as follows:

`fetch` 和 `fetch-json` 管道会像这样在浏览器中显示英雄：

<code-example language="none">
=======
* Each binding gets its own pipe instance.
* Each pipe instance caches its own URL and data and calls the server only once.

The `fetch` and `fetch-json` pipes display the heroes in the browser as follows:

<code-example format="output" hideCopy language="none">
>>>>>>> 64c62d61

Heroes from JSON File

Windstorm
Bombasto
Magneto
Tornado

Heroes as JSON: [ { "name": "Windstorm", "canFly": true }, { "name": "Bombasto", "canFly": false }, { "name": "Magneto", "canFly": false }, { "name": "Tornado", "canFly": true } ]

</code-example>

<div class="alert is-helpful">

The built-in [JsonPipe](api/common/JsonPipe "API description for JsonPipe") provides a way to diagnose a mysteriously failing data binding or to inspect an object for future binding.

内置的 [JsonPipe](api/common/JsonPipe "JsonPipe 的 API 描述") 提供了一种方法来诊断一个离奇失败的数据绑定，或用来检查一个对象是否能用于将来的绑定。

</div>

## Pipes and precedence

## 管道的优先级

The pipe operator has a higher precedence than the ternary operator (`?:`), which means `a ? b : c | x` is parsed as `a ? b : (c | x)`.
The pipe operator cannot be used without parentheses in the first and second operands of `?:`.

管道操作符要比三目运算符(`?:`)的优先级高，这意味着 `a ? b : c | x` 会被解析成 `a ? b : (c | x)`。

Due to precedence, if you want a pipe to apply to the result of a ternary, wrap the entire expression in parentheses; for example, `(a ? b : c) | x`.

<<<<<<< HEAD
由于这种优先级设定，如果你要用管道处理三目元算符的结果，就要把整个表达式包裹在括号中，比如 `(a ? b : c) | x`。

<code-example path="pipes/src/app/precedence.component.html" region="precedence" header="src/app/precedence.component.html"></code-example>
=======
<code-example header="src/app/precedence.component.html" path="pipes/src/app/precedence.component.html" region="precedence"></code-example>
>>>>>>> 64c62d61

<!-- links -->

[AioGuideI18nCommonFormatDataLocale]: guide/i18n-common-format-data-locale "Format data based on locale | Angular"

<!-- end links -->

@reviewed 2022-02-28<|MERGE_RESOLUTION|>--- conflicted
+++ resolved
@@ -1,62 +1,19 @@
 # Transforming Data Using Pipes
-
-# 用管道转换数据
 
 Use [pipes](guide/glossary#pipe "Definition of a pipe") to transform strings, currency amounts, dates, and other data for display.
 Pipes are simple functions to use in [template expressions](guide/glossary#template-expression "Definition of template expression") to accept an input value and return a transformed value.
 Pipes are useful because you can use them throughout your application, while only declaring each pipe once.
 For example, you would use a pipe to show a date as **April 15, 1988** rather than the raw string format.
 
-[管道](guide/glossary#pipe "管道的定义")用来对字符串、货币金额、日期和其他显示数据进行转换和格式化。管道是一些简单的函数，可以在[模板表达式](/guide/glossary#template-expression "模板表达式的定义")中用来接受输入值并返回一个转换后的值。例如，你可以使用一个管道把日期显示为 **1988 年 4 月 15 日**，而不是其原始字符串格式。
-
 <div class="alert is-helpful">
 
 For the sample application used in this topic, see the <live-example></live-example>.
-
-  本主题中使用的范例应用，参阅<live-example></live-example>。
 
 </div>
 
 Angular provides built-in pipes for typical data transformations, including transformations for internationalization (i18n), which use locale information to format data.
 The following are commonly used built-in pipes for data formatting:
 
-<<<<<<< HEAD
-Angular 为典型的数据转换提供了内置的管道，包括国际化的转换（i18n），它使用本地化信息来格式化数据。数据格式化常用的内置管道如下：
-
-* [`DatePipe`](api/common/DatePipe): Formats a date value according to locale rules.
-
-  [`DatePipe`](api/common/DatePipe)：根据本地环境中的规则格式化日期值。
-
-* [`UpperCasePipe`](api/common/UpperCasePipe): Transforms text to all upper case.
-
-  [`UpperCasePipe`](api/common/UpperCasePipe)：把文本全部转换成大写。
-
-* [`LowerCasePipe`](api/common/LowerCasePipe): Transforms text to all lower case.
-
-  [`LowerCasePipe`](api/common/LowerCasePipe) ：把文本全部转换成小写。
-
-* [`CurrencyPipe`](api/common/CurrencyPipe): Transforms a number to a currency string, formatted according to locale rules.
-
-  [`CurrencyPipe`](api/common/CurrencyPipe) ：把数字转换成货币字符串，根据本地环境中的规则进行格式化。
-
-* [`DecimalPipe`](/api/common/DecimalPipe): Transforms a number into a string with a decimal point, formatted according to locale rules.
-
-  [`DecimalPipe`](/api/common/DecimalPipe)：把数字转换成带小数点的字符串，根据本地环境中的规则进行格式化。
-
-* [`PercentPipe`](api/common/PercentPipe): Transforms a number to a percentage string, formatted according to locale rules.
-
-  [`PercentPipe`](api/common/PercentPipe) ：把数字转换成百分比字符串，根据本地环境中的规则进行格式化。
-
-<div class="alert is-helpful">
-
-* For a complete list of built-in pipes, see the [pipes API documentation](/api/common#pipes "Pipes API reference summary").
-
-  关于内置管道的完整列表，请参阅[管道 API 文档](/api/common#pipes "管道 API 参考总结") 。
-
-* To learn more about using pipes for internationalization (i18n) efforts, see [formatting data based on locale][AioGuideI18nCommonFormatDataLocale].
-
-  要了解关于使用管道进行国际化（i18n）工作的更多信息，请参阅[根据本地环境格式化数据][AioGuideI18nCommonFormatDataLocale]。
-=======
 | Pipes | Details |
 | :---- | :------ |
 | [`DatePipe`](api/common/DatePipe) | Formats a date value according to locale rules. |
@@ -70,52 +27,15 @@
 
 * For a complete list of built-in pipes, see the [pipes API documentation](api/common#pipes "Pipes API reference summary").
 * To learn more about using pipes for internationalization (i18n) efforts, see [formatting data based on locale][AioGuideI18nCommonFormatDataLocale].
->>>>>>> 64c62d61
 
 </div>
 
 Create pipes to encapsulate custom transformations and use your custom pipes in template expressions.
 
-你还可以创建管道来封装自定义转换，并在模板表达式中使用自定义管道。
-
 ## Prerequisites
 
-## 先决条件
-
 To use pipes you should have a basic understanding of the following:
 
-<<<<<<< HEAD
-要想使用管道，你应该对这些内容有基本的了解：
-
-* [Typescript](guide/glossary#typescript "Definition of Typescript") and HTML5 programming
-
-  [Typescript](guide/glossary#typescript "Typescript 的定义") 和 HTML5 编程
-
-* [Templates](guide/glossary#template "Definition of a template") in HTML with CSS styles
-
-  带有 CSS 样式的 HTML [模板](guide/glossary#template "模板的定义")
-
-* [Components](guide/glossary#component "Definition of a component")
-
-  [组件](guide/glossary#component "组件的定义")
-
-## Using a pipe in a template
-
-## 在模板中使用管道
-
-To apply a pipe, use the pipe operator (`|`) within a template expression as shown in the following code example, along with the *name* of the pipe, which is `date` for the built-in [`DatePipe`](api/common/DatePipe).
-The tabs in the example show the following:
-
-要应用管道，请如下所示在模板表达式中使用管道操作符（`|`），紧接着是该管道的*名字*，对于内置的 [`DatePipe`](api/common/DatePipe) 它的名字是 `date` 。这个例子中的显示如下：
-
-* `app.component.html` uses `date` in a separate template to display a birthday.
-
-  `app.component.html` 在另一个单独的模板中使用 `date` 来显示生日。
-
-* `hero-birthday1.component.ts` uses the same pipe as part of an in-line template in a component that also sets the birthday value.
-
-  `hero-birthday1.component.ts` 使用相同的管道作为组件内嵌模板的一部分，同时该组件也会设置生日值。
-=======
 * [Typescript](guide/glossary#typescript "Definition of Typescript") and HTML5 programming
 * [Templates](guide/glossary#template "Definition of a template") in HTML with CSS styles
 * [Components](guide/glossary#component "Definition of a component")
@@ -129,7 +49,6 @@
 | :---- | :------ |
 | `app.component.html` | Uses `date` in a separate template to display a birthday. |
 | `hero-birthday1.component.ts` | Uses the same pipe as part of an in-line template in a component that also sets the birthday value. |
->>>>>>> 64c62d61
 
 <code-tabs>
     <code-pane header="src/app/app.component.html" region="hero-birthday-template" path="pipes/src/app/app.component.html"></code-pane>
@@ -138,65 +57,29 @@
 
 The component's `birthday` value flows through the pipe operator, `|` to the [`date`](api/common/DatePipe) function.
 
-<<<<<<< HEAD
-该组件的 `birthday` 值通过管道操作符（|）流向 [`date`](api/common/DatePipe) 函数。
-
-=======
->>>>>>> 64c62d61
 <a id="parameterizing-a-pipe"></a>
 
 ## Transforming data with parameters and chained pipes
-
-## 使用参数和管道链来格式化数据
 
 Use optional parameters to fine-tune a pipe's output.
 For example, use the [`CurrencyPipe`](api/common/CurrencyPipe "API reference") with a country code such as EUR as a parameter.
 The template expression `{{ amount | currency:'EUR' }}` transforms the `amount` to currency in euros.
 Follow the pipe name (`currency`) with a colon (`:`) character and the parameter value (`'EUR'`).
 
-可以用可选参数微调管道的输出。例如，你可以使用 [`CurrencyPipe`](api/common/CurrencyPipe "API 参考") 和国家代码（如 EUR）作为参数。模板表达式 `{{ amount | currency:'EUR' }}` 会把 `amount` 转换成欧元。紧跟在管道名称（ `currency` ）后面的是冒号（`:`）和参数值（`'EUR'`）。
-
 If the pipe accepts multiple parameters, separate the values with colons.
 For example, `{{ amount | currency:'EUR':'Euros '}}` adds the second parameter, the string literal `'Euros '`, to the output string.
 Use any valid template expression as a parameter, such as a string literal or a component property.
 
-<<<<<<< HEAD
-如果管道能接受多个参数，就用冒号分隔这些值。例如，`{{ amount | currency:'EUR':'Euros '}}` 会把第二个参数（字符串 `'Euros '`）添加到输出字符串中。你可以使用任何有效的模板表达式作为参数，比如字符串字面量或组件的属性。
-
-Some pipes require at least one parameter and allow more optional parameters, such as [`SlicePipe`](/api/common/SlicePipe "API reference for SlicePipe"). For example, `{{ slice:1:5 }}` creates a new array or string containing a subset of the elements starting with element `1` and ending with element `5`.
-=======
 Some pipes require at least one parameter and allow more optional parameters, such as [`SlicePipe`](api/common/SlicePipe "API reference for SlicePipe").
 For example, `{{ slice:1:5 }}` creates a new array or string containing a subset of the elements starting with element `1` and ending with element `5`.
->>>>>>> 64c62d61
-
-有些管道需要至少一个参数，并且允许使用更多的可选参数，比如 [`SlicePipe`](/api/common/SlicePipe "SlicePipe 的 API 参考") 。例如， `{{ slice:1:5 }}` 会创建一个新数组或字符串，它以第 `1` 个元素开头，并以第 `5` 个元素结尾。
 
 ### Example: Formatting a date
 
-### 范例：格式化日期
-
 The tabs in the following example demonstrates toggling between two different formats (`'shortDate'` and `'fullDate'`):
 
-<<<<<<< HEAD
-下面的例子显示了两种不同格式（`'shortDate'` 和 `'fullDate'`）之间的切换：
-
-* The `app.component.html` template uses a format parameter for the [`DatePipe`](api/common/DatePipe) (named `date`) to show the date as **04/15/88**.
-
-  该 `app.component.html` 模板使用 [`DatePipe`](api/common/DatePipe) （名为 `date`）的格式参数把日期显示为 **04/15/88** 。
-
-* The `hero-birthday2.component.ts` component binds the pipe's format parameter to the component's `format` property in the `template` section, and adds a button for a click event bound to the component's `toggleFormat()` method.
-
-  `hero-birthday2.component.ts` 组件把该管道的 format 参数绑定到 `template` 中组件的 `format` 属性，并添加了一个按钮，其 click 事件绑定到了该组件的 `toggleFormat()` 方法。
-
-* The `hero-birthday2.component.ts` component's `toggleFormat()` method toggles the component's `format` property between a short form
-  (`'shortDate'`) and a longer form (`'fullDate'`).
-
-    `hero-birthday2.component.ts` 组件的 `toggleFormat()` 方法会在短格式（`'shortDate'`）和长格式（`'fullDate'`）之间切换该组件的 `format` 属性。
-=======
 * The `app.component.html` template uses a format parameter for the [`DatePipe`](api/common/DatePipe) (named `date`) to show the date as **04/15/88**.
 * The `hero-birthday2.component.ts` component binds the pipe's format parameter to the component's `format` property in the `template` section, and adds a button for a click event bound to the component's `toggleFormat()` method.
 * The `hero-birthday2.component.ts` component's `toggleFormat()` method toggles the component's `format` property between a short form (`'shortDate'`) and a longer form (`'fullDate'`).
->>>>>>> 64c62d61
 
 <code-tabs>
     <code-pane header="src/app/app.component.html" region="format-birthday" path="pipes/src/app/app.component.html"></code-pane>
@@ -206,30 +89,20 @@
 
 Clicking the **Toggle Format** button alternates the date format between **04/15/1988** and **Friday, April 15, 1988**.
 
-点击 **Toggle Format** 按钮可以在 **04/15/1988** 和 **Friday, April 15, 1988** 之间切换日期格式。
-
 <div class="alert is-helpful">
 
 For `date` pipe format options, see [DatePipe](api/common/DatePipe "DatePipe API Reference page").
 
-关于 `date` 管道的格式选项，参阅 [DatePipe](api/common/DatePipe "DatePipe API 参考手册页面") 。
-
 </div>
 
 ### Example: Applying two formats by chaining pipes
 
-### 范例：通过串联管道应用两种格式
-
 Chain pipes so that the output of one pipe becomes the input to the next.
-
-可以对管道进行串联，以便一个管道的输出成为下一个管道的输入。
 
 In the following example, chained pipes first apply a format to a date value, then convert the formatted date to uppercase characters.
 The first tab for the `src/app/app.component.html` template chains `DatePipe` and `UpperCasePipe` to display the birthday as **APR 15, 1988**.
 The second tab for the `src/app/app.component.html` template passes the `fullDate` parameter to `date` before chaining to `uppercase`, which produces **FRIDAY, APRIL 15, 1988**.
 
-在下面的范例中，串联管道首先将格式应用于一个日期值，然后将格式化之后的日期转换为大写字符。 `src/app/app.component.html` 模板的第一个标签页把 `DatePipe` 和 `UpperCasePipe` 的串联起来，将其显示为 **APR 15, 1988**。`src/app/app.component.html` 模板的第二个标签页在串联 `uppercase` 之前，还把 `fullDate` 参数传给了 `date`，将其显示为 **FRIDAY, APRIL 15, 1988**。
-
 <code-tabs>
     <code-pane header="src/app/app.component.html (1)" region="chained-birthday" path="pipes/src/app/app.component.html"></code-pane>
     <code-pane header="src/app/app.component.html (2)" region="chained-parameter-birthday" path="pipes/src/app/app.component.html"></code-pane>
@@ -239,97 +112,47 @@
 
 ## Creating pipes for custom data transformations
 
-## 为自定义数据转换创建管道
-
 Create custom pipes to encapsulate transformations that are not provided with the built-in pipes.
 Then, use your custom pipe in template expressions, the same way you use built-in pipes —to transform input values to output values for display.
 
-创建自定义管道来封装那些内置管道没有提供的转换。然后就可以在模板表达式中使用自定义管道了，像内置管道一样，把输入值转换成显示输出。
-
 ### Marking a class as a pipe
 
-<<<<<<< HEAD
-### 把一个类标记为一个管道
-
-To mark a class as a pipe and supply configuration metadata, apply the [`@Pipe`](/api/core/Pipe "API reference for Pipe") [decorator](/guide/glossary#decorator--decoration "Definition for decorator") to the class.
-=======
 To mark a class as a pipe and supply configuration metadata, apply the [`@Pipe`](api/core/Pipe "API reference for Pipe") [decorator](guide/glossary#decorator--decoration "Definition for decorator") to the class.
->>>>>>> 64c62d61
 Use [UpperCamelCase](guide/glossary#case-types "Definition of case types") (the general convention for class names) for the pipe class name, and [camelCase](guide/glossary#case-types "Definition of case types") for the corresponding `name` string.
 Do not use hyphens in the `name`.
 For details and more examples, see [Pipe names](guide/styleguide#pipe-names "Pipe names in the Angular coding style guide").
 
-要把类标记为管道并提供配置元数据，请把 [`@Pipe`](/api/core/Pipe "Pipe 的 API 引用") [装饰器](/guide/glossary#decorator--decoration "装饰器的定义")应用到这个类上。管道类名是 [UpperCamelCase](guide/glossary#case-types "案例类型的定义")（类名的一般约定），相应的 `name` 字符串是 [camelCase](guide/glossary#case-types "案例类型的定义") 的。不要在 `name` 中使用连字符。详细信息和更多范例，请参阅[管道名称](guide/styleguide#pipe-names "Angular 编码风格指南中的管道名称") 。
-
 Use `name` in template expressions as you would for a built-in pipe.
 
-在模板表达式中使用 `name` 就像在内置管道中一样。
-
 <div class="alert is-important">
 
-<<<<<<< HEAD
-* Include your pipe in the `declarations` field of the `NgModule` metadata in order for it to be available to a template. See the `app.module.ts` file in the example application (<live-example></live-example>). For details, see [NgModules](guide/ngmodules "NgModules introduction").
-
-  把你的管道包含在 `NgModule` 元数据的 `declarations` 字段中，以便它能用于模板。请查看范例应用中的 `app.module.ts` 文件（<live-example></live-example>）。有关详细信息，请参阅 [NgModules](guide/ngmodules "NgModules 简介") 。
-
-* Register your custom pipes. The [Angular CLI](cli "CLI Overview and Command Reference") [`ng generate pipe`](cli/generate#pipe "ng generate pipe in the CLI Command Reference") command registers the pipe automatically.
-
-  注册自定义管道。[Angular CLI](cli "CLI 概述和命令参考") 的 [`ng generate pipe`](cli/generate#pipe "ng 在 CLI Command Reference 中生成管道") 命令会自动注册该管道。
-=======
 * Include your pipe in the `declarations` field of the `NgModule` metadata in order for it to be available to a template.
   See the `app.module.ts` file in the example application (<live-example></live-example>).
   For details, see [NgModules](guide/ngmodules "NgModules introduction").
 
 * Register your custom pipes.
   The [Angular CLI](cli "CLI Overview and Command Reference") [`ng generate pipe`](cli/generate#pipe "ng generate pipe in the CLI Command Reference") command registers the pipe automatically.
->>>>>>> 64c62d61
 
 </div>
 
 ### Using the PipeTransform interface
 
-<<<<<<< HEAD
-### 使用 PipeTransform 接口
-
-Implement the [`PipeTransform`](/api/core/PipeTransform "API reference for PipeTransform") interface in your custom pipe class to perform the transformation.
-=======
 Implement the [`PipeTransform`](api/core/PipeTransform "API reference for PipeTransform") interface in your custom pipe class to perform the transformation.
->>>>>>> 64c62d61
-
-在自定义管道类中实现 [`PipeTransform`](/api/core/PipeTransform "PipeTransform 的 API 参考") 接口来执行转换。
 
 Angular invokes the `transform` method with the value of a binding as the first argument, and any parameters as the second argument in list form, and returns the transformed value.
 
-Angular 调用 `transform` 方法，该方法使用绑定的值作为第一个参数，把其它任何参数都以列表的形式作为第二个参数，并返回转换后的值。
-
 ### Example: Transforming a value exponentially
-
-### 范例：指数级转换
 
 In a game, you might want to implement a transformation that raises a value exponentially to increase a hero's power.
 For example, if the hero's score is 2, boosting the hero's power exponentially by 10 produces a score of 1024.
 Use a custom pipe for this transformation.
 
-在游戏中，可能希望实现一种指数级转换，以指数级增加英雄的力量。例如，如果英雄的得分是 2，那么英雄的能量会指数级增长 10 次，最终得分为 1024。你可以使用自定义管道进行这种转换。
-
 The following code example shows two component definitions:
 
-<<<<<<< HEAD
-下列代码范例显示了两个组件定义：
-
-* The `exponential-strength.pipe.ts` component defines a custom pipe named `exponentialStrength` with the `transform` method that performs the transformation.
-    It defines an argument to the `transform` method (`exponent`) for a parameter passed to the pipe.
-
-  `exponential-strength.pipe.ts` 通过一个执行转换的 `transform` 方法定义了一个名为 `exponentialStrength` 的自定义管道。它为传给管道的参数定义了 `transform` 方法的一个参数（`exponent`）。
-* The `power-booster.component.ts` component demonstrates how to use the pipe, specifying a value (`2`) and the exponent parameter (`10`).
-
-  `power-booster.component.ts` 组件演示了如何使用该管道，指定了一个值（ `2` ）和一个 exponent 参数（ `10` ）。
-=======
 | Files | Details |
 | :---- | :------ |
 | `exponential-strength.pipe.ts` | Defines a custom pipe named `exponentialStrength` with the `transform` method that performs the transformation. It defines an argument to the `transform` method (`exponent`) for a parameter passed to the pipe. |
 | `power-booster.component.ts` | Demonstrates how to use the pipe, specifying a value (`2`) and the exponent parameter (`10`). |
->>>>>>> 64c62d61
 
 <code-tabs>
     <code-pane header="src/app/exponential-strength.pipe.ts" path="pipes/src/app/exponential-strength.pipe.ts"></code-pane>
@@ -340,13 +163,7 @@
 
 The browser displays the following:
 
-<<<<<<< HEAD
-浏览器显示如下：
-
-<code-example language="none">
-=======
 <code-example format="output" hideCopy language="none">
->>>>>>> 64c62d61
 
 Power Booster
 
@@ -358,69 +175,35 @@
 
 To examine the behavior the `exponentialStrength` pipe in the <live-example></live-example>, change the value and optional exponent in the template.
 
-要检查 `exponentialStrength` 管道的行为，请查看<live-example></live-example>，并在模板中修改值和可选的指数参数。
-
 </div>
 
 <a id="change-detection"></a>
 
 ## Detecting changes with data binding in pipes
 
-<<<<<<< HEAD
-## 通过管道中的数据绑定来检测变更
-
-You use [data binding](/guide/glossary#data-binding "Definition of data binding") with a  pipe to display values and respond to user actions.
-=======
 You use [data binding](guide/glossary#data-binding "Definition of data binding") with a  pipe to display values and respond to user actions.
->>>>>>> 64c62d61
 If the data is a primitive input value, such as `String` or `Number`, or an object reference as input, such as `Date` or `Array`, Angular executes the pipe whenever it detects a change for the input value or reference.
 
-你可以通过带有管道的[数据绑定](/guide/glossary#data-binding "数据绑定的定义")来显示值并响应用户操作。如果是原始类型的输入值，比如 `String` 或 `Number` ，或者是对象引用型的输入值，比如 `Date` 或 `Array` ，那么每当 Angular 检测到输入值或引用有变化时，就会执行该输入管道。
-
 For example, you could change the previous custom pipe example to use two-way data binding with `ngModel` to input the amount and boost factor, as shown in the following code example.
 
-<<<<<<< HEAD
-比如，你可以修改前面的自定义管道范例，通过 `ngModel` 的双向绑定来输入数量和提升因子，如下面的代码范例所示。
-
-<code-example path="pipes/src/app/power-boost-calculator.component.ts" header="src/app/power-boost-calculator.component.ts"></code-example>
-=======
 <code-example header="src/app/power-boost-calculator.component.ts" path="pipes/src/app/power-boost-calculator.component.ts"></code-example>
->>>>>>> 64c62d61
 
 The `exponentialStrength` pipe executes every time the user changes the "normal power" value or the "boost factor".
-
-每当用户改变 “normal power” 值或 “boost factor” 时，就会执行 `exponentialStrength` 管道。
 
 Angular detects each change and immediately runs the pipe.
 This is fine for primitive input values.
 However, if you change something *inside* a composite object (such as the month of a date, an element of an array, or an object property), you need to understand how change detection works, and how to use an `impure` pipe.
 
-Angular 会检测每次变更，并立即运行该管道。对于原始输入值，这很好。但是，如果要在复合对象中更改某些*内部值*（例如日期中的月份、数组中的元素或对象中的属性），就需要了解变更检测的工作原理，以及如何使用 `impure`（非纯）管道。
-
 ### How change detection works
-
-### 变更检测的工作原理
 
 Angular looks for changes to data-bound values in a [change detection](guide/glossary#change-detection "Definition of change detection") process that runs after every DOM event: every keystroke, mouse move, timer tick, and server response.
 The following example, which doesn't use a pipe, demonstrates how Angular uses its default change detection strategy to monitor and update its display of every hero in the `heroes` array.
 The example tabs show the following:
 
-<<<<<<< HEAD
-Angular 会在每次 DOM 事件（每次按键、鼠标移动、计时器滴答和服务器响应）之后运行的[变更检测](guide/glossary#change-detection "变更检测的定义")过程中查找对数据绑定值的[更改](guide/glossary#change-detection "变更检测的定义")。下面这段不使用管道的例子演示了 Angular 如何利用默认的变更检测策略来监控和更新 `heroes` 数组中每个英雄的显示效果。范例显示如下：
-
-* In the `flying-heroes.component.html (v1)` template, the `*ngFor` repeater displays the hero names.
-
-  在 `flying-heroes.component.html (v1)` 模板中， `*ngFor` 会重复显示英雄的名字。
-
-* Its companion component class `flying-heroes.component.ts (v1)` provides heroes, adds heroes into the array, and resets the array.
-
-  与之相伴的组件类 `flying-heroes.component.ts (v1)` 提供了一些英雄，把这些英雄添加到数组中，并重置了该数组。
-=======
 | Files | Details |
 | :---- | :------ |
 | `flying-heroes.component.html (v1)` | The `*ngFor` repeater displays the hero names. |
 | `flying-heroes.component.ts (v1)` | Provides heroes, adds heroes into the array, and resets the array. |
->>>>>>> 64c62d61
 
 <code-tabs>
     <code-pane header="src/app/flying-heroes.component.html (v1)" path="pipes/src/app/flying-heroes.component.html" region="template-1"></code-pane>
@@ -431,61 +214,31 @@
 If the user clicks the **Reset** button, Angular replaces `heroes` with a new array of the original heroes and updates the display.
 If you add the ability to remove or change a hero, Angular would detect those changes and update the display as well.
 
-每次用户添加一个英雄时，Angular 都会更新显示内容。如果用户点击了 **Reset** 按钮，Angular 就会用原来这些英雄组成的新数组来替换 `heroes` ，并更新显示。如果你添加删除或更改了某个英雄的能力，Angular 也会检测这些变化并更新显示。
-
 However, executing a pipe to update the display with every change would slow down your application's performance.
 So Angular uses a faster change-detection algorithm for executing a pipe, as described in the next section.
 
-<<<<<<< HEAD
-然而，如果对于每次更改都执行一个管道来更新显示，就会降低你应用的性能。因此，Angular 会使用更快的变更检测算法来执行管道，如下一节所述。
-
-=======
->>>>>>> 64c62d61
 <a id="pure-and-impure-pipes"></a>
 
 ### Detecting pure changes to primitives and object references
-
-### 检测原始类型和对象引用的纯变更
 
 By default, pipes are defined as *pure* so that Angular executes the pipe only when it detects a *pure change* to the input value.
 A pure change is either a change to a primitive input value (such as `String`, `Number`, `Boolean`, or `Symbol`), or a changed object reference (such as `Date`, `Array`, `Function`, or `Object`).
 
-<<<<<<< HEAD
-通过默认情况下，管道会定义成*纯的(pure)*，这样 Angular 只有在检测到输入值发生了*纯变更*时才会执行该管道。纯变更是对原始输入值（比如 `String`、`Number`、`Boolean` 或 `Symbol` ）的变更，或是对对象引用的变更（比如 `Date`、`Array`、`Function`、`Object`）。
-
-=======
->>>>>>> 64c62d61
 <a id="pure-pipe-pure-fn"></a>
 
 A pure pipe must use a pure function, which is one that processes inputs and returns values without side effects.
 In other words, given the same input, a pure function should always return the same output.
 
-纯管道必须使用纯函数，它能处理输入并返回没有副作用的值。换句话说，给定相同的输入，纯函数应该总是返回相同的输出。
-
 With a pure pipe, Angular ignores changes within composite objects, such as a newly added element of an existing array, because checking a primitive value or object reference is much faster than performing a deep check for differences within objects.
 Angular can quickly determine if it can skip executing the pipe and updating the view.
-
-使用纯管道，Angular 会忽略复合对象中的变化，例如往现有数组中新增的元素，因为检查原始值或对象引用比对对象中的差异进行深度检查要快得多。Angular 可以快速判断是否可以跳过执行该管道并更新视图。
 
 However, a pure pipe with an array as input might not work the way you want.
 To demonstrate this issue, change the previous example to filter the list of heroes to just those heroes who can fly.
 Use the `FlyingHeroesPipe` in the `*ngFor` repeater as shown in the following code.
 The tabs for the example show the following:
 
-<<<<<<< HEAD
-但是，以数组作为输入的纯管道可能无法正常工作。为了演示这个问题，修改前面的例子来把英雄列表过滤成那些会飞的英雄。在 `*ngFor` 中使用 `FlyingHeroesPipe` ，代码如下。这个例子的显示如下：
-
-* The template (`flying-heroes.component.html (flyers)`) with the new pipe.
-
-  带有新管道的模板（`flying-heroes.component.html (flyers)`）。
-
-* The `FlyingHeroesPipe` custom pipe implementation (`flying-heroes.pipe.ts`).
-
-  `FlyingHeroesPipe` 自定义管道实现（`flying-heroes.pipe.ts`）。
-=======
 * The template (`flying-heroes.component.html (flyers)`) with the new pipe
 * The `FlyingHeroesPipe` custom pipe implementation (`flying-heroes.pipe.ts`)
->>>>>>> 64c62d61
 
 <code-tabs>
     <code-pane header="src/app/flying-heroes.component.html (flyers)" path="pipes/src/app/flying-heroes.component.html" region="template-flying-heroes"></code-pane>
@@ -495,81 +248,46 @@
 The application now shows unexpected behavior: When the user adds flying heroes, none of them appear under "Heroes who fly."
 This happens because the code that adds a hero does so by pushing it onto the `heroes` array:
 
-<<<<<<< HEAD
-该应用现在展示了意想不到的行为：当用户添加了会飞的英雄时，它们都不会出现在 “Heroes who fly” 中。发生这种情况是因为添加英雄的代码会把它 push 到 `heroes` 数组中：
-
-<code-example path="pipes/src/app/flying-heroes.component.ts" region="push" header="src/app/flying-heroes.component.ts"></code-example>
-=======
 <code-example header="src/app/flying-heroes.component.ts" path="pipes/src/app/flying-heroes.component.ts" region="push"></code-example>
->>>>>>> 64c62d61
 
 The change detector ignores changes to elements of an array, so the pipe doesn't run.
-
-而变更检测器会忽略对数组元素的更改，所以管道不会运行。
 
 The reason Angular ignores the changed array element is that the *reference* to the array hasn't changed.
 Because the array is the same, Angular does not update the display.
-
-Angular 忽略了被改变的数组元素的原因是对数组的*引用*没有改变。由于 Angular 认为该数组仍是相同的，所以不会更新其显示。
 
 One way to get the behavior you want is to change the object reference itself.
 Replace the array with a new array containing the newly changed elements, and then input the new array to the pipe.
 In the preceding example, create an array with the new hero appended, and assign that to `heroes`.
 Angular detects the change in the array reference and executes the pipe.
 
-获得所需行为的方法之一是更改对象引用本身。可以用一个包含新更改过的元素的新数组替换该数组，然后把这个新数组作为输入传给管道。在上面的例子中，你可以创建一个附加了新英雄的数组，并把它赋值给 `heroes`。 Angular 检测到了这个数组引用的变化，并执行了该管道。
-
 To summarize, if you mutate the input array, the pure pipe doesn't execute.
 If you *replace* the input array, the pipe executes and the display is updated.
 
-总结一下，如果修改了输入数组，纯管道就不会执行。如果*替换*了输入数组，就会执行该管道并更新显示。
-
 The preceding example demonstrates changing a component's code to accommodate a pipe.
 
-上述例子演示了如何更改组件的代码来适应某个管道。
-
 To keep your component independent of HTML templates that use pipes, you can, as an alternative, use an *impure* pipe to detect changes within composite objects such as arrays, as described in the next section.
 
-<<<<<<< HEAD
-为了让你的组件更简单，独立于那些使用管道的 HTML，你可以用一个*不纯的*管道来检测复合对象（如数组）中的变化，如下一节所述。
-
-=======
->>>>>>> 64c62d61
 <a id="impure-flying-heroes"></a>
 
 ### Detecting impure changes within composite objects
-
-### 检测复合对象中的非纯变更
 
 To execute a custom pipe after a change *within* a composite object, such as a change to an element of an array, you need to define your pipe as `impure` to detect impure changes.
 Angular executes an impure pipe every time it detects a change with every keystroke or mouse movement.
 
-要在复合对象*内部*进行更改后执行自定义管道（例如更改数组元素），就需要把管道定义为 `impure` 以检测非纯的变更。每当按键或鼠标移动时，Angular 都会检测到一次变更，从而执行一个非纯管道。
-
 <div class="alert is-important">
 
 While an impure pipe can be useful, be careful using one.
 A long-running impure pipe could dramatically slow down your application.
 
-虽然非纯管道很实用，但要小心使用。长时间运行非纯管道可能会大大降低你的应用速度。
-
 </div>
 
 Make a pipe impure by setting its `pure` flag to `false`:
 
-<<<<<<< HEAD
-通过把 `pure` 标志设置为 `false` 来把管道设置成非纯的：
-
-<code-example path="pipes/src/app/flying-heroes.pipe.ts" region="pipe-decorator" header="src/app/flying-heroes.pipe.ts"></code-example>
-=======
 <code-example header="src/app/flying-heroes.pipe.ts" path="pipes/src/app/flying-heroes.pipe.ts" region="pipe-decorator"></code-example>
->>>>>>> 64c62d61
 
 The following code shows the complete implementation of `FlyingHeroesImpurePipe`, which extends `FlyingHeroesPipe` to inherit its characteristics.
 The example shows that you don't have to change anything else—the only difference is setting the `pure` flag as `false` in the pipe metadata.
 
-下面的代码显示了 `FlyingHeroesImpurePipe` 的完整实现，它扩展了 `FlyingHeroesPipe` 以继承其特性。这个例子表明你不需要修改其他任何东西 - 唯一的区别就是在管道元数据中把 `pure` 标志设置为 `false` 。
-
 <code-tabs>
     <code-pane header="src/app/flying-heroes.pipe.ts (FlyingHeroesImpurePipe)" path="pipes/src/app/flying-heroes.pipe.ts" region="impure"></code-pane>
     <code-pane header="src/app/flying-heroes.pipe.ts (FlyingHeroesPipe)" path="pipes/src/app/flying-heroes.pipe.ts" region="pure"></code-pane>
@@ -577,58 +295,30 @@
 
 `FlyingHeroesImpurePipe` is a good candidate for an impure pipe because the `transform` function is trivial and fast:
 
-<<<<<<< HEAD
-对于非纯管道，`FlyingHeroesImpurePipe` 是个不错的选择，因为它的 `transform` 函数非常简单快捷：
-
-<code-example path="pipes/src/app/flying-heroes.pipe.ts" header="src/app/flying-heroes.pipe.ts (filter)" region="filter"></code-example>
-=======
 <code-example header="src/app/flying-heroes.pipe.ts (filter)" path="pipes/src/app/flying-heroes.pipe.ts" region="filter"></code-example>
->>>>>>> 64c62d61
 
 You can derive a `FlyingHeroesImpureComponent` from `FlyingHeroesComponent`.
 As shown in the following code, only the pipe in the template changes.
 
-<<<<<<< HEAD
-你可以从 `FlyingHeroesComponent` 派生一个 `FlyingHeroesImpureComponent`。如下面的代码所示，只有模板中的管道发生了变化。
-
-<code-example path="pipes/src/app/flying-heroes-impure.component.html" header="src/app/flying-heroes-impure.component.html (excerpt)" region="template-flying-heroes"></code-example>
-=======
 <code-example header="src/app/flying-heroes-impure.component.html (excerpt)" path="pipes/src/app/flying-heroes-impure.component.html" region="template-flying-heroes"></code-example>
->>>>>>> 64c62d61
 
 <div class="alert is-helpful">
 
 To confirm that the display updates as the user adds heroes, see the <live-example></live-example>.
 
-  要想确认是否在用户添加英雄时更新了显示，请参阅<live-example></live-example>。
-
 </div>
 
 <a id="async-pipe"></a>
 
 ## Unwrapping data from an observable
 
-<<<<<<< HEAD
-## 从一个可观察对象中解包数据
-
-[Observables](/guide/glossary#observable "Definition of observable") let you pass messages between parts of your application.
-=======
 [Observables](guide/glossary#observable "Definition of observable") let you pass messages between parts of your application.
->>>>>>> 64c62d61
 Observables are recommended for event handling, asynchronous programming, and handling multiple values.
 Observables can deliver single or multiple values of any type, either synchronously (as a function delivers a value to its caller) or asynchronously on a schedule.
 
-[可观察对象](/guide/glossary#observable "可观察对象的定义")能让你在应用的各个部分之间传递消息。建议在事件处理、异步编程以及处理多个值时使用这些可观察对象。可观察对象可以提供任意类型的单个或多个值，可以是同步的（作为一个函数为它的调用者提供一个值），也可以是异步的。
-
-<div class="alert is-helpful">
-
-<<<<<<< HEAD
-For details and examples of observables, see the [Observables Overview](/guide/observables#using-observables-to-pass-values "Using observables to pass values").
-
-关于可观察对象的详细信息和范例，请参阅[可观察对象概览](/guide/observables#using-observables-to-pass-values "使用可观察对象传递值“")。
-=======
+<div class="alert is-helpful">
+
 For details and examples of observables, see the [Observables Overview](guide/observables#using-observables-to-pass-values 'Using observables to pass values"').
->>>>>>> 64c62d61
 
 </div>
 
@@ -636,58 +326,28 @@
 Without this pipe, your component code would have to subscribe to the observable to consume its values, extract the resolved values, expose them for binding, and unsubscribe when the observable is destroyed in order to prevent memory leaks.
 `AsyncPipe` is an impure pipe that saves boilerplate code in your component to maintain the subscription and keep delivering values from that observable as they arrive.
 
-使用内置的 [`AsyncPipe`](/api/common/AsyncPipe "AsyncPipe 的 API 描述") 接受一个可观察对象作为输入，并自动订阅输入。如果没有这个管道，你的组件代码就必须订阅这个可观察对象来使用它的值，提取已解析的值、把它们公开进行绑定，并在销毁这段可观察对象时取消订阅，以防止内存泄漏。 `AsyncPipe` 是一个非纯管道，可以节省组件中的样板代码，以维护订阅，并在数据到达时持续从该可观察对象中提供值。
-
 The following code example binds an observable of message strings
 (`message$`) to a view with the `async` pipe.
 
-<<<<<<< HEAD
-下列代码范例使用 `async` 管道将带有消息字符串（ `message$` ）的可观察对象绑定到视图中。
-
-<code-example path="pipes/src/app/hero-async-message.component.ts" header="src/app/hero-async-message.component.ts"></code-example>
-=======
 <code-example header="src/app/hero-async-message.component.ts" path="pipes/src/app/hero-async-message.component.ts"></code-example>
->>>>>>> 64c62d61
 
 <a id="no-filter-pipe"></a>
 
 ## Caching HTTP requests
 
-<<<<<<< HEAD
-## 缓存 HTTP 请求
-
-To [communicate with backend services using HTTP](/guide/http "Communicating with backend services using HTTP"), the `HttpClient` service uses observables and offers the `HttpClient.get()` method to fetch data from a server.
-=======
 To [communicate with backend services using HTTP](guide/http "Communicating with backend services using HTTP"), the `HttpClient` service uses observables and offers the `HttpClient.get()` method to fetch data from a server.
->>>>>>> 64c62d61
 The asynchronous method sends an HTTP request, and returns an observable that emits the requested data for the response.
-
-为了[使用 HTTP 与后端服务进行通信](/guide/http "使用 HTTP 与后端服务进行通信")，`HttpClient` 服务使用了可观察对象，并提供了 `HttpClient.get()` 方法来从服务器获取数据。这个异步方法会发送一个 HTTP 请求，并返回一个可观察对象，它会发出请求到的响应数据。
 
 As shown in the previous section, use the impure `AsyncPipe` to accept an observable as input and subscribe to the input automatically.
 You can also create an impure pipe to make and cache an HTTP request.
-
-如 `AsyncPipe` 所示，你可以使用非纯管道 `AsyncPipe` 接受一个可观察对象作为输入，并自动订阅输入。你也可以创建一个非纯管道来建立和缓存 HTTP 请求。
 
 Impure pipes are called whenever change detection runs for a component, which could be as often as every few milliseconds.
 To avoid performance problems, call the server only when the requested URL changes, as shown in the following example, and use the pipe to cache the server response.
 The tabs show the following:
 
-<<<<<<< HEAD
-每当组件运行变更检测时就会调用非纯管道，这可能每隔几毫秒就运行一次。为避免出现性能问题，只有当请求的 URL 发生变化时才会调用该服务器（如下例所示），并使用该管道缓存服务器的响应。显示如下：
-
-* The `fetch` pipe (`fetch-json.pipe.ts`).
-
-  `fetch` 管道（ `fetch-json.pipe.ts` ）。
-
-* A harness component (`hero-list.component.ts`) for demonstrating the request, using a template that defines two bindings to the pipe requesting the heroes from the `heroes.json` file. The second binding chains the `fetch` pipe with the built-in `JsonPipe` to display the same hero data in JSON format.
-
-  一个用于演示该请求的挽具组件（`hero-list.component.ts`），它使用一个模板，该模板定义了两个到该管道的绑定，该管道会向 `heroes.json` 文件请求英雄数组。第二个绑定把 `fetch` 管道与内置的 `JsonPipe` 串联起来，以 JSON 格式显示同一份英雄数据。
-=======
 * The `fetch` pipe (`fetch-json.pipe.ts`).
 * A harness component (`hero-list.component.ts`) for demonstrating the request, using a template that defines two bindings to the pipe requesting the heroes from the `heroes.json` file.
   The second binding chains the `fetch` pipe with the built-in `JsonPipe` to display the same hero data in JSON format.
->>>>>>> 64c62d61
 
 <code-tabs>
     <code-pane header="src/app/fetch-json.pipe.ts" path="pipes/src/app/fetch-json.pipe.ts"></code-pane>
@@ -696,30 +356,12 @@
 
 In the preceding example, a breakpoint on the pipe's request for data shows the following:
 
-<<<<<<< HEAD
-在上面的例子中，管道请求数据时的剖面展示了如下几点：
-
-* Each binding gets its own pipe instance.
-
-  每个绑定都有自己的管道实例。
-
-* Each pipe instance caches its own URL and data and calls the server only once.
-
-  每个管道实例都会缓存自己的 URL 和数据，并且只调用一次服务器。
-
-The `fetch` and `fetch-json` pipes display the heroes in the browser as follows:
-
-`fetch` 和 `fetch-json` 管道会像这样在浏览器中显示英雄：
-
-<code-example language="none">
-=======
 * Each binding gets its own pipe instance.
 * Each pipe instance caches its own URL and data and calls the server only once.
 
 The `fetch` and `fetch-json` pipes display the heroes in the browser as follows:
 
 <code-example format="output" hideCopy language="none">
->>>>>>> 64c62d61
 
 Heroes from JSON File
 
@@ -736,28 +378,16 @@
 
 The built-in [JsonPipe](api/common/JsonPipe "API description for JsonPipe") provides a way to diagnose a mysteriously failing data binding or to inspect an object for future binding.
 
-内置的 [JsonPipe](api/common/JsonPipe "JsonPipe 的 API 描述") 提供了一种方法来诊断一个离奇失败的数据绑定，或用来检查一个对象是否能用于将来的绑定。
-
 </div>
 
 ## Pipes and precedence
-
-## 管道的优先级
 
 The pipe operator has a higher precedence than the ternary operator (`?:`), which means `a ? b : c | x` is parsed as `a ? b : (c | x)`.
 The pipe operator cannot be used without parentheses in the first and second operands of `?:`.
 
-管道操作符要比三目运算符(`?:`)的优先级高，这意味着 `a ? b : c | x` 会被解析成 `a ? b : (c | x)`。
-
 Due to precedence, if you want a pipe to apply to the result of a ternary, wrap the entire expression in parentheses; for example, `(a ? b : c) | x`.
 
-<<<<<<< HEAD
-由于这种优先级设定，如果你要用管道处理三目元算符的结果，就要把整个表达式包裹在括号中，比如 `(a ? b : c) | x`。
-
-<code-example path="pipes/src/app/precedence.component.html" region="precedence" header="src/app/precedence.component.html"></code-example>
-=======
 <code-example header="src/app/precedence.component.html" path="pipes/src/app/precedence.component.html" region="precedence"></code-example>
->>>>>>> 64c62d61
 
 <!-- links -->
 
