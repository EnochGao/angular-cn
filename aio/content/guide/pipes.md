--- conflicted
+++ resolved
@@ -315,12 +315,9 @@
   
 * You must include your pipe in the `declarations` array of the `AppModule`.
 
-<<<<<<< HEAD
   我们必须在`AppModule`的`declarations`数组中包含这个管道。
 
 
-=======
->>>>>>> a118767b
 <div class="callout is-helpful">
 
 <header>
@@ -328,7 +325,6 @@
 </header>
 
 
-<<<<<<< HEAD
 
 <header>
   别忘了`declarations`数组
@@ -336,10 +332,7 @@
 
 
 
-You must manually register custom pipes.
-=======
 You must register custom pipes.
->>>>>>> a118767b
 If you don't, Angular reports an error.
 Angular CLI's generator registers the pipe automatically.
 
