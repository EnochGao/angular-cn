# Angular Internationalization

# Angular 国际化

{@searchKeywords i18n}

*Internationalization*, sometimes referenced as i18n, is the process of designing and preparing your project for use in different locales around the world.
*Localization* is the process of building versions of your project for different locales.
The localization process includes the following actions.

<<<<<<< HEAD
*国际*化，有时称为 i18n，是设计和准备项目，以便在世界各地的不同语言环境使用的过程。*本地化*是为不同的语言环境构建项目版本的过程。本地化过程包括以下操作。

* Extract text for translation into different languages

  提取文本以翻译成不同的语言

* Format data for a specific locale

  格式化特定语言环境的数据
=======
* Extract text for translation into different languages
* Format data for a specific locale
>>>>>>> 64c62d61

A *locale* identifies a region in which people speak a particular language or language variant.
Possible regions includes countries and geographical regions.
A locale determines the formatting and parsing of the following details.

<<<<<<< HEAD
*语言环境*标识人们使用特定语言或语言变体的区域。可能的区域包括国家和地理区域。语言环境决定了以下详细信息的格式和解析。

* Measurement units including date and time, numbers, and currencies

  度量单位，包括日期和时间、数字和货币

* Translated names including time zones, languages, and countries

  翻译名称，包括时区、语言和国家
=======
* Measurement units including date and time, numbers, and currencies
* Translated names including time zones, languages, and countries
>>>>>>> 64c62d61

## Learn about Angular internationalization

## 了解 Angular 国际化

<div class="card-container">
    <a href="guide/i18n-common-overview" class="docs-card" title="Common internationalization tasks">
        <section>Common tasks</section>
        <section>常见任务</section>
        <p>Learn how to implement many of the common tasks associated with Angular internationalization.</p>
        <p>学习如何实现与 Angular 国际化有关的常见任务</p>
        <p class="card-footer">Common internationalization tasks</p>
        <p class="card-footer">常见国际化任务</p>
    </a>
    <a href="guide/i18n-optional-overview" class="docs-card" title="Optional internationalization tasks">
        <section>Optional practices</section>
        <section>可选实践</section>
        <p>Learn how to implement optional practices associated with Angular internationalization.</p>
        <p>学习如何实现与 Angular 国际化有关的可选实践</p>
        <p class="card-footer">Optional internationalization practices</p>
        <p class="card-footer">可选国际化实践</p>
    </a>
    <a href="guide/i18n-example" class="docs-card" title="Internationalization example">
        <section>Internationalization example</section>
        <section>国际化范例</section>
        <p>Review an example of Angular internationalization.</p>
        <p>查看一个 Angular 国际化的例子</p>
        <p class="card-footer">Example Angular Internationalization application</p>
        <p class="card-footer">Angular 国际化应用范例</p>
    </a>
</div>

<!-- links -->

<!-- external links -->

<!-- end links -->

@reviewed 2022-02-28<|MERGE_RESOLUTION|>--- conflicted
+++ resolved
@@ -1,6 +1,4 @@
 # Angular Internationalization
-
-# Angular 国际化
 
 {@searchKeywords i18n}
 
@@ -8,68 +6,33 @@
 *Localization* is the process of building versions of your project for different locales.
 The localization process includes the following actions.
 
-<<<<<<< HEAD
-*国际*化，有时称为 i18n，是设计和准备项目，以便在世界各地的不同语言环境使用的过程。*本地化*是为不同的语言环境构建项目版本的过程。本地化过程包括以下操作。
-
-* Extract text for translation into different languages
-
-  提取文本以翻译成不同的语言
-
-* Format data for a specific locale
-
-  格式化特定语言环境的数据
-=======
 * Extract text for translation into different languages
 * Format data for a specific locale
->>>>>>> 64c62d61
 
 A *locale* identifies a region in which people speak a particular language or language variant.
 Possible regions includes countries and geographical regions.
 A locale determines the formatting and parsing of the following details.
 
-<<<<<<< HEAD
-*语言环境*标识人们使用特定语言或语言变体的区域。可能的区域包括国家和地理区域。语言环境决定了以下详细信息的格式和解析。
-
 * Measurement units including date and time, numbers, and currencies
-
-  度量单位，包括日期和时间、数字和货币
-
 * Translated names including time zones, languages, and countries
 
-  翻译名称，包括时区、语言和国家
-=======
-* Measurement units including date and time, numbers, and currencies
-* Translated names including time zones, languages, and countries
->>>>>>> 64c62d61
-
 ## Learn about Angular internationalization
-
-## 了解 Angular 国际化
 
 <div class="card-container">
     <a href="guide/i18n-common-overview" class="docs-card" title="Common internationalization tasks">
         <section>Common tasks</section>
-        <section>常见任务</section>
         <p>Learn how to implement many of the common tasks associated with Angular internationalization.</p>
-        <p>学习如何实现与 Angular 国际化有关的常见任务</p>
         <p class="card-footer">Common internationalization tasks</p>
-        <p class="card-footer">常见国际化任务</p>
     </a>
     <a href="guide/i18n-optional-overview" class="docs-card" title="Optional internationalization tasks">
         <section>Optional practices</section>
-        <section>可选实践</section>
         <p>Learn how to implement optional practices associated with Angular internationalization.</p>
-        <p>学习如何实现与 Angular 国际化有关的可选实践</p>
         <p class="card-footer">Optional internationalization practices</p>
-        <p class="card-footer">可选国际化实践</p>
     </a>
     <a href="guide/i18n-example" class="docs-card" title="Internationalization example">
         <section>Internationalization example</section>
-        <section>国际化范例</section>
         <p>Review an example of Angular internationalization.</p>
-        <p>查看一个 Angular 国际化的例子</p>
         <p class="card-footer">Example Angular Internationalization application</p>
-        <p class="card-footer">Angular 国际化应用范例</p>
     </a>
 </div>
 
