<div class="center-layout-wide">
  <div class="nf-container l-flex-wrap flex-center">
<<<<<<< HEAD
    <img src="assets/images/support/angular-404.svg" width="300" height="300"/>

    <div class="nf-response l-flex-wrap">

        <h1 class="no-anchor no-toc">Page Not Found</h1>
        <p>We're sorry. The page you are looking for cannot be found.</p>
=======
    <img src="assets/images/support/angular-404.svg" width="300" height="300" alt="not found"/>
    <div class="nf-response l-flex-wrap center">
      <h1 class="no-anchor no-toc">Page Not Found</h1>
      <p>We're sorry. The page you are looking for cannot be found.</p>
>>>>>>> f7af5d41
    </div>

</div>

<aio-file-not-found-search></aio-file-not-found-search></div><|MERGE_RESOLUTION|>--- conflicted
+++ resolved
@@ -1,18 +1,11 @@
 <div class="center-layout-wide">
   <div class="nf-container l-flex-wrap flex-center">
-<<<<<<< HEAD
-    <img src="assets/images/support/angular-404.svg" width="300" height="300"/>
+    <img src="assets/images/support/angular-404.svg" width="300" height="300" alt="not found"/>
 
-    <div class="nf-response l-flex-wrap">
+    <div class="nf-response l-flex-wrap center">
 
         <h1 class="no-anchor no-toc">Page Not Found</h1>
         <p>We're sorry. The page you are looking for cannot be found.</p>
-=======
-    <img src="assets/images/support/angular-404.svg" width="300" height="300" alt="not found"/>
-    <div class="nf-response l-flex-wrap center">
-      <h1 class="no-anchor no-toc">Page Not Found</h1>
-      <p>We're sorry. The page you are looking for cannot be found.</p>
->>>>>>> f7af5d41
     </div>
 
 </div>
