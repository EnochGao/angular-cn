--- conflicted
+++ resolved
@@ -54,12 +54,10 @@
             "sourceMap": true,
             "namedChunks": true,
             "assets": [
-<<<<<<< HEAD
               "src/assets",
               "src/pwa-manifest.json",
               "src/google44a5c950a9a9b940.html",
               "src/baidu_verify_AD8wvnfKCx.html",
-=======
               // Architect on Windows has difficulty service assets files within a
               // Bazel runfiles symlink forest. Using "followSymlinks" seems to
               // fix this. Note that the assets below don't need this workaround as
@@ -67,12 +65,6 @@
               // to have the same issue.
               {
                 "followSymlinks": true,
-                "input": "src/assets",
-                "glob": "**/*",
-                "output": "/assets/"
-              },
-              {
-                "followSymlinks": true,
                 "input": "src/",
                 "glob": "**/pwa-manifest.json",
                 "output": "/"
@@ -93,7 +85,6 @@
                 "output": "generated",
                 "glob": "**"
               },
->>>>>>> 5c9a5662
               {
                 "input": "dgeni/generated",
                 "output": "generated",
@@ -227,16 +218,8 @@
             "tsConfig": "tsconfig.spec.json",
             "webWorkerTsConfig": "tsconfig.worker.json",
             "karmaConfig": "karma.conf.js",
-<<<<<<< HEAD
-            "assets": [
-              "src/assets",
-              "src/pwa-manifest.json",
-              "src/google44a5c950a9a9b940.html",
-              "src/baidu_verify_AD8wvnfKCx.html"
-            ],
-=======
-            "assets": ["src/assets", "src/pwa-manifest.json", "src/google385281288605d160.html"],
->>>>>>> 5c9a5662
+            "assets": ["src/assets", "src/pwa-manifest.json", "src/google44a5c950a9a9b940.html",
+              "src/baidu_verify_AD8wvnfKCx.html"],
             "styles": [
               "src/styles/main.scss",
               {
