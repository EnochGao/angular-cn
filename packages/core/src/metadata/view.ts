--- conflicted
+++ resolved
@@ -35,7 +35,8 @@
    * component's host element and applying the same attribute to all the CSS selectors provided
    * via {@link Component#styles styles} or {@link Component#styleUrls styleUrls}.
    *
-   * 通过向宿主元素添加包含替代 ID 的属性并预处理通过 {@link Component#styles styles} 或 {@link Component#styleUrls styleUrls} 提供的样式规则，来模拟 `Native` 所有选择器。
+   * 通过向宿主元素添加包含替代 ID 的属性并预处理通过 {@link Component#styles styles} 或 {@link
+   * Component#styleUrls styleUrls} 提供的样式规则，来模拟 `Native` 所有选择器。
    *
    * This is the default option.
    *
@@ -46,36 +47,19 @@
   // Historically the 1 value was for `Native` encapsulation which has been removed as of v11.
 
   /**
-<<<<<<< HEAD
-   * Don't provide any template or style encapsulation.
+   * Doesn't provide any sort of CSS style encapsulation, meaning that all the styles provided
+   * via {@link Component#styles styles} or {@link Component#styleUrls styleUrls} are applicable
+   * to any HTML element of the application regardless of their host Component.
    *
    * 不要提供任何模板或样式封装。
    *
-=======
-   * Doesn't provide any sort of CSS style encapsulation, meaning that all the styles provided
-   * via {@link Component#styles styles} or {@link Component#styleUrls styleUrls} are applicable
-   * to any HTML element of the application regardless of their host Component.
->>>>>>> 7ec03c95
    */
   None = 2,
 
   /**
-<<<<<<< HEAD
-   * Use Shadow DOM to encapsulate styles.
-   *
-   * 使用 Shadow DOM 封装样式。
-   *
-   * For the DOM this means using modern [Shadow
-   * DOM](https://developer.mozilla.org/en-US/docs/Web/Web_Components/Using_shadow_DOM) and
-   * creating a ShadowRoot for Component's Host Element.
-   *
-   * 对于 DOM，这意味着使用现代的 [Shadow DOM](https://w3c.github.io/webcomponents/spec/shadow/) 并为组件的 Host 元素创建 ShadowRoot。
-   *
-=======
    * Uses the browser's native Shadow DOM API to encapsulate CSS styles, meaning that it creates
    * a ShadowRoot for the component's host element which is then used to encapsulate
    * all the Component's styling.
->>>>>>> 7ec03c95
    */
   ShadowDom = 3
 }