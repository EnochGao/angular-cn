--- conflicted
+++ resolved
@@ -332,17 +332,13 @@
    * **元数据属性**：
    *
    * * **selector** - The directive type or the name used for querying.
-<<<<<<< HEAD
    *
    *   **selector** - 用于查询的指令类型或名字。
    *
-   * * **read** - True to read a different token from the queried elements.
+   * * **read** - Used to read a different token from the queried elements.
    *
    *   **read** - 从查询到的元素中读取另一个令牌。
    *
-=======
-   * * **read** - Used to read a different token from the queried elements.
->>>>>>> d336f88c
    * * **static** - True to resolve query results before change detection runs,
    * false to resolve after change detection. Defaults to false.
    *
@@ -363,7 +359,7 @@
    * `@ViewChild(SomeService) someService: SomeService`)
    *
    *     组件树中任何当前组件的子组件所定义的提供商（比如 `@ViewChild(SomeService) someService: SomeService` ）
-   * 
+   *
    *   * Any provider defined through a string token (e.g. `@ViewChild('someToken') someTokenVal:
    * any`)
    *
