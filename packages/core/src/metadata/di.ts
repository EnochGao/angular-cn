--- conflicted
+++ resolved
@@ -405,11 +405,9 @@
 /**
  * Type of the ViewChild metadata.
  *
-<<<<<<< HEAD
  * ViewChild 元数据的类型。
-=======
- * @publicApi
->>>>>>> e8d9b00d
+ *
+ * @publicApi
  */
 export type ViewChild = Query;
 
