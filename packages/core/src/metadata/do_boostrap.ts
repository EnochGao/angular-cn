/**
 * @license
 * Copyright Google LLC All Rights Reserved.
 *
 * Use of this source code is governed by an MIT-style license that can be
 * found in the LICENSE file at https://angular.io/license
 */

import {ApplicationRef} from '../application_ref';


/**
 * @description
 * Hook for manual bootstrapping of the application instead of using `bootstrap` array in @NgModule
 * annotation. This hook is invoked only when the `bootstrap` array is empty or not provided.
 *
 * 挂钩以手动引导应用程序，而不是在 @NgModule 标记中的 bootstrap 数组。
 *
 * Reference to the current application is provided as a parameter.
 *
 * See ["Bootstrapping"](guide/bootstrapping) and ["Entry components"](guide/entry-components).
 *
 * @usageNotes
<<<<<<< HEAD
=======
 * The example below uses `ApplicationRef.bootstrap()` to render the
 * `AppComponent` on the page.
>>>>>>> f7af5d41
 *
 * ```typescript
 * class AppModule implements DoBootstrap {
 *   ngDoBootstrap(appRef: ApplicationRef) {
 *     appRef.bootstrap(AppComponent); // Or some other component
 *   }
 * }
 * ```
 *
 * @publicApi
 */
export interface DoBootstrap {
  ngDoBootstrap(appRef: ApplicationRef): void;
}<|MERGE_RESOLUTION|>--- conflicted
+++ resolved
@@ -21,11 +21,9 @@
  * See ["Bootstrapping"](guide/bootstrapping) and ["Entry components"](guide/entry-components).
  *
  * @usageNotes
-<<<<<<< HEAD
-=======
+ *
  * The example below uses `ApplicationRef.bootstrap()` to render the
  * `AppComponent` on the page.
->>>>>>> f7af5d41
  *
  * ```typescript
  * class AppModule implements DoBootstrap {
