/**
 * @license
 * Copyright Google LLC All Rights Reserved.
 *
 * Use of this source code is governed by an MIT-style license that can be
 * found in the LICENSE file at https://angular.io/license
 */

import {EnvironmentProviders, ModuleWithProviders, Provider} from '../di/interface/provider';
import {Type} from '../interface/type';
import {SchemaMetadata} from '../metadata/schema';
import {compileNgModule} from '../render3/jit/module';
import {makeDecorator, TypeDecorator} from '../util/decorators';


/**
 * Type of the NgModule decorator / constructor function.
 *
 * NgModule 装饰器和构造函数的类型。
 *
 * @publicApi
 */
export interface NgModuleDecorator {
  /**
   * Decorator that marks a class as an NgModule and supplies configuration metadata.
   *
   * 把一个类标记为 NgModule，并提供配置元数据。
   */
  (obj?: NgModule): TypeDecorator;
  new(obj?: NgModule): NgModule;
}

/**
 * Type of the NgModule metadata.
 *
 * NgModule 元数据的类型。
 *
 * @publicApi
 */
export interface NgModule {
  /**
   * The set of injectable objects that are available in the injector
   * of this module.
   *
   * 在当前模块的注入器中可用的一组可注入对象。
   *
   * @see [Dependency Injection guide](guide/dependency-injection)
   *
   * [依赖注入指南](guide/dependency-injection)
   * @see [NgModule guide](guide/providers)
   *
   * [NgModule 指南](guide/providers)
   * @usageNotes
   *
   * Dependencies whose providers are listed here become available for injection
   * into any component, directive, pipe or service that is a child of this injector.
   * The NgModule used for bootstrapping uses the root injector, and can provide dependencies
   * to any part of the app.
   *
   * 在这里列出了提供者的依赖项可用于注入到任何组件、指令、管道或该注入器下的服务。
   * 引导用的 NgModule 使用的是根注入器，可以为应用中的任何部件提供依赖。
   *
   * A lazy-loaded module has its own injector, typically a child of the app root injector.
   * Lazy-loaded services are scoped to the lazy-loaded module's injector.
   * If a lazy-loaded module also provides the `UserService`, any component created
   * within that module's context (such as by router navigation) gets the local instance
   * of the service, not the instance in the root injector.
   * Components in external modules continue to receive the instance provided by their injectors.
   *
   * 惰性加载的模块有自己的注入器，通常它是根注入器的一个子注入器。
   * 惰性加载的服务，其作用范围局限于这个惰性加载模块的注入器。
   * 如果惰性加载模块也提供了
   * `UserService`，则任何在该模块的上下文中创建的组件（比如通过路由导航）都会获得该服务的一个局部实例，
   * 而不是根注入器中的全局实例。
   * 而外部模块中的组件仍然会使用由它们的注入器提供的实例。
   *
   * ### Example
   *
   * ### 范例
   *
   * The following example defines a class that is injected in
   * the HelloWorld NgModule:
   *
   * 下面的例子定义了一个类，它被注册在 HelloWorld 这个 NgModule 的注入器下：
   *
   * ```
   * class Greeter {
   *    greet(name:string) {
   *      return 'Hello ' + name + '!';
   *    }
   * }
   *
   * @NgModule({
   *   providers: [
   *     Greeter
   *   ]
   * })
   * class HelloWorld {
   *   greeter:Greeter;
   *
   *   constructor(greeter:Greeter) {
   *     this.greeter = greeter;
   *   }
   * }
   * ```
   */
  providers?: Array<Provider|EnvironmentProviders>;

  /**
   * The set of components, directives, and pipes ([declarables](guide/glossary#declarable))
   * that belong to this module.
   *
   * 属于该模块的一组组件、指令和管道（统称[可声明对象](guide/glossary#declarable)）。
   *
   * @usageNotes
   *
   * The set of selectors that are available to a template include those declared here, and
   * those that are exported from imported NgModules.
   *
   * 在模板中可用的选择器（selector）包括那些直接声明在这里的可声明对象和导入的那些 NgModule
   * 中所导出的可声明对象。
   *
   * Declarables must belong to exactly one module.
   * The compiler emits an error if you try to declare the same class in more than one module.
   * Be careful not to declare a class that is imported from another module.
   *
   * 可声明对象必须属于也只能属于一个模块。
   * 如果你尝试把同一个类声明在多个模块中，那么编译器就会报错。
   * 要注意不能声明那些从其它模块中导入的类。
   *
   * ### Example
   *
   * ### 范例
   *
   * The following example allows the CommonModule to use the `NgFor`
   * directive.
   *
   * 下面的例子允许 CommonModule 使用 `NgFor` 指令。
   *
   * ```javascript
   * @NgModule({
   *   declarations: [NgFor]
   * })
   * class CommonModule {
   * }
   * ```
   */
  declarations?: Array<Type<any>|any[]>;

  /**
   * The set of NgModules whose exported [declarables](guide/glossary#declarable)
   * are available to templates in this module.
   *
   * 这里列出的 NgModule 所导出的[可声明对象](guide/glossary#declarable)可用在当前模块内的模板中。
   *
   * @usageNotes
   *
   * A template can use exported declarables from any
   * imported module, including those from modules that are imported indirectly
   * and re-exported.
   * For example, `ModuleA` imports `ModuleB`, and also exports
   * it, which makes the declarables from `ModuleB` available
   * wherever `ModuleA` is imported.
   *
   * 模板可以使用来自任何导入模块中所导出的可声明对象，包括它们从别的模块导入后重新导出的。
   * 比如，`ModuleA` 导入了 `ModuleB` 并导出了它，就会让 `ModuleB` 中的可声明对象也同样在那些导入了
   * `ModuleA` 的模块中可用。
   *
   * ### Example
   *
   * ### 范例
   *
   * The following example allows MainModule to use anything exported by
   * `CommonModule`:
   *
   * 下列例子允许 `MainModule` 使用 `CommonModule` 中导入的任意可声明对象：
   *
   * ```javascript
   * @NgModule({
   *   imports: [CommonModule]
   * })
   * class MainModule {
   * }
   * ```
   *
   */
  imports?: Array<Type<any>|ModuleWithProviders<{}>|any[]>;

  /**
   * The set of components, directives, and pipes declared in this
   * NgModule that can be used in the template of any component that is part of an
   * NgModule that imports this NgModule. Exported declarations are the module's public API.
   *
   * 此 NgModule 中声明的一组组件、指令和管道可以在导入了本模块的模块下任何组件的模板中使用。
   * 导出的这些可声明对象就是该模块的公共 API。
   *
   * A declarable belongs to one and only one NgModule.
   * A module can list another module among its exports, in which case all of that module's
   * public declaration are exported.
   *
   * 可声明对象应该且只能属于一个 NgModule。
   * 一个模块可以列出在它的 `exports`
   * 中列出一些其它模块，这些模块中所有公开的可声明对象也同样会导出。
   *
   * @usageNotes
   *
   * Declarations are private by default.
   * If this ModuleA does not export UserComponent, then only the components within this
   * ModuleA can use UserComponent.
   *
   * 默认情况下，可声明对象是私有的。
   * 如果 ModuleA 不导出 UserComponent，那么只有这个 ModuleA 中的组件才能使用 UserComponent。
   *
   * ModuleA can import ModuleB and also export it, making exports from ModuleB
   * available to an NgModule that imports ModuleA.
   *
   * 导出具有传递性。ModuleA 可以导入 ModuleB 并将其导出，这会让所有 ModuleB
   * 中的导出同样可用在导入了 ModuleA 的那些模块中。
   *
   * ### Example
   *
   * ### 范例
   *
   * The following example exports the `NgFor` directive from CommonModule.
   *
   * 下面的例子导出了来自 `CommonModule` 的 `NgFor` 指令。
   *
   * ```javascript
   * @NgModule({
   *   exports: [NgFor]
   * })
   * class CommonModule {
   * }
   * ```
   */
  exports?: Array<Type<any>|any[]>;

  /**
<<<<<<< HEAD
   * The set of components to compile when this NgModule is defined,
   * so that they can be dynamically loaded into the view.
   *
   * 定义此 NgModule 中要编译的组件集，这样它们才可以动态加载到视图中。
   *
   * For each component listed here, Angular creates a `ComponentFactory`
   * and stores it in the `ComponentFactoryResolver`.
   *
   * 对于在这里列出的每个组件，Angular 都会为其创建一个 `ComponentFactory`，并将其保存到
   * `ComponentFactoryResolver` 中。
   *
   * Angular automatically adds components in the module's bootstrap
   * and route definitions into the `entryComponents` list. Use this
   * option to add components that are bootstrapped
   * using one of the imperative techniques, such as `ViewContainerRef.createComponent()`.
   *
   * Angular 会自动把模块的 `bootstrap`（引导模块）和路由定义中引用的组件添加到 `entryComponents`
   * 列表中。 该选项用于添加那些需要写代码来创建的组件，比如 `ViewContainerRef.createComponent()`。
   *
   * @see [Entry Components](guide/entry-components)
   *
   * [入口组件](guide/entry-components)
   *
   * @deprecated
   * Since 9.0.0. With Ivy, this property is no longer necessary.
   * (You may need to keep these if building a library that will be consumed by a View Engine
   * application.)
   *
   * 从 9.0.0 开始。使用 Ivy，不再需要此属性。
   *（如果你在构建库，可能需要保留这些，因为它可能被 View Engine 应用所消费。）
   *
   */
  entryComponents?: Array<Type<any>|any[]>;

  /**
   * The set of components that are bootstrapped when
   * this module is bootstrapped. The components listed here
   * are automatically added to `entryComponents`.
   *
   * 当该模块引导时需要进行引导的组件。列在这里的所有组件都会自动添加到 `entryComponents` 中。
=======
   * The set of components that are bootstrapped when this module is bootstrapped.
>>>>>>> 6a32ac28
   */
  bootstrap?: Array<Type<any>|any[]>;

  /**
   * The set of schemas that declare elements to be allowed in the NgModule.
   * Elements and properties that are neither Angular components nor directives
   * must be declared in a schema.
   *
   * 该 NgModule 中允许使用的声明元素的 schema（HTML 架构）。
   * 元素和属性（无论是 Angular 组件还是指令）都必须声明在 schema 中。
   *
   * Allowed value are `NO_ERRORS_SCHEMA` and `CUSTOM_ELEMENTS_SCHEMA`.
   *
   * 允许的取值包括 `NO_ERRORS_SCHEMA` 和 `CUSTOM_ELEMENTS_SCHEMA`。
   *
   * @security When using one of `NO_ERRORS_SCHEMA` or `CUSTOM_ELEMENTS_SCHEMA`
   * you must ensure that allowed elements and properties securely escape inputs.
   *
   * 当使用 `NO_ERRORS_SCHEMA` 或 `CUSTOM_ELEMENTS_SCHEMA`
   * 之一时，你必须确保所允许的元素和属性的所有输入都经过了安全转义。
   */
  schemas?: Array<SchemaMetadata|any[]>;

  /**
   * A name or path that uniquely identifies this NgModule in `getNgModuleById`.
   * If left `undefined`, the NgModule is not registered with `getNgModuleById`.
   *
   * 当前 NgModule 在 `getModuleFactory` 中的名字或唯一标识符。
   * 如果为 `undefined`，则该模块不会被注册进 `getModuleFactory` 中。
   */
  id?: string;

  /**
   * When present, this module is ignored by the AOT compiler.
   * It remains in distributed code, and the JIT compiler attempts to compile it
   * at run time, in the browser.
   * To ensure the correct behavior, the app must import `@angular/compiler`.
   *
   * 如果存在，则该指令/组件将被 AOT 编译器忽略。它会保留在发布代码中，并且 JIT
   * 编译器会尝试在运行时在浏览器中对其进行编译。为了确保其行为正确，该应用程序必须导入
   * `@angular/compiler` 。
   *
   */
  jit?: true;
}

/**
 * @Annotation
 */
export const NgModule: NgModuleDecorator = makeDecorator(
    'NgModule', (ngModule: NgModule) => ngModule, undefined, undefined,
    /**
     * Decorator that marks the following class as an NgModule, and supplies
     * configuration metadata for it.
     *
<<<<<<< HEAD
     * 一个装饰器，用于把当前类标记为一个 NgModule，并为之提供配置元数据。
     *
     * * The `declarations` and `entryComponents` options configure the compiler
     *   with information about what belongs to the NgModule.
     *
     *   `declarations` 和 `entryComponents` 选项告诉编译器，哪些东西是属于本 NgModule 的。
     *
=======
     * * The `declarations` option configures the compiler
     * with information about what belongs to the NgModule.
>>>>>>> 6a32ac28
     * * The `providers` options configures the NgModule's injector to provide
     *   dependencies the NgModule members.
     *
     *   `providers` 选项会配置该 NgModule 的注入器，以便为该 NgModule 的所有成员提供依赖项。
     *
     * * The `imports` and `exports` options bring in members from other modules, and make
     *   this module's members available to others.
     *
     *   `imports` 选项用于从其它模块中带入成员，`exports` 选项用于把本模块的成员带给其它模块。
     *
     */
    (type: Type<any>, meta: NgModule) => compileNgModule(type, meta));<|MERGE_RESOLUTION|>--- conflicted
+++ resolved
@@ -16,15 +16,11 @@
 /**
  * Type of the NgModule decorator / constructor function.
  *
- * NgModule 装饰器和构造函数的类型。
- *
  * @publicApi
  */
 export interface NgModuleDecorator {
   /**
    * Decorator that marks a class as an NgModule and supplies configuration metadata.
-   *
-   * 把一个类标记为 NgModule，并提供配置元数据。
    */
   (obj?: NgModule): TypeDecorator;
   new(obj?: NgModule): NgModule;
@@ -33,8 +29,6 @@
 /**
  * Type of the NgModule metadata.
  *
- * NgModule 元数据的类型。
- *
  * @publicApi
  */
 export interface NgModule {
@@ -42,23 +36,15 @@
    * The set of injectable objects that are available in the injector
    * of this module.
    *
-   * 在当前模块的注入器中可用的一组可注入对象。
-   *
    * @see [Dependency Injection guide](guide/dependency-injection)
-   *
-   * [依赖注入指南](guide/dependency-injection)
    * @see [NgModule guide](guide/providers)
    *
-   * [NgModule 指南](guide/providers)
    * @usageNotes
    *
    * Dependencies whose providers are listed here become available for injection
    * into any component, directive, pipe or service that is a child of this injector.
    * The NgModule used for bootstrapping uses the root injector, and can provide dependencies
    * to any part of the app.
-   *
-   * 在这里列出了提供者的依赖项可用于注入到任何组件、指令、管道或该注入器下的服务。
-   * 引导用的 NgModule 使用的是根注入器，可以为应用中的任何部件提供依赖。
    *
    * A lazy-loaded module has its own injector, typically a child of the app root injector.
    * Lazy-loaded services are scoped to the lazy-loaded module's injector.
@@ -67,21 +53,10 @@
    * of the service, not the instance in the root injector.
    * Components in external modules continue to receive the instance provided by their injectors.
    *
-   * 惰性加载的模块有自己的注入器，通常它是根注入器的一个子注入器。
-   * 惰性加载的服务，其作用范围局限于这个惰性加载模块的注入器。
-   * 如果惰性加载模块也提供了
-   * `UserService`，则任何在该模块的上下文中创建的组件（比如通过路由导航）都会获得该服务的一个局部实例，
-   * 而不是根注入器中的全局实例。
-   * 而外部模块中的组件仍然会使用由它们的注入器提供的实例。
-   *
-   * ### Example
-   *
-   * ### 范例
+   * ### Example
    *
    * The following example defines a class that is injected in
    * the HelloWorld NgModule:
-   *
-   * 下面的例子定义了一个类，它被注册在 HelloWorld 这个 NgModule 的注入器下：
    *
    * ```
    * class Greeter {
@@ -110,33 +85,20 @@
    * The set of components, directives, and pipes ([declarables](guide/glossary#declarable))
    * that belong to this module.
    *
-   * 属于该模块的一组组件、指令和管道（统称[可声明对象](guide/glossary#declarable)）。
-   *
    * @usageNotes
    *
    * The set of selectors that are available to a template include those declared here, and
    * those that are exported from imported NgModules.
-   *
-   * 在模板中可用的选择器（selector）包括那些直接声明在这里的可声明对象和导入的那些 NgModule
-   * 中所导出的可声明对象。
    *
    * Declarables must belong to exactly one module.
    * The compiler emits an error if you try to declare the same class in more than one module.
    * Be careful not to declare a class that is imported from another module.
    *
-   * 可声明对象必须属于也只能属于一个模块。
-   * 如果你尝试把同一个类声明在多个模块中，那么编译器就会报错。
-   * 要注意不能声明那些从其它模块中导入的类。
-   *
-   * ### Example
-   *
-   * ### 范例
+   * ### Example
    *
    * The following example allows the CommonModule to use the `NgFor`
    * directive.
    *
-   * 下面的例子允许 CommonModule 使用 `NgFor` 指令。
-   *
    * ```javascript
    * @NgModule({
    *   declarations: [NgFor]
@@ -150,8 +112,6 @@
   /**
    * The set of NgModules whose exported [declarables](guide/glossary#declarable)
    * are available to templates in this module.
-   *
-   * 这里列出的 NgModule 所导出的[可声明对象](guide/glossary#declarable)可用在当前模块内的模板中。
    *
    * @usageNotes
    *
@@ -162,18 +122,10 @@
    * it, which makes the declarables from `ModuleB` available
    * wherever `ModuleA` is imported.
    *
-   * 模板可以使用来自任何导入模块中所导出的可声明对象，包括它们从别的模块导入后重新导出的。
-   * 比如，`ModuleA` 导入了 `ModuleB` 并导出了它，就会让 `ModuleB` 中的可声明对象也同样在那些导入了
-   * `ModuleA` 的模块中可用。
-   *
-   * ### Example
-   *
-   * ### 范例
+   * ### Example
    *
    * The following example allows MainModule to use anything exported by
    * `CommonModule`:
-   *
-   * 下列例子允许 `MainModule` 使用 `CommonModule` 中导入的任意可声明对象：
    *
    * ```javascript
    * @NgModule({
@@ -191,40 +143,23 @@
    * NgModule that can be used in the template of any component that is part of an
    * NgModule that imports this NgModule. Exported declarations are the module's public API.
    *
-   * 此 NgModule 中声明的一组组件、指令和管道可以在导入了本模块的模块下任何组件的模板中使用。
-   * 导出的这些可声明对象就是该模块的公共 API。
-   *
    * A declarable belongs to one and only one NgModule.
    * A module can list another module among its exports, in which case all of that module's
    * public declaration are exported.
    *
-   * 可声明对象应该且只能属于一个 NgModule。
-   * 一个模块可以列出在它的 `exports`
-   * 中列出一些其它模块，这些模块中所有公开的可声明对象也同样会导出。
-   *
    * @usageNotes
    *
    * Declarations are private by default.
    * If this ModuleA does not export UserComponent, then only the components within this
    * ModuleA can use UserComponent.
    *
-   * 默认情况下，可声明对象是私有的。
-   * 如果 ModuleA 不导出 UserComponent，那么只有这个 ModuleA 中的组件才能使用 UserComponent。
-   *
    * ModuleA can import ModuleB and also export it, making exports from ModuleB
    * available to an NgModule that imports ModuleA.
    *
-   * 导出具有传递性。ModuleA 可以导入 ModuleB 并将其导出，这会让所有 ModuleB
-   * 中的导出同样可用在导入了 ModuleA 的那些模块中。
-   *
-   * ### Example
-   *
-   * ### 范例
+   * ### Example
    *
    * The following example exports the `NgFor` directive from CommonModule.
    *
-   * 下面的例子导出了来自 `CommonModule` 的 `NgFor` 指令。
-   *
    * ```javascript
    * @NgModule({
    *   exports: [NgFor]
@@ -236,50 +171,7 @@
   exports?: Array<Type<any>|any[]>;
 
   /**
-<<<<<<< HEAD
-   * The set of components to compile when this NgModule is defined,
-   * so that they can be dynamically loaded into the view.
-   *
-   * 定义此 NgModule 中要编译的组件集，这样它们才可以动态加载到视图中。
-   *
-   * For each component listed here, Angular creates a `ComponentFactory`
-   * and stores it in the `ComponentFactoryResolver`.
-   *
-   * 对于在这里列出的每个组件，Angular 都会为其创建一个 `ComponentFactory`，并将其保存到
-   * `ComponentFactoryResolver` 中。
-   *
-   * Angular automatically adds components in the module's bootstrap
-   * and route definitions into the `entryComponents` list. Use this
-   * option to add components that are bootstrapped
-   * using one of the imperative techniques, such as `ViewContainerRef.createComponent()`.
-   *
-   * Angular 会自动把模块的 `bootstrap`（引导模块）和路由定义中引用的组件添加到 `entryComponents`
-   * 列表中。 该选项用于添加那些需要写代码来创建的组件，比如 `ViewContainerRef.createComponent()`。
-   *
-   * @see [Entry Components](guide/entry-components)
-   *
-   * [入口组件](guide/entry-components)
-   *
-   * @deprecated
-   * Since 9.0.0. With Ivy, this property is no longer necessary.
-   * (You may need to keep these if building a library that will be consumed by a View Engine
-   * application.)
-   *
-   * 从 9.0.0 开始。使用 Ivy，不再需要此属性。
-   *（如果你在构建库，可能需要保留这些，因为它可能被 View Engine 应用所消费。）
-   *
-   */
-  entryComponents?: Array<Type<any>|any[]>;
-
-  /**
-   * The set of components that are bootstrapped when
-   * this module is bootstrapped. The components listed here
-   * are automatically added to `entryComponents`.
-   *
-   * 当该模块引导时需要进行引导的组件。列在这里的所有组件都会自动添加到 `entryComponents` 中。
-=======
    * The set of components that are bootstrapped when this module is bootstrapped.
->>>>>>> 6a32ac28
    */
   bootstrap?: Array<Type<any>|any[]>;
 
@@ -288,27 +180,16 @@
    * Elements and properties that are neither Angular components nor directives
    * must be declared in a schema.
    *
-   * 该 NgModule 中允许使用的声明元素的 schema（HTML 架构）。
-   * 元素和属性（无论是 Angular 组件还是指令）都必须声明在 schema 中。
-   *
    * Allowed value are `NO_ERRORS_SCHEMA` and `CUSTOM_ELEMENTS_SCHEMA`.
-   *
-   * 允许的取值包括 `NO_ERRORS_SCHEMA` 和 `CUSTOM_ELEMENTS_SCHEMA`。
    *
    * @security When using one of `NO_ERRORS_SCHEMA` or `CUSTOM_ELEMENTS_SCHEMA`
    * you must ensure that allowed elements and properties securely escape inputs.
-   *
-   * 当使用 `NO_ERRORS_SCHEMA` 或 `CUSTOM_ELEMENTS_SCHEMA`
-   * 之一时，你必须确保所允许的元素和属性的所有输入都经过了安全转义。
    */
   schemas?: Array<SchemaMetadata|any[]>;
 
   /**
    * A name or path that uniquely identifies this NgModule in `getNgModuleById`.
    * If left `undefined`, the NgModule is not registered with `getNgModuleById`.
-   *
-   * 当前 NgModule 在 `getModuleFactory` 中的名字或唯一标识符。
-   * 如果为 `undefined`，则该模块不会被注册进 `getModuleFactory` 中。
    */
   id?: string;
 
@@ -317,11 +198,6 @@
    * It remains in distributed code, and the JIT compiler attempts to compile it
    * at run time, in the browser.
    * To ensure the correct behavior, the app must import `@angular/compiler`.
-   *
-   * 如果存在，则该指令/组件将被 AOT 编译器忽略。它会保留在发布代码中，并且 JIT
-   * 编译器会尝试在运行时在浏览器中对其进行编译。为了确保其行为正确，该应用程序必须导入
-   * `@angular/compiler` 。
-   *
    */
   jit?: true;
 }
@@ -335,27 +211,11 @@
      * Decorator that marks the following class as an NgModule, and supplies
      * configuration metadata for it.
      *
-<<<<<<< HEAD
-     * 一个装饰器，用于把当前类标记为一个 NgModule，并为之提供配置元数据。
-     *
-     * * The `declarations` and `entryComponents` options configure the compiler
-     *   with information about what belongs to the NgModule.
-     *
-     *   `declarations` 和 `entryComponents` 选项告诉编译器，哪些东西是属于本 NgModule 的。
-     *
-=======
      * * The `declarations` option configures the compiler
      * with information about what belongs to the NgModule.
->>>>>>> 6a32ac28
      * * The `providers` options configures the NgModule's injector to provide
-     *   dependencies the NgModule members.
-     *
-     *   `providers` 选项会配置该 NgModule 的注入器，以便为该 NgModule 的所有成员提供依赖项。
-     *
+     * dependencies the NgModule members.
      * * The `imports` and `exports` options bring in members from other modules, and make
-     *   this module's members available to others.
-     *
-     *   `imports` 选项用于从其它模块中带入成员，`exports` 选项用于把本模块的成员带给其它模块。
-     *
+     * this module's members available to others.
      */
     (type: Type<any>, meta: NgModule) => compileNgModule(type, meta));