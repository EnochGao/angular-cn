/**
 * @license
 * Copyright Google Inc. All Rights Reserved.
 *
 * Use of this source code is governed by an MIT-style license that can be
 * found in the LICENSE file at https://angular.io/license
 */

import {ApplicationRef} from '../application_ref';
import {InjectorType, defineInjector} from '../di/defs';
import {Provider} from '../di/provider';
import {convertInjectableProviderToFactory} from '../di/util';
import {NgModuleType} from '../render3';
import {compileNgModule as render3CompileNgModule} from '../render3/jit/module';
import {Type} from '../type';
import {TypeDecorator, makeDecorator} from '../util/decorators';

/**
 * Represents the expansion of an `NgModule` into its scopes.
 *
 * 表示要将 `NgModule` 扩展到其范围中。
 *
 * A scope is a set of directives and pipes that are visible in a particular context. Each
 * `NgModule` has two scopes. The `compilation` scope is the set of directives and pipes that will
 * be recognized in the templates of components declared by the module. The `exported` scope is the
 * set of directives and pipes exported by a module (that is, module B's exported scope gets added
 * to module A's compilation scope when module A imports B).
 *
 * 范围是指一组在特定上下文中可见的指令和管道。每个 `NgModule` 具有两种范围。
 * `compilation` 范围是指能在当前模块的组件模板中识别的指令和管道。
 * `exported` 范围是指当前模块中导出的指令和管道（也就是说，如果模块 A 引入了模块 B，那么模块 B 的范围就会合并到模块 A 的编译范围中）。
 */
export interface NgModuleTransitiveScopes {
  compilation: {directives: Set<any>; pipes: Set<any>;};
  exported: {directives: Set<any>; pipes: Set<any>;};
}

export type NgModuleDefWithMeta<T, Declarations, Imports, Exports> = NgModuleDef<T>;

/**
 * Runtime link information for NgModules.
 *
 * NgModule 的运行时链接信息。
 *
 * This is the internal data structure used by the runtime to assemble components, directives,
 * pipes, and injectors.
 *
 * 这是在运行期间装配组件、指令、管道和注入器时所需的内部数据结构。
 *
 * NOTE: Always use `defineNgModule` function to create this object,
 * never create the object directly since the shape of this object
 * can change between versions.
 *
 * 注意：总是使用 `defineNgModule` 函数来创建该对象，永远不要直接创建它，因为该对象的结构在不同版本间可能会不一样。
 */
export interface NgModuleDef<T> {
  /** Token representing the module. Used by DI.
   *
   * 用于表示该模块的一个令牌。供 DI 系统使用。
   */
  type: T;

  /** List of components to bootstrap.
   *
   * 列出用于引导的组件。
   */
  bootstrap: Type<any>[];

  /** List of components, directives, and pipes declared by this module.
   *
   * 列出本模块中声明的组件、指令和管道。
   */
  declarations: Type<any>[];

  /** List of modules or `ModuleWithProviders` imported by this module.
   *
   * 列出被本模块导入的模块或 `ModuleWithProviders`。
   */
  imports: Type<any>[];

  /**
   * List of modules, `ModuleWithProviders`, components, directives, or pipes exported by this
   * module.
   *
   * 列出本模块导出的模块、`ModuleWithProviders`、组件、指令或管道。
   */
  exports: Type<any>[];

  /**
   * Cached value of computed `transitiveCompileScopes` for this module.
   *
   * 本模块的 `transitiveCompileScopes` 计算结果的缓存值。
   *
   * This should never be read directly, but accessed via `transitiveScopesFor`.
   *
   * 永远不要直接使用它，而是通过 `transitiveScopesFor` 来访问。
   */
  transitiveCompileScopes: NgModuleTransitiveScopes|null;
}

/**
 * A wrapper around an NgModule that associates it with the providers.
 *
 * 对 NgModule 及其相关 providers 的包装。
 *
 * @param T the module type. In Ivy applications, this must be explicitly
 * provided.
 *
<<<<<<< HEAD
 * 模块类型。在 Ivy 应用中，它必须显式提供。
=======
 * @publicApi
>>>>>>> e8d9b00d
 */
export interface ModuleWithProviders<
    T = any /** TODO(alxhub): remove default when callers pass explicit type param */> {
  ngModule: Type<T>;
  providers?: Provider[];
}

/**
 * A schema definition associated with an NgModule.
 *
 * 与 NgModule 相关的 schema（HTML架构）定义。
 *
 * @see `@NgModule`, `CUSTOM_ELEMENTS_SCHEMA`, `NO_ERRORS_SCHEMA`
 *
 * @param name The name of a defined schema.
 *
<<<<<<< HEAD
 * 已定义的 schema 的名字。
 *
 * @experimental
=======
 * @publicApi
>>>>>>> e8d9b00d
 */
export interface SchemaMetadata { name: string; }

/**
 * Defines a schema that allows an NgModule to contain the following:
 *
 * 定义一个 schema，它允许 NgModule 包含下列内容：
 *
 * - Non-Angular elements named with dash case (`-`).
 *
 *   中线格式（`-`）的非 Angular 元素名。
 *
 * - Element properties named with dash case (`-`).
 *
 *   中线格式（`-`）的元素属性名。
 *
 * Dash case is the naming convention for custom elements.
 *
<<<<<<< HEAD
 * 中线格式是对自定义元素的命名约定。
 *
=======
 * @publicApi
>>>>>>> e8d9b00d
 */
export const CUSTOM_ELEMENTS_SCHEMA: SchemaMetadata = {
  name: 'custom-elements'
};

/**
 * Defines a schema that allows any property on any element.
 *
<<<<<<< HEAD
 * 定义了一个允许任何元素上的任何属性的 schema。
 *
 * @experimental
=======
 * @publicApi
>>>>>>> e8d9b00d
 */
export const NO_ERRORS_SCHEMA: SchemaMetadata = {
  name: 'no-errors-schema'
};


/**
 * Type of the NgModule decorator / constructor function.
<<<<<<< HEAD
 *
 *
 * NgModule 装饰器和构造函数的类型。
=======
>>>>>>> e8d9b00d
 */
export interface NgModuleDecorator {
  /**
   * Marks a class as an NgModule and supplies configuration metadata.
   *
   * 把一个类标记为 NgModule，并提供配置元数据。
   */
  (obj?: NgModule): TypeDecorator;
  new (obj?: NgModule): NgModule;
}

/**
 * Type of the NgModule metadata.
 *
<<<<<<< HEAD
 * NgModule 元数据的类型。
 *
=======
 * @publicApi
>>>>>>> e8d9b00d
 */
export interface NgModule {
  /**
   * The set of injectable objects that are available in the injector
   * of this module.
   *
   * 在当前模块的注入器中可用的一组可注入对象。
   *
   * @see [Dependency Injection guide](guide/dependency-injection)
   * @see [NgModule guide](guide/providers)
   *
   * @usageNotes
   *
   * Dependencies whose providers are listed here become available for injection
   * into any component, directive, pipe or service that is a child of this injector.
   * The NgModule used for bootstrapping uses the root injector, and can provide dependencies
   * to any part of the app.
   *
   * 在这里列出了提供商的依赖项可用于注入到任何组件、指令、管道或该注入器下的服务。
   * 引导用的 NgModule 使用的是根注入器，可以为应用中的任何部件提供依赖。
   *
   * A lazy-loaded module has its own injector, typically a child of the app root injector.
   * Lazy-loaded services are scoped to the lazy-loaded module's injector.
   * If a lazy-loaded module also provides the `UserService`, any component created
   * within that module's context (such as by router navigation) gets the local instance
   * of the service, not the instance in the root injector.
   * Components in external modules continue to receive the instance provided by their injectors.
   *
   * 惰性加载的模块有自己的注入器，通常它是根注入器的一个子注入器。
   * 惰性加载的服务，其作用范围局限于这个惰性加载模块的注入器。
   * 如果惰性加载模块也提供了 `UserService`，则任何在该模块的上下文中创建的组件（比如通过路由导航）都会获得该服务的一个局部实例，
   * 而不是根注入器中的全局实例。
   * 而外部模块中的组件仍然会使用由它们的注入器提供的实例。
   *
   * ### Example
   *
   * ### 范例
   *
   * The following example defines a class that is injected in
   * the HelloWorld NgModule:
   *
   * 下面的例子定义了一个类，它被注册在 HelloWorld 这个 NgModule 的注入器下：
   *
   * ```
   * class Greeter {
   *    greet(name:string) {
   *      return 'Hello ' + name + '!';
   *    }
   * }
   *
   * @NgModule({
   *   providers: [
   *     Greeter
   *   ]
   * })
   * class HelloWorld {
   *   greeter:Greeter;
   *
   *   constructor(greeter:Greeter) {
   *     this.greeter = greeter;
   *   }
   * }
   * ```
   */
  providers?: Provider[];

  /**
   * The set of components, directives, and pipes ([declarables](guide/glossary#declarable))
   * that belong to this module.
   *
   * 属于该模块的一组组件、指令和管道（统称[可声明对象](guide/glossary#declarable)）。
   *
   * @usageNotes
   *
   * The set of selectors that are available to a template include those declared here, and
   * those that are exported from imported NgModules.
   *
   * 在模板中可用的选择器（selector）包括那些直接声明在这里的可声明对象和导入的那些 NgModule 中所导出的可声明对象。
   *
   * Declarables must belong to exactly one module.
   * The compiler emits an error if you try to declare the same class in more than one module.
   * Be careful not to declare a class that is imported from another module.
   *
   * 可声明对象必须属于也只能属于一个模块。
   * 如果你尝试把同一个类声明在多个模块中，那么编译器就会报错。
   * 要注意不能声明那些从其它模块中导入的类。
   *
   * ### Example
   *
   * ### 范例
   *
   * The following example allows the CommonModule to use the `NgFor`
   * directive.
   *
   * 下面的例子允许 CommonModule 使用 `NgFor` 指令。
   *
   * ```javascript
   * @NgModule({
   *   declarations: [NgFor]
   * })
   * class CommonModule {
   * }
   * ```
   */
  declarations?: Array<Type<any>|any[]>;

  /**
   * The set of NgModules whose exported [declarables](guide/glossary#declarable)
   * are available to templates in this module.
   *
   * 这里列出的 NgModule 所导出的[可声明对象](guide/glossary#declarable)可用在当前模块内的模板中。
   *
   * @usageNotes
   *
   * A template can use exported declarables from any
   * imported module, including those from modules that are imported indirectly
   * and re-exported.
   * For example, `ModuleA` imports `ModuleB`, and also exports
   * it, which makes the declarables from `ModuleB` available
   * wherever `ModuleA` is imported.
   *
   * 模板可以使用来自任何导入模块中所导出的可声明对象，包括它们从别的模块导入后重新导出的。
   * 例如，`ModuleA` 导入了 `ModuleB` 并导出了它，就会让 `ModuleB` 中的可声明对象也同样在那些导入了 `ModuleA` 的模块中可用。
   *
   * ### Example
   *
   * ### 范例
   *
   * The following example allows MainModule to use anthing exported by
   * `CommonModule`:
   *
   * 下列例子允许 `MainModule` 使用 `CommonModule` 中导入的任意可声明对象：
   *
   * ```javascript
   * @NgModule({
   *   imports: [CommonModule]
   * })
   * class MainModule {
   * }
   * ```
   *
   */
  imports?: Array<Type<any>|ModuleWithProviders<{}>|any[]>;

  /**
   * The set of components, directives, and pipes declared in this
   * NgModule that can be used in the template of any component that is part of an
   * NgModule that imports this NgModule. Exported declarations are the module's public API.
   *
   * 此 NgModule 中声明的一组组件、指令和管道可以在导入了本模块的模块下任何组件的模板中使用。
   * 导出的这些可声明对象就是该模块的公共 API。
   *
   * A declarable belongs to one and only one NgModule.
   * A module can list another module among its exports, in which case all of that module's
   * public declaration are exported.
   *
   * 可声明对象应该且只能属于一个 NgModule。
   * 一个模块可以列出在它的 `exports` 中列出一些其它模块，这些模块中所有公开的可声明对象也同样会导出。
   *
   * @usageNotes
   *
   * Declarations are private by default.
   * If this ModuleA does not export UserComponent, then only the components within this
   * ModuleA can use UserComponent.
   *
   * 默认情况下，可声明对象是私有的。
   *
   * ModuleA can import ModuleB and also export it, making exports from ModuleB
   * available to an NgModule that imports ModuleA.
   *
   * 导出具有传递性。ModuleA 可以导入 ModuleB 并将其导出，这会让所有 ModuleB 中的导出同样可用在导入了 ModuleA 的那些模块中。
   *
   * ### Example
   *
   * ### 范例
   *
   * The following example exports the `NgFor` directive from CommonModule.
   *
   * 下面的例子导出了来自 `CommonModule` 的 `NgFor` 指令。
   *
   * ```javascript
   * @NgModule({
   *   exports: [NgFor]
   * })
   * class CommonModule {
   * }
   * ```
   */
  exports?: Array<Type<any>|any[]>;

  /**
   * The set of components to compile when this NgModule is defined,
   * so that they can be dynamically loaded into the view.
   *
   * 定义此 NgModule 中要编译的组件集，这样它们才可以动态加载到视图中。
   *
   * For each component listed here, Angular creates a `ComponentFactory`
   * and stores it in the `ComponentFactoryResolver`.
   *
   * 对于在这里列出的每个组件，Angular 都会为其创建一个 `ComponentFactory`，并将其保存到 `ComponentFactoryResolver` 中。
   *
   * Angular automatically adds components in the module's bootstrap
   * and route definitions into the `entryComponents` list. Use this
   * option to add components that are bootstrapped
   * using one of the imperative techniques, such as `ViewContainerRef.createComponent()`.
   *
   * Angular 会自动把模块的 `bootstrap`（引导模块）和路由定义中引用的组件添加到 `entryComponents` 列表中。
   * 该选项用于添加那些需要写代码来创建的组件，比如 `ViewContainerRef.createComponent()`。
   *
   * @see [Entry Components](guide/entry-components)
   */
  entryComponents?: Array<Type<any>|any[]>;

  /**
   * The set of components that are bootstrapped when
   * this module is bootstrapped. The components listed here
   * are automatically added to `entryComponents`.
   *
   * 当该模块引导时需要进行引导的组件。列在这里的所有组件都会自动添加到 `entryComponents` 中。
   */
  bootstrap?: Array<Type<any>|any[]>;

  /**
   * The set of schemas that declare elements to be allowed in the NgModule.
   * Elements and properties that are neither Angular components nor directives
   * must be declared in a schema.
   *
   * 该 NgModule 中允许使用的声明元素的 schema（HTML 架构）。
   * 元素和属性（无论是 Angular 组件还是指令）都必须声明在 schema 中。
   *
   * Allowed value are `NO_ERRORS_SCHEMA` and `CUSTOM_ELEMENTS_SCHEMA`.
   *
   * 允许的取值包括 `NO_ERRORS_SCHEMA` 和 `CUSTOM_ELEMENTS_SCHEMA`。
   *
   * @security When using one of `NO_ERRORS_SCHEMA` or `CUSTOM_ELEMENTS_SCHEMA`
   * you must ensure that allowed elements and properties securely escape inputs.
   *
   * 当使用 `NO_ERRORS_SCHEMA` 或 `CUSTOM_ELEMENTS_SCHEMA` 之一时，你必须确保所允许的元素和属性的所有输入都经过了安全转义。
   */
  schemas?: Array<SchemaMetadata|any[]>;

  /**
   * A name or path that uniquely identifies this NgModule in `getModuleFactory`.
   * If left `undefined`, the NgModule is not registered with
   * `getModuleFactory`.
   *
   * 当前 NgModule 在 `getModuleFactory` 中的名字或唯一标识符。
   * 如果为 `undefined`，则该模块不会被注册进 `getModuleFactory` 中。
   */
  id?: string;

  /**
   * If true, this module will be skipped by the AOT compiler and so will always be compiled
   * using JIT.
   *
   * 如果为 `true`，则该模块将会被 AOT 编译器忽略，因此始终会使用 JIT 编译。
   *
   * This exists to support future Ivy work and has no effect currently.
   *
   * 这是为了支持未来的 Ivy 渲染器，目前没什么用。
   */
  jit?: true;
}

/**
 * @Annotation
 * @publicApi
 */
export const NgModule: NgModuleDecorator = makeDecorator(
<<<<<<< HEAD
  'NgModule', (ngModule: NgModule) => ngModule, undefined, undefined,
  /**
   * Decorator that marks the following class as an NgModule, and supplies
   * configuration metadata for it.
   *
   * 一个装饰器，用于把当前类标记为一个 NgModule，并为之提供配置元数据。
   *
   * * The `declarations` and `entryComponents` options configure the compiler
   * with information about what belongs to the NgModule.
   *
   *   `declarations` 和 `entryComponents` 选项告诉编译器，哪些东西是属于本 NgModule 的。
   *
   * * The `providers` options configures the NgModule's injector to provide
   * dependencies the NgModule members.
   *
   *   `providers` 选项会配置该 NgModule 的注入器，以便为该 NgModule 的所有成员提供依赖项。
   *
   * * The `imports` and `exports` options bring in members from other modules, and make
   * this module's members available to others.
   *
   *   `imports` 选项用于从其它模块中带入成员，`exports` 选项用于把本模块的成员带给其它模块。
   *
   */
  (type: Type<any>, meta: NgModule) => R3_COMPILE_NGMODULE(type, meta));
=======
    'NgModule', (ngModule: NgModule) => ngModule, undefined, undefined,
    /**
     * Decorator that marks the following class as an NgModule, and supplies
     * configuration metadata for it.
     *
     * * The `declarations` and `entryComponents` options configure the compiler
     * with information about what belongs to the NgModule.
     * * The `providers` options configures the NgModule's injector to provide
     * dependencies the NgModule members.
     * * The `imports` and `exports` options bring in members from other modules, and make
     * this module's members available to others.
     */
    (type: NgModuleType, meta: NgModule) => SWITCH_COMPILE_NGMODULE(type, meta));
>>>>>>> e8d9b00d

/**
 * @description
 * Hook for manual bootstrapping of the application instead of using bootstrap array in @NgModule
 * annotation.
 *
 * Reference to the current application is provided as a parameter.
 *
 * See ["Bootstrapping"](guide/bootstrapping) and ["Entry components"](guide/entry-components).
 *
 * @usageNotes
 * ```typescript
 * class AppModule implements DoBootstrap {
 *   ngDoBootstrap(appRef: ApplicationRef) {
 *     appRef.bootstrap(AppComponent); // Or some other component
 *   }
 * }
 * ```
 *
 * @publicApi
 */
export interface DoBootstrap { ngDoBootstrap(appRef: ApplicationRef): void; }

function preR3NgModuleCompile(moduleType: InjectorType<any>, metadata: NgModule): void {
  let imports = (metadata && metadata.imports) || [];
  if (metadata && metadata.exports) {
    imports = [...imports, metadata.exports];
  }

  moduleType.ngInjectorDef = defineInjector({
    factory: convertInjectableProviderToFactory(moduleType, {useClass: moduleType}),
    providers: metadata && metadata.providers,
    imports: imports,
  });
}


export const SWITCH_COMPILE_NGMODULE__POST_R3__ = render3CompileNgModule;
const SWITCH_COMPILE_NGMODULE__PRE_R3__ = preR3NgModuleCompile;
const SWITCH_COMPILE_NGMODULE: typeof render3CompileNgModule = SWITCH_COMPILE_NGMODULE__PRE_R3__;<|MERGE_RESOLUTION|>--- conflicted
+++ resolved
@@ -106,11 +106,9 @@
  * @param T the module type. In Ivy applications, this must be explicitly
  * provided.
  *
-<<<<<<< HEAD
  * 模块类型。在 Ivy 应用中，它必须显式提供。
-=======
- * @publicApi
->>>>>>> e8d9b00d
+ *
+ * @publicApi
  */
 export interface ModuleWithProviders<
     T = any /** TODO(alxhub): remove default when callers pass explicit type param */> {
@@ -127,13 +125,9 @@
  *
  * @param name The name of a defined schema.
  *
-<<<<<<< HEAD
  * 已定义的 schema 的名字。
  *
- * @experimental
-=======
- * @publicApi
->>>>>>> e8d9b00d
+ * @publicApi
  */
 export interface SchemaMetadata { name: string; }
 
@@ -152,12 +146,9 @@
  *
  * Dash case is the naming convention for custom elements.
  *
-<<<<<<< HEAD
  * 中线格式是对自定义元素的命名约定。
  *
-=======
- * @publicApi
->>>>>>> e8d9b00d
+ * @publicApi
  */
 export const CUSTOM_ELEMENTS_SCHEMA: SchemaMetadata = {
   name: 'custom-elements'
@@ -166,13 +157,9 @@
 /**
  * Defines a schema that allows any property on any element.
  *
-<<<<<<< HEAD
  * 定义了一个允许任何元素上的任何属性的 schema。
  *
- * @experimental
-=======
- * @publicApi
->>>>>>> e8d9b00d
+ * @publicApi
  */
 export const NO_ERRORS_SCHEMA: SchemaMetadata = {
   name: 'no-errors-schema'
@@ -181,12 +168,9 @@
 
 /**
  * Type of the NgModule decorator / constructor function.
-<<<<<<< HEAD
  *
  *
  * NgModule 装饰器和构造函数的类型。
-=======
->>>>>>> e8d9b00d
  */
 export interface NgModuleDecorator {
   /**
@@ -201,12 +185,9 @@
 /**
  * Type of the NgModule metadata.
  *
-<<<<<<< HEAD
  * NgModule 元数据的类型。
  *
-=======
- * @publicApi
->>>>>>> e8d9b00d
+ * @publicApi
  */
 export interface NgModule {
   /**
@@ -476,7 +457,6 @@
  * @publicApi
  */
 export const NgModule: NgModuleDecorator = makeDecorator(
-<<<<<<< HEAD
   'NgModule', (ngModule: NgModule) => ngModule, undefined, undefined,
   /**
    * Decorator that marks the following class as an NgModule, and supplies
@@ -500,22 +480,7 @@
    *   `imports` 选项用于从其它模块中带入成员，`exports` 选项用于把本模块的成员带给其它模块。
    *
    */
-  (type: Type<any>, meta: NgModule) => R3_COMPILE_NGMODULE(type, meta));
-=======
-    'NgModule', (ngModule: NgModule) => ngModule, undefined, undefined,
-    /**
-     * Decorator that marks the following class as an NgModule, and supplies
-     * configuration metadata for it.
-     *
-     * * The `declarations` and `entryComponents` options configure the compiler
-     * with information about what belongs to the NgModule.
-     * * The `providers` options configures the NgModule's injector to provide
-     * dependencies the NgModule members.
-     * * The `imports` and `exports` options bring in members from other modules, and make
-     * this module's members available to others.
-     */
-    (type: NgModuleType, meta: NgModule) => SWITCH_COMPILE_NGMODULE(type, meta));
->>>>>>> e8d9b00d
+  (type: NgModuleType, meta: NgModule) => SWITCH_COMPILE_NGMODULE(type, meta));
 
 /**
  * @description
