--- conflicted
+++ resolved
@@ -7,14 +7,6 @@
  */
 
 /**
-<<<<<<< HEAD
- * Coerces a value \(typically a string\) to a boolean.
- *
- * 将值（通常是字符串）强制转换为布尔值。
- *
- */
-export function coerceToBoolean(value: unknown): boolean {
-=======
  * Transforms a value (typically a string) to a boolean.
  * Intended to be used as a transform function of an input.
  * @param value Value to be transformed.
@@ -22,7 +14,6 @@
  * @publicApi
  */
 export function booleanAttribute(value: unknown): boolean {
->>>>>>> 0b10f426
   return typeof value === 'boolean' ? value : (value != null && value !== 'false');
 }
 
