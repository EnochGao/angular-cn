/**
 * @license
 * Copyright Google LLC All Rights Reserved.
 *
 * Use of this source code is governed by an MIT-style license that can be
 * found in the LICENSE file at https://angular.io/license
 */

import {TNode, TNodeType} from '../render3/interfaces/node';
import {RElement, RNode} from '../render3/interfaces/renderer_dom';
import {DECLARATION_COMPONENT_VIEW, HEADER_OFFSET, HOST, LView, TView} from '../render3/interfaces/view';
import {getFirstNativeNode} from '../render3/node_manipulation';
import {ɵɵresolveBody} from '../render3/util/misc_utils';
import {renderStringify} from '../render3/util/stringify_utils';
import {getNativeByTNode, unwrapRNode} from '../render3/util/view_utils';
import {assertDefined} from '../util/assert';

import {compressNodeLocation, decompressNodeLocation} from './compression';
import {nodeNotFoundAtPathError, nodeNotFoundError, validateSiblingNodeExists} from './error_handling';
import {DehydratedView, NodeNavigationStep, NODES, REFERENCE_NODE_BODY, REFERENCE_NODE_HOST} from './interfaces';
import {calcSerializedContainerSize, getSegmentHead} from './utils';


/** Whether current TNode is a first node in an <ng-container>. */
function isFirstElementInNgContainer(tNode: TNode): boolean {
  return !tNode.prev && tNode.parent?.type === TNodeType.ElementContainer;
}

/**
 * Returns an instruction index \(subtracting HEADER_OFFSET\).
 *
 */
function getNoOffsetIndex(tNode: TNode): number {
  return tNode.index - HEADER_OFFSET;
}

/**
 * Locate a node in DOM tree that corresponds to a given TNode.
 *
 * @param hydrationInfo The hydration annotation data
 * @param tView the current tView
 *
 * 当前的 TView
 *
 * @param lView the current lView
 * @param tNode the current tNode
 *
 * 当前 TNode
 *
 * @returns an RNode that represents a given tNode
 */
export function locateNextRNode<T extends RNode>(
    hydrationInfo: DehydratedView, tView: TView, lView: LView<unknown>, tNode: TNode): T|null {
  let native: RNode|null = null;
  const noOffsetIndex = getNoOffsetIndex(tNode);
  const nodes = hydrationInfo.data[NODES];
  if (nodes?.[noOffsetIndex]) {
    // We know the exact location of the node.
    native = locateRNodeByPath(nodes[noOffsetIndex], lView);
  } else if (tView.firstChild === tNode) {
    // We create a first node in this view, so we use a reference
    // to the first child in this DOM segment.
    native = hydrationInfo.firstChild;
  } else {
    // Locate a node based on a previous sibling or a parent node.
    const previousTNodeParent = tNode.prev === null;
    const previousTNode = (tNode.prev ?? tNode.parent)!;
    ngDevMode &&
        assertDefined(
            previousTNode,
            'Unexpected state: current TNode does not have a connection ' +
                'to the previous node or a parent node.');
    if (isFirstElementInNgContainer(tNode)) {
      const noOffsetParentIndex = getNoOffsetIndex(tNode.parent!);
      native = getSegmentHead(hydrationInfo, noOffsetParentIndex);
    } else {
      let previousRElement = getNativeByTNode(previousTNode, lView);
      if (previousTNodeParent) {
        native = (previousRElement as RElement).firstChild;
      } else {
        // If the previous node is an element, but it also has container info,
        // this means that we are processing a node like `<div #vcrTarget>`, which is
        // represented in the DOM as `<div></div>...<!--container-->`.
        // In this case, there are nodes *after* this element and we need to skip
        // all of them to reach an element that we are looking for.
        const noOffsetPrevSiblingIndex = getNoOffsetIndex(previousTNode);
        const segmentHead = getSegmentHead(hydrationInfo, noOffsetPrevSiblingIndex);
        if (previousTNode.type === TNodeType.Element && segmentHead) {
          const numRootNodesToSkip =
              calcSerializedContainerSize(hydrationInfo, noOffsetPrevSiblingIndex);
          // `+1` stands for an anchor comment node after all the views in this container.
          const nodesToSkip = numRootNodesToSkip + 1;
          // First node after this segment.
          native = siblingAfter(nodesToSkip, segmentHead);
        } else {
          native = previousRElement.nextSibling;
        }
      }
    }
  }
  return native as T;
}

/**
 * Skips over a specified number of nodes and returns the next sibling node after that.
 */
export function siblingAfter<T extends RNode>(skip: number, from: RNode): T|null {
  let currentNode = from;
  for (let i = 0; i < skip; i++) {
    ngDevMode && validateSiblingNodeExists(currentNode);
    currentNode = currentNode.nextSibling!;
  }
  return currentNode as T;
}

/**
 * Helper function to produce a string representation of the navigation steps
 * \(in terms of `nextSibling` and `firstChild` navigations\). Used in error
 * messages in dev mode.
 *
 */
function stringifyNavigationInstructions(instructions: (number|NodeNavigationStep)[]): string {
  const container = [];
  for (let i = 0; i < instructions.length; i += 2) {
    const step = instructions[i];
    const repeat = instructions[i + 1] as number;
    for (let r = 0; r < repeat; r++) {
      container.push(step === NodeNavigationStep.FirstChild ? 'firstChild' : 'nextSibling');
    }
  }
  return container.join('.');
}

/**
 * Helper function that navigates from a starting point node \(the `from` node\)
 * using provided set of navigation instructions \(within `path` argument\).
 *
 */
function navigateToNode(from: Node, instructions: (number|NodeNavigationStep)[]): RNode {
  let node = from;
  for (let i = 0; i < instructions.length; i += 2) {
    const step = instructions[i];
    const repeat = instructions[i + 1] as number;
    for (let r = 0; r < repeat; r++) {
      if (ngDevMode && !node) {
        throw nodeNotFoundAtPathError(from, stringifyNavigationInstructions(instructions));
      }
      switch (step) {
        case NodeNavigationStep.FirstChild:
          node = node.firstChild!;
          break;
        case NodeNavigationStep.NextSibling:
          node = node.nextSibling!;
          break;
      }
    }
  }
  if (ngDevMode && !node) {
    throw nodeNotFoundAtPathError(from, stringifyNavigationInstructions(instructions));
  }
  return node as RNode;
}

/**
 * Locates an RNode given a set of navigation instructions \(which also contains
 * a starting point node info\).
 *
 */
function locateRNodeByPath(path: string, lView: LView): RNode {
  const [referenceNode, ...navigationInstructions] = decompressNodeLocation(path);
  let ref: Element;
  if (referenceNode === REFERENCE_NODE_HOST) {
    ref = lView[DECLARATION_COMPONENT_VIEW][HOST] as unknown as Element;
  } else if (referenceNode === REFERENCE_NODE_BODY) {
    ref = ɵɵresolveBody(
        lView[DECLARATION_COMPONENT_VIEW][HOST] as RElement & {ownerDocument: Document});
  } else {
    const parentElementId = Number(referenceNode);
    ref = unwrapRNode((lView as any)[parentElementId + HEADER_OFFSET]) as Element;
  }
  return navigateToNode(ref, navigationInstructions);
}

/**
 * Generate a list of DOM navigation operations to get from node `start` to node `finish`.
 *
 * Note: assumes that node `start` occurs before node `finish` in an in-order traversal of the DOM
 * tree. That is, we should be able to get from `start` to `finish` purely by using `.firstChild`
 * and `.nextSibling` operations.
 */
export function navigateBetween(start: Node, finish: Node): NodeNavigationStep[]|null {
  if (start === finish) {
    return [];
  } else if (start.parentElement == null || finish.parentElement == null) {
    return null;
  } else if (start.parentElement === finish.parentElement) {
    return navigateBetweenSiblings(start, finish);
  } else {
    // `finish` is a child of its parent, so the parent will always have a child.
    const parent = finish.parentElement!;

    const parentPath = navigateBetween(start, parent);
    const childPath = navigateBetween(parent.firstChild!, finish);
    if (!parentPath || !childPath) return null;

    return [
      // First navigate to `finish`'s parent
      ...parentPath,
      // Then to its first child.
      NodeNavigationStep.FirstChild,
      // And finally from that node to `finish` (maybe a no-op if we're already there).
      ...childPath,
    ];
  }
}

/**
<<<<<<< HEAD
 * Calculates a path between 2 sibling nodes \(generates a number of `NextSibling` navigations\).
 *
=======
 * Calculates a path between 2 sibling nodes (generates a number of `NextSibling` navigations).
 * Returns `null` if no such path exists between the given nodes.
>>>>>>> 0b10f426
 */
function navigateBetweenSiblings(start: Node, finish: Node): NodeNavigationStep[]|null {
  const nav: NodeNavigationStep[] = [];
  let node: Node|null = null;
  for (node = start; node != null && node !== finish; node = node.nextSibling) {
    nav.push(NodeNavigationStep.NextSibling);
  }
  // If the `node` becomes `null` or `undefined` at the end, that means that we
  // didn't find the `end` node, thus return `null` (which would trigger serialization
  // error to be produced).
  return node == null ? null : nav;
}

/**
 * Calculates a path between 2 nodes in terms of `nextSibling` and `firstChild`
 * navigations:
 *
 * - the `from` node is a known node, used as an starting point for the lookup
 *   \(the `fromNodeName` argument is a string representation of the node\).
 * - the `to` node is a node that the runtime logic would be looking up,
 *   using the path generated by this function.
 *
 */
export function calcPathBetween(from: Node, to: Node, fromNodeName: string): string|null {
  const path = navigateBetween(from, to);
  return path === null ? null : compressNodeLocation(fromNodeName, path);
}

/**
 * Invoked at serialization time \(on the server\) when a set of navigation
 * instructions needs to be generated for a TNode.
 *
 */
export function calcPathForNode(tNode: TNode, lView: LView): string {
  const parentTNode = tNode.parent;
  let parentIndex: number|string;
  let parentRNode: RNode;
  let referenceNodeName: string;
  if (parentTNode === null || !(parentTNode.type & TNodeType.AnyRNode)) {
    // If there is no parent TNode or a parent TNode does not represent an RNode
    // (i.e. not a DOM node), use component host element as a reference node.
    parentIndex = referenceNodeName = REFERENCE_NODE_HOST;
    parentRNode = lView[DECLARATION_COMPONENT_VIEW][HOST]!;
  } else {
    // Use parent TNode as a reference node.
    parentIndex = parentTNode.index;
    parentRNode = unwrapRNode(lView[parentIndex]);
    referenceNodeName = renderStringify(parentIndex - HEADER_OFFSET);
  }
  let rNode = unwrapRNode(lView[tNode.index]);
  if (tNode.type & TNodeType.AnyContainer) {
    // For <ng-container> nodes, instead of serializing a reference
    // to the anchor comment node, serialize a location of the first
    // DOM element. Paired with the container size (serialized as a part
    // of `ngh.containers`), it should give enough information for runtime
    // to hydrate nodes in this container.
    const firstRNode = getFirstNativeNode(lView, tNode);

    // If container is not empty, use a reference to the first element,
    // otherwise, rNode would point to an anchor comment node.
    if (firstRNode) {
      rNode = firstRNode;
    }
  }
  let path: string|null = calcPathBetween(parentRNode as Node, rNode as Node, referenceNodeName);
  if (path === null && parentRNode !== rNode) {
    // Searching for a path between elements within a host node failed.
    // Trying to find a path to an element starting from the `document.body` instead.
    //
    // Important note: this type of reference is relatively unstable, since Angular
    // may not be able to control parts of the page that the runtime logic navigates
    // through. This is mostly needed to cover "portals" use-case (like menus, dialog boxes,
    // etc), where nodes are content-projected (including direct DOM manipulations) outside
    // of the host node. The better solution is to provide APIs to work with "portals",
    // at which point this code path would not be needed.
    const body = (parentRNode as Node).ownerDocument!.body as Node;
    path = calcPathBetween(body, rNode as Node, REFERENCE_NODE_BODY);

    if (path === null) {
      // If the path is still empty, it's likely that this node is detached and
      // won't be found during hydration.
      throw nodeNotFoundError(lView, tNode);
    }
  }
  return path!;
}<|MERGE_RESOLUTION|>--- conflicted
+++ resolved
@@ -215,13 +215,8 @@
 }
 
 /**
-<<<<<<< HEAD
- * Calculates a path between 2 sibling nodes \(generates a number of `NextSibling` navigations\).
- *
-=======
  * Calculates a path between 2 sibling nodes (generates a number of `NextSibling` navigations).
  * Returns `null` if no such path exists between the given nodes.
->>>>>>> 0b10f426
  */
 function navigateBetweenSiblings(start: Node, finish: Node): NodeNavigationStep[]|null {
   const nav: NodeNavigationStep[] = [];
