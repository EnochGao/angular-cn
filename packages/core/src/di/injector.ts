/**
 * @license
 * Copyright Google LLC All Rights Reserved.
 *
 * Use of this source code is governed by an MIT-style license that can be
 * found in the LICENSE file at https://angular.io/license
 */


import {createInjector} from './create_injector';
import {THROW_IF_NOT_FOUND, ɵɵinject} from './injector_compatibility';
import {InjectorMarkers} from './injector_marker';
import {INJECTOR} from './injector_token';
import {ɵɵdefineInjectable} from './interface/defs';
import {InjectFlags, InjectOptions} from './interface/injector';
import {StaticProvider} from './interface/provider';
import {NullInjector} from './null_injector';
import {ProviderToken} from './provider_token';

/**
 * Concrete injectors implement this interface. Injectors are configured
 * with [providers](guide/glossary#provider) that associate
 * dependencies of various types with [injection tokens](guide/glossary#di-token).
 *
 * 具体的注入器会实现此接口。配置有[某些提供者](guide/glossary#provider)的注入器，这些提供者会将各种类型的依赖项与[注入令牌](guide/glossary#di-token)相关联。
 *
 * @see ["DI Providers"](guide/dependency-injection-providers).
 *
 * [“DI 提供者”](guide/dependency-injection-providers) 。
 *
 * @see `StaticProvider`
 *
 * @usageNotes
 *
 *  The following example creates a service injector instance.
 *
 * 以下示例创建一个服务注入器实例。
 *
 * {@example core/di/ts/provider_spec.ts region='ConstructorProvider'}
 *
 * ### Usage example
 *
 * ### 使用范例
 *
 * {@example core/di/ts/injector_spec.ts region='Injector'}
 *
 * `Injector` returns itself when given `Injector` as a token:
 *
 * {@example core/di/ts/injector_spec.ts region='injectInjector'}
 *
 * @publicApi
 */
export abstract class Injector {
  static THROW_IF_NOT_FOUND = THROW_IF_NOT_FOUND;
  static NULL: Injector = (/* @__PURE__ */ new NullInjector());

  /**
   * Internal note on the `options?: InjectOptions|InjectFlags` override of the `get`
   * method: consider dropping the `InjectFlags` part in one of the major versions.
   * It can **not** be done in minor/patch, since it's breaking for custom injectors
   * that only implement the old `InjectorFlags` interface.
   */

  /**
   * Retrieves an instance from the injector based on the provided token.
   * @returns The instance from the injector if defined, otherwise the `notFoundValue`.
   * @throws When the `notFoundValue` is `undefined` or `Injector.THROW_IF_NOT_FOUND`.
   */
  abstract get<T>(token: ProviderToken<T>, notFoundValue: undefined, options: InjectOptions&{
    optional?: false;
  }): T;
  /**
   * Retrieves an instance from the injector based on the provided token.
   * @returns The instance from the injector if defined, otherwise the `notFoundValue`.
   * @throws When the `notFoundValue` is `undefined` or `Injector.THROW_IF_NOT_FOUND`.
   */
  abstract get<T>(token: ProviderToken<T>, notFoundValue: null|undefined, options: InjectOptions): T
      |null;
  /**
   * Retrieves an instance from the injector based on the provided token.
   * @returns The instance from the injector if defined, otherwise the `notFoundValue`.
   * @throws When the `notFoundValue` is `undefined` or `Injector.THROW_IF_NOT_FOUND`.
   */
  abstract get<T>(token: ProviderToken<T>, notFoundValue?: T, options?: InjectOptions|InjectFlags):
      T;
  /**
   * Retrieves an instance from the injector based on the provided token.
   *
   * 根据提供的令牌从注入器中检索实例。
   *
   * @returns The instance from the injector if defined, otherwise the `notFoundValue`.
   *
   * 注入器的实例（如果已定义），否则为 `notFoundValue` 。
   *
   * @throws When the `notFoundValue` is `undefined` or `Injector.THROW_IF_NOT_FOUND`.
<<<<<<< HEAD
   *
   * 当 `notFoundValue` 为 `undefined` 或 `Injector.THROW_IF_NOT_FOUND` 时。
   *
=======
   * @deprecated use object-based flags (`InjectOptions`) instead.
>>>>>>> 5c9a5662
   */
  abstract get<T>(token: ProviderToken<T>, notFoundValue?: T, flags?: InjectFlags): T;
  /**
   * @deprecated from v4.0.0 use ProviderToken<T>
   *
   *   从 v4.0.0 开始，改用 Type<T>、AbstractType<T> 或 InjectionToken<T>
   *
   * @suppress {duplicate}
   */
  abstract get(token: any, notFoundValue?: any): any;

  /**
   * @deprecated from v5 use the new signature Injector.create(options)
   *
   * 从 v5 开始使用新的签名 Injector.create（options）
   *
   */
  static create(providers: StaticProvider[], parent?: Injector): Injector;

  /**
   * Creates a new injector instance that provides one or more dependencies,
   * according to a given type or types of `StaticProvider`.
   *
   * 创建一个新的注入器实例，该实例会根据指定的类型或 `StaticProvider` 的类型提供一个或多个依赖项。
   *
   * @param options An object with the following properties:
   *
   * 具有以下属性的对象：
   *
   * * `providers`: An array of providers of the [StaticProvider type](api/core/StaticProvider).
   *
   *   `providers` ：一组 [StaticProvider 类型](api/core/StaticProvider)的提供者。
   *
   * * `parent`: (optional) A parent injector.
   *
   *   `parent` ：（可选）父注入器。
   *
   * - `name`: (optional) A developer-defined identifying name for the new injector.
   *
   *   `name` ：（可选）新注入器的开发人员自定义的标识名称。
   *
   * @returns The new injector instance.
   *
   * 新的注入器实例。
   */
  static create(options: {providers: StaticProvider[], parent?: Injector, name?: string}): Injector;


  static create(
      options: StaticProvider[]|{providers: StaticProvider[], parent?: Injector, name?: string},
      parent?: Injector): Injector {
    if (Array.isArray(options)) {
      return createInjector({name: ''}, parent, options, '');
    } else {
      const name = options.name ?? '';
      return createInjector({name}, options.parent, options.providers, name);
    }
  }

  /** @nocollapse */
  static ɵprov = /** @pureOrBreakMyCode */ ɵɵdefineInjectable({
    token: Injector,
    providedIn: 'any',
    factory: () => ɵɵinject(INJECTOR),
  });

  /**
   * @internal
   * @nocollapse
   */
  static __NG_ELEMENT_ID__ = InjectorMarkers.Injector;
}<|MERGE_RESOLUTION|>--- conflicted
+++ resolved
@@ -63,8 +63,17 @@
 
   /**
    * Retrieves an instance from the injector based on the provided token.
+   *
+   * 根据提供的令牌从注入器中检索实例。
+   *
    * @returns The instance from the injector if defined, otherwise the `notFoundValue`.
+   *
+   * 注入器的实例（如果已定义），否则为 `notFoundValue` 。
+   *
    * @throws When the `notFoundValue` is `undefined` or `Injector.THROW_IF_NOT_FOUND`.
+   *
+   * 当 `notFoundValue` 为 `undefined` 或 `Injector.THROW_IF_NOT_FOUND` 时。
+   *
    */
   abstract get<T>(token: ProviderToken<T>, notFoundValue: undefined, options: InjectOptions&{
     optional?: false;
@@ -85,21 +94,9 @@
       T;
   /**
    * Retrieves an instance from the injector based on the provided token.
-   *
-   * 根据提供的令牌从注入器中检索实例。
-   *
    * @returns The instance from the injector if defined, otherwise the `notFoundValue`.
-   *
-   * 注入器的实例（如果已定义），否则为 `notFoundValue` 。
-   *
    * @throws When the `notFoundValue` is `undefined` or `Injector.THROW_IF_NOT_FOUND`.
-<<<<<<< HEAD
-   *
-   * 当 `notFoundValue` 为 `undefined` 或 `Injector.THROW_IF_NOT_FOUND` 时。
-   *
-=======
    * @deprecated use object-based flags (`InjectOptions`) instead.
->>>>>>> 5c9a5662
    */
   abstract get<T>(token: ProviderToken<T>, notFoundValue?: T, flags?: InjectFlags): T;
   /**
