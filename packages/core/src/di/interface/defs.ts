/**
 * @license
 * Copyright Google LLC All Rights Reserved.
 *
 * Use of this source code is governed by an MIT-style license that can be
 * found in the LICENSE file at https://angular.io/license
 */

import {Type} from '../../interface/type';
import {getClosureSafeProperty} from '../../util/property';

import {ClassProvider, ConstructorProvider, EnvironmentProviders, ExistingProvider, FactoryProvider, StaticClassProvider, ValueProvider} from './provider';



/**
 * Information about how a type or `InjectionToken` interfaces with the DI system.
 *
 * 有关类型或 `InjectionToken` 如何接入 DI 体系的接口信息。
 *
 * At a minimum, this includes a `factory` which defines how to create the given type `T`, possibly
 * requesting injection of other types if necessary.
 *
 * 至少，这要包括一个 `factory` ，该工厂定义如何创建给定类型 `T`
 *  ，如有必要，可能会请求注入其他类型。
 *
 * Optionally, a `providedIn` parameter specifies that the given type belongs to a particular
 * `Injector`, `NgModule`, or a special scope \(e.g. `'root'`\). A value of `null` indicates
 * that the injectable does not belong to any scope.
 *
 * 可选的参数 `providedIn` 规定给定的类型属于某个特定的 `InjectorDef`、`NgModule`
 *  还是一个特殊的范围（比如 `'root'`）。如果值为 `null` 表示可注入对象不属于任何范围。
 *
 * @codeGenApi
 * @publicApi The ViewEngine compiler emits code with this type for injectables. This code is
 *   deployed to npm, and should be treated as public api.
 */
export interface ɵɵInjectableDeclaration<T> {
  /**
   * Specifies that the given type belongs to a particular injector:
   *
   * 指定给定类型属于特定的注入器：
   *
   * - `InjectorType` such as `NgModule`,
   *
   *   `InjectorType` 比如 `NgModule` ，
   *
   * - `'root'` the root injector
   *
   *   `'root'` 根注入器
   *
   * - `'any'` all injectors.
   *
   *   `'any'` 所有注入器。
   *
   * - `null`, does not belong to any injector. Must be explicitly listed in the injector
   *   `providers`.
   *
   *   `null` ，不属于任何注入器。必须在注入器的 `providers` 列表中显式列出。
   *
   */
  providedIn: InjectorType<any>|'root'|'platform'|'any'|'environment'|null;

  /**
   * The token to which this definition belongs.
   *
   * 此定义所属的令牌。
   *
   * Note that this may not be the same as the type that the `factory` will create.
   *
   * 请注意，这可能与 `factory` 将创建的类型不同。
   *
   */
  token: unknown;

  /**
   * Factory method to execute to create an instance of the injectable.
   *
   * 本工厂方法用于创建可注入实例。
   *
   */
  factory: (t?: Type<any>) => T;

  /**
   * In a case of no explicit injector, a location where the instance of the injectable is stored.
   *
   * 在没有显式注入器的情况下，存储可注入实例的位置。
   *
   */
  value: T|undefined;
}

/**
 * Information about the providers to be included in an `Injector` as well as how the given type
 * which carries the information should be created by the DI system.
 *
 * DI 系统应该如何创建有关要包含在 `Injector` 中的提供程序的信息以及携带这些信息的给定类型。
 *
 * An `InjectorDef` can import other types which have `InjectorDefs`, forming a deep nested
 * structure of providers with a defined priority \(identically to how `NgModule`s also have
 * an import/dependency structure\).
 *
 * `InjectorDef` 可以导入具有 `InjectorDefs`
 * 的其他类型，形成具有定义的优先级的提供者的深层嵌套结构（与 `NgModule` s
 * 也具有导入/依赖结构的方式相同）。
 *
 * NOTE: This is a private type and should not be exported
 *
 * 注意：这是一种私有类型，不应导出
 *
 * @codeGenApi
 */
export interface ɵɵInjectorDef<T> {
  // TODO(alxhub): Narrow down the type here once decorators properly change the return type of the
  // class they are decorating (to add the ɵprov property for example).
  providers: (Type<any>|ValueProvider|ExistingProvider|FactoryProvider|ConstructorProvider|
              StaticClassProvider|ClassProvider|EnvironmentProviders|any[])[];

  imports: (InjectorType<any>|InjectorTypeWithProviders<any>)[];
}

/**
 * A `Type` which has a `ɵprov: ɵɵInjectableDeclaration` static field.
 *
 * 具有 `InjectableDef` 静态字段的 `Type`
 *
 * `InjectableType`s contain their own Dependency Injection metadata and are usable in an
 * `InjectorDef`-based `StaticInjector`.
 *
 * `InjectableDefType` 包含其自己的依赖注入元数据，并且可在基于 `InjectorDef` 的 `StaticInjector`
 * 中使用。
 *
 * @publicApi
 */
export interface InjectableType<T> extends Type<T> {
  /**
   * Opaque type whose structure is highly version dependent. Do not rely on any properties.
   *
   * 不透明类型，其结构高度依赖版本。不要依赖它的任何属性。
   *
   */
  ɵprov: unknown;
}

/**
 * A type which has an `InjectorDef` static field.
 *
 * 具有 `InjectorDef` 静态字段的类型。
 *
 * `InjectorTypes` can be used to configure a `StaticInjector`.
 *
 * `InjectorTypes` 可用于配置 `StaticInjector` 。
 *
 * This is an opaque type whose structure is highly version dependent. Do not rely on any
 * properties.
 *
 * 可用于配置 `StaticInjector` 的 `InjectorDefTypes`。
 *
 * @publicApi
 */
export interface InjectorType<T> extends Type<T> {
  ɵfac?: unknown;
  ɵinj: unknown;
}

/**
 * Describes the `InjectorDef` equivalent of a `ModuleWithProviders`, an `InjectorType` with an
 * associated array of providers.
 *
 * 描述 `ModuleWithProviders` 的 `InjectorDef` 等效项，这是一个具有关联的提供程序数组的
 * `InjectorType` 。
 *
 * Objects of this type can be listed in the imports section of an `InjectorDef`.
 *
 * 这种类型的对象可以在 `InjectorDef` 的导入部分中列出。
 *
 * NOTE: This is a private type and should not be exported
 *
 * 注意：这是一种私有类型，不应导出
 *
 */
export interface InjectorTypeWithProviders<T> {
  ngModule: InjectorType<T>;
  providers?: (Type<any>|ValueProvider|ExistingProvider|FactoryProvider|ConstructorProvider|
               StaticClassProvider|ClassProvider|EnvironmentProviders|any[])[];
}


/**
 * Construct an injectable definition which defines how a token will be constructed by the DI
 * system, and in which injectors \(if any\) it will be available.
 *
 * 构造一个 `InjectableDef` ，它定义 DI 体系将如何构造令牌以及在哪些注入器中可用（如果有的话）。
 *
 * This should be assigned to a static `ɵprov` field on a type, which will then be an
 * `InjectableType`.
 *
 * 应该将其赋值给静态的 `ɵprov` 字段，然后将其作为 `InjectableType` 。
 *
 * Options:
 *
 * 选项：
 *
 * * `providedIn` determines which injectors will include the injectable, by either associating it
 *     with an `@NgModule` or other `InjectorType`, or by specifying that this injectable should be
 *     provided in the `'root'` injector, which will be the application-level injector in most apps.
 *
 *   `providedIn` 决定哪些注入器应该包含此可注入对象：或者将其与 `@NgModule` 关联，或者将其与其他
 *   `InjectorType` 关联，或者指定应该在 `'root'`
 *   注入器（对大多数应用来说这是全应用级注入器）中提供它。
 *
 * * `factory` gives the zero argument function which will create an instance of the injectable.
 *     The factory can call `inject` to access the `Injector` and request injection of dependencies.
 *
 *   `factory` 是一个零参数函数，该函数将创建可注入的实例。工厂可以调用 `inject` 来访问 `Injector`
 *   并请求注入依赖项。
 *
 * @codeGenApi
 * @publicApi This instruction has been emitted by ViewEngine for some time and is deployed to npm.
 */
export function ɵɵdefineInjectable<T>(opts: {
  token: unknown,
  providedIn?: Type<any>|'root'|'platform'|'any'|'environment'|null, factory: () => T,
}): unknown {
  return {
    token: opts.token,
    providedIn: opts.providedIn as any || null,
    factory: opts.factory,
    value: undefined,
  } as ɵɵInjectableDeclaration<T>;
}

/**
 * @deprecated in v8, delete after v10. This API should be used only by generated code, and that
 * code should now use ɵɵdefineInjectable instead.
 *
 * 在 v8 中弃用，在 v10 之后删除。此 API 仅应由生成的代码使用，并且该代码现在应改用
 * ɵɵdefineInjectable。
 *
 * @publicApi
 */
export const defineInjectable = ɵɵdefineInjectable;

/**
 * Construct an `InjectorDef` which configures an injector.
 *
 * 构造一个配置注入器的 `InjectorDef` 。
 *
 * This should be assigned to a static injector def \(`ɵinj`\) field on a type, which will then be an
 * `InjectorType`.
 *
 * 这应该分配给类型上的静态注入器 def \( `ɵinj` \) 字段，然后是 `InjectorType` 。
 *
 * Options:
 *
 * 选项：
 *
 * * `providers`: an optional array of providers to add to the injector. Each provider must
 *     either have a factory or point to a type which has a `ɵprov` static property \(the
 *     type must be an `InjectableType`\).
 *
 *   `providers` ：要添加到注入器的可选提供者数组。每个提供者必须有一个工厂或指向具有 `ɵprov`
 *   静态属性的类型（类型必须是 `InjectableType`）。
 *
 * * `imports`: an optional array of imports of other `InjectorType`s or `InjectorTypeWithModule`s
 *     whose providers will also be added to the injector. Locally provided types will override
 *     providers from imports.
 *
 *   `imports` ：其他 `InjectorType` 或 `InjectorTypeWithModule`
 *   的导入的可选数组，其提供者也将被添加到注入器。本地提供的类型将覆盖导入中的提供者。
 *
 * @codeGenApi
 */
export function ɵɵdefineInjector(options: {providers?: any[], imports?: any[]}): unknown {
  return {providers: options.providers || [], imports: options.imports || []};
}

/**
 * Read the injectable def \(`ɵprov`\) for `type` in a way which is immune to accidentally reading
 * inherited value.
 *
 * 以不会意外读取继承值的方式读取 `type` 的可注入 def \( `ɵprov` \)。
 *
 * @param type A type which may have its own \(non-inherited\) `ɵprov`.
 *
 * 可能有自己的（非继承的）`ɵprov` 的类型。
 *
 */
export function getInjectableDef<T>(type: any): ɵɵInjectableDeclaration<T>|null {
  return getOwnDefinition(type, NG_PROV_DEF) || getOwnDefinition(type, NG_INJECTABLE_DEF);
}

export function isInjectable(type: any): boolean {
  return getInjectableDef(type) !== null;
}

/**
 * Return definition only if it is defined directly on `type` and is not inherited from a base
 * class of `type`.
 *
 * 仅当定义是直接在 `type` 上定义并且不是从 `type` 的基类继承时，才返回定义。
 *
 */
function getOwnDefinition<T>(type: any, field: string): ɵɵInjectableDeclaration<T>|null {
  return type.hasOwnProperty(field) ? type[field] : null;
}

/**
 * Read the injectable def \(`ɵprov`\) for `type` or read the `ɵprov` from one of its ancestors.
 *
 * 读取 `type` 的可注入 def \( `ɵprov` \) 或从其祖先之一读取 `ɵprov` 。
 *
 * @param type A type which may have `ɵprov`, via inheritance.
 *
 * 通过继承可能具有 `ɵprov` 的类型。
 * @deprecated
 *
 * Will be removed in a future version of Angular, where an error will occur in the
 *     scenario if we find the `ɵprov` on an ancestor only.
 *
 * 将在未来的 Angular 版本中删除，如果我们仅在祖先上找到 `ɵprov` ，则会在场景中发生错误。
 */
export function getInheritedInjectableDef<T>(type: any): ɵɵInjectableDeclaration<T>|null {
  const def = type && (type[NG_PROV_DEF] || type[NG_INJECTABLE_DEF]);

  if (def) {
    ngDevMode &&
        console.warn(
            `DEPRECATED: DI is instantiating a token "${
                type.name}" that inherits its @Injectable decorator but does not provide one itself.\n` +
            `This will become an error in a future version of Angular. Please add @Injectable() to the "${
                type.name}" class.`);
    return def;
  } else {
    return null;
  }
}

<<<<<<< HEAD
/**
 * Gets the name of a type, accounting for some cross-browser differences.
 *
 * 获取类型的名称，考虑一些跨浏览器的区别。
 *
 */
function getTypeName(type: any): string {
  // `Function.prototype.name` behaves differently between IE and other browsers. In most browsers
  // it'll always return the name of the function itself, no matter how many other functions it
  // inherits from. On IE the function doesn't have its own `name` property, but it takes it from
  // the lowest level in the prototype chain. E.g. if we have `class Foo extends Parent` most
  // browsers will evaluate `Foo.name` to `Foo` while IE will return `Parent`. We work around
  // the issue by converting the function to a string and parsing its name out that way via a regex.
  if (type.hasOwnProperty('name')) {
    return type.name;
  }

  const match = ('' + type).match(/^function\s*([^\s(]+)/);
  return match === null ? '' : match[1];
}

=======
>>>>>>> 0b10f426
/**
 * Read the injector def type in a way which is immune to accidentally reading inherited value.
 *
 * 以不会意外读取继承值的方式读取注入器的 def 类型。
 *
 * @param type type which may have an injector def \(`ɵinj`\)
 *
 * 可能有注入器的类型 def \( `ɵinj` \)
 *
 */
export function getInjectorDef<T>(type: any): ɵɵInjectorDef<T>|null {
  return type && (type.hasOwnProperty(NG_INJ_DEF) || type.hasOwnProperty(NG_INJECTOR_DEF)) ?
      (type as any)[NG_INJ_DEF] :
      null;
}

export const NG_PROV_DEF = getClosureSafeProperty({ɵprov: getClosureSafeProperty});
export const NG_INJ_DEF = getClosureSafeProperty({ɵinj: getClosureSafeProperty});

// We need to keep these around so we can read off old defs if new defs are unavailable
export const NG_INJECTABLE_DEF = getClosureSafeProperty({ngInjectableDef: getClosureSafeProperty});
export const NG_INJECTOR_DEF = getClosureSafeProperty({ngInjectorDef: getClosureSafeProperty});<|MERGE_RESOLUTION|>--- conflicted
+++ resolved
@@ -336,30 +336,6 @@
   }
 }
 
-<<<<<<< HEAD
-/**
- * Gets the name of a type, accounting for some cross-browser differences.
- *
- * 获取类型的名称，考虑一些跨浏览器的区别。
- *
- */
-function getTypeName(type: any): string {
-  // `Function.prototype.name` behaves differently between IE and other browsers. In most browsers
-  // it'll always return the name of the function itself, no matter how many other functions it
-  // inherits from. On IE the function doesn't have its own `name` property, but it takes it from
-  // the lowest level in the prototype chain. E.g. if we have `class Foo extends Parent` most
-  // browsers will evaluate `Foo.name` to `Foo` while IE will return `Parent`. We work around
-  // the issue by converting the function to a string and parsing its name out that way via a regex.
-  if (type.hasOwnProperty('name')) {
-    return type.name;
-  }
-
-  const match = ('' + type).match(/^function\s*([^\s(]+)/);
-  return match === null ? '' : match[1];
-}
-
-=======
->>>>>>> 0b10f426
 /**
  * Read the injector def type in a way which is immune to accidentally reading inherited value.
  *
