/**
 * @license
 * Copyright Google LLC All Rights Reserved.
 *
 * Use of this source code is governed by an MIT-style license that can be
 * found in the LICENSE file at https://angular.io/license
 */

import {TNode} from '../render3/interfaces/node';
import {RElement} from '../render3/interfaces/renderer_dom';
import {LView} from '../render3/interfaces/view';
import {getCurrentTNode, getLView} from '../render3/state';
import {getNativeByTNode} from '../render3/util/view_utils';

/**
 * Creates an ElementRef from the most recent node.
 *
 * 从最近的节点创建一个 ElementRef。
 *
 * @returns
 *
 * The ElementRef instance to use
 *
 * 要使用的 ElementRef 实例
 *
 */
export function injectElementRef(): ElementRef {
  return createElementRef(getCurrentTNode()!, getLView());
}

/**
 * Creates an ElementRef given a node.
 *
 * 在给定节点的情况下创建一个 ElementRef。
 *
 * @param tNode The node for which you'd like an ElementRef
 *
 * 你想要 ElementRef 的节点
 *
 * @param lView The view to which the node belongs
 *
 * 节点所属的视图
 *
 * @returns
 *
 * The ElementRef instance to use
 *
 * 要使用的 ElementRef 实例
 *
 */
export function createElementRef(tNode: TNode, lView: LView): ElementRef {
  return new ElementRef(getNativeByTNode(tNode, lView) as RElement);
}

/**
 * A wrapper around a native element inside of a View.
 *
 * 对视图中某个原生元素的包装器。
 *
 * An `ElementRef` is backed by a render-specific element. In the browser, this is usually a DOM
 * element.
 *
 * `ElementRef` 的背后是一个可渲染的具体元素。在浏览器中，它通常是一个 DOM 元素。
 *
 * @security Permitting direct access to the DOM can make your application more vulnerable to
 * XSS attacks. Carefully review any use of `ElementRef` in your code. For more detail, see the
 * [Security Guide](https://g.co/ng/security).
 *
 * 允许直接访问 DOM 会导致你的应用在 XSS 攻击前面更加脆弱。要仔细评审对 `ElementRef`
 * 的代码。欲知详情，参见[安全](http://g.co/ng/security)。
 *
 * @publicApi
 */
// Note: We don't expose things like `Injector`, `ViewContainer`, ... here,
// i.e. users have to ask for what they need. With that, we can build better analysis tools
// and could do better codegen in the future.
export class ElementRef<T = any> {
  /**
<<<<<<< HEAD
   * The underlying native element or `null` if direct access to native elements is not supported
   * \(e.g. when the application runs in a web worker\).
   *
   * 背后的原生元素，如果不支持直接访问原生元素，则为 `null`（比如：在 Web Worker
   * 环境下运行此应用的时候）。
   *
=======
>>>>>>> 0b10f426
   * <div class="callout is-critical">
   *
   *   <header>Use with caution</header>
   *
   *   <header>当心！</header>
   *
   *   <p>
   *    Use this API as the last resort when direct access to DOM is needed. Use templating and
   *    data-binding provided by Angular instead. Alternatively you can take a look at {@link
<<<<<<< HEAD
   * Renderer2} which provides API that can safely be used even when direct access to native
   * elements is not supported.
   *   </p>
   *   <p>当需要直接访问 DOM 时，请将此 API 作为最后的手段。改用 Angular
   * 提供的模板和数据绑定。或者，你可以看一下 {@link Renderer2}
   * ，它提供了即使不支持直接访问本机元素也可以安全使用的 API。
   *
   *   </p>
   *
   *   <p>
   *    当需要直接访问 DOM 时，请把本 API 作为最后选择。优先使用 Angular
   * 提供的模板和数据绑定机制。或者你还可以看看 {@link Renderer2}，它提供了可安全使用的 API ——
   * 即使环境没有提供直接访问原生元素的功能。
   *   </p>
   *
   *   <p>
   *    Relying on direct DOM access creates tight coupling between your application and rendering
   *    layers which will make it impossible to separate the two and deploy your application into a
   *    web worker.
=======
   * Renderer2} which provides an API that can be safely used.
>>>>>>> 0b10f426
   *   </p>
   *   <p>
   *     依赖直接 DOM
   * 访问会在你的应用程序和渲染层之间创建紧耦合，这将导致无法将两者分开并将你的应用程序部署到 Web
   * Worker 中。
   *   </p>
   *
   *   <p>
   *     如果依赖直接访问 DOM
   * 的方式，就可能在应用和渲染层之间产生紧耦合。这将导致无法分开两者，也就无法将应用发布到 Web
   * Worker 中。
   *   </p>
   *
   * </div>
   */
  public nativeElement: T;

  constructor(nativeElement: T) {
    this.nativeElement = nativeElement;
  }

  /**
   * @internal
   * @nocollapse
   */
  static __NG_ELEMENT_ID__: () => ElementRef = injectElementRef;
}

/**
 * Unwraps `ElementRef` and return the `nativeElement`.
 *
 * 解开 `ElementRef` 并返回 `nativeElement` 。
 *
 * @param value value to unwrap
 *
 * 要打开的值
 *
 * @returns
 *
 * `nativeElement` if `ElementRef` otherwise returns value as is.
 *
 * `nativeElement` 如果 `ElementRef` ，否则按原样返回值。
 *
 */
export function unwrapElementRef<T, R>(value: T|ElementRef<R>): T|R {
  return value instanceof ElementRef ? value.nativeElement : value;
}<|MERGE_RESOLUTION|>--- conflicted
+++ resolved
@@ -76,15 +76,6 @@
 // and could do better codegen in the future.
 export class ElementRef<T = any> {
   /**
-<<<<<<< HEAD
-   * The underlying native element or `null` if direct access to native elements is not supported
-   * \(e.g. when the application runs in a web worker\).
-   *
-   * 背后的原生元素，如果不支持直接访问原生元素，则为 `null`（比如：在 Web Worker
-   * 环境下运行此应用的时候）。
-   *
-=======
->>>>>>> 0b10f426
    * <div class="callout is-critical">
    *
    *   <header>Use with caution</header>
@@ -94,29 +85,7 @@
    *   <p>
    *    Use this API as the last resort when direct access to DOM is needed. Use templating and
    *    data-binding provided by Angular instead. Alternatively you can take a look at {@link
-<<<<<<< HEAD
-   * Renderer2} which provides API that can safely be used even when direct access to native
-   * elements is not supported.
-   *   </p>
-   *   <p>当需要直接访问 DOM 时，请将此 API 作为最后的手段。改用 Angular
-   * 提供的模板和数据绑定。或者，你可以看一下 {@link Renderer2}
-   * ，它提供了即使不支持直接访问本机元素也可以安全使用的 API。
-   *
-   *   </p>
-   *
-   *   <p>
-   *    当需要直接访问 DOM 时，请把本 API 作为最后选择。优先使用 Angular
-   * 提供的模板和数据绑定机制。或者你还可以看看 {@link Renderer2}，它提供了可安全使用的 API ——
-   * 即使环境没有提供直接访问原生元素的功能。
-   *   </p>
-   *
-   *   <p>
-   *    Relying on direct DOM access creates tight coupling between your application and rendering
-   *    layers which will make it impossible to separate the two and deploy your application into a
-   *    web worker.
-=======
    * Renderer2} which provides an API that can be safely used.
->>>>>>> 0b10f426
    *   </p>
    *   <p>
    *     依赖直接 DOM
