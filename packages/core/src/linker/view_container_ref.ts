/**
 * @license
 * Copyright Google LLC All Rights Reserved.
 *
 * Use of this source code is governed by an MIT-style license that can be
 * found in the LICENSE file at https://angular.io/license
 */

import {Injector} from '../di/injector';
import {isType, Type} from '../interface/type';
import {assertNodeInjector} from '../render3/assert';
import {ComponentFactory as R3ComponentFactory} from '../render3/component_ref';
import {getComponentDef} from '../render3/definition';
import {getParentInjectorLocation, NodeInjector} from '../render3/di';
import {addToViewTree, createLContainer} from '../render3/instructions/shared';
import {CONTAINER_HEADER_OFFSET, LContainer, NATIVE, VIEW_REFS} from '../render3/interfaces/container';
import {NodeInjectorOffset} from '../render3/interfaces/injector';
import {TContainerNode, TDirectiveHostNode, TElementContainerNode, TElementNode, TNodeType} from '../render3/interfaces/node';
import {RComment, RElement} from '../render3/interfaces/renderer_dom';
import {isLContainer} from '../render3/interfaces/type_checks';
import {LView, PARENT, RENDERER, T_HOST, TVIEW} from '../render3/interfaces/view';
import {assertTNodeType} from '../render3/node_assert';
import {addViewToContainer, destroyLView, detachView, getBeforeNodeForView, insertView, nativeInsertBefore, nativeNextSibling, nativeParentNode} from '../render3/node_manipulation';
import {getCurrentTNode, getLView} from '../render3/state';
import {getParentInjectorIndex, getParentInjectorView, hasParentInjector} from '../render3/util/injector_utils';
import {getNativeByTNode, unwrapRNode, viewAttachedToContainer} from '../render3/util/view_utils';
import {ViewRef as R3ViewRef} from '../render3/view_ref';
import {addToArray, removeFromArray} from '../util/array_utils';
import {assertDefined, assertEqual, assertGreaterThan, assertLessThan} from '../util/assert';
import {noop} from '../util/noop';

import {ComponentFactory, ComponentRef} from './component_factory';
import {createElementRef, ElementRef} from './element_ref';
import {NgModuleRef} from './ng_module_factory';
import {TemplateRef} from './template_ref';
import {EmbeddedViewRef, ViewRef} from './view_ref';


export const SWITCH_VIEW_CONTAINER_REF_FACTORY__POST_R3__ = injectViewContainerRef;
const SWITCH_VIEW_CONTAINER_REF_FACTORY__PRE_R3__ = noop as typeof injectViewContainerRef;
const SWITCH_VIEW_CONTAINER_REF_FACTORY: typeof injectViewContainerRef =
    SWITCH_VIEW_CONTAINER_REF_FACTORY__PRE_R3__;

/**
 * Represents a container where one or more views can be attached to a component.
 *
 * 表示可以将一个或多个视图附着到组件中的容器。
 *
 * Can contain *host views* (created by instantiating a
 * component with the `createComponent()` method), and *embedded views*
 * (created by instantiating a `TemplateRef` with the `createEmbeddedView()` method).
 *
 * 可以包含*宿主视图*（当用 `createComponent()` 方法实例化组件时创建）和*内嵌视图*（当用 `createEmbeddedView()` 方法实例化 `TemplateRef` 时创建）。
 *
 * A view container instance can contain other view containers,
 * creating a [view hierarchy](guide/glossary#view-tree).
 *
 * 视图容器的实例还可以包含其它视图容器，以创建[层次化视图](guide/glossary#view-tree)。
 *
 * @see `ComponentRef`
 * @see `EmbeddedViewRef`
 *
 * @publicApi
 */
export abstract class ViewContainerRef {
  /**
   * Anchor element that specifies the location of this container in the containing view.
   * Each view container can have only one anchor element, and each anchor element
   * can have only a single view container.
   *
   * 锚点元素用来指定本容器在父容器视图中的位置。
   * 每个视图容器都只能有一个锚点元素，每个锚点元素也只能属于一个视图容器。
   *
   * Root elements of views attached to this container become siblings of the anchor element in
   * the rendered view.
   *
   * 视图的根元素会附着到该容器上，在渲染好的视图中会变成锚点元素的兄弟。
   *
   * Access the `ViewContainerRef` of an element by placing a `Directive` injected
   * with `ViewContainerRef` on the element, or use a `ViewChild` query.
   *
   * 可以在元素上放置注入了 `ViewContainerRef` 的 `Directive` 来访问元素的 `ViewContainerRef`。也可以使用 `ViewChild` 进行查询。
   *
   * <!-- TODO: rename to anchorElement -->
   */
  abstract get element(): ElementRef;

  /**
   * The [dependency injector](guide/glossary#injector) for this view container.
   *
   * 该视图容器的[依赖注入器](guide/glossary#injector)。
   */
  abstract get injector(): Injector;

  /**
   * @deprecated No replacement
   *
   * 无替代品
   *
   */
  abstract get parentInjector(): Injector;

  /**
   * Destroys all views in this container.
   *
   * 销毁本容器中的所有视图。
   */
  abstract clear(): void;

  /**
   * Retrieves a view from this container.
   *
   * 从该容器中获取一个视图
   *
   * @param index The 0-based index of the view to retrieve.
   *
   * 所要获取视图的从 0 开始的索引。
   *
   * @returns The `ViewRef` instance, or null if the index is out of range.
   *
   * `ViewRef` 实例，如果索引超出范围则为 0。
   */
  abstract get(index: number): ViewRef|null;

  /**
   * Reports how many views are currently attached to this container.
   *
   * 报告目前附加到本容器的视图的数量。
   *
   * @returns The number of views.
   *
   * 视图的数量。
   */
  abstract get length(): number;

  /**
   * Instantiates an embedded view and inserts it
   * into this container.
   *
   * 实例化一个内嵌视图，并把它插入到该容器中。
   *
   * @param templateRef The HTML template that defines the view.
<<<<<<< HEAD
   *
   * 用来定义视图的 HTML 模板。
   *
=======
   * @param context The data-binding context of the embedded view, as declared
   * in the `<ng-template>` usage.
>>>>>>> f7af5d41
   * @param index The 0-based index at which to insert the new view into this container.
   * If not specified, appends the new view as the last entry.
   *
   * 从 0 开始的索引，表示新视图要插入到当前容器的哪个位置。
   * 如果没有指定，就把新的视图追加到最后。
   *
   * @returns The `ViewRef` instance for the newly created view.
   *
   * 新创建的这个视图的 `ViewRef` 实例。
   */
  abstract createEmbeddedView<C>(templateRef: TemplateRef<C>, context?: C, index?: number):
      EmbeddedViewRef<C>;

  /**
   * Instantiates a single component and inserts its host view into this container.
   *
<<<<<<< HEAD
   * 实例化一个 {@link Component} 并把它的宿主视图插入到本容器的指定 `index` 处。
   *
   * @param componentFactory The factory to use.
   *
   * 要使用的工厂。
   *
=======
   * @param componentType Component Type to use.
   * @param options An object that contains extra parameters:
   *  * index: the index at which to insert the new component's host view into this container.
   *           If not specified, appends the new view as the last entry.
   *  * injector: the injector to use as the parent for the new component.
   *  * ngModuleRef: an NgModuleRef of the component's NgModule, you should almost always provide
   *                 this to ensure that all expected providers are available for the component
   *                 instantiation.
   *  * projectableNodes: list of DOM nodes that should be projected through
   *                      [`<ng-content>`](api/core/ng-content) of the new component instance.
   *
   * @returns The new `ComponentRef` which contains the component instance and the host view.
   */
  abstract createComponent<C>(componentType: Type<C>, options?: {
    index?: number,
    injector?: Injector,
    ngModuleRef?: NgModuleRef<unknown>,
    projectableNodes?: Node[][],
  }): ComponentRef<C>;

  /**
   * Instantiates a single component and inserts its host view into this container.
   *
   * @param componentFactory Component factory to use.
>>>>>>> f7af5d41
   * @param index The index at which to insert the new component's host view into this container.
   * If not specified, appends the new view as the last entry.
   *
   * 从 0 开始的索引，表示新组件的宿主视图要插入到当前容器的哪个位置。
   * 如果没有指定，就把新的视图追加到最后。
   *
   * @param injector The injector to use as the parent for the new component.
<<<<<<< HEAD
   *
   * 一个注入器，将用作新组件的父注入器。
   *
   * @param projectableNodes
   * @param ngModule
=======
   * @param projectableNodes List of DOM nodes that should be projected through
   *     [`<ng-content>`](api/core/ng-content) of the new component instance.
   * @param ngModuleRef An instance of the NgModuleRef that represent an NgModule.
   * This information is used to retrieve corresponding NgModule injector.
>>>>>>> f7af5d41
   *
   * @returns The new `ComponentRef` which contains the component instance and the host view.
   *
<<<<<<< HEAD
   * 新组件的实例，包含宿主视图。
   *
   *
=======
   * @deprecated Angular no longer requires component factories to dynamically create components.
   *     Use different signature of the `createComponent` method, which allows passing
   *     Component class directly.
>>>>>>> f7af5d41
   */
  abstract createComponent<C>(
      componentFactory: ComponentFactory<C>, index?: number, injector?: Injector,
      projectableNodes?: any[][], ngModuleRef?: NgModuleRef<any>): ComponentRef<C>;

  /**
   * Inserts a view into this container.
   *
   * 把一个视图插入到当前容器中。
   *
   * @param viewRef The view to insert.
   *
   * 要插入的视图。
   *
   * @param index The 0-based index at which to insert the view.
   * If not specified, appends the new view as the last entry.
   *
   * 从 0 开始的索引，表示该视图要插入到当前容器的哪个位置。
   * 如果没有指定，就把新的视图追加到最后。
   *
   * @returns The inserted `ViewRef` instance.
   *
   * 插入后的 `ViewRef` 实例。
   *
   */
  abstract insert(viewRef: ViewRef, index?: number): ViewRef;

  /**
   * Moves a view to a new location in this container.
   *
   * 把一个视图移到容器中的新位置。
   *
   * @param viewRef The view to move.
   *
   * 要移动的视图。
   *
   * @param index The 0-based index of the new location.
   *
   * 从 0 开始索引，用于表示新位置。
   *
   * @returns The moved `ViewRef` instance.
   *
   * 移动后的 `ViewRef` 实例。
   *
   */
  abstract move(viewRef: ViewRef, currentIndex: number): ViewRef;

  /**
   * Returns the index of a view within the current container.
   *
   * 返回某个视图在当前容器中的索引。
   *
   * @param viewRef The view to query.
   *
   * 要查询的视图。
   *
   * @returns The 0-based index of the view's position in this container,
   * or `-1` if this container doesn't contain the view.
   *
   * 本视图在其容器中的从 0 开始的索引，如果没找到，则返回 `-1`。
   */
  abstract indexOf(viewRef: ViewRef): number;

  /**
   * Destroys a view attached to this container
   *
   * 销毁附着在该容器中的某个视图
   *
   * @param index The 0-based index of the view to destroy.
   * If not specified, the last view in the container is removed.
   *
   * 要销毁的视图的从 0 开始的索引。
   * 如果不指定 `index`，则移除容器中的最后一个视图。
   */
  abstract remove(index?: number): void;

  /**
   * Detaches a view from this container without destroying it.
   * Use along with `insert()` to move a view within the current container.
   *
   * 从当前容器中分离某个视图，但不会销毁它。
   * 通常会和 `insert()` 一起使用，在当前容器中移动一个视图。
   *
   * @param index The 0-based index of the view to detach.
   * If not specified, the last view in the container is detached.
   *
   * 要分离的视图的从 0 开始的索引。
   * 如果省略 `index` 参数，则拆出最后一个 {@link ViewRef}。
   */
  abstract detach(index?: number): ViewRef|null;

  /**
   * @internal
   * @nocollapse
   */
  static __NG_ELEMENT_ID__: () => ViewContainerRef = SWITCH_VIEW_CONTAINER_REF_FACTORY;
}

/**
 * Creates a ViewContainerRef and stores it on the injector. Or, if the ViewContainerRef
 * already exists, retrieves the existing ViewContainerRef.
 *
 * @returns The ViewContainerRef instance to use
 */
export function injectViewContainerRef(): ViewContainerRef {
  const previousTNode = getCurrentTNode() as TElementNode | TElementContainerNode | TContainerNode;
  return createContainerRef(previousTNode, getLView());
}

const VE_ViewContainerRef = ViewContainerRef;

const R3ViewContainerRef = class ViewContainerRef extends VE_ViewContainerRef {
  constructor(
      private _lContainer: LContainer,
      private _hostTNode: TElementNode|TContainerNode|TElementContainerNode,
      private _hostLView: LView) {
    super();
  }

  override get element(): ElementRef {
    return createElementRef(this._hostTNode, this._hostLView);
  }

  override get injector(): Injector {
    return new NodeInjector(this._hostTNode, this._hostLView);
  }

  /** @deprecated No replacement */
  override get parentInjector(): Injector {
    const parentLocation = getParentInjectorLocation(this._hostTNode, this._hostLView);
    if (hasParentInjector(parentLocation)) {
      const parentView = getParentInjectorView(parentLocation, this._hostLView);
      const injectorIndex = getParentInjectorIndex(parentLocation);
      ngDevMode && assertNodeInjector(parentView, injectorIndex);
      const parentTNode =
          parentView[TVIEW].data[injectorIndex + NodeInjectorOffset.TNODE] as TElementNode;
      return new NodeInjector(parentTNode, parentView);
    } else {
      return new NodeInjector(null, this._hostLView);
    }
  }

  override clear(): void {
    while (this.length > 0) {
      this.remove(this.length - 1);
    }
  }

  override get(index: number): ViewRef|null {
    const viewRefs = getViewRefs(this._lContainer);
    return viewRefs !== null && viewRefs[index] || null;
  }

  override get length(): number {
    return this._lContainer.length - CONTAINER_HEADER_OFFSET;
  }

  override createEmbeddedView<C>(templateRef: TemplateRef<C>, context?: C, index?: number):
      EmbeddedViewRef<C> {
    const viewRef = templateRef.createEmbeddedView(context || <any>{});
    this.insert(viewRef, index);
    return viewRef;
  }

  override createComponent<C>(componentType: Type<C>, options?: {
    index?: number,
    injector?: Injector,
    projectableNodes?: Node[][],
    ngModuleRef?: NgModuleRef<unknown>,
  }): ComponentRef<C>;
  /**
   * @deprecated Angular no longer requires component factories to dynamically create components.
   *     Use different signature of the `createComponent` method, which allows passing
   *     Component class directly.
   */
  override createComponent<C>(
      componentFactory: ComponentFactory<C>, index?: number|undefined,
      injector?: Injector|undefined, projectableNodes?: any[][]|undefined,
      ngModuleRef?: NgModuleRef<any>|undefined): ComponentRef<C>;
  override createComponent<C>(
      componentFactoryOrType: ComponentFactory<C>|Type<C>, indexOrOptions?: number|undefined|{
        index?: number,
        injector?: Injector,
        ngModuleRef?: NgModuleRef<unknown>,
        projectableNodes?: Node[][],
      },
      injector?: Injector|undefined, projectableNodes?: any[][]|undefined,
      ngModuleRef?: NgModuleRef<any>|undefined): ComponentRef<C> {
    const isComponentFactory = componentFactoryOrType && !isType(componentFactoryOrType);
    let index: number|undefined;

    // This function supports 2 signatures and we need to handle options correctly for both:
    //   1. When first argument is a Component type. This signature also requires extra
    //      options to be provided as as object (more ergonomic option).
    //   2. First argument is a Component factory. In this case extra options are represented as
    //      positional arguments. This signature is less ergonomic and will be deprecated.
    if (isComponentFactory) {
      if (ngDevMode) {
        assertEqual(
            typeof indexOrOptions !== 'object', true,
            'It looks like Component factory was provided as the first argument ' +
                'and an options object as the second argument. This combination of arguments ' +
                'is incompatible. You can either change the first argument to provide Component ' +
                'type or change the second argument to be a number (representing an index at ' +
                'which to insert the new component\'s host view into this container)');
      }
      index = indexOrOptions as number | undefined;
    } else {
      if (ngDevMode) {
        assertDefined(
            getComponentDef(componentFactoryOrType),
            `Provided Component class doesn't contain Component definition. ` +
                `Please check whether provided class has @Component decorator.`);
        assertEqual(
            typeof indexOrOptions !== 'number', true,
            'It looks like Component type was provided as the first argument ' +
                'and a number (representing an index at which to insert the new component\'s ' +
                'host view into this container as the second argument. This combination of arguments ' +
                'is incompatible. Please use an object as the second argument instead.');
      }
      const options = (indexOrOptions || {}) as {
        index?: number,
        injector?: Injector,
        ngModuleRef?: NgModuleRef<unknown>,
        projectableNodes?: Node[][],
      };
      index = options.index;
      injector = options.injector;
      projectableNodes = options.projectableNodes;
      ngModuleRef = options.ngModuleRef;
    }

    const componentFactory: ComponentFactory<C> = isComponentFactory ?
        componentFactoryOrType as ComponentFactory<C>:
        new R3ComponentFactory(getComponentDef(componentFactoryOrType)!);
    const contextInjector = injector || this.parentInjector;
    if (!ngModuleRef && (componentFactory as any).ngModule == null && contextInjector) {
      // DO NOT REFACTOR. The code here used to have a `value || undefined` expression
      // which seems to cause internal google apps to fail. This is documented in the
      // following internal bug issue: go/b/142967802
      const result = contextInjector.get(NgModuleRef, null);
      if (result) {
        ngModuleRef = result;
      }
    }

    const componentRef =
        componentFactory.create(contextInjector, projectableNodes, undefined, ngModuleRef);
    this.insert(componentRef.hostView, index);
    return componentRef;
  }

  override insert(viewRef: ViewRef, index?: number): ViewRef {
    const lView = (viewRef as R3ViewRef<any>)._lView!;
    const tView = lView[TVIEW];

    if (ngDevMode && viewRef.destroyed) {
      throw new Error('Cannot insert a destroyed View in a ViewContainer!');
    }

    if (viewAttachedToContainer(lView)) {
      // If view is already attached, detach it first so we clean up references appropriately.

      const prevIdx = this.indexOf(viewRef);

      // A view might be attached either to this or a different container. The `prevIdx` for
      // those cases will be:
      // equal to -1 for views attached to this ViewContainerRef
      // >= 0 for views attached to a different ViewContainerRef
      if (prevIdx !== -1) {
        this.detach(prevIdx);
      } else {
        const prevLContainer = lView[PARENT] as LContainer;
        ngDevMode &&
            assertEqual(
                isLContainer(prevLContainer), true,
                'An attached view should have its PARENT point to a container.');


        // We need to re-create a R3ViewContainerRef instance since those are not stored on
        // LView (nor anywhere else).
        const prevVCRef = new R3ViewContainerRef(
            prevLContainer, prevLContainer[T_HOST] as TDirectiveHostNode, prevLContainer[PARENT]);

        prevVCRef.detach(prevVCRef.indexOf(viewRef));
      }
    }

    // Logical operation of adding `LView` to `LContainer`
    const adjustedIdx = this._adjustIndex(index);
    const lContainer = this._lContainer;
    insertView(tView, lView, lContainer, adjustedIdx);

    // Physical operation of adding the DOM nodes.
    const beforeNode = getBeforeNodeForView(adjustedIdx, lContainer);
    const renderer = lView[RENDERER];
    const parentRNode = nativeParentNode(renderer, lContainer[NATIVE] as RElement | RComment);
    if (parentRNode !== null) {
      addViewToContainer(tView, lContainer[T_HOST], renderer, lView, parentRNode, beforeNode);
    }

    (viewRef as R3ViewRef<any>).attachToViewContainerRef();
    addToArray(getOrCreateViewRefs(lContainer), adjustedIdx, viewRef);

    return viewRef;
  }

  override move(viewRef: ViewRef, newIndex: number): ViewRef {
    if (ngDevMode && viewRef.destroyed) {
      throw new Error('Cannot move a destroyed View in a ViewContainer!');
    }
    return this.insert(viewRef, newIndex);
  }

  override indexOf(viewRef: ViewRef): number {
    const viewRefsArr = getViewRefs(this._lContainer);
    return viewRefsArr !== null ? viewRefsArr.indexOf(viewRef) : -1;
  }

  override remove(index?: number): void {
    const adjustedIdx = this._adjustIndex(index, -1);
    const detachedView = detachView(this._lContainer, adjustedIdx);

    if (detachedView) {
      // Before destroying the view, remove it from the container's array of `ViewRef`s.
      // This ensures the view container length is updated before calling
      // `destroyLView`, which could recursively call view container methods that
      // rely on an accurate container length.
      // (e.g. a method on this view container being called by a child directive's OnDestroy
      // lifecycle hook)
      removeFromArray(getOrCreateViewRefs(this._lContainer), adjustedIdx);
      destroyLView(detachedView[TVIEW], detachedView);
    }
  }

  override detach(index?: number): ViewRef|null {
    const adjustedIdx = this._adjustIndex(index, -1);
    const view = detachView(this._lContainer, adjustedIdx);

    const wasDetached =
        view && removeFromArray(getOrCreateViewRefs(this._lContainer), adjustedIdx) != null;
    return wasDetached ? new R3ViewRef(view!) : null;
  }

  private _adjustIndex(index?: number, shift: number = 0) {
    if (index == null) {
      return this.length + shift;
    }
    if (ngDevMode) {
      assertGreaterThan(index, -1, `ViewRef index must be positive, got ${index}`);
      // +1 because it's legal to insert at the end.
      assertLessThan(index, this.length + 1 + shift, 'index');
    }
    return index;
  }
};

function getViewRefs(lContainer: LContainer): ViewRef[]|null {
  return lContainer[VIEW_REFS] as ViewRef[];
}

function getOrCreateViewRefs(lContainer: LContainer): ViewRef[] {
  return (lContainer[VIEW_REFS] || (lContainer[VIEW_REFS] = [])) as ViewRef[];
}

/**
 * Creates a ViewContainerRef and stores it on the injector.
 *
 * @param ViewContainerRefToken The ViewContainerRef type
 * @param ElementRefToken The ElementRef type
 * @param hostTNode The node that is requesting a ViewContainerRef
 * @param hostLView The view to which the node belongs
 * @returns The ViewContainerRef instance to use
 */
export function createContainerRef(
    hostTNode: TElementNode|TContainerNode|TElementContainerNode,
    hostLView: LView): ViewContainerRef {
  ngDevMode && assertTNodeType(hostTNode, TNodeType.AnyContainer | TNodeType.AnyRNode);

  let lContainer: LContainer;
  const slotValue = hostLView[hostTNode.index];
  if (isLContainer(slotValue)) {
    // If the host is a container, we don't need to create a new LContainer
    lContainer = slotValue;
  } else {
    let commentNode: RComment;
    // If the host is an element container, the native host element is guaranteed to be a
    // comment and we can reuse that comment as anchor element for the new LContainer.
    // The comment node in question is already part of the DOM structure so we don't need to append
    // it again.
    if (hostTNode.type & TNodeType.ElementContainer) {
      commentNode = unwrapRNode(slotValue) as RComment;
    } else {
      // If the host is a regular element, we have to insert a comment node manually which will
      // be used as an anchor when inserting elements. In this specific case we use low-level DOM
      // manipulation to insert it.
      const renderer = hostLView[RENDERER];
      ngDevMode && ngDevMode.rendererCreateComment++;
      commentNode = renderer.createComment(ngDevMode ? 'container' : '');

      const hostNative = getNativeByTNode(hostTNode, hostLView)!;
      const parentOfHostNative = nativeParentNode(renderer, hostNative);
      nativeInsertBefore(
          renderer, parentOfHostNative!, commentNode, nativeNextSibling(renderer, hostNative),
          false);
    }

    hostLView[hostTNode.index] = lContainer =
        createLContainer(slotValue, hostLView, commentNode, hostTNode);

    addToViewTree(hostLView, lContainer);
  }

  return new R3ViewContainerRef(lContainer, hostTNode, hostLView);
}<|MERGE_RESOLUTION|>--- conflicted
+++ resolved
@@ -140,14 +140,11 @@
    * 实例化一个内嵌视图，并把它插入到该容器中。
    *
    * @param templateRef The HTML template that defines the view.
-<<<<<<< HEAD
    *
    * 用来定义视图的 HTML 模板。
    *
-=======
    * @param context The data-binding context of the embedded view, as declared
    * in the `<ng-template>` usage.
->>>>>>> f7af5d41
    * @param index The 0-based index at which to insert the new view into this container.
    * If not specified, appends the new view as the last entry.
    *
@@ -164,14 +161,8 @@
   /**
    * Instantiates a single component and inserts its host view into this container.
    *
-<<<<<<< HEAD
    * 实例化一个 {@link Component} 并把它的宿主视图插入到本容器的指定 `index` 处。
    *
-   * @param componentFactory The factory to use.
-   *
-   * 要使用的工厂。
-   *
-=======
    * @param componentType Component Type to use.
    * @param options An object that contains extra parameters:
    *  * index: the index at which to insert the new component's host view into this container.
@@ -196,7 +187,9 @@
    * Instantiates a single component and inserts its host view into this container.
    *
    * @param componentFactory Component factory to use.
->>>>>>> f7af5d41
+   *
+   * 要使用的工厂。
+   *
    * @param index The index at which to insert the new component's host view into this container.
    * If not specified, appends the new view as the last entry.
    *
@@ -204,30 +197,16 @@
    * 如果没有指定，就把新的视图追加到最后。
    *
    * @param injector The injector to use as the parent for the new component.
-<<<<<<< HEAD
    *
    * 一个注入器，将用作新组件的父注入器。
    *
-   * @param projectableNodes
-   * @param ngModule
-=======
    * @param projectableNodes List of DOM nodes that should be projected through
    *     [`<ng-content>`](api/core/ng-content) of the new component instance.
    * @param ngModuleRef An instance of the NgModuleRef that represent an NgModule.
    * This information is used to retrieve corresponding NgModule injector.
->>>>>>> f7af5d41
    *
    * @returns The new `ComponentRef` which contains the component instance and the host view.
    *
-<<<<<<< HEAD
-   * 新组件的实例，包含宿主视图。
-   *
-   *
-=======
-   * @deprecated Angular no longer requires component factories to dynamically create components.
-   *     Use different signature of the `createComponent` method, which allows passing
-   *     Component class directly.
->>>>>>> f7af5d41
    */
   abstract createComponent<C>(
       componentFactory: ComponentFactory<C>, index?: number, injector?: Injector,
