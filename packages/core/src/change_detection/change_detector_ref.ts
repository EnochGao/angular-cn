/**
 * @license
 * Copyright Google LLC All Rights Reserved.
 *
 * Use of this source code is governed by an MIT-style license that can be
 * found in the LICENSE file at https://angular.io/license
 */

import {InjectFlags} from '../di';
import {InternalInjectFlags} from '../di/interface/injector';
import {TNode, TNodeType} from '../render3/interfaces/node';
import {isComponentHost} from '../render3/interfaces/type_checks';
import {DECLARATION_COMPONENT_VIEW, LView} from '../render3/interfaces/view';
import {getCurrentTNode, getLView} from '../render3/state';
import {getComponentLViewByIndex} from '../render3/util/view_utils';
import {ViewRef} from '../render3/view_ref';

/**
 * Base class that provides change detection functionality.
 * A change-detection tree collects all views that are to be checked for changes.
 * Use the methods to add and remove views from the tree, initiate change-detection,
 * and explicitly mark views as _dirty_, meaning that they have changed and need to be re-rendered.
 *
 * Angular 各种视图的基础类，提供变更检测功能。
 * 变更检测树会收集要检查的所有视图。
 * 使用这些方法从树中添加或移除视图、初始化变更检测并显式地把这些视图标记为*脏的*，意思是它们变了、需要重新渲染。
 *
 * @see [Using change detection hooks](guide/lifecycle-hooks#using-change-detection-hooks)
 *
 * [使用变更检测钩子](guide/lifecycle-hooks#using-change-detection-hooks)
 * @see [Defining custom change detection](guide/lifecycle-hooks#defining-custom-change-detection)
 *
 * [定义自定义变更检测](guide/lifecycle-hooks#defining-custom-change-detection)
 * @usageNotes
 *
 * The following examples demonstrate how to modify default change-detection behavior
 * to perform explicit detection when needed.
 *
 * 下面的例子演示了如何修改默认的变更检测行为，以便在需要时执行显式变更检测。
 *
 * ### Use `markForCheck()` with `CheckOnce` strategy
 *
 * ### 使用 `markForCheck()` 和 `CheckOnce` 策略
 *
 * The following example sets the `OnPush` change-detection strategy for a component
<<<<<<< HEAD
 * \(`CheckOnce`, rather than the default `CheckAlways`\), then forces a second check
 * after an interval. See [live demo](https://plnkr.co/edit/GC512b?p=preview).
=======
 * (`CheckOnce`, rather than the default `CheckAlways`), then forces a second check
 * after an interval.
>>>>>>> 0b10f426
 *
 * 下面的例子为组件设置了 `OnPush` 变更检测策略（`CheckOnce` 而不是默认的
 * `CheckAlways`），然后每隔一段时间强制进行第二轮检测。
 * 参见[在线例子](http://plnkr.co/edit/GC512b?p=preview)。
 *
 * <code-example path="core/ts/change_detect/change-detection.ts"
 * region="mark-for-check"></code-example>
 *
 * ### Detach change detector to limit how often check occurs
 *
 * ### 分离开变更检测器以限制变更检测的发生频度
 *
 * The following example defines a component with a large list of read-only data
 * that is expected to change constantly, many times per second.
 * To improve performance, we want to check and update the list
 * less often than the changes actually occur. To do that, we detach
 * the component's change detector and perform an explicit local check every five seconds.
 *
 * 下面的例子定义了一个带有只读数据的大型列表，这些数据预计每秒会变化很多次。
 * 为了提高性能，我们检测和更新列表的频率就应该比实际发生的变化少得多。
 * 要解决这个问题，就要分离开变更检测器，并每隔五秒钟显式执行一次变更检查。
 *
 * <code-example path="core/ts/change_detect/change-detection.ts" region="detach"></code-example>
 *
 * ### Reattaching a detached component
 *
 * ### 重新附加一个已分离的组件
 *
 * The following example creates a component displaying live data.
 * The component detaches its change detector from the main change detector tree
 * when the `live` property is set to false, and reattaches it when the property
 * becomes true.
 *
 * 下面的例子创建了一个用来显示活动数据的组件。
 * 当 `live` 属性为 `false` 时，该组件就把它的变更检测器从主变更检测器树中分离出来，当该属性变为
 * `true` 时，则重新附加上它。
 *
 * <code-example path="core/ts/change_detect/change-detection.ts" region="reattach"></code-example>
 *
 * @publicApi
 */
export abstract class ChangeDetectorRef {
  /**
   * When a view uses the {@link ChangeDetectionStrategy#OnPush OnPush} \(checkOnce\)
   * change detection strategy, explicitly marks the view as changed so that
   * it can be checked again.
   *
   * 当视图使用 {@link ChangeDetectionStrategy#OnPush
   * OnPush}（`checkOnce`）变更检测策略时，把该视图显式标记为已更改，以便它再次进行检查。
   *
   * Components are normally marked as dirty \(in need of rerendering\) when inputs
   * have changed or events have fired in the view. Call this method to ensure that
   * a component is checked even if these triggers have not occurred.
   *
   * 当输入已更改或视图中发生了事件时，组件通常会标记为脏的（需要重新渲染）。调用此方法会确保即使那些触发器没有被触发，也仍然检查该组件。
   *
   * <!-- TODO: Add a link to a chapter on OnPush components -->
   *
   */
  abstract markForCheck(): void;

  /**
   * Detaches this view from the change-detection tree.
   * A detached view is  not checked until it is reattached.
   * Use in combination with `detectChanges()` to implement local change detection checks.
   *
   * 从变更检测树中分离开视图。
   * 已分离的视图在重新附加上去之前不会被检查。
   * 与 `detectChanges()` 结合使用，可以实现局部变更检测。
   *
   * Detached views are not checked during change detection runs until they are
   * re-attached, even if they are marked as dirty.
   *
   * 即使已分离的视图已标记为脏的，它们在重新附加上去之前也不会被检查。
   *
   * <!-- TODO: Add a link to a chapter on detach/reattach/local digest -->
   *
   * <!-- TODO: Add a live demo once ref.detectChanges is merged into master -->
   *
   */
  abstract detach(): void;

  /**
   * Checks this view and its children. Use in combination with {@link ChangeDetectorRef#detach
   * detach}
   * to implement local change detection checks.
   *
   * 检查该视图及其子视图。与 {@link ChangeDetectorRef#detach detach} 结合使用可以实现局部变更检测。
   *
   * <!-- TODO: Add a link to a chapter on detach/reattach/local digest -->
   *
   * <!-- TODO: Add a live demo once ref.detectChanges is merged into master -->
   *
   */
  abstract detectChanges(): void;

  /**
   * Checks the change detector and its children, and throws if any changes are detected.
   *
   * 检查变更检测器及其子检测器，如果检测到任何更改，则抛出异常。
   *
   * Use in development mode to verify that running change detection doesn't introduce
   * other changes. Calling it in production mode is a noop.
   *
   * 在开发模式下可用来验证正在运行的变更检测器是否引入了其它变更。在生产模式下调用它时没有任何效果。
   */
  abstract checkNoChanges(): void;

  /**
   * Re-attaches the previously detached view to the change detection tree.
   * Views are attached to the tree by default.
   *
   * 把以前分离开的视图重新附加到变更检测树上。
   * 视图会被默认附加到这棵树上。
   *
   * <!-- TODO: Add a link to a chapter on detach/reattach/local digest -->
   *
   */
  abstract reattach(): void;

  /**
   * @internal
   * @nocollapse
   */
  static __NG_ELEMENT_ID__: (flags: InjectFlags) => ChangeDetectorRef = injectChangeDetectorRef;
}



/**
 * Returns a ChangeDetectorRef \(a.k.a. a ViewRef\)
 *
 * 返回 ChangeDetectorRef（又名 ViewRef）
 *
 */
export function injectChangeDetectorRef(flags: InjectFlags): ChangeDetectorRef {
  return createViewRef(
      getCurrentTNode()!, getLView(),
      (flags & InternalInjectFlags.ForPipe) === InternalInjectFlags.ForPipe);
}

/**
 * Creates a ViewRef and stores it on the injector as ChangeDetectorRef \(public alias\).
 *
 * 创建一个 ViewRef 并将其作为 ChangeDetectorRef（公共别名）存储在注入器中。
 *
 * @param tNode The node that is requesting a ChangeDetectorRef
 *
 * 请求 ChangeDetectorRef 的节点
 * @param lView The view to which the node belongs
 *
 * 节点所属的视图
 * @param isPipe Whether the view is being injected into a pipe.
 *
 * 视图是否正在注入管道。
 * @returns
 *
 * The ChangeDetectorRef to use
 *
 * 要使用的 ChangeDetectorRef
 */
function createViewRef(tNode: TNode, lView: LView, isPipe: boolean): ChangeDetectorRef {
  if (isComponentHost(tNode) && !isPipe) {
    // The LView represents the location where the component is declared.
    // Instead we want the LView for the component View and so we need to look it up.
    const componentView = getComponentLViewByIndex(tNode.index, lView);  // look down
    return new ViewRef(componentView, componentView);
  } else if (tNode.type & (TNodeType.AnyRNode | TNodeType.AnyContainer | TNodeType.Icu)) {
    // The LView represents the location where the injection is requested from.
    // We need to locate the containing LView (in case where the `lView` is an embedded view)
    const hostComponentView = lView[DECLARATION_COMPONENT_VIEW];  // look up
    return new ViewRef(hostComponentView, lView);
  }
  return null!;
}<|MERGE_RESOLUTION|>--- conflicted
+++ resolved
@@ -43,13 +43,8 @@
  * ### 使用 `markForCheck()` 和 `CheckOnce` 策略
  *
  * The following example sets the `OnPush` change-detection strategy for a component
-<<<<<<< HEAD
  * \(`CheckOnce`, rather than the default `CheckAlways`\), then forces a second check
- * after an interval. See [live demo](https://plnkr.co/edit/GC512b?p=preview).
-=======
- * (`CheckOnce`, rather than the default `CheckAlways`), then forces a second check
  * after an interval.
->>>>>>> 0b10f426
  *
  * 下面的例子为组件设置了 `OnPush` 变更检测策略（`CheckOnce` 而不是默认的
  * `CheckAlways`），然后每隔一段时间强制进行第二轮检测。
