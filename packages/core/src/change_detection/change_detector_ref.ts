--- conflicted
+++ resolved
@@ -174,22 +174,8 @@
    * @internal
    * @nocollapse
    */
-<<<<<<< HEAD
-  static __NG_ELEMENT_ID__: () => ChangeDetectorRef = SWITCH_CHANGE_DETECTOR_REF_FACTORY;
-
-  /**
-   * This marker is need so that the JIT compiler can correctly identify this class as special.
-   *
-   * 使用此标记，以便 JIT 编译器可以正确地将此类标识为特殊类。
-   *
-   * @internal
-   * @nocollapse
-   */
-  static __ChangeDetectorRef__ = true;
-=======
   static __NG_ELEMENT_ID__:
       (flags: InjectFlags) => ChangeDetectorRef = SWITCH_CHANGE_DETECTOR_REF_FACTORY;
->>>>>>> 8dc32060
 }
 
 
