--- conflicted
+++ resolved
@@ -40,95 +40,4 @@
    *
    */
   Default = 1,
-<<<<<<< HEAD
-}
-
-/**
- * Defines the possible states of the default change detector.
- *
- * 定义默认变更检测器的可能状态。
- *
- * @see `ChangeDetectorRef`
- */
-export enum ChangeDetectorStatus {
-  /**
-   * A state in which, after calling `detectChanges()`, the change detector
-   * state becomes `Checked`, and must be explicitly invoked or reactivated.
-   *
-   * 一种状态，在调用 `detectChanges()` 之后，变更检测器状态变为 `Checked`
-   * ，并且必须显式调用或重新激活。
-   *
-   */
-  CheckOnce,
-
-  /**
-   * A state in which change detection is skipped until the change detector mode
-   * becomes `CheckOnce`.
-   *
-   * 在变更检测器模式变为 `CheckOnce` 之前跳过变更检测的状态。
-   *
-   */
-  Checked,
-
-  /**
-   * A state in which change detection continues automatically until explicitly
-   * deactivated.
-   *
-   * 变更检测会自动继续直到显式禁用的状态。
-   *
-   */
-  CheckAlways,
-
-  /**
-   * A state in which a change detector sub tree is not a part of the main tree and
-   * should be skipped.
-   *
-   * 变更检测器子树不是主树的一部分，应该被跳过的状态。
-   *
-   */
-  Detached,
-
-  /**
-   * Indicates that the change detector encountered an error checking a binding
-   * or calling a directive lifecycle method and is now in an inconsistent state. Change
-   * detectors in this state do not detect changes.
-   *
-   * 表明变更检测器在检查绑定或调用指令生命周期方法时遇到错误，现在处于不一致的状态。在此状态下的变更检测器不会检测到更改。
-   *
-   */
-  Errored,
-
-  /**
-   * Indicates that the change detector has been destroyed.
-   *
-   * 表明变更检测器已被销毁。
-   *
-   */
-  Destroyed,
-}
-
-/**
- * Reports whether a given strategy is currently the default for change detection.
- *
- * 报告给定策略当前是否是变更检测的默认策略。
- *
- * @param changeDetectionStrategy The strategy to check.
- *
- * 要检查的策略。
- *
- * @returns
- *
- * True if the given strategy is the current default, false otherwise.
- *
- * 如果给定的策略是当前的默认值，则为 true ，否则为 false 。
- *
- * @see `ChangeDetectorStatus`
- * @see `ChangeDetectorRef`
- */
-export function isDefaultChangeDetectionStrategy(changeDetectionStrategy: ChangeDetectionStrategy):
-    boolean {
-  return changeDetectionStrategy == null ||
-      changeDetectionStrategy === ChangeDetectionStrategy.Default;
-=======
->>>>>>> 6a32ac28
 }