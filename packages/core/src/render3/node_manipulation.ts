/**
 * @license
 * Copyright Google LLC All Rights Reserved.
 *
 * Use of this source code is governed by an MIT-style license that can be
 * found in the LICENSE file at https://angular.io/license
 */

import {ViewEncapsulation} from '../metadata/view';
import {RendererStyleFlags2} from '../render/api_flags';
import {addToArray, removeFromArray} from '../util/array_utils';
import {assertDefined, assertEqual, assertFunction, assertNumber, assertString} from '../util/assert';
import {escapeCommentText} from '../util/dom';

import {assertLContainer, assertLView, assertParentView, assertProjectionSlots, assertTNodeForLView} from './assert';
import {attachPatchData} from './context_discovery';
import {icuContainerIterate} from './i18n/i18n_tree_shaking';
import {CONTAINER_HEADER_OFFSET, HAS_TRANSPLANTED_VIEWS, LContainer, MOVED_VIEWS, NATIVE} from './interfaces/container';
import {ComponentDef} from './interfaces/definition';
import {NodeInjectorFactory} from './interfaces/injector';
import {unregisterLView} from './interfaces/lview_tracking';
import {TElementNode, TIcuContainerNode, TNode, TNodeFlags, TNodeType, TProjectionNode} from './interfaces/node';
import {Renderer} from './interfaces/renderer';
import {RComment, RElement, RNode, RTemplate, RText} from './interfaces/renderer_dom';
import {isLContainer, isLView} from './interfaces/type_checks';
import {CHILD_HEAD, CLEANUP, DECLARATION_COMPONENT_VIEW, DECLARATION_LCONTAINER, DestroyHookData, FLAGS, HookData, HookFn, HOST, LView, LViewFlags, NEXT, ON_DESTROY_HOOKS, PARENT, QUERIES, REACTIVE_HOST_BINDING_CONSUMER, REACTIVE_TEMPLATE_CONSUMER, RENDERER, T_HOST, TVIEW, TView, TViewType} from './interfaces/view';
import {assertTNodeType} from './node_assert';
import {profiler, ProfilerEvent} from './profiler';
import {setUpAttributes} from './util/attrs_utils';
import {getLViewParent} from './util/view_traversal_utils';
import {getNativeByTNode, unwrapRNode, updateTransplantedViewCount} from './util/view_utils';

const enum WalkTNodeTreeAction {
  /**
   * node create in the native environment. Run on initial creation.
   *
   * node 在本机环境中创建。在初始创建时运行。
   *
   */
  Create = 0,

  /**
   * node insert in the native environment.
   * Run when existing node has been detached and needs to be re-attached.
   *
   * 本机环境中的节点插入。在现有节点已分离并需要重新附加时运行。
   *
   */
  Insert = 1,

  /**
   * node detach from the native environment
   *
   * 节点从本机环境分离
   *
   */
  Detach = 2,

  /**
   * node destruction using the renderer's API
   *
   * 使用渲染器的 API 销毁节点
   *
   */
  Destroy = 3,
}



/**
 * NOTE: for performance reasons, the possible actions are inlined within the function instead of
 * being passed as an argument.
 *
 * 注意：出于性能原因，可能的操作是在函数中内联的，而不是作为参数传递。
 *
 */
function applyToElementOrContainer(
    action: WalkTNodeTreeAction, renderer: Renderer, parent: RElement|null,
    lNodeToHandle: RNode|LContainer|LView, beforeNode?: RNode|null) {
  // If this slot was allocated for a text node dynamically created by i18n, the text node itself
  // won't be created until i18nApply() in the update block, so this node should be skipped.
  // For more info, see "ICU expressions should work inside an ngTemplateOutlet inside an ngFor"
  // in `i18n_spec.ts`.
  if (lNodeToHandle != null) {
    let lContainer: LContainer|undefined;
    let isComponent = false;
    // We are expecting an RNode, but in the case of a component or LContainer the `RNode` is
    // wrapped in an array which needs to be unwrapped. We need to know if it is a component and if
    // it has LContainer so that we can process all of those cases appropriately.
    if (isLContainer(lNodeToHandle)) {
      lContainer = lNodeToHandle;
    } else if (isLView(lNodeToHandle)) {
      isComponent = true;
      ngDevMode && assertDefined(lNodeToHandle[HOST], 'HOST must be defined for a component LView');
      lNodeToHandle = lNodeToHandle[HOST]!;
    }
    const rNode: RNode = unwrapRNode(lNodeToHandle);

    if (action === WalkTNodeTreeAction.Create && parent !== null) {
      if (beforeNode == null) {
        nativeAppendChild(renderer, parent, rNode);
      } else {
        nativeInsertBefore(renderer, parent, rNode, beforeNode || null, true);
      }
    } else if (action === WalkTNodeTreeAction.Insert && parent !== null) {
      nativeInsertBefore(renderer, parent, rNode, beforeNode || null, true);
    } else if (action === WalkTNodeTreeAction.Detach) {
      nativeRemoveNode(renderer, rNode, isComponent);
    } else if (action === WalkTNodeTreeAction.Destroy) {
      ngDevMode && ngDevMode.rendererDestroyNode++;
      renderer.destroyNode!(rNode);
    }
    if (lContainer != null) {
      applyContainer(renderer, action, lContainer, parent, beforeNode);
    }
  }
}

export function createTextNode(renderer: Renderer, value: string): RText {
  ngDevMode && ngDevMode.rendererCreateTextNode++;
  ngDevMode && ngDevMode.rendererSetText++;
  return renderer.createText(value);
}

export function updateTextNode(renderer: Renderer, rNode: RText, value: string): void {
  ngDevMode && ngDevMode.rendererSetText++;
  renderer.setValue(rNode, value);
}

export function createCommentNode(renderer: Renderer, value: string): RComment {
  ngDevMode && ngDevMode.rendererCreateComment++;
  return renderer.createComment(escapeCommentText(value));
}

/**
 * Creates a native element from a tag name, using a renderer.
 *
 * 使用渲染器从标签名称创建本机元素。
 *
 * @param renderer A renderer to use
 *
 * 要使用的渲染器
 *
 * @param name the tag name
 *
 * 标签名称
 *
 * @param namespace Optional namespace for element.
 *
 * 元素的可选命名空间。
 *
 * @returns
 *
 * the element created
 *
 * 创建的元素
 *
 */
export function createElementNode(
    renderer: Renderer, name: string, namespace: string|null): RElement {
  ngDevMode && ngDevMode.rendererCreateElement++;
  return renderer.createElement(name, namespace);
}


/**
 * Removes all DOM elements associated with a view.
 *
 * 删除与视图关联的所有 DOM 元素。
 *
 * Because some root nodes of the view may be containers, we sometimes need
 * to propagate deeply into the nested containers to remove all elements in the
 * views beneath it.
 *
 * 因为视图的某些根节点可能是容器，所以我们有时需要深入传播到嵌套容器中以删除其下方视图中的所有元素。
 *
 * @param tView The `TView' of the`LView\` from which elements should be added or removed
 *
 * 应该添加或删除元素 `TView' of the`
 *
 * @param lView The view from which elements should be added or removed
 *
 * 应该添加或删除元素的视图
 *
 */
export function removeViewFromContainer(tView: TView, lView: LView): void {
  const renderer = lView[RENDERER];
  applyView(tView, lView, renderer, WalkTNodeTreeAction.Detach, null, null);
  lView[HOST] = null;
  lView[T_HOST] = null;
}

/**
 * Adds all DOM elements associated with a view.
 *
 * 添加与视图关联的所有 DOM 元素。
 *
 * Because some root nodes of the view may be containers, we sometimes need
 * to propagate deeply into the nested containers to add all elements in the
 * views beneath it.
 *
 * 因为视图的某些根节点可能是容器，所以我们有时需要深入传播到嵌套容器中，以添加其下方视图中的所有元素。
 *
 * @param tView The `TView' of the`LView\` from which elements should be added or removed
 *
 * 应该添加或删除元素 `TView' of the`
 *
 * @param parentTNode The `TNode` where the `LView` should be attached to.
 *
 * `TNode` 应该附加到的 `LView` 。
 *
 * @param renderer Current renderer to use for DOM manipulations.
 *
 * 用于 DOM 操作的当前渲染器。
 *
 * @param lView The view from which elements should be added or removed
 *
 * 应该添加或删除元素的视图
 *
 * @param parentNativeNode The parent `RElement` where it should be inserted into.
 *
 * 应将其插入到的父 `RElement` 。
 *
 * @param beforeNode The node before which elements should be added, if insert mode
 *
 * 如果是插入模式，则应在其之前添加元素的节点
 *
 */
export function addViewToContainer(
    tView: TView, parentTNode: TNode, renderer: Renderer, lView: LView, parentNativeNode: RElement,
    beforeNode: RNode|null): void {
  lView[HOST] = parentNativeNode;
  lView[T_HOST] = parentTNode;
  applyView(tView, lView, renderer, WalkTNodeTreeAction.Insert, parentNativeNode, beforeNode);
}


/**
 * Detach a `LView` from the DOM by detaching its nodes.
 *
 * 通过分离其节点来将 `LView` 从 DOM 中分离。
 *
 * @param tView The `TView' of the`LView\` to be detached
 *
 * 要分离 `TView' of the`
 *
 * @param lView the `LView` to be detached.
 *
 * 要分离的 `LView` 。
 *
 */
export function renderDetachView(tView: TView, lView: LView) {
  applyView(tView, lView, lView[RENDERER], WalkTNodeTreeAction.Detach, null, null);
}

/**
 * Traverses down and up the tree of views and containers to remove listeners and
 * call onDestroy callbacks.
 *
 * 向下和向上遍历视图和容器树以删除侦听器并调用 onDestroy 回调。
 *
 * Notes:
 *
 * 说明：
 *
 * - Because it's used for onDestroy calls, it needs to be bottom-up.
 *
 *   因为它用于 onDestroy 调用，所以它需要是自下而上的。
 *
 * - Must process containers instead of their views to avoid splicing
 *   when views are destroyed and re-added.
 *
 *   必须处理容器而不是它们的视图，以避免在视图被破坏和重新添加时发生拼接。
 *
 * - Using a while loop because it's faster than recursion
 *
 *   使用 while 循环，因为它比递归快
 *
 * - Destroy only called on movement to sibling or movement to parent (laterally or up)
 *
 *   仅在移动到同级或移动到父级（横向或向上）时才调用销毁
 *
 * @param rootView The view to destroy
 *
 * 要破坏的视图
 *
 */
export function destroyViewTree(rootView: LView): void {
  // If the view has no children, we can clean it up and return early.
  let lViewOrLContainer = rootView[CHILD_HEAD];
  if (!lViewOrLContainer) {
    return cleanUpView(rootView[TVIEW], rootView);
  }

  while (lViewOrLContainer) {
    let next: LView|LContainer|null = null;

    if (isLView(lViewOrLContainer)) {
      // If LView, traverse down to child.
      next = lViewOrLContainer[CHILD_HEAD];
    } else {
      ngDevMode && assertLContainer(lViewOrLContainer);
      // If container, traverse down to its first LView.
      const firstView: LView|undefined = lViewOrLContainer[CONTAINER_HEADER_OFFSET];
      if (firstView) next = firstView;
    }

    if (!next) {
      // Only clean up view when moving to the side or up, as destroy hooks
      // should be called in order from the bottom up.
      while (lViewOrLContainer && !lViewOrLContainer![NEXT] && lViewOrLContainer !== rootView) {
        if (isLView(lViewOrLContainer)) {
          cleanUpView(lViewOrLContainer[TVIEW], lViewOrLContainer);
        }
        lViewOrLContainer = lViewOrLContainer[PARENT];
      }
      if (lViewOrLContainer === null) lViewOrLContainer = rootView;
      if (isLView(lViewOrLContainer)) {
        cleanUpView(lViewOrLContainer[TVIEW], lViewOrLContainer);
      }
      next = lViewOrLContainer && lViewOrLContainer![NEXT];
    }
    lViewOrLContainer = next;
  }
}

/**
 * Inserts a view into a container.
 *
 * 将视图插入容器。
 *
 * This adds the view to the container's array of active views in the correct
 * position. It also adds the view's elements to the DOM if the container isn't a
 * root node of another view (in that case, the view's elements will be added when
 * the container's parent view is added later).
 *
 * 这会将视图添加到容器的活动视图数组中的正确位置。如果容器不是另一个视图的根节点，它还会将视图的元素添加到
 * DOM（在这种情况下，稍后添加容器的父视图时将添加视图的元素）。
 *
 * @param tView The `TView' of the`LView\` to insert
 *
 * 要插入的 LView\` 的 `TView' of the`
 *
 * @param lView The view to insert
 *
 * 要插入的视图
 *
 * @param lContainer The container into which the view should be inserted
 *
 * 应该插入视图的容器
 *
 * @param index Which index in the container to insert the child view into
 *
 * 要将子视图插入到容器中的哪个索引
 *
 */
export function insertView(tView: TView, lView: LView, lContainer: LContainer, index: number) {
  ngDevMode && assertLView(lView);
  ngDevMode && assertLContainer(lContainer);
  const indexInContainer = CONTAINER_HEADER_OFFSET + index;
  const containerLength = lContainer.length;

  if (index > 0) {
    // This is a new view, we need to add it to the children.
    lContainer[indexInContainer - 1][NEXT] = lView;
  }
  if (index < containerLength - CONTAINER_HEADER_OFFSET) {
    lView[NEXT] = lContainer[indexInContainer];
    addToArray(lContainer, CONTAINER_HEADER_OFFSET + index, lView);
  } else {
    lContainer.push(lView);
    lView[NEXT] = null;
  }

  lView[PARENT] = lContainer;

  // track views where declaration and insertion points are different
  const declarationLContainer = lView[DECLARATION_LCONTAINER];
  if (declarationLContainer !== null && lContainer !== declarationLContainer) {
    trackMovedView(declarationLContainer, lView);
  }

  // notify query that a new view has been added
  const lQueries = lView[QUERIES];
  if (lQueries !== null) {
    lQueries.insertView(tView);
  }

  // Sets the attached flag
  lView[FLAGS] |= LViewFlags.Attached;
}

/**
 * Track views created from the declaration container (TemplateRef) and inserted into a
 * different LContainer.
 *
 * 跟踪从声明容器 (TemplateRef) 创建并插入到不同 LContainer 中的视图。
 *
 */
function trackMovedView(declarationContainer: LContainer, lView: LView) {
  ngDevMode && assertDefined(lView, 'LView required');
  ngDevMode && assertLContainer(declarationContainer);
  const movedViews = declarationContainer[MOVED_VIEWS];
  const insertedLContainer = lView[PARENT] as LContainer;
  ngDevMode && assertLContainer(insertedLContainer);
  const insertedComponentLView = insertedLContainer[PARENT]![DECLARATION_COMPONENT_VIEW];
  ngDevMode && assertDefined(insertedComponentLView, 'Missing insertedComponentLView');
  const declaredComponentLView = lView[DECLARATION_COMPONENT_VIEW];
  ngDevMode && assertDefined(declaredComponentLView, 'Missing declaredComponentLView');
  if (declaredComponentLView !== insertedComponentLView) {
    // At this point the declaration-component is not same as insertion-component; this means that
    // this is a transplanted view. Mark the declared lView as having transplanted views so that
    // those views can participate in CD.
    declarationContainer[HAS_TRANSPLANTED_VIEWS] = true;
  }
  if (movedViews === null) {
    declarationContainer[MOVED_VIEWS] = [lView];
  } else {
    movedViews.push(lView);
  }
}

function detachMovedView(declarationContainer: LContainer, lView: LView) {
  ngDevMode && assertLContainer(declarationContainer);
  ngDevMode &&
      assertDefined(
          declarationContainer[MOVED_VIEWS],
          'A projected view should belong to a non-empty projected views collection');
  const movedViews = declarationContainer[MOVED_VIEWS]!;
  const declarationViewIndex = movedViews.indexOf(lView);
  const insertionLContainer = lView[PARENT] as LContainer;
  ngDevMode && assertLContainer(insertionLContainer);

  // If the view was marked for refresh but then detached before it was checked (where the flag
  // would be cleared and the counter decremented), we need to decrement the view counter here
  // instead.
  if (lView[FLAGS] & LViewFlags.RefreshTransplantedView) {
    lView[FLAGS] &= ~LViewFlags.RefreshTransplantedView;
    updateTransplantedViewCount(insertionLContainer, -1);
  }

  movedViews.splice(declarationViewIndex, 1);
}

/**
 * Detaches a view from a container.
 *
 * 从容器中分离视图。
 *
 * This method removes the view from the container's array of active views. It also
 * removes the view's elements from the DOM.
 *
 * 此方法会从容器的活动视图数组中删除视图。它还会从 DOM 中删除视图的元素。
 *
 * @param lContainer The container from which to detach a view
 *
 * 要从中分离视图的容器
 *
 * @param removeIndex The index of the view to detach
 *
 * 要分离的视图的索引
 *
 * @returns
 *
 * Detached LView instance.
 *
 * 分离的 LView 实例。
 *
 */
export function detachView(lContainer: LContainer, removeIndex: number): LView|undefined {
  if (lContainer.length <= CONTAINER_HEADER_OFFSET) return;

  const indexInContainer = CONTAINER_HEADER_OFFSET + removeIndex;
  const viewToDetach = lContainer[indexInContainer];

  if (viewToDetach) {
    const declarationLContainer = viewToDetach[DECLARATION_LCONTAINER];
    if (declarationLContainer !== null && declarationLContainer !== lContainer) {
      detachMovedView(declarationLContainer, viewToDetach);
    }


    if (removeIndex > 0) {
      lContainer[indexInContainer - 1][NEXT] = viewToDetach[NEXT] as LView;
    }
    const removedLView = removeFromArray(lContainer, CONTAINER_HEADER_OFFSET + removeIndex);
    removeViewFromContainer(viewToDetach[TVIEW], viewToDetach);

    // notify query that a view has been removed
    const lQueries = removedLView[QUERIES];
    if (lQueries !== null) {
      lQueries.detachView(removedLView[TVIEW]);
    }

    viewToDetach[PARENT] = null;
    viewToDetach[NEXT] = null;
    // Unsets the attached flag
    viewToDetach[FLAGS] &= ~LViewFlags.Attached;
  }
  return viewToDetach;
}

/**
 * A standalone function which destroys an LView,
 * conducting clean up (e.g. removing listeners, calling onDestroys).
 *
 * 一个独立函数，它销毁 LView、进行清理（例如删除侦听器、调用 onDestroys）。
 *
 * @param tView The `TView' of the`LView\` to be destroyed
 *
 * 要销毁的 LView\` 的 `TView' of the`
 *
 * @param lView The view to be destroyed.
 *
 * 要被破坏的视图。
 *
 */
export function destroyLView(tView: TView, lView: LView) {
  if (!(lView[FLAGS] & LViewFlags.Destroyed)) {
    const renderer = lView[RENDERER];

    lView[REACTIVE_TEMPLATE_CONSUMER]?.destroy();
    lView[REACTIVE_HOST_BINDING_CONSUMER]?.destroy();

    if (renderer.destroyNode) {
      applyView(tView, lView, renderer, WalkTNodeTreeAction.Destroy, null, null);
    }

    destroyViewTree(lView);
  }
}

/**
 * Calls onDestroys hooks for all directives and pipes in a given view and then removes all
 * listeners. Listeners are removed as the last step so events delivered in the onDestroys hooks
 * can be propagated to @Output listeners.
 *
 * 为给定视图中的所有指令和管道调用 onDestroys
 * 钩子，然后删除所有侦听器。侦听器作为最后一步被删除，因此 onDestroys
 * 钩子中传递的事件可以传播给 @Output 侦听器。
 *
 * @param tView `TView` for the `LView` to clean up.
 *
 * 要清理的 `TView` 的 `LView` 。
 *
 * @param lView The LView to clean up
 *
 * 要清理的 LView
 *
 */
function cleanUpView(tView: TView, lView: LView): void {
  if (!(lView[FLAGS] & LViewFlags.Destroyed)) {
    // Usually the Attached flag is removed when the view is detached from its parent, however
    // if it's a root view, the flag won't be unset hence why we're also removing on destroy.
    lView[FLAGS] &= ~LViewFlags.Attached;

    // Mark the LView as destroyed *before* executing the onDestroy hooks. An onDestroy hook
    // runs arbitrary user code, which could include its own `viewRef.destroy()` (or similar). If
    // We don't flag the view as destroyed before the hooks, this could lead to an infinite loop.
    // This also aligns with the ViewEngine behavior. It also means that the onDestroy hook is
    // really more of an "afterDestroy" hook if you think about it.
    lView[FLAGS] |= LViewFlags.Destroyed;

    executeOnDestroys(tView, lView);
    processCleanups(tView, lView);
    // For component views only, the local renderer is destroyed at clean up time.
    if (lView[TVIEW].type === TViewType.Component) {
      ngDevMode && ngDevMode.rendererDestroy++;
      lView[RENDERER].destroy();
    }

    const declarationContainer = lView[DECLARATION_LCONTAINER];
    // we are dealing with an embedded view that is still inserted into a container
    if (declarationContainer !== null && isLContainer(lView[PARENT])) {
      // and this is a projected view
      if (declarationContainer !== lView[PARENT]) {
        detachMovedView(declarationContainer, lView);
      }

      // For embedded views still attached to a container: remove query result from this view.
      const lQueries = lView[QUERIES];
      if (lQueries !== null) {
        lQueries.detachView(tView);
      }
    }

    // Unregister the view once everything else has been cleaned up.
    unregisterLView(lView);
  }
}

/**
 * Removes listeners and unsubscribes from output subscriptions
 *
 * 删除侦听器并从输出订阅中取消订阅
 *
 */
function processCleanups(tView: TView, lView: LView): void {
  const tCleanup = tView.cleanup;
  const lCleanup = lView[CLEANUP]!;
  if (tCleanup !== null) {
    for (let i = 0; i < tCleanup.length - 1; i += 2) {
      if (typeof tCleanup[i] === 'string') {
        // This is a native DOM listener. It will occupy 4 entries in the TCleanup array (hence i +=
        // 2 at the end of this block).
        const targetIdx = tCleanup[i + 3];
        ngDevMode && assertNumber(targetIdx, 'cleanup target must be a number');
        if (targetIdx >= 0) {
          // unregister
<<<<<<< HEAD
          lCleanup[lastLCleanupIndex = targetIdx]();
        } else {
          // Subscription
          lCleanup[lastLCleanupIndex = -targetIdx].unsubscribe();
=======
          lCleanup[targetIdx]();
        } else {
          // Subscription
          lCleanup[-targetIdx].unsubscribe();
>>>>>>> 6a32ac28
        }
        i += 2;
      } else {
        // This is a cleanup function that is grouped with the index of its context
        const context = lCleanup[tCleanup[i + 1]];
        tCleanup[i].call(context);
      }
    }
  }
  if (lCleanup !== null) {
    lView[CLEANUP] = null;
  }
  const destroyHooks = lView[ON_DESTROY_HOOKS];
  if (destroyHooks !== null) {
    for (let i = 0; i < destroyHooks.length; i++) {
      const destroyHooksFn = destroyHooks[i];
      ngDevMode && assertFunction(destroyHooksFn, 'Expecting destroy hook to be a function.');
      destroyHooksFn();
    }
    lView[ON_DESTROY_HOOKS] = null;
  }
}

/**
 * Calls onDestroy hooks for this view
 *
 * 调用此视图的 onDestroy 钩子
 *
 */
function executeOnDestroys(tView: TView, lView: LView): void {
  let destroyHooks: DestroyHookData|null;

  if (tView != null && (destroyHooks = tView.destroyHooks) != null) {
    for (let i = 0; i < destroyHooks.length; i += 2) {
      const context = lView[destroyHooks[i] as number];

      // Only call the destroy hook if the context has been requested.
      if (!(context instanceof NodeInjectorFactory)) {
        const toCall = destroyHooks[i + 1] as HookFn | HookData;

        if (Array.isArray(toCall)) {
          for (let j = 0; j < toCall.length; j += 2) {
            const callContext = context[toCall[j] as number];
            const hook = toCall[j + 1] as HookFn;
            profiler(ProfilerEvent.LifecycleHookStart, callContext, hook);
            try {
              hook.call(callContext);
            } finally {
              profiler(ProfilerEvent.LifecycleHookEnd, callContext, hook);
            }
          }
        } else {
          profiler(ProfilerEvent.LifecycleHookStart, context, toCall);
          try {
            toCall.call(context);
          } finally {
            profiler(ProfilerEvent.LifecycleHookEnd, context, toCall);
          }
        }
      }
    }
  }
}

/**
 * Returns a native element if a node can be inserted into the given parent.
 *
 * 如果可以将节点插入给定的父级，则返回本机元素。
 *
 * There are two reasons why we may not be able to insert a element immediately.
 *
 * 我们可能无法立即插入元素有两个原因。
 *
 * - Projection: When creating a child content element of a component, we have to skip the
 *     insertion because the content of a component will be projected.
 *     `<component><content>delayed due to projection</content></component>`
 *
 *   投影：创建组件的子内容元素时，我们必须跳过插入，因为组件的内容将被投影。
 *   `<component><content>delayed due to projection</content></component>`
 *
 * - Parent container is disconnected: This can happen when we are inserting a view into
 *     parent container, which itself is disconnected. For example the parent container is part
 *     of a View which has not be inserted or is made for projection but has not been inserted
 *     into destination.
 *
 *   父容器已断开连接：当我们将视图插入本身已断开连接的父容器时，可能会发生这种情况。例如，父容器是
 *   View 的一部分，它尚未插入或用于投影但尚未插入目标。
 *
 * @param tView: Current `TView`.
 * @param tNode: `TNode` for which we wish to retrieve render parent.
 * @param lView: Current `LView`.
 */
export function getParentRElement(tView: TView, tNode: TNode, lView: LView): RElement|null {
  return getClosestRElement(tView, tNode.parent, lView);
}

/**
 * Get closest `RElement` or `null` if it can't be found.
 *
 * 获取最近的 `RElement` ，如果找不到，则获取 `null` 。
 *
 * If `TNode` is `TNodeType.Element` => return `RElement` at `LView[tNode.index]` location.
 * If `TNode` is `TNodeType.ElementContainer|IcuContain` => return the parent (recursively).
 * If `TNode` is `null` then return host `RElement`:
 *
 * 如果 `TNode` 是 `TNodeType.Element` => 在 `LView[tNode.index]` 位置返回 `RElement` 。如果 `TNode`
 * 是 `TNodeType.ElementContainer|IcuContain` => 返回父级（递归）。如果 `TNode` 为 `null`
 * ，则返回宿主 `RElement` ：
 *
 * - return `null` if projection
 *
 *   如果是投影，则返回 `null`
 *
 * - return `null` if parent container is disconnected (we have no parent.)
 *
 *   如果父容器已断开连接，则返回 `null`（我们没有父容器。）
 *
 * @param tView: Current `TView`.
 * @param tNode: `TNode` for which we wish to retrieve `RElement` (or `null` if host element is
 *     needed).
 * @param lView: Current `LView`.
 * @returns
 *
 * `null` if the `RElement` can't be determined at this time (no parent / projection)
 *
 * 如果此时无法确定 `RElement`（无父/投影），则为 `null`
 *
 */
export function getClosestRElement(tView: TView, tNode: TNode|null, lView: LView): RElement|null {
  let parentTNode: TNode|null = tNode;
  // Skip over element and ICU containers as those are represented by a comment node and
  // can't be used as a render parent.
  while (parentTNode !== null &&
         (parentTNode.type & (TNodeType.ElementContainer | TNodeType.Icu))) {
    tNode = parentTNode;
    parentTNode = tNode.parent;
  }

  // If the parent tNode is null, then we are inserting across views: either into an embedded view
  // or a component view.
  if (parentTNode === null) {
    // We are inserting a root element of the component view into the component host element and
    // it should always be eager.
    return lView[HOST];
  } else {
    ngDevMode && assertTNodeType(parentTNode, TNodeType.AnyRNode | TNodeType.Container);
    const {componentOffset} = parentTNode;
    if (componentOffset > -1) {
      ngDevMode && assertTNodeForLView(parentTNode, lView);
      const {encapsulation} =
          (tView.data[parentTNode.directiveStart + componentOffset] as ComponentDef<unknown>);
      // We've got a parent which is an element in the current view. We just need to verify if the
      // parent element is not a component. Component's content nodes are not inserted immediately
      // because they will be projected, and so doing insert at this point would be wasteful.
      // Since the projection would then move it to its final destination. Note that we can't
      // make this assumption when using the Shadow DOM, because the native projection placeholders
      // (<content> or <slot>) have to be in place as elements are being inserted.
      if (encapsulation === ViewEncapsulation.None ||
          encapsulation === ViewEncapsulation.Emulated) {
        return null;
      }
    }

    return getNativeByTNode(parentTNode, lView) as RElement;
  }
}

/**
 * Inserts a native node before another native node for a given parent.
 * This is a utility function that can be used when native nodes were determined.
 *
 * 使用 {@link Renderer3}
 * 在给定父级的另一个本机节点之前插入本机节点。这是一个工具函数，可以在确定本机节点时使用 -
 * 它抽象了正在使用的实际渲染器。
 *
 */
export function nativeInsertBefore(
    renderer: Renderer, parent: RElement, child: RNode, beforeNode: RNode|null,
    isMove: boolean): void {
  ngDevMode && ngDevMode.rendererInsertBefore++;
  renderer.insertBefore(parent, child, beforeNode, isMove);
}

function nativeAppendChild(renderer: Renderer, parent: RElement, child: RNode): void {
  ngDevMode && ngDevMode.rendererAppendChild++;
  ngDevMode && assertDefined(parent, 'parent node must be defined');
  renderer.appendChild(parent, child);
}

function nativeAppendOrInsertBefore(
    renderer: Renderer, parent: RElement, child: RNode, beforeNode: RNode|null, isMove: boolean) {
  if (beforeNode !== null) {
    nativeInsertBefore(renderer, parent, child, beforeNode, isMove);
  } else {
    nativeAppendChild(renderer, parent, child);
  }
}

/**
 * Removes a node from the DOM given its native parent.
 *
 * 在给定其本机父级的情况下从 DOM 中删除一个节点。
 *
 */
function nativeRemoveChild(
    renderer: Renderer, parent: RElement, child: RNode, isHostElement?: boolean): void {
  renderer.removeChild(parent, child, isHostElement);
}

/**
 * Checks if an element is a `<template>` node.
 *
 * 检查元素是否是 `<template>` 节点。
 *
 */
function isTemplateNode(node: RElement): node is RTemplate {
  return node.tagName === 'TEMPLATE' && (node as RTemplate).content !== undefined;
}

/**
 * Returns a native parent of a given native node.
 *
 * 返回给定本机节点的本机父级。
 *
 */
export function nativeParentNode(renderer: Renderer, node: RNode): RElement|null {
  return renderer.parentNode(node);
}

/**
 * Returns a native sibling of a given native node.
 *
 * 返回给定本机节点的本机同级。
 *
 */
export function nativeNextSibling(renderer: Renderer, node: RNode): RNode|null {
  return renderer.nextSibling(node);
}

/**
 * Find a node in front of which `currentTNode` should be inserted.
 *
 * 查找应该在其前面插入 `currentTNode` 的节点。
 *
 * This method determines the `RNode` in front of which we should insert the `currentRNode`. This
 * takes `TNode.insertBeforeIndex` into account if i18n code has been invoked.
 *
 * 此方法确定我们应该在其前面插入 `currentRNode` 的 `RNode` 。如果已调用 i18n 代码，这会考虑
 * `TNode.insertBeforeIndex` 。
 *
 * @param parentTNode parent `TNode`
 *
 * 父 `TNode`
 *
 * @param currentTNode current `TNode` (The node which we would like to insert into the DOM)
 *
 * 当前 `TNode`（我们要插入到 DOM 中的节点）
 *
 * @param lView current `LView`
 *
 * 当前的 `LView`
 *
 */
function getInsertInFrontOfRNode(parentTNode: TNode, currentTNode: TNode, lView: LView): RNode|
    null {
  return _getInsertInFrontOfRNodeWithI18n(parentTNode, currentTNode, lView);
}


/**
 * Find a node in front of which `currentTNode` should be inserted. (Does not take i18n into
 * account)
 *
 * 查找应该在其前面插入 `currentTNode` 的节点。（不考虑 i18n）
 *
 * This method determines the `RNode` in front of which we should insert the `currentRNode`. This
 * does not take `TNode.insertBeforeIndex` into account.
 *
 * 此方法确定我们应该在其前面插入 `currentRNode` 的 `RNode` 。这不会将 `TNode.insertBeforeIndex`
 * 考虑在内。
 *
 * @param parentTNode parent `TNode`
 *
 * 父 `TNode`
 *
 * @param currentTNode current `TNode` (The node which we would like to insert into the DOM)
 *
 * 当前 `TNode`（我们要插入到 DOM 中的节点）
 *
 * @param lView current `LView`
 *
 * 当前的 `LView`
 *
 */
export function getInsertInFrontOfRNodeWithNoI18n(
    parentTNode: TNode, currentTNode: TNode, lView: LView): RNode|null {
  if (parentTNode.type & (TNodeType.ElementContainer | TNodeType.Icu)) {
    return getNativeByTNode(parentTNode, lView);
  }
  return null;
}

/**
 * Tree shakable boundary for `getInsertInFrontOfRNodeWithI18n` function.
 *
 * `getInsertInFrontOfRNodeWithI18n` 函数的树形可摇边界。
 *
 * This function will only be set if i18n code runs.
 *
 * 只有在 i18n 代码运行时才会设置此函数。
 *
 */
let _getInsertInFrontOfRNodeWithI18n: (parentTNode: TNode, currentTNode: TNode, lView: LView) =>
    RNode | null = getInsertInFrontOfRNodeWithNoI18n;

/**
 * Tree shakable boundary for `processI18nInsertBefore` function.
 *
 * `processI18nInsertBefore` 函数的树形可摇边界。
 *
 * This function will only be set if i18n code runs.
 *
 * 只有在 i18n 代码运行时才会设置此函数。
 *
 */
let _processI18nInsertBefore: (
    renderer: Renderer, childTNode: TNode, lView: LView, childRNode: RNode|RNode[],
    parentRElement: RElement|null) => void;

export function setI18nHandling(
    getInsertInFrontOfRNodeWithI18n: (parentTNode: TNode, currentTNode: TNode, lView: LView) =>
        RNode | null,
    processI18nInsertBefore: (
        renderer: Renderer, childTNode: TNode, lView: LView, childRNode: RNode|RNode[],
        parentRElement: RElement|null) => void) {
  _getInsertInFrontOfRNodeWithI18n = getInsertInFrontOfRNodeWithI18n;
  _processI18nInsertBefore = processI18nInsertBefore;
}

/**
 * Appends the `child` native node (or a collection of nodes) to the `parent`.
 *
 * 将 `child` 本机节点（或节点集合）附加到 `parent` 。
 *
 * @param tView The \`TView' to be appended
 *
 * 要附加的 \`TView'
 *
 * @param lView The current LView
 *
 * 当前的 LView
 *
 * @param childRNode The native child (or children) that should be appended
 *
 * 应该附加的本机子项（或多个子项）
 *
 * @param childTNode The TNode of the child element
 *
 * 子元素的 TNode
 *
 */
export function appendChild(
    tView: TView, lView: LView, childRNode: RNode|RNode[], childTNode: TNode): void {
  const parentRNode = getParentRElement(tView, childTNode, lView);
  const renderer = lView[RENDERER];
  const parentTNode: TNode = childTNode.parent || lView[T_HOST]!;
  const anchorNode = getInsertInFrontOfRNode(parentTNode, childTNode, lView);
  if (parentRNode != null) {
    if (Array.isArray(childRNode)) {
      for (let i = 0; i < childRNode.length; i++) {
        nativeAppendOrInsertBefore(renderer, parentRNode, childRNode[i], anchorNode, false);
      }
    } else {
      nativeAppendOrInsertBefore(renderer, parentRNode, childRNode, anchorNode, false);
    }
  }

  _processI18nInsertBefore !== undefined &&
      _processI18nInsertBefore(renderer, childTNode, lView, childRNode, parentRNode);
}

/**
 * Returns the first native node for a given LView, starting from the provided TNode.
 *
 * 返回给定 LView 的第一个本机节点，从提供的 TNode 开始。
 *
 * Native nodes are returned in the order in which those appear in the native tree (DOM).
 *
 * 本机节点会按照它们在本机树 (DOM) 中出现的顺序返回。
 *
 */
export function getFirstNativeNode(lView: LView, tNode: TNode|null): RNode|null {
  if (tNode !== null) {
    ngDevMode &&
        assertTNodeType(
            tNode,
            TNodeType.AnyRNode | TNodeType.AnyContainer | TNodeType.Icu | TNodeType.Projection);

    const tNodeType = tNode.type;
    if (tNodeType & TNodeType.AnyRNode) {
      return getNativeByTNode(tNode, lView);
    } else if (tNodeType & TNodeType.Container) {
      return getBeforeNodeForView(-1, lView[tNode.index]);
    } else if (tNodeType & TNodeType.ElementContainer) {
      const elIcuContainerChild = tNode.child;
      if (elIcuContainerChild !== null) {
        return getFirstNativeNode(lView, elIcuContainerChild);
      } else {
        const rNodeOrLContainer = lView[tNode.index];
        if (isLContainer(rNodeOrLContainer)) {
          return getBeforeNodeForView(-1, rNodeOrLContainer);
        } else {
          return unwrapRNode(rNodeOrLContainer);
        }
      }
    } else if (tNodeType & TNodeType.Icu) {
      let nextRNode = icuContainerIterate(tNode as TIcuContainerNode, lView);
      let rNode: RNode|null = nextRNode();
      // If the ICU container has no nodes, than we use the ICU anchor as the node.
      return rNode || unwrapRNode(lView[tNode.index]);
    } else {
      const projectionNodes = getProjectionNodes(lView, tNode);
      if (projectionNodes !== null) {
        if (Array.isArray(projectionNodes)) {
          return projectionNodes[0];
        }
        const parentView = getLViewParent(lView[DECLARATION_COMPONENT_VIEW]);
        ngDevMode && assertParentView(parentView);
        return getFirstNativeNode(parentView!, projectionNodes);
      } else {
        return getFirstNativeNode(lView, tNode.next);
      }
    }
  }

  return null;
}

export function getProjectionNodes(lView: LView, tNode: TNode|null): TNode|RNode[]|null {
  if (tNode !== null) {
    const componentView = lView[DECLARATION_COMPONENT_VIEW];
    const componentHost = componentView[T_HOST] as TElementNode;
    const slotIdx = tNode.projection as number;
    ngDevMode && assertProjectionSlots(lView);
    return componentHost.projection![slotIdx];
  }
  return null;
}

export function getBeforeNodeForView(viewIndexInContainer: number, lContainer: LContainer): RNode|
    null {
  const nextViewIndex = CONTAINER_HEADER_OFFSET + viewIndexInContainer + 1;
  if (nextViewIndex < lContainer.length) {
    const lView = lContainer[nextViewIndex] as LView;
    const firstTNodeOfView = lView[TVIEW].firstChild;
    if (firstTNodeOfView !== null) {
      return getFirstNativeNode(lView, firstTNodeOfView);
    }
  }

  return lContainer[NATIVE];
}

/**
 * Removes a native node itself using a given renderer. To remove the node we are looking up its
 * parent from the native tree as not all platforms / browsers support the equivalent of
 * node.remove().
 *
 * 使用给定的渲染器删除本机节点本身。要删除节点，我们会从本机树中查找其父级，因为并非所有平台/浏览器都支持等效的
 * node.remove() 。
 *
 * @param renderer A renderer to be used
 *
 * 要使用的渲染器
 *
 * @param rNode The native node that should be removed
 *
 * 应该删除的本机节点
 *
 * @param isHostElement A flag indicating if a node to be removed is a host of a component.
 *
 * 指示要删除的节点是否是组件的宿主的标志。
 *
 */
export function nativeRemoveNode(renderer: Renderer, rNode: RNode, isHostElement?: boolean): void {
  ngDevMode && ngDevMode.rendererRemoveNode++;
  const nativeParent = nativeParentNode(renderer, rNode);
  if (nativeParent) {
    nativeRemoveChild(renderer, nativeParent, rNode, isHostElement);
  }
}

/**
 * Clears the contents of a given RElement.
 *
 * @param rElement the native RElement to be cleared
 */
export function clearElementContents(rElement: RElement): void {
  rElement.textContent = '';
}


/**
 * Performs the operation of `action` on the node. Typically this involves inserting or removing
 * nodes on the LView or projection boundary.
 *
 * 在节点上执行 `action` 的操作。通常，这涉及在 LView 或投影边界上插入或删除节点。
 *
 */
function applyNodes(
    renderer: Renderer, action: WalkTNodeTreeAction, tNode: TNode|null, lView: LView,
    parentRElement: RElement|null, beforeNode: RNode|null, isProjection: boolean) {
  while (tNode != null) {
    ngDevMode && assertTNodeForLView(tNode, lView);
    ngDevMode &&
        assertTNodeType(
            tNode,
            TNodeType.AnyRNode | TNodeType.AnyContainer | TNodeType.Projection | TNodeType.Icu);
    const rawSlotValue = lView[tNode.index];
    const tNodeType = tNode.type;
    if (isProjection) {
      if (action === WalkTNodeTreeAction.Create) {
        rawSlotValue && attachPatchData(unwrapRNode(rawSlotValue), lView);
        tNode.flags |= TNodeFlags.isProjected;
      }
    }
    if ((tNode.flags & TNodeFlags.isDetached) !== TNodeFlags.isDetached) {
      if (tNodeType & TNodeType.ElementContainer) {
        applyNodes(renderer, action, tNode.child, lView, parentRElement, beforeNode, false);
        applyToElementOrContainer(action, renderer, parentRElement, rawSlotValue, beforeNode);
      } else if (tNodeType & TNodeType.Icu) {
        const nextRNode = icuContainerIterate(tNode as TIcuContainerNode, lView);
        let rNode: RNode|null;
        while (rNode = nextRNode()) {
          applyToElementOrContainer(action, renderer, parentRElement, rNode, beforeNode);
        }
        applyToElementOrContainer(action, renderer, parentRElement, rawSlotValue, beforeNode);
      } else if (tNodeType & TNodeType.Projection) {
        applyProjectionRecursive(
            renderer, action, lView, tNode as TProjectionNode, parentRElement, beforeNode);
      } else {
        ngDevMode && assertTNodeType(tNode, TNodeType.AnyRNode | TNodeType.Container);
        applyToElementOrContainer(action, renderer, parentRElement, rawSlotValue, beforeNode);
      }
    }
    tNode = isProjection ? tNode.projectionNext : tNode.next;
  }
}


/**
 * `applyView` performs operation on the view as specified in `action` (insert, detach, destroy)
 *
 * `applyView` 对 `action` 中指定的视图执行操作（插入、分离、销毁）
 *
 * Inserting a view without projection or containers at top level is simple. Just iterate over the
 * root nodes of the View, and for each node perform the `action`.
 *
 * 在顶级插入没有投影或容器的视图很简单。只需迭代 View 的根节点，并为每个节点执行 `action` 。
 *
 * Things get more complicated with containers and projections. That is because coming across:
 *
 * 使用容器和投影，事情会变得更加复杂。那是因为遇到：
 *
 * - Container: implies that we have to insert/remove/destroy the views of that container as well
 *              which in turn can have their own Containers at the View roots.
 *
 *   容器：意味着我们还必须插入/删除/销毁该容器的视图，它又可以在视图根有自己的容器。
 *
 * - Projection: implies that we have to insert/remove/destroy the nodes of the projection. The
 *               complication is that the nodes we are projecting can themselves have Containers
 *               or other Projections.
 *
 *   投影：意味着我们必须插入/删除/销毁投影的节点。复杂的是，我们要投影的节点本身可以有容器或其他投影。
 *
 * As you can see this is a very recursive problem. Yes recursion is not most efficient but the
 * code is complicated enough that trying to implemented with recursion becomes unmaintainable.
 *
 * 正如你所看到的，这是一个非常递归的问题。是的，递归不是最有效的，但代码足够复杂，以至于尝试使用递归实现变得无法维护。
 *
 * @param tView The \`TView' which needs to be inserted, detached, destroyed
 *
 * 需要插入、分离、销毁的 \`TView'
 *
 * @param lView The LView which needs to be inserted, detached, destroyed.
 *
 * 需要插入、分离、销毁的 LView。
 *
 * @param renderer Renderer to use
 *
 * 要使用的渲染器
 *
 * @param action action to perform (insert, detach, destroy)
 *
 * 要执行的操作（插入、分离、销毁）
 *
 * @param parentRElement parent DOM element for insertion (Removal does not need it).
 *
 * 要插入的父 DOM 元素（删除不需要它）。
 *
 * @param beforeNode Before which node the insertions should happen.
 *
 * 插入应该发生在哪个节点之前。
 *
 */
function applyView(
    tView: TView, lView: LView, renderer: Renderer, action: WalkTNodeTreeAction.Destroy,
    parentRElement: null, beforeNode: null): void;
function applyView(
    tView: TView, lView: LView, renderer: Renderer, action: WalkTNodeTreeAction,
    parentRElement: RElement|null, beforeNode: RNode|null): void;
function applyView(
    tView: TView, lView: LView, renderer: Renderer, action: WalkTNodeTreeAction,
    parentRElement: RElement|null, beforeNode: RNode|null): void {
  applyNodes(renderer, action, tView.firstChild, lView, parentRElement, beforeNode, false);
}

/**
 * `applyProjection` performs operation on the projection.
 *
 * `applyProjection` 对投影执行操作。
 *
 * Inserting a projection requires us to locate the projected nodes from the parent component. The
 * complication is that those nodes themselves could be re-projected from their parent component.
 *
 * 插入投影需要我们从父组件定位投影的节点。复杂的是，这些节点本身可以从它们的父组件重新投影。
 *
 * @param tView The `TView` of `LView` which needs to be inserted, detached, destroyed
 *
 * 需要插入、分离、销毁的 `TView` 的 `LView`
 *
 * @param lView The `LView` which needs to be inserted, detached, destroyed.
 *
 * 需要插入、分离、销毁的 `LView` 。
 *
 * @param tProjectionNode node to project
 *
 * 节点到项目
 *
 */
export function applyProjection(tView: TView, lView: LView, tProjectionNode: TProjectionNode) {
  const renderer = lView[RENDERER];
  const parentRNode = getParentRElement(tView, tProjectionNode, lView);
  const parentTNode = tProjectionNode.parent || lView[T_HOST]!;
  let beforeNode = getInsertInFrontOfRNode(parentTNode, tProjectionNode, lView);
  applyProjectionRecursive(
      renderer, WalkTNodeTreeAction.Create, lView, tProjectionNode, parentRNode, beforeNode);
}

/**
 * `applyProjectionRecursive` performs operation on the projection specified by `action` (insert,
 * detach, destroy)
 *
 * `applyProjectionRecursive` 对 `action` 指定的投影执行操作（插入、分离、销毁）
 *
 * Inserting a projection requires us to locate the projected nodes from the parent component. The
 * complication is that those nodes themselves could be re-projected from their parent component.
 *
 * 插入投影需要我们从父组件定位投影的节点。复杂的是，这些节点本身可以从它们的父组件重新投影。
 *
 * @param renderer Render to use
 *
 * 要使用的渲染方式
 *
 * @param action action to perform (insert, detach, destroy)
 *
 * 要执行的操作（插入、分离、销毁）
 *
 * @param lView The LView which needs to be inserted, detached, destroyed.
 *
 * 需要插入、分离、销毁的 LView。
 *
 * @param tProjectionNode node to project
 *
 * 节点到项目
 *
 * @param parentRElement parent DOM element for insertion/removal.
 *
 * 用于插入/删除的父 DOM 元素。
 *
 * @param beforeNode Before which node the insertions should happen.
 *
 * 插入应该发生在哪个节点之前。
 *
 */
function applyProjectionRecursive(
    renderer: Renderer, action: WalkTNodeTreeAction, lView: LView, tProjectionNode: TProjectionNode,
    parentRElement: RElement|null, beforeNode: RNode|null) {
  const componentLView = lView[DECLARATION_COMPONENT_VIEW];
  const componentNode = componentLView[T_HOST] as TElementNode;
  ngDevMode &&
      assertEqual(typeof tProjectionNode.projection, 'number', 'expecting projection index');
  const nodeToProjectOrRNodes = componentNode.projection![tProjectionNode.projection]!;
  if (Array.isArray(nodeToProjectOrRNodes)) {
    // This should not exist, it is a bit of a hack. When we bootstrap a top level node and we
    // need to support passing projectable nodes, so we cheat and put them in the TNode
    // of the Host TView. (Yes we put instance info at the T Level). We can get away with it
    // because we know that that TView is not shared and therefore it will not be a problem.
    // This should be refactored and cleaned up.
    for (let i = 0; i < nodeToProjectOrRNodes.length; i++) {
      const rNode = nodeToProjectOrRNodes[i];
      applyToElementOrContainer(action, renderer, parentRElement, rNode, beforeNode);
    }
  } else {
    let nodeToProject: TNode|null = nodeToProjectOrRNodes;
    const projectedComponentLView = componentLView[PARENT] as LView;
    applyNodes(
        renderer, action, nodeToProject, projectedComponentLView, parentRElement, beforeNode, true);
  }
}


/**
 * `applyContainer` performs an operation on the container and its views as specified by
 * `action` (insert, detach, destroy)
 *
 * `applyContainer` 对容器及其视图执行操作指定的 `action`（插入、分离、销毁）
 *
 * Inserting a Container is complicated by the fact that the container may have Views which
 * themselves have containers or projections.
 *
 * 插入容器很复杂，因为容器可能有 View ，而 View 本身也有容器或投影。
 *
 * @param renderer Renderer to use
 *
 * 要使用的渲染器
 *
 * @param action action to perform (insert, detach, destroy)
 *
 * 要执行的操作（插入、分离、销毁）
 *
 * @param lContainer The LContainer which needs to be inserted, detached, destroyed.
 *
 * 需要插入、分离、销毁的 LContainer。
 *
 * @param parentRElement parent DOM element for insertion/removal.
 *
 * 用于插入/删除的父 DOM 元素。
 *
 * @param beforeNode Before which node the insertions should happen.
 *
 * 插入应该发生在哪个节点之前。
 *
 */
function applyContainer(
    renderer: Renderer, action: WalkTNodeTreeAction, lContainer: LContainer,
    parentRElement: RElement|null, beforeNode: RNode|null|undefined) {
  ngDevMode && assertLContainer(lContainer);
  const anchor = lContainer[NATIVE];  // LContainer has its own before node.
  const native = unwrapRNode(lContainer);
  // An LContainer can be created dynamically on any node by injecting ViewContainerRef.
  // Asking for a ViewContainerRef on an element will result in a creation of a separate anchor
  // node (comment in the DOM) that will be different from the LContainer's host node. In this
  // particular case we need to execute action on 2 nodes:
  // - container's host node (this is done in the executeActionOnElementOrContainer)
  // - container's host node (this is done here)
  if (anchor !== native) {
    // This is very strange to me (Misko). I would expect that the native is same as anchor. I
    // don't see a reason why they should be different, but they are.
    //
    // If they are we need to process the second anchor as well.
    applyToElementOrContainer(action, renderer, parentRElement, anchor, beforeNode);
  }
  for (let i = CONTAINER_HEADER_OFFSET; i < lContainer.length; i++) {
    const lView = lContainer[i] as LView;
    applyView(lView[TVIEW], lView, renderer, action, parentRElement, anchor);
  }
}

/**
 * Writes class/style to element.
 *
 * 将类/样式写入元素。
 *
 * @param renderer Renderer to use.
 *
 * 要使用的渲染器。
 *
 * @param isClassBased `true` if it should be written to `class` (`false` to write to `style`)
 *
 * 如果应该写入 `class` ，则为 `true`（写入 `style` 为 `false`）
 *
 * @param rNode The Node to write to.
 *
 * 要写入的节点。
 *
 * @param prop Property to write to. This would be the class/style name.
 *
 * 要写入的属性。这将是类/样式名称。
 *
 * @param value Value to write. If `null`/`undefined`/`false` this is considered a remove (set/add
 *        otherwise).
 *
 * 要写入的值。如果 `null` / `undefined` / `false` ，则将其视为删除（否则设置/添加）。
 *
 */
export function applyStyling(
    renderer: Renderer, isClassBased: boolean, rNode: RElement, prop: string, value: any) {
  if (isClassBased) {
    // We actually want JS true/false here because any truthy value should add the class
    if (!value) {
      ngDevMode && ngDevMode.rendererRemoveClass++;
      renderer.removeClass(rNode, prop);
    } else {
      ngDevMode && ngDevMode.rendererAddClass++;
      renderer.addClass(rNode, prop);
    }
  } else {
    let flags = prop.indexOf('-') === -1 ? undefined : RendererStyleFlags2.DashCase as number;
    if (value == null /** || value === undefined */) {
      ngDevMode && ngDevMode.rendererRemoveStyle++;
      renderer.removeStyle(rNode, prop, flags);
    } else {
      // A value is important if it ends with `!important`. The style
      // parser strips any semicolons at the end of the value.
      const isImportant = typeof value === 'string' ? value.endsWith('!important') : false;

      if (isImportant) {
        // !important has to be stripped from the value for it to be valid.
        value = value.slice(0, -10);
        flags! |= RendererStyleFlags2.Important;
      }

      ngDevMode && ngDevMode.rendererSetStyle++;
      renderer.setStyle(rNode, prop, value, flags);
    }
  }
}


/**
 * Write `cssText` to `RElement`.
 *
 * 将 `cssText` 写入 `RElement` 。
 *
 * This function does direct write without any reconciliation. Used for writing initial values, so
 * that static styling values do not pull in the style parser.
 *
 * 此函数会直接写入，无需任何对账。用于编写初始值，以便静态样式值不会拉入风格解析器。
 *
 * @param renderer Renderer to use
 *
 * 要使用的渲染器
 *
 * @param element The element which needs to be updated.
 *
 * 需要更新的元素。
 *
 * @param newValue The new class list to write.
 *
 * 要编写的新类列表。
 *
 */
export function writeDirectStyle(renderer: Renderer, element: RElement, newValue: string) {
  ngDevMode && assertString(newValue, '\'newValue\' should be a string');
  renderer.setAttribute(element, 'style', newValue);
  ngDevMode && ngDevMode.rendererSetStyle++;
}

/**
 * Write `className` to `RElement`.
 *
 * 将 `className` 写入 `RElement` 。
 *
 * This function does direct write without any reconciliation. Used for writing initial values, so
 * that static styling values do not pull in the style parser.
 *
 * 此函数会直接写入，无需任何对账。用于编写初始值，以便静态样式值不会拉入风格解析器。
 *
 * @param renderer Renderer to use
 *
 * 要使用的渲染器
 *
 * @param element The element which needs to be updated.
 *
 * 需要更新的元素。
 *
 * @param newValue The new class list to write.
 *
 * 要编写的新类列表。
 *
 */
export function writeDirectClass(renderer: Renderer, element: RElement, newValue: string) {
  ngDevMode && assertString(newValue, '\'newValue\' should be a string');
  if (newValue === '') {
    // There are tests in `google3` which expect `element.getAttribute('class')` to be `null`.
    renderer.removeAttribute(element, 'class');
  } else {
    renderer.setAttribute(element, 'class', newValue);
  }
  ngDevMode && ngDevMode.rendererSetClassName++;
}

/**
 * Sets up the static DOM attributes on an `RNode`.
 *
 * 在 `RNode` 上设置静态 DOM 属性。
 *
 */
export function setupStaticAttributes(renderer: Renderer, element: RElement, tNode: TNode) {
  const {mergedAttrs, classes, styles} = tNode;

  if (mergedAttrs !== null) {
    setUpAttributes(renderer, element, mergedAttrs);
  }

  if (classes !== null) {
    writeDirectClass(renderer, element, classes);
  }

  if (styles !== null) {
    writeDirectStyle(renderer, element, styles);
  }
}<|MERGE_RESOLUTION|>--- conflicted
+++ resolved
@@ -31,37 +31,19 @@
 import {getNativeByTNode, unwrapRNode, updateTransplantedViewCount} from './util/view_utils';
 
 const enum WalkTNodeTreeAction {
-  /**
-   * node create in the native environment. Run on initial creation.
-   *
-   * node 在本机环境中创建。在初始创建时运行。
-   *
-   */
+  /** node create in the native environment. Run on initial creation. */
   Create = 0,
 
   /**
    * node insert in the native environment.
    * Run when existing node has been detached and needs to be re-attached.
-   *
-   * 本机环境中的节点插入。在现有节点已分离并需要重新附加时运行。
-   *
    */
   Insert = 1,
 
-  /**
-   * node detach from the native environment
-   *
-   * 节点从本机环境分离
-   *
-   */
+  /** node detach from the native environment */
   Detach = 2,
 
-  /**
-   * node destruction using the renderer's API
-   *
-   * 使用渲染器的 API 销毁节点
-   *
-   */
+  /** node destruction using the renderer's API */
   Destroy = 3,
 }
 
@@ -70,9 +52,6 @@
 /**
  * NOTE: for performance reasons, the possible actions are inlined within the function instead of
  * being passed as an argument.
- *
- * 注意：出于性能原因，可能的操作是在函数中内联的，而不是作为参数传递。
- *
  */
 function applyToElementOrContainer(
     action: WalkTNodeTreeAction, renderer: Renderer, parent: RElement|null,
@@ -134,27 +113,10 @@
 
 /**
  * Creates a native element from a tag name, using a renderer.
- *
- * 使用渲染器从标签名称创建本机元素。
- *
  * @param renderer A renderer to use
- *
- * 要使用的渲染器
- *
  * @param name the tag name
- *
- * 标签名称
- *
  * @param namespace Optional namespace for element.
- *
- * 元素的可选命名空间。
- *
- * @returns
- *
- * the element created
- *
- * 创建的元素
- *
+ * @returns the element created
  */
 export function createElementNode(
     renderer: Renderer, name: string, namespace: string|null): RElement {
@@ -166,22 +128,12 @@
 /**
  * Removes all DOM elements associated with a view.
  *
- * 删除与视图关联的所有 DOM 元素。
- *
  * Because some root nodes of the view may be containers, we sometimes need
  * to propagate deeply into the nested containers to remove all elements in the
  * views beneath it.
  *
- * 因为视图的某些根节点可能是容器，所以我们有时需要深入传播到嵌套容器中以删除其下方视图中的所有元素。
- *
- * @param tView The `TView' of the`LView\` from which elements should be added or removed
- *
- * 应该添加或删除元素 `TView' of the`
- *
+ * @param tView The `TView' of the `LView` from which elements should be added or removed
  * @param lView The view from which elements should be added or removed
- *
- * 应该添加或删除元素的视图
- *
  */
 export function removeViewFromContainer(tView: TView, lView: LView): void {
   const renderer = lView[RENDERER];
@@ -193,38 +145,16 @@
 /**
  * Adds all DOM elements associated with a view.
  *
- * 添加与视图关联的所有 DOM 元素。
- *
  * Because some root nodes of the view may be containers, we sometimes need
  * to propagate deeply into the nested containers to add all elements in the
  * views beneath it.
  *
- * 因为视图的某些根节点可能是容器，所以我们有时需要深入传播到嵌套容器中，以添加其下方视图中的所有元素。
- *
- * @param tView The `TView' of the`LView\` from which elements should be added or removed
- *
- * 应该添加或删除元素 `TView' of the`
- *
+ * @param tView The `TView' of the `LView` from which elements should be added or removed
  * @param parentTNode The `TNode` where the `LView` should be attached to.
- *
- * `TNode` 应该附加到的 `LView` 。
- *
  * @param renderer Current renderer to use for DOM manipulations.
- *
- * 用于 DOM 操作的当前渲染器。
- *
  * @param lView The view from which elements should be added or removed
- *
- * 应该添加或删除元素的视图
- *
  * @param parentNativeNode The parent `RElement` where it should be inserted into.
- *
- * 应将其插入到的父 `RElement` 。
- *
  * @param beforeNode The node before which elements should be added, if insert mode
- *
- * 如果是插入模式，则应在其之前添加元素的节点
- *
  */
 export function addViewToContainer(
     tView: TView, parentTNode: TNode, renderer: Renderer, lView: LView, parentNativeNode: RElement,
@@ -238,16 +168,8 @@
 /**
  * Detach a `LView` from the DOM by detaching its nodes.
  *
- * 通过分离其节点来将 `LView` 从 DOM 中分离。
- *
- * @param tView The `TView' of the`LView\` to be detached
- *
- * 要分离 `TView' of the`
- *
+ * @param tView The `TView' of the `LView` to be detached
  * @param lView the `LView` to be detached.
- *
- * 要分离的 `LView` 。
- *
  */
 export function renderDetachView(tView: TView, lView: LView) {
   applyView(tView, lView, lView[RENDERER], WalkTNodeTreeAction.Detach, null, null);
@@ -257,33 +179,14 @@
  * Traverses down and up the tree of views and containers to remove listeners and
  * call onDestroy callbacks.
  *
- * 向下和向上遍历视图和容器树以删除侦听器并调用 onDestroy 回调。
- *
  * Notes:
- *
- * 说明：
- *
- * - Because it's used for onDestroy calls, it needs to be bottom-up.
- *
- *   因为它用于 onDestroy 调用，所以它需要是自下而上的。
- *
- * - Must process containers instead of their views to avoid splicing
- *   when views are destroyed and re-added.
- *
- *   必须处理容器而不是它们的视图，以避免在视图被破坏和重新添加时发生拼接。
- *
- * - Using a while loop because it's faster than recursion
- *
- *   使用 while 循环，因为它比递归快
- *
- * - Destroy only called on movement to sibling or movement to parent (laterally or up)
- *
- *   仅在移动到同级或移动到父级（横向或向上）时才调用销毁
- *
- * @param rootView The view to destroy
- *
- * 要破坏的视图
- *
+ *  - Because it's used for onDestroy calls, it needs to be bottom-up.
+ *  - Must process containers instead of their views to avoid splicing
+ *  when views are destroyed and re-added.
+ *  - Using a while loop because it's faster than recursion
+ *  - Destroy only called on movement to sibling or movement to parent (laterally or up)
+ *
+ *  @param rootView The view to destroy
  */
 export function destroyViewTree(rootView: LView): void {
   // If the view has no children, we can clean it up and return early.
@@ -327,32 +230,15 @@
 /**
  * Inserts a view into a container.
  *
- * 将视图插入容器。
- *
  * This adds the view to the container's array of active views in the correct
  * position. It also adds the view's elements to the DOM if the container isn't a
  * root node of another view (in that case, the view's elements will be added when
  * the container's parent view is added later).
  *
- * 这会将视图添加到容器的活动视图数组中的正确位置。如果容器不是另一个视图的根节点，它还会将视图的元素添加到
- * DOM（在这种情况下，稍后添加容器的父视图时将添加视图的元素）。
- *
- * @param tView The `TView' of the`LView\` to insert
- *
- * 要插入的 LView\` 的 `TView' of the`
- *
+ * @param tView The `TView' of the `LView` to insert
  * @param lView The view to insert
- *
- * 要插入的视图
- *
  * @param lContainer The container into which the view should be inserted
- *
- * 应该插入视图的容器
- *
  * @param index Which index in the container to insert the child view into
- *
- * 要将子视图插入到容器中的哪个索引
- *
  */
 export function insertView(tView: TView, lView: LView, lContainer: LContainer, index: number) {
   ngDevMode && assertLView(lView);
@@ -393,9 +279,6 @@
 /**
  * Track views created from the declaration container (TemplateRef) and inserted into a
  * different LContainer.
- *
- * 跟踪从声明容器 (TemplateRef) 创建并插入到不同 LContainer 中的视图。
- *
  */
 function trackMovedView(declarationContainer: LContainer, lView: LView) {
   ngDevMode && assertDefined(lView, 'LView required');
@@ -445,27 +328,12 @@
 /**
  * Detaches a view from a container.
  *
- * 从容器中分离视图。
- *
  * This method removes the view from the container's array of active views. It also
  * removes the view's elements from the DOM.
  *
- * 此方法会从容器的活动视图数组中删除视图。它还会从 DOM 中删除视图的元素。
- *
  * @param lContainer The container from which to detach a view
- *
- * 要从中分离视图的容器
- *
  * @param removeIndex The index of the view to detach
- *
- * 要分离的视图的索引
- *
- * @returns
- *
- * Detached LView instance.
- *
- * 分离的 LView 实例。
- *
+ * @returns Detached LView instance.
  */
 export function detachView(lContainer: LContainer, removeIndex: number): LView|undefined {
   if (lContainer.length <= CONTAINER_HEADER_OFFSET) return;
@@ -504,16 +372,8 @@
  * A standalone function which destroys an LView,
  * conducting clean up (e.g. removing listeners, calling onDestroys).
  *
- * 一个独立函数，它销毁 LView、进行清理（例如删除侦听器、调用 onDestroys）。
- *
- * @param tView The `TView' of the`LView\` to be destroyed
- *
- * 要销毁的 LView\` 的 `TView' of the`
- *
+ * @param tView The `TView' of the `LView` to be destroyed
  * @param lView The view to be destroyed.
- *
- * 要被破坏的视图。
- *
  */
 export function destroyLView(tView: TView, lView: LView) {
   if (!(lView[FLAGS] & LViewFlags.Destroyed)) {
@@ -535,18 +395,8 @@
  * listeners. Listeners are removed as the last step so events delivered in the onDestroys hooks
  * can be propagated to @Output listeners.
  *
- * 为给定视图中的所有指令和管道调用 onDestroys
- * 钩子，然后删除所有侦听器。侦听器作为最后一步被删除，因此 onDestroys
- * 钩子中传递的事件可以传播给 @Output 侦听器。
- *
  * @param tView `TView` for the `LView` to clean up.
- *
- * 要清理的 `TView` 的 `LView` 。
- *
  * @param lView The LView to clean up
- *
- * 要清理的 LView
- *
  */
 function cleanUpView(tView: TView, lView: LView): void {
   if (!(lView[FLAGS] & LViewFlags.Destroyed)) {
@@ -589,12 +439,7 @@
   }
 }
 
-/**
- * Removes listeners and unsubscribes from output subscriptions
- *
- * 删除侦听器并从输出订阅中取消订阅
- *
- */
+/** Removes listeners and unsubscribes from output subscriptions */
 function processCleanups(tView: TView, lView: LView): void {
   const tCleanup = tView.cleanup;
   const lCleanup = lView[CLEANUP]!;
@@ -607,17 +452,10 @@
         ngDevMode && assertNumber(targetIdx, 'cleanup target must be a number');
         if (targetIdx >= 0) {
           // unregister
-<<<<<<< HEAD
-          lCleanup[lastLCleanupIndex = targetIdx]();
-        } else {
-          // Subscription
-          lCleanup[lastLCleanupIndex = -targetIdx].unsubscribe();
-=======
           lCleanup[targetIdx]();
         } else {
           // Subscription
           lCleanup[-targetIdx].unsubscribe();
->>>>>>> 6a32ac28
         }
         i += 2;
       } else {
@@ -641,12 +479,7 @@
   }
 }
 
-/**
- * Calls onDestroy hooks for this view
- *
- * 调用此视图的 onDestroy 钩子
- *
- */
+/** Calls onDestroy hooks for this view */
 function executeOnDestroys(tView: TView, lView: LView): void {
   let destroyHooks: DestroyHookData|null;
 
@@ -685,26 +518,14 @@
 /**
  * Returns a native element if a node can be inserted into the given parent.
  *
- * 如果可以将节点插入给定的父级，则返回本机元素。
- *
  * There are two reasons why we may not be able to insert a element immediately.
- *
- * 我们可能无法立即插入元素有两个原因。
- *
  * - Projection: When creating a child content element of a component, we have to skip the
- *     insertion because the content of a component will be projected.
- *     `<component><content>delayed due to projection</content></component>`
- *
- *   投影：创建组件的子内容元素时，我们必须跳过插入，因为组件的内容将被投影。
+ *   insertion because the content of a component will be projected.
  *   `<component><content>delayed due to projection</content></component>`
- *
  * - Parent container is disconnected: This can happen when we are inserting a view into
- *     parent container, which itself is disconnected. For example the parent container is part
- *     of a View which has not be inserted or is made for projection but has not been inserted
- *     into destination.
- *
- *   父容器已断开连接：当我们将视图插入本身已断开连接的父容器时，可能会发生这种情况。例如，父容器是
- *   View 的一部分，它尚未插入或用于投影但尚未插入目标。
+ *   parent container, which itself is disconnected. For example the parent container is part
+ *   of a View which has not be inserted or is made for projection but has not been inserted
+ *   into destination.
  *
  * @param tView: Current `TView`.
  * @param tNode: `TNode` for which we wish to retrieve render parent.
@@ -717,34 +538,17 @@
 /**
  * Get closest `RElement` or `null` if it can't be found.
  *
- * 获取最近的 `RElement` ，如果找不到，则获取 `null` 。
- *
  * If `TNode` is `TNodeType.Element` => return `RElement` at `LView[tNode.index]` location.
  * If `TNode` is `TNodeType.ElementContainer|IcuContain` => return the parent (recursively).
  * If `TNode` is `null` then return host `RElement`:
- *
- * 如果 `TNode` 是 `TNodeType.Element` => 在 `LView[tNode.index]` 位置返回 `RElement` 。如果 `TNode`
- * 是 `TNodeType.ElementContainer|IcuContain` => 返回父级（递归）。如果 `TNode` 为 `null`
- * ，则返回宿主 `RElement` ：
- *
- * - return `null` if projection
- *
- *   如果是投影，则返回 `null`
- *
- * - return `null` if parent container is disconnected (we have no parent.)
- *
- *   如果父容器已断开连接，则返回 `null`（我们没有父容器。）
+ *   - return `null` if projection
+ *   - return `null` if parent container is disconnected (we have no parent.)
  *
  * @param tView: Current `TView`.
  * @param tNode: `TNode` for which we wish to retrieve `RElement` (or `null` if host element is
  *     needed).
  * @param lView: Current `LView`.
- * @returns
- *
- * `null` if the `RElement` can't be determined at this time (no parent / projection)
- *
- * 如果此时无法确定 `RElement`（无父/投影），则为 `null`
- *
+ * @returns `null` if the `RElement` can't be determined at this time (no parent / projection)
  */
 export function getClosestRElement(tView: TView, tNode: TNode|null, lView: LView): RElement|null {
   let parentTNode: TNode|null = tNode;
@@ -788,11 +592,6 @@
 /**
  * Inserts a native node before another native node for a given parent.
  * This is a utility function that can be used when native nodes were determined.
- *
- * 使用 {@link Renderer3}
- * 在给定父级的另一个本机节点之前插入本机节点。这是一个工具函数，可以在确定本机节点时使用 -
- * 它抽象了正在使用的实际渲染器。
- *
  */
 export function nativeInsertBefore(
     renderer: Renderer, parent: RElement, child: RNode, beforeNode: RNode|null,
@@ -816,32 +615,19 @@
   }
 }
 
-/**
- * Removes a node from the DOM given its native parent.
- *
- * 在给定其本机父级的情况下从 DOM 中删除一个节点。
- *
- */
+/** Removes a node from the DOM given its native parent. */
 function nativeRemoveChild(
     renderer: Renderer, parent: RElement, child: RNode, isHostElement?: boolean): void {
   renderer.removeChild(parent, child, isHostElement);
 }
 
-/**
- * Checks if an element is a `<template>` node.
- *
- * 检查元素是否是 `<template>` 节点。
- *
- */
+/** Checks if an element is a `<template>` node. */
 function isTemplateNode(node: RElement): node is RTemplate {
   return node.tagName === 'TEMPLATE' && (node as RTemplate).content !== undefined;
 }
 
 /**
  * Returns a native parent of a given native node.
- *
- * 返回给定本机节点的本机父级。
- *
  */
 export function nativeParentNode(renderer: Renderer, node: RNode): RElement|null {
   return renderer.parentNode(node);
@@ -849,9 +635,6 @@
 
 /**
  * Returns a native sibling of a given native node.
- *
- * 返回给定本机节点的本机同级。
- *
  */
 export function nativeNextSibling(renderer: Renderer, node: RNode): RNode|null {
   return renderer.nextSibling(node);
@@ -860,26 +643,12 @@
 /**
  * Find a node in front of which `currentTNode` should be inserted.
  *
- * 查找应该在其前面插入 `currentTNode` 的节点。
- *
  * This method determines the `RNode` in front of which we should insert the `currentRNode`. This
  * takes `TNode.insertBeforeIndex` into account if i18n code has been invoked.
  *
- * 此方法确定我们应该在其前面插入 `currentRNode` 的 `RNode` 。如果已调用 i18n 代码，这会考虑
- * `TNode.insertBeforeIndex` 。
- *
  * @param parentTNode parent `TNode`
- *
- * 父 `TNode`
- *
  * @param currentTNode current `TNode` (The node which we would like to insert into the DOM)
- *
- * 当前 `TNode`（我们要插入到 DOM 中的节点）
- *
  * @param lView current `LView`
- *
- * 当前的 `LView`
- *
  */
 function getInsertInFrontOfRNode(parentTNode: TNode, currentTNode: TNode, lView: LView): RNode|
     null {
@@ -891,26 +660,12 @@
  * Find a node in front of which `currentTNode` should be inserted. (Does not take i18n into
  * account)
  *
- * 查找应该在其前面插入 `currentTNode` 的节点。（不考虑 i18n）
- *
  * This method determines the `RNode` in front of which we should insert the `currentRNode`. This
  * does not take `TNode.insertBeforeIndex` into account.
  *
- * 此方法确定我们应该在其前面插入 `currentRNode` 的 `RNode` 。这不会将 `TNode.insertBeforeIndex`
- * 考虑在内。
- *
  * @param parentTNode parent `TNode`
- *
- * 父 `TNode`
- *
  * @param currentTNode current `TNode` (The node which we would like to insert into the DOM)
- *
- * 当前 `TNode`（我们要插入到 DOM 中的节点）
- *
  * @param lView current `LView`
- *
- * 当前的 `LView`
- *
  */
 export function getInsertInFrontOfRNodeWithNoI18n(
     parentTNode: TNode, currentTNode: TNode, lView: LView): RNode|null {
@@ -923,12 +678,7 @@
 /**
  * Tree shakable boundary for `getInsertInFrontOfRNodeWithI18n` function.
  *
- * `getInsertInFrontOfRNodeWithI18n` 函数的树形可摇边界。
- *
  * This function will only be set if i18n code runs.
- *
- * 只有在 i18n 代码运行时才会设置此函数。
- *
  */
 let _getInsertInFrontOfRNodeWithI18n: (parentTNode: TNode, currentTNode: TNode, lView: LView) =>
     RNode | null = getInsertInFrontOfRNodeWithNoI18n;
@@ -936,12 +686,7 @@
 /**
  * Tree shakable boundary for `processI18nInsertBefore` function.
  *
- * `processI18nInsertBefore` 函数的树形可摇边界。
- *
  * This function will only be set if i18n code runs.
- *
- * 只有在 i18n 代码运行时才会设置此函数。
- *
  */
 let _processI18nInsertBefore: (
     renderer: Renderer, childTNode: TNode, lView: LView, childRNode: RNode|RNode[],
@@ -960,24 +705,10 @@
 /**
  * Appends the `child` native node (or a collection of nodes) to the `parent`.
  *
- * 将 `child` 本机节点（或节点集合）附加到 `parent` 。
- *
- * @param tView The \`TView' to be appended
- *
- * 要附加的 \`TView'
- *
+ * @param tView The `TView' to be appended
  * @param lView The current LView
- *
- * 当前的 LView
- *
  * @param childRNode The native child (or children) that should be appended
- *
- * 应该附加的本机子项（或多个子项）
- *
  * @param childTNode The TNode of the child element
- *
- * 子元素的 TNode
- *
  */
 export function appendChild(
     tView: TView, lView: LView, childRNode: RNode|RNode[], childTNode: TNode): void {
@@ -1002,12 +733,7 @@
 /**
  * Returns the first native node for a given LView, starting from the provided TNode.
  *
- * 返回给定 LView 的第一个本机节点，从提供的 TNode 开始。
- *
  * Native nodes are returned in the order in which those appear in the native tree (DOM).
- *
- * 本机节点会按照它们在本机树 (DOM) 中出现的顺序返回。
- *
  */
 export function getFirstNativeNode(lView: LView, tNode: TNode|null): RNode|null {
   if (tNode !== null) {
@@ -1086,21 +812,9 @@
  * parent from the native tree as not all platforms / browsers support the equivalent of
  * node.remove().
  *
- * 使用给定的渲染器删除本机节点本身。要删除节点，我们会从本机树中查找其父级，因为并非所有平台/浏览器都支持等效的
- * node.remove() 。
- *
  * @param renderer A renderer to be used
- *
- * 要使用的渲染器
- *
  * @param rNode The native node that should be removed
- *
- * 应该删除的本机节点
- *
  * @param isHostElement A flag indicating if a node to be removed is a host of a component.
- *
- * 指示要删除的节点是否是组件的宿主的标志。
- *
  */
 export function nativeRemoveNode(renderer: Renderer, rNode: RNode, isHostElement?: boolean): void {
   ngDevMode && ngDevMode.rendererRemoveNode++;
@@ -1123,9 +837,6 @@
 /**
  * Performs the operation of `action` on the node. Typically this involves inserting or removing
  * nodes on the LView or projection boundary.
- *
- * 在节点上执行 `action` 的操作。通常，这涉及在 LView 或投影边界上插入或删除节点。
- *
  */
 function applyNodes(
     renderer: Renderer, action: WalkTNodeTreeAction, tNode: TNode|null, lView: LView,
@@ -1171,57 +882,25 @@
 /**
  * `applyView` performs operation on the view as specified in `action` (insert, detach, destroy)
  *
- * `applyView` 对 `action` 中指定的视图执行操作（插入、分离、销毁）
- *
  * Inserting a view without projection or containers at top level is simple. Just iterate over the
  * root nodes of the View, and for each node perform the `action`.
  *
- * 在顶级插入没有投影或容器的视图很简单。只需迭代 View 的根节点，并为每个节点执行 `action` 。
- *
  * Things get more complicated with containers and projections. That is because coming across:
- *
- * 使用容器和投影，事情会变得更加复杂。那是因为遇到：
- *
  * - Container: implies that we have to insert/remove/destroy the views of that container as well
  *              which in turn can have their own Containers at the View roots.
- *
- *   容器：意味着我们还必须插入/删除/销毁该容器的视图，它又可以在视图根有自己的容器。
- *
  * - Projection: implies that we have to insert/remove/destroy the nodes of the projection. The
  *               complication is that the nodes we are projecting can themselves have Containers
  *               or other Projections.
  *
- *   投影：意味着我们必须插入/删除/销毁投影的节点。复杂的是，我们要投影的节点本身可以有容器或其他投影。
- *
  * As you can see this is a very recursive problem. Yes recursion is not most efficient but the
  * code is complicated enough that trying to implemented with recursion becomes unmaintainable.
  *
- * 正如你所看到的，这是一个非常递归的问题。是的，递归不是最有效的，但代码足够复杂，以至于尝试使用递归实现变得无法维护。
- *
- * @param tView The \`TView' which needs to be inserted, detached, destroyed
- *
- * 需要插入、分离、销毁的 \`TView'
- *
+ * @param tView The `TView' which needs to be inserted, detached, destroyed
  * @param lView The LView which needs to be inserted, detached, destroyed.
- *
- * 需要插入、分离、销毁的 LView。
- *
  * @param renderer Renderer to use
- *
- * 要使用的渲染器
- *
  * @param action action to perform (insert, detach, destroy)
- *
- * 要执行的操作（插入、分离、销毁）
- *
  * @param parentRElement parent DOM element for insertion (Removal does not need it).
- *
- * 要插入的父 DOM 元素（删除不需要它）。
- *
  * @param beforeNode Before which node the insertions should happen.
- *
- * 插入应该发生在哪个节点之前。
- *
  */
 function applyView(
     tView: TView, lView: LView, renderer: Renderer, action: WalkTNodeTreeAction.Destroy,
@@ -1238,25 +917,12 @@
 /**
  * `applyProjection` performs operation on the projection.
  *
- * `applyProjection` 对投影执行操作。
- *
  * Inserting a projection requires us to locate the projected nodes from the parent component. The
  * complication is that those nodes themselves could be re-projected from their parent component.
  *
- * 插入投影需要我们从父组件定位投影的节点。复杂的是，这些节点本身可以从它们的父组件重新投影。
- *
  * @param tView The `TView` of `LView` which needs to be inserted, detached, destroyed
- *
- * 需要插入、分离、销毁的 `TView` 的 `LView`
- *
  * @param lView The `LView` which needs to be inserted, detached, destroyed.
- *
- * 需要插入、分离、销毁的 `LView` 。
- *
  * @param tProjectionNode node to project
- *
- * 节点到项目
- *
  */
 export function applyProjection(tView: TView, lView: LView, tProjectionNode: TProjectionNode) {
   const renderer = lView[RENDERER];
@@ -1271,37 +937,15 @@
  * `applyProjectionRecursive` performs operation on the projection specified by `action` (insert,
  * detach, destroy)
  *
- * `applyProjectionRecursive` 对 `action` 指定的投影执行操作（插入、分离、销毁）
- *
  * Inserting a projection requires us to locate the projected nodes from the parent component. The
  * complication is that those nodes themselves could be re-projected from their parent component.
  *
- * 插入投影需要我们从父组件定位投影的节点。复杂的是，这些节点本身可以从它们的父组件重新投影。
- *
  * @param renderer Render to use
- *
- * 要使用的渲染方式
- *
  * @param action action to perform (insert, detach, destroy)
- *
- * 要执行的操作（插入、分离、销毁）
- *
  * @param lView The LView which needs to be inserted, detached, destroyed.
- *
- * 需要插入、分离、销毁的 LView。
- *
  * @param tProjectionNode node to project
- *
- * 节点到项目
- *
  * @param parentRElement parent DOM element for insertion/removal.
- *
- * 用于插入/删除的父 DOM 元素。
- *
  * @param beforeNode Before which node the insertions should happen.
- *
- * 插入应该发生在哪个节点之前。
- *
  */
 function applyProjectionRecursive(
     renderer: Renderer, action: WalkTNodeTreeAction, lView: LView, tProjectionNode: TProjectionNode,
@@ -1334,33 +978,14 @@
  * `applyContainer` performs an operation on the container and its views as specified by
  * `action` (insert, detach, destroy)
  *
- * `applyContainer` 对容器及其视图执行操作指定的 `action`（插入、分离、销毁）
- *
  * Inserting a Container is complicated by the fact that the container may have Views which
  * themselves have containers or projections.
  *
- * 插入容器很复杂，因为容器可能有 View ，而 View 本身也有容器或投影。
- *
  * @param renderer Renderer to use
- *
- * 要使用的渲染器
- *
  * @param action action to perform (insert, detach, destroy)
- *
- * 要执行的操作（插入、分离、销毁）
- *
  * @param lContainer The LContainer which needs to be inserted, detached, destroyed.
- *
- * 需要插入、分离、销毁的 LContainer。
- *
  * @param parentRElement parent DOM element for insertion/removal.
- *
- * 用于插入/删除的父 DOM 元素。
- *
  * @param beforeNode Before which node the insertions should happen.
- *
- * 插入应该发生在哪个节点之前。
- *
  */
 function applyContainer(
     renderer: Renderer, action: WalkTNodeTreeAction, lContainer: LContainer,
@@ -1390,29 +1015,12 @@
 /**
  * Writes class/style to element.
  *
- * 将类/样式写入元素。
- *
  * @param renderer Renderer to use.
- *
- * 要使用的渲染器。
- *
  * @param isClassBased `true` if it should be written to `class` (`false` to write to `style`)
- *
- * 如果应该写入 `class` ，则为 `true`（写入 `style` 为 `false`）
- *
  * @param rNode The Node to write to.
- *
- * 要写入的节点。
- *
  * @param prop Property to write to. This would be the class/style name.
- *
- * 要写入的属性。这将是类/样式名称。
- *
  * @param value Value to write. If `null`/`undefined`/`false` this is considered a remove (set/add
  *        otherwise).
- *
- * 要写入的值。如果 `null` / `undefined` / `false` ，则将其视为删除（否则设置/添加）。
- *
  */
 export function applyStyling(
     renderer: Renderer, isClassBased: boolean, rNode: RElement, prop: string, value: any) {
@@ -1451,25 +1059,12 @@
 /**
  * Write `cssText` to `RElement`.
  *
- * 将 `cssText` 写入 `RElement` 。
- *
  * This function does direct write without any reconciliation. Used for writing initial values, so
  * that static styling values do not pull in the style parser.
  *
- * 此函数会直接写入，无需任何对账。用于编写初始值，以便静态样式值不会拉入风格解析器。
- *
  * @param renderer Renderer to use
- *
- * 要使用的渲染器
- *
  * @param element The element which needs to be updated.
- *
- * 需要更新的元素。
- *
  * @param newValue The new class list to write.
- *
- * 要编写的新类列表。
- *
  */
 export function writeDirectStyle(renderer: Renderer, element: RElement, newValue: string) {
   ngDevMode && assertString(newValue, '\'newValue\' should be a string');
@@ -1480,25 +1075,12 @@
 /**
  * Write `className` to `RElement`.
  *
- * 将 `className` 写入 `RElement` 。
- *
  * This function does direct write without any reconciliation. Used for writing initial values, so
  * that static styling values do not pull in the style parser.
  *
- * 此函数会直接写入，无需任何对账。用于编写初始值，以便静态样式值不会拉入风格解析器。
- *
  * @param renderer Renderer to use
- *
- * 要使用的渲染器
- *
  * @param element The element which needs to be updated.
- *
- * 需要更新的元素。
- *
  * @param newValue The new class list to write.
- *
- * 要编写的新类列表。
- *
  */
 export function writeDirectClass(renderer: Renderer, element: RElement, newValue: string) {
   ngDevMode && assertString(newValue, '\'newValue\' should be a string');
@@ -1511,12 +1093,7 @@
   ngDevMode && ngDevMode.rendererSetClassName++;
 }
 
-/**
- * Sets up the static DOM attributes on an `RNode`.
- *
- * 在 `RNode` 上设置静态 DOM 属性。
- *
- */
+/** Sets up the static DOM attributes on an `RNode`. */
 export function setupStaticAttributes(renderer: Renderer, element: RElement, tNode: TNode) {
   const {mergedAttrs, classes, styles} = tNode;
 
