/**
 * @license
 * Copyright Google LLC All Rights Reserved.
 *
 * Use of this source code is governed by an MIT-style license that can be
 * found in the LICENSE file at https://angular.io/license
 */

import {DehydratedContainerView} from '../../hydration/interfaces';

import {TNode} from './node';
import {RComment, RElement} from './renderer_dom';
import {HOST, LView, NEXT, PARENT, T_HOST, TRANSPLANTED_VIEWS_TO_REFRESH} from './view';



/**
 * Special location which allows easy identification of type. If we have an array which was
 * retrieved from the `LView` and that array has `true` at `TYPE` location, we know it is
 * `LContainer`.
 *
 * 可以轻松识别类型的特殊位置。如果我们有一个从 `LView` 检索到的数组，并且该数组在 `TYPE` 位置为
 * `true` ，我们就知道它是 `LContainer` 。
 *
 */
export const TYPE = 1;

/**
 * Below are constants for LContainer indices to help us look up LContainer members
 * without having to remember the specific indices.
 * Uglify will inline these when minifying so there shouldn't be a cost.
 *
 * 下面是 LContainer 索引的常量，可帮助我们查找 LContainer 成员，而无需记住特定的索引。 Uglify
 * 会在缩小时内联这些，因此不应该有成本。
 *
 */

/**
 * Flag to signify that this `LContainer` may have transplanted views which need to be change
 * detected. (see: `LView[DECLARATION_COMPONENT_VIEW])`.
 *
 * 标志以表明此 `LContainer` 可能已经移植了需要检测更改的视图。（请参阅：
 * `LView[DECLARATION_COMPONENT_VIEW])` 。
 *
 * This flag, once set, is never unset for the `LContainer`. This means that when unset we can skip
 * a lot of work in `refreshEmbeddedViews`. But when set we still need to verify
 * that the `MOVED_VIEWS` are transplanted and on-push.
 *
 * 此标志一旦设置，就永远不会为 `LContainer` 取消设置。这意味着当未设置时，我们可以跳过
 * `refreshEmbeddedViews` 中的许多工作。但是当设置时，我们仍然需要验证 `MOVED_VIEWS`
 * 是否被移植并且是 on-push 。
 *
 */
export const HAS_TRANSPLANTED_VIEWS = 2;

// PARENT, NEXT, TRANSPLANTED_VIEWS_TO_REFRESH are indices 3, 4, and 5
// As we already have these constants in LView, we don't need to re-create them.

// T_HOST is index 6
// We already have this constants in LView, we don't need to re-create it.

export const NATIVE = 7;
export const VIEW_REFS = 8;
export const MOVED_VIEWS = 9;
export const DEHYDRATED_VIEWS = 10;


/**
 * Size of LContainer's header. Represents the index after which all views in the
 * container will be inserted. We need to keep a record of current views so we know
 * which views are already in the DOM (and don't need to be re-added) and so we can
 * remove views from the DOM when they are no longer required.
 *
 * LContainer
 * 标头的大小。表示将插入容器中所有视图的索引。我们需要保留当前视图的记录，以便知道哪些视图已经在
 * DOM 中（并且不需要重新添加），以便我们可以在不再需要时从 DOM 中删除视图。
 *
 */
export const CONTAINER_HEADER_OFFSET = 11;

/**
 * The state associated with a container.
 *
 * 与容器关联的状态。
 *
 * This is an array so that its structure is closer to LView. This helps
 * when traversing the view tree (which is a mix of containers and component
 * views), so we can jump to viewOrContainer[NEXT] in the same way regardless
 * of type.
 *
 * 这是一个数组，因此其结构更接近
 * LView。这在遍历视图树（它是容器和组件视图的混合）时会很有帮助，因此我们可以用相同的方式跳转到
 * viewOrContainer [NEXT][NEXT] ，无论类型如何。
 *
 */
export interface LContainer extends Array<any> {
  /**
   * The host element of this LContainer.
   *
   * 此 LContainer 的宿主元素。
   *
   * The host could be an LView if this container is on a component node.
   * In that case, the component LView is its HOST.
   *
   * 如果此容器在组件节点上，则宿主可以是 LView。在这种情况下，组件 LView 是其 HOST。
   *
   */
  readonly[HOST]: RElement|RComment|LView;

  /**
   * This is a type field which allows us to differentiate `LContainer` from `StylingContext` in an
   * efficient way. The value is always set to `true`
   *
   * 这是一个类型字段，允许我们以有效的方式区分 `LContainer` 和 `StylingContext` 。该值始终设置为
   * `true`
   *
   */
  [TYPE]: true;

  /**
   * Flag to signify that this `LContainer` may have transplanted views which need to be change
   * detected. (see: `LView[DECLARATION_COMPONENT_VIEW])`.
   *
   * 标志以表明此 `LContainer` 可能已经移植了需要检测更改的视图。（请参阅：
   * `LView[DECLARATION_COMPONENT_VIEW])` 。
   *
   * This flag, once set, is never unset for the `LContainer`.
   *
   * 此标志一旦设置，就永远不会为 `LContainer` 取消设置。
   *
   */
  [HAS_TRANSPLANTED_VIEWS]: boolean;

  /**
   * Access to the parent view is necessary so we can propagate back
   * up from inside a container to parent[NEXT].
   *
   * 对父视图的访问是必要的，因此我们可以从容器内部向上传播到父[NEXT][NEXT] 。
   *
   */
  [PARENT]: LView;

  /**
   * This allows us to jump from a container to a sibling container or component
   * view with the same parent, so we can remove listeners efficiently.
   *
   * 这允许我们从容器跳转到具有相同父级的同级容器或组件视图，因此我们可以有效地删除侦听器。
   *
   */
  [NEXT]: LView|LContainer|null;

  /**
   * The number of direct transplanted views which need a refresh or have descendants themselves
   * that need a refresh but have not marked their ancestors as Dirty. This tells us that during
   * change detection we should still descend to find those children to refresh, even if the parents
   * are not `Dirty`/`CheckAlways`.
   *
   * 需要刷新或有后代本身需要刷新但未将其祖先标记为“脏”的直接移植视图的数量。这告诉我们，在变更检测期间，我们仍然应该下降以查找这些要刷新的子项，即使父项不是
   * `Dirty` / `CheckAlways` 。
   *
   */
  [TRANSPLANTED_VIEWS_TO_REFRESH]: number;

  /**
   * A collection of views created based on the underlying `<ng-template>` element but inserted into
   * a different `LContainer`. We need to track views created from a given declaration point since
   * queries collect matches from the embedded view declaration point and _not_ the insertion point.
   *
   * 根据基础 `<ng-template>` 元素创建但插入到不同的 `LContainer`
   * 中的视图集合。我们需要跟踪从给定声明点创建的视图，因为查询是从嵌入式视图声明点而 _ 不是 _
   * 插入点收集匹配项。
   *
   */
  [MOVED_VIEWS]: LView[]|null;

  /**
   * Pointer to the `TNode` which represents the host of the container.
   *
   * 指向表示容器宿主的 `TNode` 的指针。
   *
   */
  [T_HOST]: TNode;

<<<<<<< HEAD
  /**
   * The comment element that serves as an anchor for this LContainer.
   *
   * 作为此 LContainer 的锚点的注释元素。
   *
   */
  readonly[NATIVE]:
      RComment;  // TODO(misko): remove as this value can be gotten by unwrapping `[HOST]`
=======
  /** The comment element that serves as an anchor for this LContainer. */
  [NATIVE]: RComment;
>>>>>>> 6a32ac28

  /**
   * Array of `ViewRef`s used by any `ViewContainerRef`s that point to this container.
   *
   * 指向此容器的任何 `ViewContainerRef` 使用的 `ViewRef` 数组。
   *
   * This is lazily initialized by `ViewContainerRef` when the first view is inserted.
   *
   * 这是在插入第一个视图时由 `ViewContainerRef` 延迟初始化的。
   *
   * NOTE: This is stored as `any[]` because render3 should really not be aware of `ViewRef` and
   * doing so creates circular dependency.
   *
   * 注意：这存储为 `any[]` ，因为 render3 真的不应该知道 `ViewRef` ，并且这样做会创建循环依赖。
   *
   */
  [VIEW_REFS]: unknown[]|null;

  /**
   * Array of dehydrated views within this container.
   *
   * This information is used during the hydration process on the client.
   * The hydration logic tries to find a matching dehydrated view, "claim" it
   * and use this information to do further matching. After that, this "claimed"
   * view is removed from the list. The remaining "unclaimed" views are
   * "garbage-collected" later on, i.e. removed from the DOM once the hydration
   * logic finishes.
   */
  [DEHYDRATED_VIEWS]: DehydratedContainerView[]|null;
}

// Note: This hack is necessary so we don't erroneously get a circular dependency
// failure based on types.
export const unusedValueExportToPlacateAjd = 1;<|MERGE_RESOLUTION|>--- conflicted
+++ resolved
@@ -18,10 +18,6 @@
  * Special location which allows easy identification of type. If we have an array which was
  * retrieved from the `LView` and that array has `true` at `TYPE` location, we know it is
  * `LContainer`.
- *
- * 可以轻松识别类型的特殊位置。如果我们有一个从 `LView` 检索到的数组，并且该数组在 `TYPE` 位置为
- * `true` ，我们就知道它是 `LContainer` 。
- *
  */
 export const TYPE = 1;
 
@@ -29,27 +25,15 @@
  * Below are constants for LContainer indices to help us look up LContainer members
  * without having to remember the specific indices.
  * Uglify will inline these when minifying so there shouldn't be a cost.
- *
- * 下面是 LContainer 索引的常量，可帮助我们查找 LContainer 成员，而无需记住特定的索引。 Uglify
- * 会在缩小时内联这些，因此不应该有成本。
- *
  */
 
 /**
  * Flag to signify that this `LContainer` may have transplanted views which need to be change
  * detected. (see: `LView[DECLARATION_COMPONENT_VIEW])`.
  *
- * 标志以表明此 `LContainer` 可能已经移植了需要检测更改的视图。（请参阅：
- * `LView[DECLARATION_COMPONENT_VIEW])` 。
- *
  * This flag, once set, is never unset for the `LContainer`. This means that when unset we can skip
  * a lot of work in `refreshEmbeddedViews`. But when set we still need to verify
  * that the `MOVED_VIEWS` are transplanted and on-push.
- *
- * 此标志一旦设置，就永远不会为 `LContainer` 取消设置。这意味着当未设置时，我们可以跳过
- * `refreshEmbeddedViews` 中的许多工作。但是当设置时，我们仍然需要验证 `MOVED_VIEWS`
- * 是否被移植并且是 on-push 。
- *
  */
 export const HAS_TRANSPLANTED_VIEWS = 2;
 
@@ -70,50 +54,29 @@
  * container will be inserted. We need to keep a record of current views so we know
  * which views are already in the DOM (and don't need to be re-added) and so we can
  * remove views from the DOM when they are no longer required.
- *
- * LContainer
- * 标头的大小。表示将插入容器中所有视图的索引。我们需要保留当前视图的记录，以便知道哪些视图已经在
- * DOM 中（并且不需要重新添加），以便我们可以在不再需要时从 DOM 中删除视图。
- *
  */
 export const CONTAINER_HEADER_OFFSET = 11;
 
 /**
  * The state associated with a container.
  *
- * 与容器关联的状态。
- *
  * This is an array so that its structure is closer to LView. This helps
  * when traversing the view tree (which is a mix of containers and component
  * views), so we can jump to viewOrContainer[NEXT] in the same way regardless
  * of type.
- *
- * 这是一个数组，因此其结构更接近
- * LView。这在遍历视图树（它是容器和组件视图的混合）时会很有帮助，因此我们可以用相同的方式跳转到
- * viewOrContainer [NEXT][NEXT] ，无论类型如何。
- *
  */
 export interface LContainer extends Array<any> {
   /**
    * The host element of this LContainer.
    *
-   * 此 LContainer 的宿主元素。
-   *
    * The host could be an LView if this container is on a component node.
    * In that case, the component LView is its HOST.
-   *
-   * 如果此容器在组件节点上，则宿主可以是 LView。在这种情况下，组件 LView 是其 HOST。
-   *
    */
   readonly[HOST]: RElement|RComment|LView;
 
   /**
    * This is a type field which allows us to differentiate `LContainer` from `StylingContext` in an
    * efficient way. The value is always set to `true`
-   *
-   * 这是一个类型字段，允许我们以有效的方式区分 `LContainer` 和 `StylingContext` 。该值始终设置为
-   * `true`
-   *
    */
   [TYPE]: true;
 
@@ -121,31 +84,19 @@
    * Flag to signify that this `LContainer` may have transplanted views which need to be change
    * detected. (see: `LView[DECLARATION_COMPONENT_VIEW])`.
    *
-   * 标志以表明此 `LContainer` 可能已经移植了需要检测更改的视图。（请参阅：
-   * `LView[DECLARATION_COMPONENT_VIEW])` 。
-   *
    * This flag, once set, is never unset for the `LContainer`.
-   *
-   * 此标志一旦设置，就永远不会为 `LContainer` 取消设置。
-   *
    */
   [HAS_TRANSPLANTED_VIEWS]: boolean;
 
   /**
    * Access to the parent view is necessary so we can propagate back
    * up from inside a container to parent[NEXT].
-   *
-   * 对父视图的访问是必要的，因此我们可以从容器内部向上传播到父[NEXT][NEXT] 。
-   *
    */
   [PARENT]: LView;
 
   /**
    * This allows us to jump from a container to a sibling container or component
    * view with the same parent, so we can remove listeners efficiently.
-   *
-   * 这允许我们从容器跳转到具有相同父级的同级容器或组件视图，因此我们可以有效地删除侦听器。
-   *
    */
   [NEXT]: LView|LContainer|null;
 
@@ -154,10 +105,6 @@
    * that need a refresh but have not marked their ancestors as Dirty. This tells us that during
    * change detection we should still descend to find those children to refresh, even if the parents
    * are not `Dirty`/`CheckAlways`.
-   *
-   * 需要刷新或有后代本身需要刷新但未将其祖先标记为“脏”的直接移植视图的数量。这告诉我们，在变更检测期间，我们仍然应该下降以查找这些要刷新的子项，即使父项不是
-   * `Dirty` / `CheckAlways` 。
-   *
    */
   [TRANSPLANTED_VIEWS_TO_REFRESH]: number;
 
@@ -165,50 +112,24 @@
    * A collection of views created based on the underlying `<ng-template>` element but inserted into
    * a different `LContainer`. We need to track views created from a given declaration point since
    * queries collect matches from the embedded view declaration point and _not_ the insertion point.
-   *
-   * 根据基础 `<ng-template>` 元素创建但插入到不同的 `LContainer`
-   * 中的视图集合。我们需要跟踪从给定声明点创建的视图，因为查询是从嵌入式视图声明点而 _ 不是 _
-   * 插入点收集匹配项。
-   *
    */
   [MOVED_VIEWS]: LView[]|null;
 
   /**
    * Pointer to the `TNode` which represents the host of the container.
-   *
-   * 指向表示容器宿主的 `TNode` 的指针。
-   *
    */
   [T_HOST]: TNode;
 
-<<<<<<< HEAD
-  /**
-   * The comment element that serves as an anchor for this LContainer.
-   *
-   * 作为此 LContainer 的锚点的注释元素。
-   *
-   */
-  readonly[NATIVE]:
-      RComment;  // TODO(misko): remove as this value can be gotten by unwrapping `[HOST]`
-=======
   /** The comment element that serves as an anchor for this LContainer. */
   [NATIVE]: RComment;
->>>>>>> 6a32ac28
 
   /**
    * Array of `ViewRef`s used by any `ViewContainerRef`s that point to this container.
    *
-   * 指向此容器的任何 `ViewContainerRef` 使用的 `ViewRef` 数组。
-   *
    * This is lazily initialized by `ViewContainerRef` when the first view is inserted.
-   *
-   * 这是在插入第一个视图时由 `ViewContainerRef` 延迟初始化的。
    *
    * NOTE: This is stored as `any[]` because render3 should really not be aware of `ViewRef` and
    * doing so creates circular dependency.
-   *
-   * 注意：这存储为 `any[]` ，因为 render3 真的不应该知道 `ViewRef` ，并且这样做会创建循环依赖。
-   *
    */
   [VIEW_REFS]: unknown[]|null;
 
