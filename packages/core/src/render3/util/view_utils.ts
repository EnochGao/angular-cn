/**
 * @license
 * Copyright Google LLC All Rights Reserved.
 *
 * Use of this source code is governed by an MIT-style license that can be
 * found in the LICENSE file at https://angular.io/license
 */

import {assertGreaterThan, assertGreaterThanOrEqual, assertIndexInRange, assertLessThan} from '../../util/assert';
import {assertTNode, assertTNodeForLView} from '../assert';
import {LContainer, TYPE} from '../interfaces/container';
import {TConstants, TNode} from '../interfaces/node';
import {RNode} from '../interfaces/renderer_dom';
import {isLContainer, isLView} from '../interfaces/type_checks';
import {FLAGS, HEADER_OFFSET, HOST, LView, LViewFlags, ON_DESTROY_HOOKS, PARENT, PREORDER_HOOK_FLAGS, PreOrderHookFlags, TData, TRANSPLANTED_VIEWS_TO_REFRESH, TView} from '../interfaces/view';



/**
 * For efficiency reasons we often put several different data types (`RNode`, `LView`, `LContainer`)
 * in same location in `LView`. This is because we don't want to pre-allocate space for it
 * because the storage is sparse. This file contains utilities for dealing with such data types.
 *
 * 出于效率原因，我们通常将几种不同的数据类型（`RNode`、`LView`、`LContainer`）放在 `LView`
 * 的同一个位置。这是因为我们不想为它预分配空间，因为存储是稀疏的。此文件包含用于处理此类数据类型的工具。
 *
 * How do we know what is stored at a given location in `LView`.
 *
 * 我们怎么知道 `LView` 中给定位置存储的内容。
 *
 * - `Array.isArray(value) === false` => `RNode` (The normal storage value)
 *
 *   `Array.isArray(value) === false` => `RNode`（正常存储值）
 *
 * - `Array.isArray(value) === true` => then the `value[0]` represents the wrapped value.
 *
 *   `Array.isArray(value) === true` => 则 `value[0]` 表示包装后的值。
 *
 *   - `typeof value[TYPE] === 'object'` => `LView`
 *
 *     - This happens when we have a component at a given location
 *
 *       当我们在给定位置有一个组件时，会发生这种情况
 *
 *   - `typeof value[TYPE] === true` => `LContainer`
 *
 *     - This happens when we have `LContainer` binding at a given location.
 *
 *       当我们在给定位置有 `LContainer` 绑定时，会发生这种情况。
 *
 * NOTE: it is assumed that `Array.isArray` and `typeof` operations are very efficient.
 *
 * 注意：假定 `Array.isArray` 和 `typeof` 操作非常高效。
 *
 */

/**
 * Returns `RNode`.
 *
 * 返回 `RNode` 。
 *
 * @param value wrapped value of `RNode`, `LView`, `LContainer`
 *
 * `RNode`、`LView`、`LContainer` 的包装值
 *
 */
export function unwrapRNode(value: RNode|LView|LContainer): RNode {
  while (Array.isArray(value)) {
    value = value[HOST] as any;
  }
  return value as RNode;
}

/**
 * Returns `LView` or `null` if not found.
 *
 * 如果找不到，则返回 `LView` 或 `null` 。
 *
 * @param value wrapped value of `RNode`, `LView`, `LContainer`
 *
 * `RNode`、`LView`、`LContainer` 的包装值
 *
 */
export function unwrapLView(value: RNode|LView|LContainer): LView|null {
  while (Array.isArray(value)) {
    // This check is same as `isLView()` but we don't call at as we don't want to call
    // `Array.isArray()` twice and give JITer more work for inlining.
    if (typeof value[TYPE] === 'object') return value as LView;
    value = value[HOST] as any;
  }
  return null;
}

/**
<<<<<<< HEAD
 * Returns `LContainer` or `null` if not found.
 *
 * 如果找不到，则返回 `LContainer` 或 `null` 。
 *
 * @param value wrapped value of `RNode`, `LView`, `LContainer`
 *
 * `RNode`、`LView`、`LContainer` 的包装值
 *
 */
export function unwrapLContainer(value: RNode|LView|LContainer): LContainer|null {
  while (Array.isArray(value)) {
    // This check is same as `isLContainer()` but we don't call at as we don't want to call
    // `Array.isArray()` twice and give JITer more work for inlining.
    if (value[TYPE] === true) return value as LContainer;
    value = value[HOST] as any;
  }
  return null;
}

/**
=======
>>>>>>> 6a32ac28
 * Retrieves an element value from the provided `viewData`, by unwrapping
 * from any containers, component views, or style contexts.
 *
 * 通过从任何容器、组件视图或样式上下文展开，从提供的 `viewData` 中检索元素值。
 *
 */
export function getNativeByIndex(index: number, lView: LView): RNode {
  ngDevMode && assertIndexInRange(lView, index);
  ngDevMode && assertGreaterThanOrEqual(index, HEADER_OFFSET, 'Expected to be past HEADER_OFFSET');
  return unwrapRNode(lView[index]);
}

/**
 * Retrieve an `RNode` for a given `TNode` and `LView`.
 *
 * 检索给定 `RNode` 和 `TNode` 的 `LView` 。
 *
 * This function guarantees in dev mode to retrieve a non-null `RNode`.
 *
 * 此函数保证在 dev 模式下检索非 null `RNode` 。
 *
 * @param tNode
 * @param lView
 */
export function getNativeByTNode(tNode: TNode, lView: LView): RNode {
  ngDevMode && assertTNodeForLView(tNode, lView);
  ngDevMode && assertIndexInRange(lView, tNode.index);
  const node: RNode = unwrapRNode(lView[tNode.index]);
  return node;
}

/**
 * Retrieve an `RNode` or `null` for a given `TNode` and `LView`.
 *
 * 检索给定 `TNode` 和 `LView` 的 `RNode` 或 `null` 。
 *
 * Some `TNode`s don't have associated `RNode`s. For example `Projection`
 *
 * 某些 `TNode` 没有关联的 `RNode` 。例如 `Projection`
 *
 * @param tNode
 * @param lView
 */
export function getNativeByTNodeOrNull(tNode: TNode|null, lView: LView): RNode|null {
  const index = tNode === null ? -1 : tNode.index;
  if (index !== -1) {
    ngDevMode && assertTNodeForLView(tNode!, lView);
    const node: RNode|null = unwrapRNode(lView[index]);
    return node;
  }
  return null;
}


// fixme(misko): The return Type should be `TNode|null`
export function getTNode(tView: TView, index: number): TNode {
  ngDevMode && assertGreaterThan(index, -1, 'wrong index for TNode');
  ngDevMode && assertLessThan(index, tView.data.length, 'wrong index for TNode');
  const tNode = tView.data[index] as TNode;
  ngDevMode && tNode !== null && assertTNode(tNode);
  return tNode;
}

/**
 * Retrieves a value from any `LView` or `TData`.
 *
 * 从任何 `LView` 或 `TData` 检索值。
 *
 */
export function load<T>(view: LView|TData, index: number): T {
  ngDevMode && assertIndexInRange(view, index);
  return view[index];
}

export function getComponentLViewByIndex(nodeIndex: number, hostView: LView): LView {
  // Could be an LView or an LContainer. If LContainer, unwrap to find LView.
  ngDevMode && assertIndexInRange(hostView, nodeIndex);
  const slotValue = hostView[nodeIndex];
  const lView = isLView(slotValue) ? slotValue : slotValue[HOST];
  return lView;
}

/**
 * Checks whether a given view is in creation mode
 *
 * 检查给定视图是否处于创建模式
 *
 */
export function isCreationMode(view: LView): boolean {
  return (view[FLAGS] & LViewFlags.CreationMode) === LViewFlags.CreationMode;
}

/**
 * Returns a boolean for whether the view is attached to the change detection tree.
 *
 * 返回视图是否附加到变更检测树的布尔值。
 *
 * Note: This determines whether a view should be checked, not whether it's inserted
 * into a container. For that, you'll want `viewAttachedToContainer` below.
 *
 * 注意：这确定是否要检查视图，而不是确定它是否插入到容器中。为此，你会在下面需要
 * `viewAttachedToContainer` 。
 *
 */
export function viewAttachedToChangeDetector(view: LView): boolean {
  return (view[FLAGS] & LViewFlags.Attached) === LViewFlags.Attached;
}

/**
 * Returns a boolean for whether the view is attached to a container.
 *
 * 返回视图是否附加到容器的布尔值。
 *
 */
export function viewAttachedToContainer(view: LView): boolean {
  return isLContainer(view[PARENT]);
}

/**
 * Returns a constant from `TConstants` instance.
 *
 * 从 `TConstants` 实例返回一个常量。
 *
 */
export function getConstant<T>(consts: TConstants|null, index: null|undefined): null;
export function getConstant<T>(consts: TConstants, index: number): T|null;
export function getConstant<T>(consts: TConstants|null, index: number|null|undefined): T|null;
export function getConstant<T>(consts: TConstants|null, index: number|null|undefined): T|null {
  if (index === null || index === undefined) return null;
  ngDevMode && assertIndexInRange(consts!, index);
  return consts![index] as unknown as T;
}

/**
 * Resets the pre-order hook flags of the view.
 *
 * 重置视图的预购钩子标志。
 *
 * @param lView the LView on which the flags are reset
 *
 * 重置标志的 LView
 *
 */
export function resetPreOrderHookFlags(lView: LView) {
  lView[PREORDER_HOOK_FLAGS] = 0 as PreOrderHookFlags;
}

/**
 * Updates the `TRANSPLANTED_VIEWS_TO_REFRESH` counter on the `LContainer` as well as the parents
 * whose
 *  1\. counter goes from 0 to 1, indicating that there is a new child that has a view to refresh
 *  or
 *  2\. counter goes from 1 to 0, indicating there are no more descendant views to refresh
 *
 * 更新 LContainer 上的 `TRANSPLANTED_VIEWS_TO_REFRESH` 计数器以及 `LContainer` 从 0 到 1
 * 的父级，表明有一个新的子项可以刷新，或者 2.counter 从 1 变为 0，表明没有更多要刷新的后代视图
 *
 */
export function updateTransplantedViewCount(lContainer: LContainer, amount: 1|- 1) {
  lContainer[TRANSPLANTED_VIEWS_TO_REFRESH] += amount;
  let viewOrContainer: LView|LContainer = lContainer;
  let parent: LView|LContainer|null = lContainer[PARENT];
  while (parent !== null &&
         ((amount === 1 && viewOrContainer[TRANSPLANTED_VIEWS_TO_REFRESH] === 1) ||
          (amount === -1 && viewOrContainer[TRANSPLANTED_VIEWS_TO_REFRESH] === 0))) {
    parent[TRANSPLANTED_VIEWS_TO_REFRESH] += amount;
    viewOrContainer = parent;
    parent = parent[PARENT];
  }
}

/**
 * Stores a LView-specific destroy callback.
 */
export function storeLViewOnDestroy(lView: LView, onDestroyCallback: () => void) {
  if (lView[ON_DESTROY_HOOKS] === null) {
    lView[ON_DESTROY_HOOKS] = [];
  }
  lView[ON_DESTROY_HOOKS].push(onDestroyCallback);
}

/**
 * Removes previously registered LView-specific destroy callback.
 */
export function removeLViewOnDestroy(lView: LView, onDestroyCallback: () => void) {
  if (lView[ON_DESTROY_HOOKS] === null) return;

  const destroyCBIdx = lView[ON_DESTROY_HOOKS].indexOf(onDestroyCallback);
  if (destroyCBIdx !== -1) {
    lView[ON_DESTROY_HOOKS].splice(destroyCBIdx, 1);
  }
}<|MERGE_RESOLUTION|>--- conflicted
+++ resolved
@@ -21,48 +21,21 @@
  * in same location in `LView`. This is because we don't want to pre-allocate space for it
  * because the storage is sparse. This file contains utilities for dealing with such data types.
  *
- * 出于效率原因，我们通常将几种不同的数据类型（`RNode`、`LView`、`LContainer`）放在 `LView`
- * 的同一个位置。这是因为我们不想为它预分配空间，因为存储是稀疏的。此文件包含用于处理此类数据类型的工具。
- *
  * How do we know what is stored at a given location in `LView`.
- *
- * 我们怎么知道 `LView` 中给定位置存储的内容。
- *
  * - `Array.isArray(value) === false` => `RNode` (The normal storage value)
- *
- *   `Array.isArray(value) === false` => `RNode`（正常存储值）
- *
  * - `Array.isArray(value) === true` => then the `value[0]` represents the wrapped value.
- *
- *   `Array.isArray(value) === true` => 则 `value[0]` 表示包装后的值。
- *
  *   - `typeof value[TYPE] === 'object'` => `LView`
- *
- *     - This happens when we have a component at a given location
- *
- *       当我们在给定位置有一个组件时，会发生这种情况
- *
+ *      - This happens when we have a component at a given location
  *   - `typeof value[TYPE] === true` => `LContainer`
- *
- *     - This happens when we have `LContainer` binding at a given location.
- *
- *       当我们在给定位置有 `LContainer` 绑定时，会发生这种情况。
+ *      - This happens when we have `LContainer` binding at a given location.
+ *
  *
  * NOTE: it is assumed that `Array.isArray` and `typeof` operations are very efficient.
- *
- * 注意：假定 `Array.isArray` 和 `typeof` 操作非常高效。
- *
  */
 
 /**
  * Returns `RNode`.
- *
- * 返回 `RNode` 。
- *
  * @param value wrapped value of `RNode`, `LView`, `LContainer`
- *
- * `RNode`、`LView`、`LContainer` 的包装值
- *
  */
 export function unwrapRNode(value: RNode|LView|LContainer): RNode {
   while (Array.isArray(value)) {
@@ -73,13 +46,7 @@
 
 /**
  * Returns `LView` or `null` if not found.
- *
- * 如果找不到，则返回 `LView` 或 `null` 。
- *
  * @param value wrapped value of `RNode`, `LView`, `LContainer`
- *
- * `RNode`、`LView`、`LContainer` 的包装值
- *
  */
 export function unwrapLView(value: RNode|LView|LContainer): LView|null {
   while (Array.isArray(value)) {
@@ -92,34 +59,8 @@
 }
 
 /**
-<<<<<<< HEAD
- * Returns `LContainer` or `null` if not found.
- *
- * 如果找不到，则返回 `LContainer` 或 `null` 。
- *
- * @param value wrapped value of `RNode`, `LView`, `LContainer`
- *
- * `RNode`、`LView`、`LContainer` 的包装值
- *
- */
-export function unwrapLContainer(value: RNode|LView|LContainer): LContainer|null {
-  while (Array.isArray(value)) {
-    // This check is same as `isLContainer()` but we don't call at as we don't want to call
-    // `Array.isArray()` twice and give JITer more work for inlining.
-    if (value[TYPE] === true) return value as LContainer;
-    value = value[HOST] as any;
-  }
-  return null;
-}
-
-/**
-=======
->>>>>>> 6a32ac28
  * Retrieves an element value from the provided `viewData`, by unwrapping
  * from any containers, component views, or style contexts.
- *
- * 通过从任何容器、组件视图或样式上下文展开，从提供的 `viewData` 中检索元素值。
- *
  */
 export function getNativeByIndex(index: number, lView: LView): RNode {
   ngDevMode && assertIndexInRange(lView, index);
@@ -130,11 +71,7 @@
 /**
  * Retrieve an `RNode` for a given `TNode` and `LView`.
  *
- * 检索给定 `RNode` 和 `TNode` 的 `LView` 。
- *
  * This function guarantees in dev mode to retrieve a non-null `RNode`.
- *
- * 此函数保证在 dev 模式下检索非 null `RNode` 。
  *
  * @param tNode
  * @param lView
@@ -149,11 +86,7 @@
 /**
  * Retrieve an `RNode` or `null` for a given `TNode` and `LView`.
  *
- * 检索给定 `TNode` 和 `LView` 的 `RNode` 或 `null` 。
- *
  * Some `TNode`s don't have associated `RNode`s. For example `Projection`
- *
- * 某些 `TNode` 没有关联的 `RNode` 。例如 `Projection`
  *
  * @param tNode
  * @param lView
@@ -178,12 +111,7 @@
   return tNode;
 }
 
-/**
- * Retrieves a value from any `LView` or `TData`.
- *
- * 从任何 `LView` 或 `TData` 检索值。
- *
- */
+/** Retrieves a value from any `LView` or `TData`. */
 export function load<T>(view: LView|TData, index: number): T {
   ngDevMode && assertIndexInRange(view, index);
   return view[index];
@@ -197,12 +125,7 @@
   return lView;
 }
 
-/**
- * Checks whether a given view is in creation mode
- *
- * 检查给定视图是否处于创建模式
- *
- */
+/** Checks whether a given view is in creation mode */
 export function isCreationMode(view: LView): boolean {
   return (view[FLAGS] & LViewFlags.CreationMode) === LViewFlags.CreationMode;
 }
@@ -210,35 +133,19 @@
 /**
  * Returns a boolean for whether the view is attached to the change detection tree.
  *
- * 返回视图是否附加到变更检测树的布尔值。
- *
  * Note: This determines whether a view should be checked, not whether it's inserted
  * into a container. For that, you'll want `viewAttachedToContainer` below.
- *
- * 注意：这确定是否要检查视图，而不是确定它是否插入到容器中。为此，你会在下面需要
- * `viewAttachedToContainer` 。
- *
  */
 export function viewAttachedToChangeDetector(view: LView): boolean {
   return (view[FLAGS] & LViewFlags.Attached) === LViewFlags.Attached;
 }
 
-/**
- * Returns a boolean for whether the view is attached to a container.
- *
- * 返回视图是否附加到容器的布尔值。
- *
- */
+/** Returns a boolean for whether the view is attached to a container. */
 export function viewAttachedToContainer(view: LView): boolean {
   return isLContainer(view[PARENT]);
 }
 
-/**
- * Returns a constant from `TConstants` instance.
- *
- * 从 `TConstants` 实例返回一个常量。
- *
- */
+/** Returns a constant from `TConstants` instance. */
 export function getConstant<T>(consts: TConstants|null, index: null|undefined): null;
 export function getConstant<T>(consts: TConstants, index: number): T|null;
 export function getConstant<T>(consts: TConstants|null, index: number|null|undefined): T|null;
@@ -250,13 +157,7 @@
 
 /**
  * Resets the pre-order hook flags of the view.
- *
- * 重置视图的预购钩子标志。
- *
  * @param lView the LView on which the flags are reset
- *
- * 重置标志的 LView
- *
  */
 export function resetPreOrderHookFlags(lView: LView) {
   lView[PREORDER_HOOK_FLAGS] = 0 as PreOrderHookFlags;
@@ -265,13 +166,9 @@
 /**
  * Updates the `TRANSPLANTED_VIEWS_TO_REFRESH` counter on the `LContainer` as well as the parents
  * whose
- *  1\. counter goes from 0 to 1, indicating that there is a new child that has a view to refresh
+ *  1. counter goes from 0 to 1, indicating that there is a new child that has a view to refresh
  *  or
- *  2\. counter goes from 1 to 0, indicating there are no more descendant views to refresh
- *
- * 更新 LContainer 上的 `TRANSPLANTED_VIEWS_TO_REFRESH` 计数器以及 `LContainer` 从 0 到 1
- * 的父级，表明有一个新的子项可以刷新，或者 2.counter 从 1 变为 0，表明没有更多要刷新的后代视图
- *
+ *  2. counter goes from 1 to 0, indicating there are no more descendant views to refresh
  */
 export function updateTransplantedViewCount(lContainer: LContainer, amount: 1|- 1) {
   lContainer[TRANSPLANTED_VIEWS_TO_REFRESH] += amount;
