/**
 * @license
 * Copyright Google LLC All Rights Reserved.
 *
 * Use of this source code is governed by an MIT-style license that can be
 * found in the LICENSE file at https://angular.io/license
 */

import {RuntimeError, RuntimeErrorCode} from '../../errors';
import {assertGreaterThan, assertGreaterThanOrEqual, assertIndexInRange, assertLessThan} from '../../util/assert';
import {assertTNode, assertTNodeForLView} from '../assert';
import {LContainer, TYPE} from '../interfaces/container';
import {TConstants, TNode} from '../interfaces/node';
import {RNode} from '../interfaces/renderer_dom';
import {isLContainer, isLView} from '../interfaces/type_checks';
import {DESCENDANT_VIEWS_TO_REFRESH, FLAGS, HEADER_OFFSET, HOST, LView, LViewFlags, ON_DESTROY_HOOKS, PARENT, PREORDER_HOOK_FLAGS, PreOrderHookFlags, TData, TView} from '../interfaces/view';



/**
 * For efficiency reasons we often put several different data types \(`RNode`, `LView`, `LContainer`\)
 * in same location in `LView`. This is because we don't want to pre-allocate space for it
 * because the storage is sparse. This file contains utilities for dealing with such data types.
 *
 * How do we know what is stored at a given location in `LView`.
 *
 * - `Array.isArray(value) === false` => `RNode` \(The normal storage value\)
 * - `Array.isArray(value) === true` => then the `value[0]` represents the wrapped value.
 *   - `typeof value[TYPE] === 'object'` => `LView`
 *     - This happens when we have a component at a given location
 *   - `typeof value[TYPE] === true` => `LContainer`
 *     - This happens when we have `LContainer` binding at a given location.
 *
 * NOTE: it is assumed that `Array.isArray` and `typeof` operations are very efficient.
 *
 */

/**
 * Returns `RNode`.
 * @param value wrapped value of `RNode`, `LView`, `LContainer`
 *
 * `RNode`、`LView`、`LContainer` 的包装值
 *
 */
export function unwrapRNode(value: RNode|LView|LContainer): RNode {
  while (Array.isArray(value)) {
    value = value[HOST] as any;
  }
  return value as RNode;
}

/**
 * Returns `LView` or `null` if not found.
 * @param value wrapped value of `RNode`, `LView`, `LContainer`
 *
 * `RNode`、`LView`、`LContainer` 的包装值
 *
 */
export function unwrapLView(value: RNode|LView|LContainer): LView|null {
  while (Array.isArray(value)) {
    // This check is same as `isLView()` but we don't call at as we don't want to call
    // `Array.isArray()` twice and give JITer more work for inlining.
    if (typeof value[TYPE] === 'object') return value as LView;
    value = value[HOST] as any;
  }
  return null;
}

/**
 * Retrieves an element value from the provided `viewData`, by unwrapping
 * from any containers, component views, or style contexts.
 */
export function getNativeByIndex(index: number, lView: LView): RNode {
  ngDevMode && assertIndexInRange(lView, index);
  ngDevMode && assertGreaterThanOrEqual(index, HEADER_OFFSET, 'Expected to be past HEADER_OFFSET');
  return unwrapRNode(lView[index]);
}

/**
 * Retrieve an `RNode` for a given `TNode` and `LView`.
 *
 * This function guarantees in dev mode to retrieve a non-null `RNode`.
 *
 * @param tNode
 * @param lView
 */
export function getNativeByTNode(tNode: TNode, lView: LView): RNode {
  ngDevMode && assertTNodeForLView(tNode, lView);
  ngDevMode && assertIndexInRange(lView, tNode.index);
  const node: RNode = unwrapRNode(lView[tNode.index]);
  return node;
}

/**
 * Retrieve an `RNode` or `null` for a given `TNode` and `LView`.
 *
 * Some `TNode`s don't have associated `RNode`s. For example `Projection`
 *
 * @param tNode
 * @param lView
 */
export function getNativeByTNodeOrNull(tNode: TNode|null, lView: LView): RNode|null {
  const index = tNode === null ? -1 : tNode.index;
  if (index !== -1) {
    ngDevMode && assertTNodeForLView(tNode!, lView);
    const node: RNode|null = unwrapRNode(lView[index]);
    return node;
  }
  return null;
}


// fixme(misko): The return Type should be `TNode|null`
export function getTNode(tView: TView, index: number): TNode {
  ngDevMode && assertGreaterThan(index, -1, 'wrong index for TNode');
  ngDevMode && assertLessThan(index, tView.data.length, 'wrong index for TNode');
  const tNode = tView.data[index] as TNode;
  ngDevMode && tNode !== null && assertTNode(tNode);
  return tNode;
}

/** Retrieves a value from any `LView` or `TData`. */
export function load<T>(view: LView|TData, index: number): T {
  ngDevMode && assertIndexInRange(view, index);
  return view[index];
}

export function getComponentLViewByIndex(nodeIndex: number, hostView: LView): LView {
  // Could be an LView or an LContainer. If LContainer, unwrap to find LView.
  ngDevMode && assertIndexInRange(hostView, nodeIndex);
  const slotValue = hostView[nodeIndex];
  const lView = isLView(slotValue) ? slotValue : slotValue[HOST];
  return lView;
}

/** Checks whether a given view is in creation mode */
export function isCreationMode(view: LView): boolean {
  return (view[FLAGS] & LViewFlags.CreationMode) === LViewFlags.CreationMode;
}

/**
 * Returns a boolean for whether the view is attached to the change detection tree.
 *
 * Note: This determines whether a view should be checked, not whether it's inserted
 * into a container. For that, you'll want `viewAttachedToContainer` below.
 */
export function viewAttachedToChangeDetector(view: LView): boolean {
  return (view[FLAGS] & LViewFlags.Attached) === LViewFlags.Attached;
}

/** Returns a boolean for whether the view is attached to a container. */
export function viewAttachedToContainer(view: LView): boolean {
  return isLContainer(view[PARENT]);
}

/** Returns a constant from `TConstants` instance. */
export function getConstant<T>(consts: TConstants|null, index: null|undefined): null;
export function getConstant<T>(consts: TConstants, index: number): T|null;
export function getConstant<T>(consts: TConstants|null, index: number|null|undefined): T|null;
export function getConstant<T>(consts: TConstants|null, index: number|null|undefined): T|null {
  if (index === null || index === undefined) return null;
  ngDevMode && assertIndexInRange(consts!, index);
  return consts![index] as unknown as T;
}

/**
 * Resets the pre-order hook flags of the view.
 * @param lView the LView on which the flags are reset
 */
export function resetPreOrderHookFlags(lView: LView) {
  lView[PREORDER_HOOK_FLAGS] = 0 as PreOrderHookFlags;
}

/**
<<<<<<< HEAD
 * Updates the `TRANSPLANTED_VIEWS_TO_REFRESH` counter on the `LContainer` as well as the parents
 * whose
 *
 * 1. counter goes from 0 to 1, indicating that there is a new child that has a view to refresh
 *    or
 * 1. counter goes from 1 to 0, indicating there are no more descendant views to refresh
 *
=======
 * Adds the `RefreshView` flag from the lView and updates DESCENDANT_VIEWS_TO_REFRESH counters of
 * parents.
 */
export function markViewForRefresh(lView: LView) {
  if ((lView[FLAGS] & LViewFlags.RefreshView) === 0) {
    lView[FLAGS] |= LViewFlags.RefreshView;
    updateViewsToRefresh(lView, 1);
  }
}

/**
 * Removes the `RefreshView` flag from the lView and updates DESCENDANT_VIEWS_TO_REFRESH counters of
 * parents.
 */
export function clearViewRefreshFlag(lView: LView) {
  if (lView[FLAGS] & LViewFlags.RefreshView) {
    lView[FLAGS] &= ~LViewFlags.RefreshView;
    updateViewsToRefresh(lView, -1);
  }
}

/**
 * Updates the `DESCENDANT_VIEWS_TO_REFRESH` counter on the parents of the `LView` as well as the
 * parents above that whose
 *  1. counter goes from 0 to 1, indicating that there is a new child that has a view to refresh
 *  or
 *  2. counter goes from 1 to 0, indicating there are no more descendant views to refresh
>>>>>>> 0b10f426
 */
function updateViewsToRefresh(lView: LView, amount: 1|- 1) {
  let parent: LView|LContainer|null = lView[PARENT];
  if (parent === null) {
    return;
  }
  parent[DESCENDANT_VIEWS_TO_REFRESH] += amount;
  let viewOrContainer: LView|LContainer = parent;
  parent = parent[PARENT];
  while (parent !== null &&
         ((amount === 1 && viewOrContainer[DESCENDANT_VIEWS_TO_REFRESH] === 1) ||
          (amount === -1 && viewOrContainer[DESCENDANT_VIEWS_TO_REFRESH] === 0))) {
    parent[DESCENDANT_VIEWS_TO_REFRESH] += amount;
    viewOrContainer = parent;
    parent = parent[PARENT];
  }
}

/**
 * Stores a LView-specific destroy callback.
 */
export function storeLViewOnDestroy(lView: LView, onDestroyCallback: () => void) {
  if ((lView[FLAGS] & LViewFlags.Destroyed) === LViewFlags.Destroyed) {
    throw new RuntimeError(
        RuntimeErrorCode.VIEW_ALREADY_DESTROYED, ngDevMode && 'View has already been destroyed.');
  }
  if (lView[ON_DESTROY_HOOKS] === null) {
    lView[ON_DESTROY_HOOKS] = [];
  }
  lView[ON_DESTROY_HOOKS].push(onDestroyCallback);
}

/**
 * Removes previously registered LView-specific destroy callback.
 */
export function removeLViewOnDestroy(lView: LView, onDestroyCallback: () => void) {
  if (lView[ON_DESTROY_HOOKS] === null) return;

  const destroyCBIdx = lView[ON_DESTROY_HOOKS].indexOf(onDestroyCallback);
  if (destroyCBIdx !== -1) {
    lView[ON_DESTROY_HOOKS].splice(destroyCBIdx, 1);
  }
}<|MERGE_RESOLUTION|>--- conflicted
+++ resolved
@@ -172,15 +172,6 @@
 }
 
 /**
-<<<<<<< HEAD
- * Updates the `TRANSPLANTED_VIEWS_TO_REFRESH` counter on the `LContainer` as well as the parents
- * whose
- *
- * 1. counter goes from 0 to 1, indicating that there is a new child that has a view to refresh
- *    or
- * 1. counter goes from 1 to 0, indicating there are no more descendant views to refresh
- *
-=======
  * Adds the `RefreshView` flag from the lView and updates DESCENDANT_VIEWS_TO_REFRESH counters of
  * parents.
  */
@@ -205,10 +196,11 @@
 /**
  * Updates the `DESCENDANT_VIEWS_TO_REFRESH` counter on the parents of the `LView` as well as the
  * parents above that whose
- *  1. counter goes from 0 to 1, indicating that there is a new child that has a view to refresh
- *  or
- *  2. counter goes from 1 to 0, indicating there are no more descendant views to refresh
->>>>>>> 0b10f426
+ *
+ * 1. counter goes from 0 to 1, indicating that there is a new child that has a view to refresh
+ *    or
+ * 1. counter goes from 1 to 0, indicating there are no more descendant views to refresh
+ *
  */
 function updateViewsToRefresh(lView: LView, amount: 1|- 1) {
   let parent: LView|LContainer|null = lView[PARENT];
