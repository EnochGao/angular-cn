/**
 * @license
 * Copyright Google LLC All Rights Reserved.
 *
 * Use of this source code is governed by an MIT-style license that can be
 * found in the LICENSE file at https://angular.io/license
 */

import {ChangeDetectionStrategy} from '../../change_detection/constants';
import {Injector} from '../../di/injector';
import {ViewEncapsulation} from '../../metadata/view';
import {assertLView} from '../assert';
import {discoverLocalRefs, getComponentAtNodeIndex, getDirectivesAtNodeIndex, getLContext, readPatchedLView} from '../context_discovery';
import {getComponentDef, getDirectiveDef} from '../definition';
import {NodeInjector} from '../di';
import {DirectiveDef} from '../interfaces/definition';
import {TElementNode, TNode, TNodeProviderIndexes} from '../interfaces/node';
import {CLEANUP, CONTEXT, FLAGS, LView, LViewFlags, TVIEW, TViewType} from '../interfaces/view';

import {getLViewParent, getRootContext} from './view_traversal_utils';
import {unwrapRNode} from './view_utils';



/**
 * Retrieves the component instance associated with a given DOM element.
 *
 * 检索与给定 DOM 元素关联的组件实例。
 *
 * @usageNotes
 *
 * Given the following DOM structure:
 *
 * 给定以下 DOM 结构：
 *
 * ```html
 * <app-root>
 *   <div>
 *     <child-comp></child-comp>
 *   </div>
 * </app-root>
 * ```
 *
 * Calling `getComponent` on `<child-comp>` will return the instance of `ChildComponent`
 * associated with this DOM element.
 *
 * 在 `<child-comp>` 上调用 `getComponent` 将返回与此 DOM 元素关联的 `ChildComponent`。
 *
 * Calling the function on `<app-root>` will return the `MyApp` instance.
 *
 * 在 `<my-app>` 上调用该函数将返回 `MyApp` 实例。
 *
 * @param element DOM element from which the component should be retrieved.
 *
 * 要从中检索组件的 DOM 元素。
 *
 * @returns Component instance associated with the element or `null` if there
 *    is no component associated with it.
 *
 * 与元素关联的组件实例；如果没有与之关联的组件，则为 `null`
 *
 * @publicApi
 * @globalApi ng
 */
export function getComponent<T>(element: Element): T|null {
  ngDevMode && assertDomElement(element);
  const context = getLContext(element);
  if (context === null) return null;

  if (context.component === undefined) {
    const lView = context.lView;
    if (lView === null) {
      return null;
    }
    context.component = getComponentAtNodeIndex(context.nodeIndex, lView);
  }

  return context.component as unknown as T;
}


/**
 * If inside an embedded view (e.g. `*ngIf` or `*ngFor`), retrieves the context of the embedded
 * view that the element is part of. Otherwise retrieves the instance of the component whose view
 * owns the element (in this case, the result is the same as calling `getOwningComponent`).
 *
 * 如果在嵌入式视图中（比如 `*ngIf` 或
 * `*ngFor`），则检索元素所属的嵌入式视图的上下文。否则，检索其视图中拥有该元素的组件的实例（在这种情况下，其结果与调用
 * `getOwningComponent` 相同）。
 *
 * @param element Element for which to get the surrounding component instance.
 *
 * 要获取外围组件实例的元素。
 *
 * @returns Instance of the component that is around the element or null if the element isn't
 *    inside any component.
 *
 * 元素外围组件的实例；如果元素不在任何组件内，则为 null。
 *
 * @publicApi
 * @globalApi ng
 */
export function getContext<T extends {}>(element: Element): T|null {
  assertDomElement(element);
  const context = getLContext(element)!;
  const lView = context ? context.lView : null;
  return lView === null ? null : lView[CONTEXT] as T;
}

/**
 * Retrieves the component instance whose view contains the DOM element.
 *
 * 检索其视图中包含此 DOM 元素的组件实例。
 *
 * For example, if `<child-comp>` is used in the template of `<app-comp>`
 * (i.e. a `ViewChild` of `<app-comp>`), calling `getOwningComponent` on `<child-comp>`
 * would return `<app-comp>`.
 *
 * 比如，如果 `<child-comp>` 在 `<app-comp>` 的模板中使用（即 `<app-comp>` 的 `ViewChild`），在
 * `<child-comp>` 上调用 `getOwningComponent` 将返回 `<app-comp>`。
 *
 * @param elementOrDir DOM element, component or directive instance
 *    for which to retrieve the root components.
 *
 * 要为其检索根组件的 DOM 元素、组件或指令实例。
 *
 * @returns Component instance whose view owns the DOM element or null if the element is not
 *    part of a component view.
 *
 * 其视图中拥有 DOM 元素的组件实例；如果该元素不属于组件视图，则为 null。
 *
 * @publicApi
 * @globalApi ng
 */
export function getOwningComponent<T>(elementOrDir: Element|{}): T|null {
  const context = getLContext(elementOrDir)!;
  let lView = context ? context.lView : null;
  if (lView === null) return null;

  let parent: LView|null;
  while (lView[TVIEW].type === TViewType.Embedded && (parent = getLViewParent(lView)!)) {
    lView = parent;
  }
  return lView[FLAGS] & LViewFlags.IsRoot ? null : lView[CONTEXT] as unknown as T;
}

/**
 * Retrieves all root components associated with a DOM element, directive or component instance.
 * Root components are those which have been bootstrapped by Angular.
 *
 * 检索与 DOM 元素，指令或组件实例关联的所有根组件。根组件是由 Angular 引导启动的组件。
 *
 * @param elementOrDir DOM element, component or directive instance
 *    for which to retrieve the root components.
 *
 * 要检索其根组件的 DOM 元素、组件或指令实例。
 *
 * @returns Root components associated with the target object.
 *
 * 与目标对象关联的根组件。
 *
 * @publicApi
 * @globalApi ng
 */
export function getRootComponents(elementOrDir: Element|{}): {}[] {
  const lView = readPatchedLView<{}>(elementOrDir);
  return lView !== null ? [getRootContext(lView)] : [];
}

/**
 * Retrieves an `Injector` associated with an element, component or directive instance.
 *
 * 检索与元素、组件或指令实例关联的 `Injector`。
 *
 * @param elementOrDir DOM element, component or directive instance for which to
 *    retrieve the injector.
 *
 * 要为其获取注入器的 DOM 元素、组件或指令实例。
 *
 * @returns Injector associated with the element, component or directive instance.
 *
 * 与元素、组件或指令实例关联的注入器。
 *
 * @publicApi
 * @globalApi ng
 */
export function getInjector(elementOrDir: Element|{}): Injector {
  const context = getLContext(elementOrDir)!;
  const lView = context ? context.lView : null;
  if (lView === null) return Injector.NULL;

  const tNode = lView[TVIEW].data[context.nodeIndex] as TElementNode;
  return new NodeInjector(tNode, lView);
}

/**
 * Retrieve a set of injection tokens at a given DOM node.
 *
 * 在给定的 DOM 节点处检索一组注入标记。
 *
 * @param element Element for which the injection tokens should be retrieved.
 *
 * 应该检索其注入标记的元素。
 *
 */
export function getInjectionTokens(element: Element): any[] {
  const context = getLContext(element)!;
  const lView = context ? context.lView : null;
  if (lView === null) return [];
  const tView = lView[TVIEW];
  const tNode = tView.data[context.nodeIndex] as TNode;
  const providerTokens: any[] = [];
  const startIndex = tNode.providerIndexes & TNodeProviderIndexes.ProvidersStartIndexMask;
  const endIndex = tNode.directiveEnd;
  for (let i = startIndex; i < endIndex; i++) {
    let value = tView.data[i];
    if (isDirectiveDefHack(value)) {
      // The fact that we sometimes store Type and sometimes DirectiveDef in this location is a
      // design flaw.  We should always store same type so that we can be monomorphic. The issue
      // is that for Components/Directives we store the def instead the type. The correct behavior
      // is that we should always be storing injectable type in this location.
      value = value.type;
    }
    providerTokens.push(value);
  }
  return providerTokens;
}

/**
 * Retrieves directive instances associated with a given DOM node. Does not include
 * component instances.
 *
 * 检索与给定 DOM 元素关联的指令实例。不包括组件实例。
 *
 * @usageNotes
 *
 * Given the following DOM structure:
 *
 * 给定以下 DOM 结构：
 *
 * ```html
 * <app-root>
 *   <button my-button></button>
 *   <my-comp></my-comp>
 * </app-root>
 * ```
 *
 * Calling `getDirectives` on `<button>` will return an array with an instance of the `MyButton`
 * directive that is associated with the DOM node.
 *
 * 在 `<button>` 上调用 `getDirectives` 将返回一个数组，该数组带有与 DOM 元素关联 `MyButton`
 *
 * Calling `getDirectives` on `<my-comp>` will return an empty array.
 *
 * 在 `<my-comp>` 上调用 `getDirectives` 将返回一个空数组。
 *
 * @param node DOM node for which to get the directives.
 *
 * 要为其获取指令的 DOM 元素。
 *
 * @returns Array of directives associated with the node.
 *
 * 与元素关联的指令数组。
 *
 * @publicApi
 * @globalApi ng
 */
export function getDirectives(node: Node): {}[] {
  // Skip text nodes because we can't have directives associated with them.
  if (node instanceof Text) {
    return [];
  }

  const context = getLContext(node)!;
  const lView = context ? context.lView : null;
  if (lView === null) {
    return [];
  }

  const tView = lView[TVIEW];
  const nodeIndex = context.nodeIndex;
  if (!tView?.data[nodeIndex]) {
    return [];
  }
  if (context.directives === undefined) {
    context.directives = getDirectivesAtNodeIndex(nodeIndex, lView);
  }

  // The `directives` in this case are a named array called `LComponentView`. Clone the
  // result so we don't expose an internal data structure in the user's console.
  return context.directives === null ? [] : [...context.directives];
}

/**
 * Partial metadata for a given directive instance.
 * This information might be useful for debugging purposes or tooling.
 * Currently only `inputs` and `outputs` metadata is available.
 *
 * 给定指令实例的部分元数据。此信息可能可用于调试目的或工具。当前只有 `inputs` 和 `outputs`
 * 元数据可用。
 *
 * @publicApi
 */
export interface DirectiveDebugMetadata {
  inputs: Record<string, string>;
  outputs: Record<string, string>;
}

/**
 * Partial metadata for a given component instance.
 * This information might be useful for debugging purposes or tooling.
 * Currently the following fields are available:
 *
 * 给定组件实例的部分元数据。此信息可能可用于调试目的或工具。目前有以下字段可用：
 *
 * - inputs
 *
 *   输入
 *
 * - outputs
 *
 *   输出
 *
 * - encapsulation
 *
 *   封装
 *
 * - changeDetection
 *
 *   变更检测
 *
 * @publicApi
 */
export interface ComponentDebugMetadata extends DirectiveDebugMetadata {
  encapsulation: ViewEncapsulation;
  changeDetection: ChangeDetectionStrategy;
}

/**
 * Returns the debug (partial) metadata for a particular directive or component instance.
 * The function accepts an instance of a directive or component and returns the corresponding
 * metadata.
 *
 * 返回特定指令或组件实例的调试（部分）元数据。该函数接受指令或组件的实例，并返回相应的元数据。
 *
 * @param directiveOrComponentInstance Instance of a directive or component
 *
 * 指令或组件的实例
 *
 * @returns
 *
 * metadata of the passed directive or component
 *
 * 传递的指令或组件的元数据
 *
 * @publicApi
 * @globalApi ng
 */
export function getDirectiveMetadata(directiveOrComponentInstance: any): ComponentDebugMetadata|
    DirectiveDebugMetadata|null {
  const {constructor} = directiveOrComponentInstance;
  if (!constructor) {
    throw new Error('Unable to find the instance constructor');
  }
  // In case a component inherits from a directive, we may have component and directive metadata
  // To ensure we don't get the metadata of the directive, we want to call `getComponentDef` first.
  const componentDef = getComponentDef(constructor);
  if (componentDef) {
    return {
      inputs: componentDef.inputs,
      outputs: componentDef.outputs,
      encapsulation: componentDef.encapsulation,
      changeDetection: componentDef.onPush ? ChangeDetectionStrategy.OnPush :
                                             ChangeDetectionStrategy.Default
    };
  }
  const directiveDef = getDirectiveDef(constructor);
  if (directiveDef) {
    return {inputs: directiveDef.inputs, outputs: directiveDef.outputs};
  }
  return null;
}

/**
 * Retrieve map of local references.
 *
 * 检索本地引用的映射表。
 *
 * The references are retrieved as a map of local reference name to element or directive instance.
 *
 * 引用被检索为本地引用名称到元素或指令实例的映射。
 *
 * @param target DOM element, component or directive instance for which to retrieve
 *    the local references.
 *
 * 要检索其本地引用的 DOM 元素、组件或指令实例。
 *
 */
export function getLocalRefs(target: {}): {[key: string]: any} {
  const context = getLContext(target);
  if (context === null) return {};

  if (context.localRefs === undefined) {
    const lView = context.lView;
    if (lView === null) {
      return {};
    }
    context.localRefs = discoverLocalRefs(lView, context.nodeIndex);
  }

  return context.localRefs || {};
}

/**
 * Retrieves the host element of a component or directive instance.
 * The host element is the DOM element that matched the selector of the directive.
 *
 * 检索组件或指令实例的宿主元素。 宿主元素是与指令的选择器匹配的 DOM 元素。
 *
 * @param componentOrDirective Component or directive instance for which the host
 *     element should be retrieved.
 *
 * 要为其检索宿主元素的组件或指令实例。
 *
 * @returns Host element of the target.
 *
 * 目标的宿主元素。
 *
 * @publicApi
 * @globalApi ng
 */
export function getHostElement(componentOrDirective: {}): Element {
  return getLContext(componentOrDirective)!.native as unknown as Element;
}

/**
 * Retrieves the rendered text for a given component.
 *
 * 检索给定组件的呈现文本。
 *
 * This function retrieves the host element of a component and
 * and then returns the `textContent` for that element. This implies
 * that the text returned will include re-projected content of
 * the component as well.
 *
 * 此函数会检索组件的宿主元素，然后返回该元素的 `textContent`
 * 。这意味着返回的文本也将包括组件的重新投影内容。
 *
 * @param component The component to return the content text for.
 *
 * 要返回内容文本的组件。
 *
 */
export function getRenderedText(component: any): string {
  const hostElement = getHostElement(component);
  return hostElement.textContent || '';
}

/**
 * Event listener configuration returned from `getListeners`.
 *
 * `getListeners` 返回的事件监听器配置。
 *
 * @publicApi
 */
export interface Listener {
  /**
   * Name of the event listener.
   *
   * 事件监听器的名称。
   *
   */
  name: string;
  /**
   * Element that the listener is bound to.
   *
   * 监听器绑定到的元素。
   *
   */
  element: Element;
  /**
   * Callback that is invoked when the event is triggered.
   *
   * 触发事件时调用的回调。
   *
   */
  callback: (value: any) => any;
  /**
   * Whether the listener is using event capturing.
   *
   * 监听器是否正在使用事件捕获。
   *
   */
  useCapture: boolean;
  /**
   * Type of the listener (e.g. a native DOM event or a custom @Output).
   *
   * 监听器的类型（比如，原生 DOM 事件或自定义 @Output）。
   *
   */
  type: 'dom'|'output';
}


/**
 * Retrieves a list of event listeners associated with a DOM element. The list does include host
 * listeners, but it does not include event listeners defined outside of the Angular context
 * (e.g. through `addEventListener`).
 *
 * 检索与 DOM 元素关联的事件监听器的列表。该列表包含宿主监听器，但不包含在 Angular
 * 上下文之外定义的事件监听器（比如，通过 `addEventListener`）。
 *
 * @usageNotes
 *
 * Given the following DOM structure:
 *
 * 给定以下 DOM 结构：
 *
 * ```html
 * <app-root>
 *   <div (click)="doSomething()"></div>
 * </app-root>
 * ```
 *
 * Calling `getListeners` on `<div>` will return an object that looks as follows:
 *
 * 在 `<div>` 上调用 `getListeners` 将返回一个如下所示的对象：
 *
 * ```ts
 * {
 *   name: 'click',
 *   element: <div>,
 *   callback: () => doSomething(),
 *   useCapture: false
 * }
 * ```
 *
 * @param element Element for which the DOM listeners should be retrieved.
 *
 * 要为其检索 DOM 监听器的元素。
 *
 * @returns Array of event listeners on the DOM element.
 *
 * DOM 元素上的事件监听器数组。
 * @publicApi
 * @globalApi ng
 */
export function getListeners(element: Element): Listener[] {
  ngDevMode && assertDomElement(element);
  const lContext = getLContext(element);
  const lView = lContext === null ? null : lContext.lView;
  if (lView === null) return [];

  const tView = lView[TVIEW];
  const lCleanup = lView[CLEANUP];
  const tCleanup = tView.cleanup;
  const listeners: Listener[] = [];
  if (tCleanup && lCleanup) {
    for (let i = 0; i < tCleanup.length;) {
      const firstParam = tCleanup[i++];
      const secondParam = tCleanup[i++];
      if (typeof firstParam === 'string') {
        const name: string = firstParam;
        const listenerElement = unwrapRNode(lView[secondParam]) as any as Element;
        const callback: (value: any) => any = lCleanup[tCleanup[i++]];
        const useCaptureOrIndx = tCleanup[i++];
        // if useCaptureOrIndx is boolean then report it as is.
        // if useCaptureOrIndx is positive number then it in unsubscribe method
        // if useCaptureOrIndx is negative number then it is a Subscription
        const type =
            (typeof useCaptureOrIndx === 'boolean' || useCaptureOrIndx >= 0) ? 'dom' : 'output';
        const useCapture = typeof useCaptureOrIndx === 'boolean' ? useCaptureOrIndx : false;
        if (element == listenerElement) {
          listeners.push({element, name, callback, useCapture, type});
        }
      }
    }
  }
  listeners.sort(sortListeners);
  return listeners;
}

function sortListeners(a: Listener, b: Listener) {
  if (a.name == b.name) return 0;
  return a.name < b.name ? -1 : 1;
}

/**
 * This function should not exist because it is megamorphic and only mostly correct.
 *
 * 此函数不应该存在，因为它是超态的，并且大部分都是正确的。
 *
 * See call site for more info.
 *
 * 有关更多信息，请参阅调用站点。
 *
 */
function isDirectiveDefHack(obj: any): obj is DirectiveDef<any> {
<<<<<<< HEAD
  return obj.type !== undefined && obj.template !== undefined && obj.declaredInputs !== undefined;
}

/**
 * Returns the attached `DebugNode` instance for an element in the DOM.
 *
 * 返回 DOM 中元素的附加 `DebugNode` 实例。
 *
 * @param element DOM element which is owned by an existing component's view.
 *
 * 现有组件的视图拥有的 DOM 元素。
 *
 */
export function getDebugNode(element: Element): DebugNode|null {
  if (ngDevMode && !(element instanceof Node)) {
    throw new Error('Expecting instance of DOM Element');
  }

  const lContext = getLContext(element)!;
  const lView = lContext ? lContext.lView : null;

  if (lView === null) {
    return null;
  }

  const nodeIndex = lContext.nodeIndex;
  if (nodeIndex !== -1) {
    const valueInLView = lView[nodeIndex];
    // this means that value in the lView is a component with its own
    // data. In this situation the TNode is not accessed at the same spot.
    const tNode =
        isLView(valueInLView) ? (valueInLView[T_HOST] as TNode) : getTNode(lView[TVIEW], nodeIndex);
    ngDevMode &&
        assertEqual(tNode.index, nodeIndex, 'Expecting that TNode at index is same as index');
    return buildDebugNode(tNode, lView);
  }

  return null;
=======
  return obj.type !== undefined && obj.declaredInputs !== undefined &&
      obj.findHostDirectiveDefs !== undefined;
>>>>>>> 6a32ac28
}

/**
 * Retrieve the component `LView` from component/element.
 *
 * 从组件/元素中检索组件 `LView` 。
 *
 * NOTE: `LView` is a private and should not be leaked outside.
 *       Don't export this method to `ng.*` on window.
 *
 * 注意： `LView` 是私有的，不应泄漏到外面。不要将此方法导出到 window.org 上的 `ng.*` 。
 *
 * @param target DOM element or component instance for which to retrieve the LView.
 *
 * 要检索其 LView 的 DOM 元素或组件实例。
 *
 */
export function getComponentLView(target: any): LView {
  const lContext = getLContext(target)!;
  const nodeIndx = lContext.nodeIndex;
  const lView = lContext.lView!;
  ngDevMode && assertLView(lView);
  const componentLView = lView[nodeIndx];
  ngDevMode && assertLView(componentLView);
  return componentLView;
}

/**
 * Asserts that a value is a DOM Element.
 *
 * 断言值是 DOM 元素。
 *
 */
function assertDomElement(value: any) {
  if (typeof Element !== 'undefined' && !(value instanceof Element)) {
    throw new Error('Expecting instance of DOM Element');
  }
}<|MERGE_RESOLUTION|>--- conflicted
+++ resolved
@@ -25,13 +25,8 @@
 /**
  * Retrieves the component instance associated with a given DOM element.
  *
- * 检索与给定 DOM 元素关联的组件实例。
- *
  * @usageNotes
- *
  * Given the following DOM structure:
- *
- * 给定以下 DOM 结构：
  *
  * ```html
  * <app-root>
@@ -44,20 +39,12 @@
  * Calling `getComponent` on `<child-comp>` will return the instance of `ChildComponent`
  * associated with this DOM element.
  *
- * 在 `<child-comp>` 上调用 `getComponent` 将返回与此 DOM 元素关联的 `ChildComponent`。
- *
  * Calling the function on `<app-root>` will return the `MyApp` instance.
  *
- * 在 `<my-app>` 上调用该函数将返回 `MyApp` 实例。
  *
  * @param element DOM element from which the component should be retrieved.
- *
- * 要从中检索组件的 DOM 元素。
- *
  * @returns Component instance associated with the element or `null` if there
  *    is no component associated with it.
- *
- * 与元素关联的组件实例；如果没有与之关联的组件，则为 `null`
  *
  * @publicApi
  * @globalApi ng
@@ -84,18 +71,9 @@
  * view that the element is part of. Otherwise retrieves the instance of the component whose view
  * owns the element (in this case, the result is the same as calling `getOwningComponent`).
  *
- * 如果在嵌入式视图中（比如 `*ngIf` 或
- * `*ngFor`），则检索元素所属的嵌入式视图的上下文。否则，检索其视图中拥有该元素的组件的实例（在这种情况下，其结果与调用
- * `getOwningComponent` 相同）。
- *
  * @param element Element for which to get the surrounding component instance.
- *
- * 要获取外围组件实例的元素。
- *
  * @returns Instance of the component that is around the element or null if the element isn't
  *    inside any component.
- *
- * 元素外围组件的实例；如果元素不在任何组件内，则为 null。
  *
  * @publicApi
  * @globalApi ng
@@ -110,24 +88,14 @@
 /**
  * Retrieves the component instance whose view contains the DOM element.
  *
- * 检索其视图中包含此 DOM 元素的组件实例。
- *
  * For example, if `<child-comp>` is used in the template of `<app-comp>`
  * (i.e. a `ViewChild` of `<app-comp>`), calling `getOwningComponent` on `<child-comp>`
  * would return `<app-comp>`.
  *
- * 比如，如果 `<child-comp>` 在 `<app-comp>` 的模板中使用（即 `<app-comp>` 的 `ViewChild`），在
- * `<child-comp>` 上调用 `getOwningComponent` 将返回 `<app-comp>`。
- *
  * @param elementOrDir DOM element, component or directive instance
  *    for which to retrieve the root components.
- *
- * 要为其检索根组件的 DOM 元素、组件或指令实例。
- *
  * @returns Component instance whose view owns the DOM element or null if the element is not
  *    part of a component view.
- *
- * 其视图中拥有 DOM 元素的组件实例；如果该元素不属于组件视图，则为 null。
  *
  * @publicApi
  * @globalApi ng
@@ -148,16 +116,9 @@
  * Retrieves all root components associated with a DOM element, directive or component instance.
  * Root components are those which have been bootstrapped by Angular.
  *
- * 检索与 DOM 元素，指令或组件实例关联的所有根组件。根组件是由 Angular 引导启动的组件。
- *
  * @param elementOrDir DOM element, component or directive instance
  *    for which to retrieve the root components.
- *
- * 要检索其根组件的 DOM 元素、组件或指令实例。
- *
  * @returns Root components associated with the target object.
- *
- * 与目标对象关联的根组件。
  *
  * @publicApi
  * @globalApi ng
@@ -170,16 +131,9 @@
 /**
  * Retrieves an `Injector` associated with an element, component or directive instance.
  *
- * 检索与元素、组件或指令实例关联的 `Injector`。
- *
  * @param elementOrDir DOM element, component or directive instance for which to
  *    retrieve the injector.
- *
- * 要为其获取注入器的 DOM 元素、组件或指令实例。
- *
  * @returns Injector associated with the element, component or directive instance.
- *
- * 与元素、组件或指令实例关联的注入器。
  *
  * @publicApi
  * @globalApi ng
@@ -196,12 +150,7 @@
 /**
  * Retrieve a set of injection tokens at a given DOM node.
  *
- * 在给定的 DOM 节点处检索一组注入标记。
- *
  * @param element Element for which the injection tokens should be retrieved.
- *
- * 应该检索其注入标记的元素。
- *
  */
 export function getInjectionTokens(element: Element): any[] {
   const context = getLContext(element)!;
@@ -230,13 +179,8 @@
  * Retrieves directive instances associated with a given DOM node. Does not include
  * component instances.
  *
- * 检索与给定 DOM 元素关联的指令实例。不包括组件实例。
- *
  * @usageNotes
- *
  * Given the following DOM structure:
- *
- * 给定以下 DOM 结构：
  *
  * ```html
  * <app-root>
@@ -248,19 +192,10 @@
  * Calling `getDirectives` on `<button>` will return an array with an instance of the `MyButton`
  * directive that is associated with the DOM node.
  *
- * 在 `<button>` 上调用 `getDirectives` 将返回一个数组，该数组带有与 DOM 元素关联 `MyButton`
- *
  * Calling `getDirectives` on `<my-comp>` will return an empty array.
  *
- * 在 `<my-comp>` 上调用 `getDirectives` 将返回一个空数组。
- *
  * @param node DOM node for which to get the directives.
- *
- * 要为其获取指令的 DOM 元素。
- *
  * @returns Array of directives associated with the node.
- *
- * 与元素关联的指令数组。
  *
  * @publicApi
  * @globalApi ng
@@ -296,9 +231,6 @@
  * This information might be useful for debugging purposes or tooling.
  * Currently only `inputs` and `outputs` metadata is available.
  *
- * 给定指令实例的部分元数据。此信息可能可用于调试目的或工具。当前只有 `inputs` 和 `outputs`
- * 元数据可用。
- *
  * @publicApi
  */
 export interface DirectiveDebugMetadata {
@@ -310,24 +242,10 @@
  * Partial metadata for a given component instance.
  * This information might be useful for debugging purposes or tooling.
  * Currently the following fields are available:
- *
- * 给定组件实例的部分元数据。此信息可能可用于调试目的或工具。目前有以下字段可用：
- *
- * - inputs
- *
- *   输入
- *
- * - outputs
- *
- *   输出
- *
- * - encapsulation
- *
- *   封装
- *
- * - changeDetection
- *
- *   变更检测
+ *  - inputs
+ *  - outputs
+ *  - encapsulation
+ *  - changeDetection
  *
  * @publicApi
  */
@@ -341,17 +259,8 @@
  * The function accepts an instance of a directive or component and returns the corresponding
  * metadata.
  *
- * 返回特定指令或组件实例的调试（部分）元数据。该函数接受指令或组件的实例，并返回相应的元数据。
- *
  * @param directiveOrComponentInstance Instance of a directive or component
- *
- * 指令或组件的实例
- *
- * @returns
- *
- * metadata of the passed directive or component
- *
- * 传递的指令或组件的元数据
+ * @returns metadata of the passed directive or component
  *
  * @publicApi
  * @globalApi ng
@@ -384,17 +293,10 @@
 /**
  * Retrieve map of local references.
  *
- * 检索本地引用的映射表。
- *
  * The references are retrieved as a map of local reference name to element or directive instance.
- *
- * 引用被检索为本地引用名称到元素或指令实例的映射。
  *
  * @param target DOM element, component or directive instance for which to retrieve
  *    the local references.
- *
- * 要检索其本地引用的 DOM 元素、组件或指令实例。
- *
  */
 export function getLocalRefs(target: {}): {[key: string]: any} {
   const context = getLContext(target);
@@ -415,16 +317,9 @@
  * Retrieves the host element of a component or directive instance.
  * The host element is the DOM element that matched the selector of the directive.
  *
- * 检索组件或指令实例的宿主元素。 宿主元素是与指令的选择器匹配的 DOM 元素。
- *
  * @param componentOrDirective Component or directive instance for which the host
  *     element should be retrieved.
- *
- * 要为其检索宿主元素的组件或指令实例。
- *
  * @returns Host element of the target.
- *
- * 目标的宿主元素。
  *
  * @publicApi
  * @globalApi ng
@@ -435,21 +330,13 @@
 
 /**
  * Retrieves the rendered text for a given component.
- *
- * 检索给定组件的呈现文本。
  *
  * This function retrieves the host element of a component and
  * and then returns the `textContent` for that element. This implies
  * that the text returned will include re-projected content of
  * the component as well.
  *
- * 此函数会检索组件的宿主元素，然后返回该元素的 `textContent`
- * 。这意味着返回的文本也将包括组件的重新投影内容。
- *
  * @param component The component to return the content text for.
- *
- * 要返回内容文本的组件。
- *
  */
 export function getRenderedText(component: any): string {
   const hostElement = getHostElement(component);
@@ -458,45 +345,19 @@
 
 /**
  * Event listener configuration returned from `getListeners`.
- *
- * `getListeners` 返回的事件监听器配置。
- *
  * @publicApi
  */
 export interface Listener {
-  /**
-   * Name of the event listener.
-   *
-   * 事件监听器的名称。
-   *
-   */
+  /** Name of the event listener. */
   name: string;
-  /**
-   * Element that the listener is bound to.
-   *
-   * 监听器绑定到的元素。
-   *
-   */
+  /** Element that the listener is bound to. */
   element: Element;
-  /**
-   * Callback that is invoked when the event is triggered.
-   *
-   * 触发事件时调用的回调。
-   *
-   */
+  /** Callback that is invoked when the event is triggered. */
   callback: (value: any) => any;
-  /**
-   * Whether the listener is using event capturing.
-   *
-   * 监听器是否正在使用事件捕获。
-   *
-   */
+  /** Whether the listener is using event capturing. */
   useCapture: boolean;
   /**
    * Type of the listener (e.g. a native DOM event or a custom @Output).
-   *
-   * 监听器的类型（比如，原生 DOM 事件或自定义 @Output）。
-   *
    */
   type: 'dom'|'output';
 }
@@ -507,14 +368,8 @@
  * listeners, but it does not include event listeners defined outside of the Angular context
  * (e.g. through `addEventListener`).
  *
- * 检索与 DOM 元素关联的事件监听器的列表。该列表包含宿主监听器，但不包含在 Angular
- * 上下文之外定义的事件监听器（比如，通过 `addEventListener`）。
- *
  * @usageNotes
- *
  * Given the following DOM structure:
- *
- * 给定以下 DOM 结构：
  *
  * ```html
  * <app-root>
@@ -523,8 +378,6 @@
  * ```
  *
  * Calling `getListeners` on `<div>` will return an object that looks as follows:
- *
- * 在 `<div>` 上调用 `getListeners` 将返回一个如下所示的对象：
  *
  * ```ts
  * {
@@ -536,12 +389,8 @@
  * ```
  *
  * @param element Element for which the DOM listeners should be retrieved.
- *
- * 要为其检索 DOM 监听器的元素。
- *
  * @returns Array of event listeners on the DOM element.
  *
- * DOM 元素上的事件监听器数组。
  * @publicApi
  * @globalApi ng
  */
@@ -588,73 +437,20 @@
 /**
  * This function should not exist because it is megamorphic and only mostly correct.
  *
- * 此函数不应该存在，因为它是超态的，并且大部分都是正确的。
- *
  * See call site for more info.
- *
- * 有关更多信息，请参阅调用站点。
- *
  */
 function isDirectiveDefHack(obj: any): obj is DirectiveDef<any> {
-<<<<<<< HEAD
-  return obj.type !== undefined && obj.template !== undefined && obj.declaredInputs !== undefined;
-}
-
-/**
- * Returns the attached `DebugNode` instance for an element in the DOM.
- *
- * 返回 DOM 中元素的附加 `DebugNode` 实例。
- *
- * @param element DOM element which is owned by an existing component's view.
- *
- * 现有组件的视图拥有的 DOM 元素。
- *
- */
-export function getDebugNode(element: Element): DebugNode|null {
-  if (ngDevMode && !(element instanceof Node)) {
-    throw new Error('Expecting instance of DOM Element');
-  }
-
-  const lContext = getLContext(element)!;
-  const lView = lContext ? lContext.lView : null;
-
-  if (lView === null) {
-    return null;
-  }
-
-  const nodeIndex = lContext.nodeIndex;
-  if (nodeIndex !== -1) {
-    const valueInLView = lView[nodeIndex];
-    // this means that value in the lView is a component with its own
-    // data. In this situation the TNode is not accessed at the same spot.
-    const tNode =
-        isLView(valueInLView) ? (valueInLView[T_HOST] as TNode) : getTNode(lView[TVIEW], nodeIndex);
-    ngDevMode &&
-        assertEqual(tNode.index, nodeIndex, 'Expecting that TNode at index is same as index');
-    return buildDebugNode(tNode, lView);
-  }
-
-  return null;
-=======
   return obj.type !== undefined && obj.declaredInputs !== undefined &&
       obj.findHostDirectiveDefs !== undefined;
->>>>>>> 6a32ac28
 }
 
 /**
  * Retrieve the component `LView` from component/element.
- *
- * 从组件/元素中检索组件 `LView` 。
  *
  * NOTE: `LView` is a private and should not be leaked outside.
  *       Don't export this method to `ng.*` on window.
  *
- * 注意： `LView` 是私有的，不应泄漏到外面。不要将此方法导出到 window.org 上的 `ng.*` 。
- *
  * @param target DOM element or component instance for which to retrieve the LView.
- *
- * 要检索其 LView 的 DOM 元素或组件实例。
- *
  */
 export function getComponentLView(target: any): LView {
   const lContext = getLContext(target)!;
@@ -666,12 +462,7 @@
   return componentLView;
 }
 
-/**
- * Asserts that a value is a DOM Element.
- *
- * 断言值是 DOM 元素。
- *
- */
+/** Asserts that a value is a DOM Element. */
 function assertDomElement(value: any) {
   if (typeof Element !== 'undefined' && !(value instanceof Element)) {
     throw new Error('Expecting instance of DOM Element');
