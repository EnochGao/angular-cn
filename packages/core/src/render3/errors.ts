/**
 * @license
 * Copyright Google LLC All Rights Reserved.
 *
 * Use of this source code is governed by an MIT-style license that can be
 * found in the LICENSE file at https://angular.io/license
 */

import {RuntimeError, RuntimeErrorCode} from '../errors';
import {Type} from '../interface/type';

import {getComponentDef} from './definition';
import {getDeclarationComponentDef} from './instructions/element_validation';
import {TNode} from './interfaces/node';
import {LView, TVIEW} from './interfaces/view';
import {INTERPOLATION_DELIMITER} from './util/misc_utils';
import {stringifyForError} from './util/stringify_utils';

/**
<<<<<<< HEAD
 * Verifies that a given type is a Standalone Component.
 *
 * 验证给定类型是否是独立组件。
 *
 */
=======
 * The max length of the string representation of a value in an error message
 */
const VALUE_STRING_LENGTH_LIMIT = 200;

/** Verifies that a given type is a Standalone Component. */
>>>>>>> 0b10f426
export function assertStandaloneComponentType(type: Type<unknown>) {
  assertComponentDef(type);
  const componentDef = getComponentDef(type)!;
  if (!componentDef.standalone) {
    throw new RuntimeError(
        RuntimeErrorCode.TYPE_IS_NOT_STANDALONE,
        `The ${stringifyForError(type)} component is not marked as standalone, ` +
            `but Angular expects to have a standalone component here. ` +
            `Please make sure the ${stringifyForError(type)} component has ` +
            `the \`standalone: true\` flag in the decorator.`);
  }
}

/**
 * Verifies whether a given type is a component
 *
 * 验证给定类型是否是组件
 *
 */
export function assertComponentDef(type: Type<unknown>) {
  if (!getComponentDef(type)) {
    throw new RuntimeError(
        RuntimeErrorCode.MISSING_GENERATED_DEF,
        `The ${stringifyForError(type)} is not an Angular component, ` +
            `make sure it has the \`@Component\` decorator.`);
  }
}

/**
 * Called when there are multiple component selectors that match a given node
 *
 * 当有多个组件选择器与给定节点匹配时调用
 *
 */
export function throwMultipleComponentError(
    tNode: TNode, first: Type<unknown>, second: Type<unknown>): never {
  throw new RuntimeError(
      RuntimeErrorCode.MULTIPLE_COMPONENTS_MATCH,
      `Multiple components match node with tagname ${tNode.value}: ` +
          `${stringifyForError(first)} and ` +
          `${stringifyForError(second)}`);
}

/**
 * Throws an ExpressionChangedAfterChecked error if checkNoChanges mode is on.
 *
 * 如果 checkNoChanges 模式处于打开状态，则抛出 ExpressionChangedAfterChecked 错误。
 *
 */
export function throwErrorIfNoChangesMode(
    creationMode: boolean, oldValue: any, currValue: any, propName: string|undefined,
    lView: LView): never {
  const hostComponentDef = getDeclarationComponentDef(lView);
  const componentClassName = hostComponentDef?.type?.name;
  const field = propName ? ` for '${propName}'` : '';
  let msg =
      `ExpressionChangedAfterItHasBeenCheckedError: Expression has changed after it was checked. Previous value${
          field}: '${formatValue(oldValue)}'. Current value: '${formatValue(currValue)}'.${
          componentClassName ? ` Expression location: ${componentClassName} component` : ''}`;
  if (creationMode) {
    msg +=
        ` It seems like the view has been created after its parent and its children have been dirty checked.` +
        ` Has it been created in a change detection hook?`;
  }
  throw new RuntimeError(RuntimeErrorCode.EXPRESSION_CHANGED_AFTER_CHECKED, msg);
}

function formatValue(value: unknown): string {
  let strValue: string = String(value);

  // JSON.stringify will throw on circular references
  try {
    if (Array.isArray(value) || strValue === '[object Object]') {
      strValue = JSON.stringify(value);
    }
  } catch (error) {
  }
  return strValue.length > VALUE_STRING_LENGTH_LIMIT ?
      (strValue.substring(0, VALUE_STRING_LENGTH_LIMIT) + '…') :
      strValue;
}

function constructDetailsForInterpolation(
    lView: LView, rootIndex: number, expressionIndex: number, meta: string, changedValue: any) {
  const [propName, prefix, ...chunks] = meta.split(INTERPOLATION_DELIMITER);
  let oldValue = prefix, newValue = prefix;
  for (let i = 0; i < chunks.length; i++) {
    const slotIdx = rootIndex + i;
    oldValue += `${lView[slotIdx]}${chunks[i]}`;
    newValue += `${slotIdx === expressionIndex ? changedValue : lView[slotIdx]}${chunks[i]}`;
  }
  return {propName, oldValue, newValue};
}

/**
 * Constructs an object that contains details for the ExpressionChangedAfterItHasBeenCheckedError:
 *
 * 构造一个包含 ExpressionChangedAfterItHasBeenCheckedError 详细信息的对象：
 *
 * - property name \(for property bindings or interpolations\)
 *
 *   属性名称（用于属性绑定或插值）
 *
 * - old and new values, enriched using information from metadata
 *
 *   使用元数据中的信息丰富的新旧值
 *
 * More information on the metadata storage format can be found in `storePropertyBindingMetadata`
 * function description.
 *
 * 有关元数据存储格式的更多信息，请 `storePropertyBindingMetadata` 函数描述。
 *
 */
export function getExpressionChangedErrorDetails(
    lView: LView, bindingIndex: number, oldValue: any,
    newValue: any): {propName?: string, oldValue: any, newValue: any} {
  const tData = lView[TVIEW].data;
  const metadata = tData[bindingIndex];

  if (typeof metadata === 'string') {
    // metadata for property interpolation
    if (metadata.indexOf(INTERPOLATION_DELIMITER) > -1) {
      return constructDetailsForInterpolation(
          lView, bindingIndex, bindingIndex, metadata, newValue);
    }
    // metadata for property binding
    return {propName: metadata, oldValue, newValue};
  }

  // metadata is not available for this expression, check if this expression is a part of the
  // property interpolation by going from the current binding index left and look for a string that
  // contains INTERPOLATION_DELIMITER, the layout in tView.data for this case will look like this:
  // [..., 'id�Prefix � and � suffix', null, null, null, ...]
  if (metadata === null) {
    let idx = bindingIndex - 1;
    while (typeof tData[idx] !== 'string' && tData[idx + 1] === null) {
      idx--;
    }
    const meta = tData[idx];
    if (typeof meta === 'string') {
      const matches = meta.match(new RegExp(INTERPOLATION_DELIMITER, 'g'));
      // first interpolation delimiter separates property name from interpolation parts (in case of
      // property interpolations), so we subtract one from total number of found delimiters
      if (matches && (matches.length - 1) > bindingIndex - idx) {
        return constructDetailsForInterpolation(lView, idx, bindingIndex, meta, newValue);
      }
    }
  }
  return {propName: undefined, oldValue, newValue};
}<|MERGE_RESOLUTION|>--- conflicted
+++ resolved
@@ -17,19 +17,11 @@
 import {stringifyForError} from './util/stringify_utils';
 
 /**
-<<<<<<< HEAD
- * Verifies that a given type is a Standalone Component.
- *
- * 验证给定类型是否是独立组件。
- *
- */
-=======
  * The max length of the string representation of a value in an error message
  */
 const VALUE_STRING_LENGTH_LIMIT = 200;
 
 /** Verifies that a given type is a Standalone Component. */
->>>>>>> 0b10f426
 export function assertStandaloneComponentType(type: Type<unknown>) {
   assertComponentDef(type);
   const componentDef = getComponentDef(type)!;
