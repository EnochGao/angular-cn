/**
 * @license
 * Copyright Google LLC All Rights Reserved.
 *
 * Use of this source code is governed by an MIT-style license that can be
 * found in the LICENSE file at https://angular.io/license
 */

import {Injector} from '../../di/injector';
import {ErrorHandler} from '../../error_handler';
import {RuntimeError, RuntimeErrorCode} from '../../errors';
import {DehydratedView} from '../../hydration/interfaces';
import {hasInSkipHydrationBlockFlag, SKIP_HYDRATION_ATTR_NAME} from '../../hydration/skip_hydration';
import {PRESERVE_HOST_CONTENT, PRESERVE_HOST_CONTENT_DEFAULT} from '../../hydration/tokens';
import {processTextNodeMarkersBeforeHydration} from '../../hydration/utils';
import {DoCheck, OnChanges, OnInit} from '../../interface/lifecycle_hooks';
import {SchemaMetadata} from '../../metadata/schema';
import {ViewEncapsulation} from '../../metadata/view';
import {validateAgainstEventAttributes, validateAgainstEventProperties} from '../../sanitization/sanitization';
import {setActiveConsumer} from '../../signals';
import {assertDefined, assertEqual, assertGreaterThan, assertGreaterThanOrEqual, assertIndexInRange, assertNotEqual, assertNotSame, assertSame, assertString} from '../../util/assert';
import {escapeCommentText} from '../../util/dom';
import {normalizeDebugBindingName, normalizeDebugBindingValue} from '../../util/ng_reflect';
import {stringify} from '../../util/stringify';
import {assertFirstCreatePass, assertFirstUpdatePass, assertLView, assertTNodeForLView, assertTNodeForTView} from '../assert';
import {attachPatchData} from '../context_discovery';
import {getFactoryDef} from '../definition_factory';
import {diPublicInInjector, getNodeInjectable, getOrCreateNodeInjectorForNode} from '../di';
import {throwMultipleComponentError} from '../errors';
import {CONTAINER_HEADER_OFFSET, LContainer} from '../interfaces/container';
import {ComponentDef, ComponentTemplate, DirectiveDef, DirectiveDefListOrFactory, HostBindingsFunction, HostDirectiveBindingMap, HostDirectiveDefs, PipeDefListOrFactory, RenderFlags, ViewQueriesFunction} from '../interfaces/definition';
import {NodeInjectorFactory} from '../interfaces/injector';
import {getUniqueLViewId} from '../interfaces/lview_tracking';
import {AttributeMarker, InitialInputData, InitialInputs, LocalRefExtractor, PropertyAliases, PropertyAliasValue, TAttributes, TConstantsOrFactory, TContainerNode, TDirectiveHostNode, TElementContainerNode, TElementNode, TIcuContainerNode, TNode, TNodeFlags, TNodeType, TProjectionNode} from '../interfaces/node';
import {Renderer} from '../interfaces/renderer';
import {RComment, RElement, RNode, RText} from '../interfaces/renderer_dom';
import {SanitizerFn} from '../interfaces/sanitization';
import {isComponentDef, isComponentHost, isContentQueryHost} from '../interfaces/type_checks';
import {CHILD_HEAD, CHILD_TAIL, CLEANUP, CONTEXT, DECLARATION_COMPONENT_VIEW, DECLARATION_VIEW, EMBEDDED_VIEW_INJECTOR, ENVIRONMENT, FLAGS, HEADER_OFFSET, HOST, HostBindingOpCodes, HYDRATION, ID, INJECTOR, LView, LViewEnvironment, LViewFlags, NEXT, PARENT, REACTIVE_HOST_BINDING_CONSUMER, REACTIVE_TEMPLATE_CONSUMER, RENDERER, T_HOST, TData, TVIEW, TView, TViewType} from '../interfaces/view';
import {assertPureTNodeType, assertTNodeType} from '../node_assert';
import {clearElementContents, updateTextNode} from '../node_manipulation';
import {isInlineTemplate, isNodeMatchingSelectorList} from '../node_selector_matcher';
import {profiler, ProfilerEvent} from '../profiler';
import {commitLViewConsumerIfHasProducers, getReactiveLViewConsumer} from '../reactive_lview_consumer';
import {getBindingsEnabled, getCurrentDirectiveIndex, getCurrentParentTNode, getCurrentTNodePlaceholderOk, getSelectedIndex, isCurrentTNodeParent, isInCheckNoChangesMode, isInI18nBlock, isInSkipHydrationBlock, leaveView, setBindingRootForHostBindings, setCurrentDirectiveIndex, setCurrentQueryIndex, setCurrentTNode, setSelectedIndex} from '../state';
import {NO_CHANGE} from '../tokens';
import {mergeHostAttrs} from '../util/attrs_utils';
import {INTERPOLATION_DELIMITER} from '../util/misc_utils';
import {renderStringify} from '../util/stringify_utils';
import {getComponentLViewByIndex, getNativeByIndex, getNativeByTNode, resetPreOrderHookFlags, unwrapLView} from '../util/view_utils';

import {selectIndexInternal} from './advance';
import {ɵɵdirectiveInject} from './di';
import {handleUnknownPropertyError, isPropertyValid, matchingSchemas} from './element_validation';

/**
 * Invoke `HostBindingsFunction`s for view.
 *
 * This methods executes `TView.hostBindingOpCodes`. It is used to execute the
 * `HostBindingsFunction`s associated with the current `LView`.
 *
 * @param tView Current `TView`.
 *
 * 当前 `TView`。【模糊翻译】
 *
 * @param lView Current `LView`.
 *
 * 当前的 `LView`。【模糊翻译】
 *
 */
export function processHostBindingOpCodes(tView: TView, lView: LView): void {
  const hostBindingOpCodes = tView.hostBindingOpCodes;
  if (hostBindingOpCodes === null) return;
  const consumer = getReactiveLViewConsumer(lView, REACTIVE_HOST_BINDING_CONSUMER);
  try {
    for (let i = 0; i < hostBindingOpCodes.length; i++) {
      const opCode = hostBindingOpCodes[i] as number;
      if (opCode < 0) {
        // Negative numbers are element indexes.
        setSelectedIndex(~opCode);
      } else {
        // Positive numbers are NumberTuple which store bindingRootIndex and directiveIndex.
        const directiveIdx = opCode;
        const bindingRootIndx = hostBindingOpCodes[++i] as number;
        const hostBindingFn = hostBindingOpCodes[++i] as HostBindingsFunction<any>;
        setBindingRootForHostBindings(bindingRootIndx, directiveIdx);
        const context = lView[directiveIdx];
        consumer.runInContext(hostBindingFn, RenderFlags.Update, context);
      }
    }
  } finally {
    if (lView[REACTIVE_HOST_BINDING_CONSUMER] === null) {
      commitLViewConsumerIfHasProducers(lView, REACTIVE_HOST_BINDING_CONSUMER);
    }
<<<<<<< HEAD
  }
}

/**
 * Refreshes child components in the current view \(update mode\).
 *
 */
function refreshChildComponents(hostLView: LView, components: number[]): void {
  for (let i = 0; i < components.length; i++) {
    refreshComponent(hostLView, components[i]);
  }
}

/**
 * Renders child components in the current view \(creation mode\).
 *
 */
function renderChildComponents(hostLView: LView, components: number[]): void {
  for (let i = 0; i < components.length; i++) {
    renderComponent(hostLView, components[i]);
=======
    setSelectedIndex(-1);
>>>>>>> 0b10f426
  }
}

export function createLView<T>(
    parentLView: LView|null, tView: TView, context: T|null, flags: LViewFlags, host: RElement|null,
    tHostNode: TNode|null, environment: LViewEnvironment|null, renderer: Renderer|null,
    injector: Injector|null, embeddedViewInjector: Injector|null,
    hydrationInfo: DehydratedView|null): LView {
  const lView = tView.blueprint.slice() as LView;
  lView[HOST] = host;
  lView[FLAGS] = flags | LViewFlags.CreationMode | LViewFlags.Attached | LViewFlags.FirstLViewPass;
  if (embeddedViewInjector !== null ||
      (parentLView && (parentLView[FLAGS] & LViewFlags.HasEmbeddedViewInjector))) {
    lView[FLAGS] |= LViewFlags.HasEmbeddedViewInjector;
  }
  resetPreOrderHookFlags(lView);
  ngDevMode && tView.declTNode && parentLView && assertTNodeForLView(tView.declTNode, parentLView);
  lView[PARENT] = lView[DECLARATION_VIEW] = parentLView;
  lView[CONTEXT] = context;
  lView[ENVIRONMENT] = (environment || parentLView && parentLView[ENVIRONMENT])!;
  ngDevMode && assertDefined(lView[ENVIRONMENT], 'LViewEnvironment is required');
  lView[RENDERER] = (renderer || parentLView && parentLView[RENDERER])!;
  ngDevMode && assertDefined(lView[RENDERER], 'Renderer is required');
  lView[INJECTOR as any] = injector || parentLView && parentLView[INJECTOR] || null;
  lView[T_HOST] = tHostNode;
  lView[ID] = getUniqueLViewId();
  lView[HYDRATION] = hydrationInfo;
  lView[EMBEDDED_VIEW_INJECTOR as any] = embeddedViewInjector;

  ngDevMode &&
      assertEqual(
          tView.type == TViewType.Embedded ? parentLView !== null : true, true,
          'Embedded views must have parentLView');
  lView[DECLARATION_COMPONENT_VIEW] =
      tView.type == TViewType.Embedded ? parentLView![DECLARATION_COMPONENT_VIEW] : lView;
  return lView;
}

/**
 * Create and stores the TNode, and hooks it up to the tree.
 *
 * @param tView The current `TView`.
 * @param index The index at which the TNode should be saved \(null if view, since they are not
 * saved\).
 *
 * @param type The type of TNode to create
 * @param native The native element for this node, if applicable
 * @param name The tag name of the associated native element, if applicable
 * @param attrs Any attrs for the native element, if applicable
 */
export function getOrCreateTNode(
    tView: TView, index: number, type: TNodeType.Element|TNodeType.Text, name: string|null,
    attrs: TAttributes|null): TElementNode;
export function getOrCreateTNode(
    tView: TView, index: number, type: TNodeType.Container, name: string|null,
    attrs: TAttributes|null): TContainerNode;
export function getOrCreateTNode(
    tView: TView, index: number, type: TNodeType.Projection, name: null,
    attrs: TAttributes|null): TProjectionNode;
export function getOrCreateTNode(
    tView: TView, index: number, type: TNodeType.ElementContainer, name: string|null,
    attrs: TAttributes|null): TElementContainerNode;
export function getOrCreateTNode(
    tView: TView, index: number, type: TNodeType.Icu, name: null,
    attrs: TAttributes|null): TElementContainerNode;
export function getOrCreateTNode(
    tView: TView, index: number, type: TNodeType, name: string|null, attrs: TAttributes|null):
    TElementNode&TContainerNode&TElementContainerNode&TProjectionNode&TIcuContainerNode {
  ngDevMode && index !== 0 &&  // 0 are bogus nodes and they are OK. See `createContainerRef` in
                               // `view_engine_compatibility` for additional context.
      assertGreaterThanOrEqual(index, HEADER_OFFSET, 'TNodes can\'t be in the LView header.');
  // Keep this function short, so that the VM will inline it.
  ngDevMode && assertPureTNodeType(type);
  let tNode = tView.data[index] as TNode;
  if (tNode === null) {
    tNode = createTNodeAtIndex(tView, index, type, name, attrs);
    if (isInI18nBlock()) {
      // If we are in i18n block then all elements should be pre declared through `Placeholder`
      // See `TNodeType.Placeholder` and `LFrame.inI18n` for more context.
      // If the `TNode` was not pre-declared than it means it was not mentioned which means it was
      // removed, so we mark it as detached.
      tNode.flags |= TNodeFlags.isDetached;
    }
  } else if (tNode.type & TNodeType.Placeholder) {
    tNode.type = type;
    tNode.value = name;
    tNode.attrs = attrs;
    const parent = getCurrentParentTNode();
    tNode.injectorIndex = parent === null ? -1 : parent.injectorIndex;
    ngDevMode && assertTNodeForTView(tNode, tView);
    ngDevMode && assertEqual(index, tNode.index, 'Expecting same index');
  }
  setCurrentTNode(tNode, true);
  return tNode as TElementNode & TContainerNode & TElementContainerNode & TProjectionNode &
      TIcuContainerNode;
}

export function createTNodeAtIndex(
    tView: TView, index: number, type: TNodeType, name: string|null, attrs: TAttributes|null) {
  const currentTNode = getCurrentTNodePlaceholderOk();
  const isParent = isCurrentTNodeParent();
  const parent = isParent ? currentTNode : currentTNode && currentTNode.parent;
  // Parents cannot cross component boundaries because components will be used in multiple places.
  const tNode = tView.data[index] =
      createTNode(tView, parent as TElementNode | TContainerNode, type, index, name, attrs);
  // Assign a pointer to the first child node of a given view. The first node is not always the one
  // at index 0, in case of i18n, index 0 can be the instruction `i18nStart` and the first node has
  // the index 1 or more, so we can't just check node index.
  if (tView.firstChild === null) {
    tView.firstChild = tNode;
  }
  if (currentTNode !== null) {
    if (isParent) {
      // FIXME(misko): This logic looks unnecessarily complicated. Could we simplify?
      if (currentTNode.child == null && tNode.parent !== null) {
        // We are in the same view, which means we are adding content node to the parent view.
        currentTNode.child = tNode;
      }
    } else {
      if (currentTNode.next === null) {
        // In the case of i18n the `currentTNode` may already be linked, in which case we don't want
        // to break the links which i18n created.
        currentTNode.next = tNode;
        tNode.prev = currentTNode;
      }
    }
  }
  return tNode;
}

/**
 * When elements are created dynamically after a view blueprint is created \(e.g. through
 * `i18nApply()`\), we need to adjust the blueprint for future
 * template passes.
 *
 * @param tView `TView` associated with `LView`
 * @param lView The `LView` containing the blueprint to adjust
 * @param numSlotsToAlloc The number of slots to alloc in the LView, should be >0
 * @param initialValue Initial value to store in blueprint
 */
export function allocExpando(
    tView: TView, lView: LView, numSlotsToAlloc: number, initialValue: any): number {
  if (numSlotsToAlloc === 0) return -1;
  if (ngDevMode) {
    assertFirstCreatePass(tView);
    assertSame(tView, lView[TVIEW], '`LView` must be associated with `TView`!');
    assertEqual(tView.data.length, lView.length, 'Expecting LView to be same size as TView');
    assertEqual(
        tView.data.length, tView.blueprint.length, 'Expecting Blueprint to be same size as TView');
    assertFirstUpdatePass(tView);
  }
  const allocIdx = lView.length;
  for (let i = 0; i < numSlotsToAlloc; i++) {
    lView.push(initialValue);
    tView.blueprint.push(initialValue);
    tView.data.push(null);
  }
  return allocIdx;
}

<<<<<<< HEAD

//////////////////////////
//// Render
//////////////////////////

/**
 * Processes a view in the creation mode. This includes a number of steps in a specific order:
 *
 * - creating view query functions \(if any\);
 * - executing a template function in the creation mode;
 * - updating static queries \(if any\);
 * - creating child components defined in a given view.
 *
 */
export function renderView<T>(tView: TView, lView: LView<T>, context: T): void {
  ngDevMode && assertEqual(isCreationMode(lView), true, 'Should be run in creation mode');
  enterView(lView);
  try {
    const viewQuery = tView.viewQuery;
    if (viewQuery !== null) {
      executeViewQueryFn<T>(RenderFlags.Create, viewQuery, context);
    }

    // Execute a template associated with this view, if it exists. A template function might not be
    // defined for the root component views.
    const templateFn = tView.template;
    if (templateFn !== null) {
      executeTemplate<T>(tView, lView, templateFn, RenderFlags.Create, context);
    }

    // This needs to be set before children are processed to support recursive components.
    // This must be set to false immediately after the first creation run because in an
    // ngFor loop, all the views will be created together before update mode runs and turns
    // off firstCreatePass. If we don't set it here, instances will perform directive
    // matching, etc again and again.
    if (tView.firstCreatePass) {
      tView.firstCreatePass = false;
    }

    // We resolve content queries specifically marked as `static` in creation mode. Dynamic
    // content queries are resolved during change detection (i.e. update mode), after embedded
    // views are refreshed (see block above).
    if (tView.staticContentQueries) {
      refreshContentQueries(tView, lView);
    }

    // We must materialize query results before child components are processed
    // in case a child component has projected a container. The LContainer needs
    // to exist so the embedded views are properly attached by the container.
    if (tView.staticViewQueries) {
      executeViewQueryFn<T>(RenderFlags.Update, tView.viewQuery!, context);
    }

    // Render child component views.
    const components = tView.components;
    if (components !== null) {
      renderChildComponents(lView, components);
    }

  } catch (error) {
    // If we didn't manage to get past the first template pass due to
    // an error, mark the view as corrupted so we can try to recover.
    if (tView.firstCreatePass) {
      tView.incompleteFirstPass = true;
      tView.firstCreatePass = false;
    }

    throw error;
  } finally {
    lView[FLAGS] &= ~LViewFlags.CreationMode;
    leaveView();
  }
}

/**
 * Processes a view in update mode. This includes a number of steps in a specific order:
 *
 * - executing a template function in update mode;
 * - executing hooks;
 * - refreshing queries;
 * - setting host bindings;
 * - refreshing child \(embedded and component\) views.
 *
 */
export function refreshView<T>(
    tView: TView, lView: LView, templateFn: ComponentTemplate<{}>|null, context: T) {
  ngDevMode && assertEqual(isCreationMode(lView), false, 'Should be run in update mode');
  const flags = lView[FLAGS];
  if ((flags & LViewFlags.Destroyed) === LViewFlags.Destroyed) return;

  // Check no changes mode is a dev only mode used to verify that bindings have not changed
  // since they were assigned. We do not want to execute lifecycle hooks in that mode.
  const isInCheckNoChangesPass = ngDevMode && isInCheckNoChangesMode();

  !isInCheckNoChangesPass && lView[ENVIRONMENT].effectManager?.flush();

  enterView(lView);
  try {
    resetPreOrderHookFlags(lView);

    setBindingIndex(tView.bindingStartIndex);
    if (templateFn !== null) {
      executeTemplate(tView, lView, templateFn, RenderFlags.Update, context);
    }

    const hooksInitPhaseCompleted =
        (flags & LViewFlags.InitPhaseStateMask) === InitPhaseState.InitPhaseCompleted;

    // execute pre-order hooks (OnInit, OnChanges, DoCheck)
    // PERF WARNING: do NOT extract this to a separate function without running benchmarks
    if (!isInCheckNoChangesPass) {
      if (hooksInitPhaseCompleted) {
        const preOrderCheckHooks = tView.preOrderCheckHooks;
        if (preOrderCheckHooks !== null) {
          executeCheckHooks(lView, preOrderCheckHooks, null);
        }
      } else {
        const preOrderHooks = tView.preOrderHooks;
        if (preOrderHooks !== null) {
          executeInitAndCheckHooks(lView, preOrderHooks, InitPhaseState.OnInitHooksToBeRun, null);
        }
        incrementInitPhaseFlags(lView, InitPhaseState.OnInitHooksToBeRun);
      }
    }

    // First mark transplanted views that are declared in this lView as needing a refresh at their
    // insertion points. This is needed to avoid the situation where the template is defined in this
    // `LView` but its declaration appears after the insertion component.
    markTransplantedViewsForRefresh(lView);
    refreshEmbeddedViews(lView);

    // Content query results must be refreshed before content hooks are called.
    if (tView.contentQueries !== null) {
      refreshContentQueries(tView, lView);
    }

    // execute content hooks (AfterContentInit, AfterContentChecked)
    // PERF WARNING: do NOT extract this to a separate function without running benchmarks
    if (!isInCheckNoChangesPass) {
      if (hooksInitPhaseCompleted) {
        const contentCheckHooks = tView.contentCheckHooks;
        if (contentCheckHooks !== null) {
          executeCheckHooks(lView, contentCheckHooks);
        }
      } else {
        const contentHooks = tView.contentHooks;
        if (contentHooks !== null) {
          executeInitAndCheckHooks(
              lView, contentHooks, InitPhaseState.AfterContentInitHooksToBeRun);
        }
        incrementInitPhaseFlags(lView, InitPhaseState.AfterContentInitHooksToBeRun);
      }
    }

    processHostBindingOpCodes(tView, lView);

    // Refresh child component views.
    const components = tView.components;
    if (components !== null) {
      refreshChildComponents(lView, components);
    }

    // View queries must execute after refreshing child components because a template in this view
    // could be inserted in a child component. If the view query executes before child component
    // refresh, the template might not yet be inserted.
    const viewQuery = tView.viewQuery;
    if (viewQuery !== null) {
      executeViewQueryFn<T>(RenderFlags.Update, viewQuery, context);
    }

    // execute view hooks (AfterViewInit, AfterViewChecked)
    // PERF WARNING: do NOT extract this to a separate function without running benchmarks
    if (!isInCheckNoChangesPass) {
      if (hooksInitPhaseCompleted) {
        const viewCheckHooks = tView.viewCheckHooks;
        if (viewCheckHooks !== null) {
          executeCheckHooks(lView, viewCheckHooks);
        }
      } else {
        const viewHooks = tView.viewHooks;
        if (viewHooks !== null) {
          executeInitAndCheckHooks(lView, viewHooks, InitPhaseState.AfterViewInitHooksToBeRun);
        }
        incrementInitPhaseFlags(lView, InitPhaseState.AfterViewInitHooksToBeRun);
      }
    }
    if (tView.firstUpdatePass === true) {
      // We need to make sure that we only flip the flag on successful `refreshView` only
      // Don't do this in `finally` block.
      // If we did this in `finally` block then an exception could block the execution of styling
      // instructions which in turn would be unable to insert themselves into the styling linked
      // list. The result of this would be that if the exception would not be throw on subsequent CD
      // the styling would be unable to process it data and reflect to the DOM.
      tView.firstUpdatePass = false;
    }

    // Do not reset the dirty state when running in check no changes mode. We don't want components
    // to behave differently depending on whether check no changes is enabled or not. For example:
    // Marking an OnPush component as dirty from within the `ngAfterViewInit` hook in order to
    // refresh a `NgClass` binding should work. If we would reset the dirty state in the check
    // no changes cycle, the component would be not be dirty for the next update pass. This would
    // be different in production mode where the component dirty state is not reset.
    if (!isInCheckNoChangesPass) {
      lView[FLAGS] &= ~(LViewFlags.Dirty | LViewFlags.FirstLViewPass);
    }
    if (lView[FLAGS] & LViewFlags.RefreshTransplantedView) {
      lView[FLAGS] &= ~LViewFlags.RefreshTransplantedView;
      updateTransplantedViewCount(lView[PARENT] as LContainer, -1);
    }
  } finally {
    leaveView();
  }
}

function executeTemplate<T>(
=======
export function executeTemplate<T>(
>>>>>>> 0b10f426
    tView: TView, lView: LView<T>, templateFn: ComponentTemplate<T>, rf: RenderFlags, context: T) {
  const consumer = getReactiveLViewConsumer(lView, REACTIVE_TEMPLATE_CONSUMER);
  const prevSelectedIndex = getSelectedIndex();
  const isUpdatePhase = rf & RenderFlags.Update;
  try {
    setSelectedIndex(-1);
    if (isUpdatePhase && lView.length > HEADER_OFFSET) {
      // When we're updating, inherently select 0 so we don't
      // have to generate that instruction for most update blocks.
      selectIndexInternal(tView, lView, HEADER_OFFSET, !!ngDevMode && isInCheckNoChangesMode());
    }

    const preHookType =
        isUpdatePhase ? ProfilerEvent.TemplateUpdateStart : ProfilerEvent.TemplateCreateStart;
    profiler(preHookType, context as unknown as {});
    if (isUpdatePhase) {
      consumer.runInContext(templateFn, rf, context);
    } else {
      const prevConsumer = setActiveConsumer(null);
      try {
        templateFn(rf, context);
      } finally {
        setActiveConsumer(prevConsumer);
      }
    }
  } finally {
    if (isUpdatePhase && lView[REACTIVE_TEMPLATE_CONSUMER] === null) {
      commitLViewConsumerIfHasProducers(lView, REACTIVE_TEMPLATE_CONSUMER);
    }
    setSelectedIndex(prevSelectedIndex);

    const postHookType =
        isUpdatePhase ? ProfilerEvent.TemplateUpdateEnd : ProfilerEvent.TemplateCreateEnd;
    profiler(postHookType, context as unknown as {});
  }
}

//////////////////////////
//// Element
//////////////////////////

export function executeContentQueries(tView: TView, tNode: TNode, lView: LView) {
  if (isContentQueryHost(tNode)) {
    const prevConsumer = setActiveConsumer(null);
    try {
      const start = tNode.directiveStart;
      const end = tNode.directiveEnd;
      for (let directiveIndex = start; directiveIndex < end; directiveIndex++) {
        const def = tView.data[directiveIndex] as DirectiveDef<any>;
        if (def.contentQueries) {
          def.contentQueries(RenderFlags.Create, lView[directiveIndex], directiveIndex);
        }
      }
    } finally {
      setActiveConsumer(prevConsumer);
    }
  }
}


/**
 * Creates directive instances.
 */
export function createDirectivesInstances(tView: TView, lView: LView, tNode: TDirectiveHostNode) {
  if (!getBindingsEnabled()) return;
  instantiateAllDirectives(tView, lView, tNode, getNativeByTNode(tNode, lView));
  if ((tNode.flags & TNodeFlags.hasHostBindings) === TNodeFlags.hasHostBindings) {
    invokeDirectivesHostBindings(tView, lView, tNode);
  }
}

/**
 * Takes a list of local names and indices and pushes the resolved local variable values
 * to LView in the same order as they are loaded in the template with load\(\).
 *
 */
export function saveResolvedLocalsInData(
    viewData: LView, tNode: TDirectiveHostNode,
    localRefExtractor: LocalRefExtractor = getNativeByTNode): void {
  const localNames = tNode.localNames;
  if (localNames !== null) {
    let localIndex = tNode.index + 1;
    for (let i = 0; i < localNames.length; i += 2) {
      const index = localNames[i + 1] as number;
      const value = index === -1 ?
          localRefExtractor(
              tNode as TElementNode | TContainerNode | TElementContainerNode, viewData) :
          viewData[index];
      viewData[localIndex++] = value;
    }
  }
}

/**
 * Gets TView from a template function or creates a new TView
 * if it doesn't already exist.
 *
 * @param def ComponentDef
 * @returns TView
 */
export function getOrCreateComponentTView(def: ComponentDef<any>): TView {
  const tView = def.tView;

  // Create a TView if there isn't one, or recreate it if the first create pass didn't
  // complete successfully since we can't know for sure whether it's in a usable shape.
  if (tView === null || tView.incompleteFirstPass) {
    // Declaration node here is null since this function is called when we dynamically create a
    // component and hence there is no declaration.
    const declTNode = null;
    return def.tView = createTView(
               TViewType.Component, declTNode, def.template, def.decls, def.vars, def.directiveDefs,
               def.pipeDefs, def.viewQuery, def.schemas, def.consts, def.id);
  }

  return tView;
}


/**
 * Creates a TView instance
 *
 * @param type Type of `TView`.
 * @param declTNode Declaration location of this `TView`.
 * @param templateFn Template function
 * @param decls The number of nodes, local refs, and pipes in this template
 * @param directives Registry of directives for this view
 * @param pipes Registry of pipes for this view
 * @param viewQuery View queries for this view
 * @param schemas Schemas for this view
 * @param consts Constants for this view
 */
export function createTView(
    type: TViewType, declTNode: TNode|null, templateFn: ComponentTemplate<any>|null, decls: number,
    vars: number, directives: DirectiveDefListOrFactory|null, pipes: PipeDefListOrFactory|null,
    viewQuery: ViewQueriesFunction<any>|null, schemas: SchemaMetadata[]|null,
    constsOrFactory: TConstantsOrFactory|null, ssrId: string|null): TView {
  ngDevMode && ngDevMode.tView++;
  const bindingStartIndex = HEADER_OFFSET + decls;
  // This length does not yet contain host bindings from child directives because at this point,
  // we don't know which directives are active on this template. As soon as a directive is matched
  // that has a host binding, we will update the blueprint with that def's hostVars count.
  const initialViewLength = bindingStartIndex + vars;
  const blueprint = createViewBlueprint(bindingStartIndex, initialViewLength);
  const consts = typeof constsOrFactory === 'function' ? constsOrFactory() : constsOrFactory;
  const tView = blueprint[TVIEW as any] = {
    type: type,
    blueprint: blueprint,
    template: templateFn,
    queries: null,
    viewQuery: viewQuery,
    declTNode: declTNode,
    data: blueprint.slice().fill(null, bindingStartIndex),
    bindingStartIndex: bindingStartIndex,
    expandoStartIndex: initialViewLength,
    hostBindingOpCodes: null,
    firstCreatePass: true,
    firstUpdatePass: true,
    staticViewQueries: false,
    staticContentQueries: false,
    preOrderHooks: null,
    preOrderCheckHooks: null,
    contentHooks: null,
    contentCheckHooks: null,
    viewHooks: null,
    viewCheckHooks: null,
    destroyHooks: null,
    cleanup: null,
    contentQueries: null,
    components: null,
    directiveRegistry: typeof directives === 'function' ? directives() : directives,
    pipeRegistry: typeof pipes === 'function' ? pipes() : pipes,
    firstChild: null,
    schemas: schemas,
    consts: consts,
    incompleteFirstPass: false,
    ssrId,
  };
  if (ngDevMode) {
    // For performance reasons it is important that the tView retains the same shape during runtime.
    // (To make sure that all of the code is monomorphic.) For this reason we seal the object to
    // prevent class transitions.
    Object.seal(tView);
  }
  return tView;
}

function createViewBlueprint(bindingStartIndex: number, initialViewLength: number): LView {
  const blueprint = [];

  for (let i = 0; i < initialViewLength; i++) {
    blueprint.push(i < bindingStartIndex ? null : NO_CHANGE);
  }

  return blueprint as LView;
}

/**
 * Locates the host native element, used for bootstrapping existing nodes into rendering pipeline.
 *
 * @param renderer the renderer used to locate the element.
 * @param elementOrSelector Render element or CSS selector to locate the element.
 * @param encapsulation View Encapsulation defined for component that requests host element.
 * @param injector Root view injector instance.
 */
export function locateHostElement(
    renderer: Renderer, elementOrSelector: RElement|string, encapsulation: ViewEncapsulation,
    injector: Injector): RElement {
  // Note: we use default value for the `PRESERVE_HOST_CONTENT` here even though it's a
  // tree-shakable one (providedIn:'root'). This code path can be triggered during dynamic
  // component creation (after calling ViewContainerRef.createComponent) when an injector
  // instance can be provided. The injector instance might be disconnected from the main DI
  // tree, thus the `PRESERVE_HOST_CONTENT` would not be able to instantiate. In this case, the
  // default value will be used.
  const preserveHostContent = injector.get(PRESERVE_HOST_CONTENT, PRESERVE_HOST_CONTENT_DEFAULT);

  // When using native Shadow DOM, do not clear host element to allow native slot
  // projection.
  const preserveContent = preserveHostContent || encapsulation === ViewEncapsulation.ShadowDom;
  const rootElement = renderer.selectRootElement(elementOrSelector, preserveContent);
  applyRootElementTransform(rootElement as HTMLElement);
  return rootElement;
}

/**
 * Applies any root element transformations that are needed. If hydration is enabled,
 * this will process corrupted text nodes.
 *
 * @param rootElement the app root HTML Element
 */
export function applyRootElementTransform(rootElement: HTMLElement) {
  _applyRootElementTransformImpl(rootElement as HTMLElement);
}

/**
 * Reference to a function that applies transformations to the root HTML element
 * of an app. When hydration is enabled, this processes any corrupt text nodes
 * so they are properly hydratable on the client.
 *
 * @param rootElement the app root HTML Element
 */
let _applyRootElementTransformImpl: typeof applyRootElementTransformImpl =
    (rootElement: HTMLElement) => null;

/**
 * Processes text node markers before hydration begins. This replaces any special comment
 * nodes that were added prior to serialization are swapped out to restore proper text
 * nodes before hydration.
 *
 * @param rootElement the app root HTML Element
 */
export function applyRootElementTransformImpl(rootElement: HTMLElement) {
  if (rootElement.hasAttribute(SKIP_HYDRATION_ATTR_NAME)) {
    // Handle a situation when the `ngSkipHydration` attribute is applied
    // to the root node of an application. In this case, we should clear
    // the contents and render everything from scratch.
    clearElementContents(rootElement as RElement);
  } else {
    processTextNodeMarkersBeforeHydration(rootElement);
  }
}

/**
 * Sets the implementation for the `applyRootElementTransform` function.
 */
export function enableApplyRootElementTransformImpl() {
  _applyRootElementTransformImpl = applyRootElementTransformImpl;
}

/**
 * Saves context for this cleanup function in LView.cleanupInstances.
 *
 * On the first template pass, saves in TView:
 *
 * - Cleanup function
 * - Index of context we just saved in LView.cleanupInstances
 *
 */
export function storeCleanupWithContext(
    tView: TView, lView: LView, context: any, cleanupFn: Function): void {
  const lCleanup = getOrCreateLViewCleanup(lView);

  // Historically the `storeCleanupWithContext` was used to register both framework-level and
  // user-defined cleanup callbacks, but over time those two types of cleanups were separated.
  // This dev mode checks assures that user-level cleanup callbacks are _not_ stored in data
  // structures reserved for framework-specific hooks.
  ngDevMode &&
      assertDefined(
          context, 'Cleanup context is mandatory when registering framework-level destroy hooks');
  lCleanup.push(context);

  if (tView.firstCreatePass) {
    getOrCreateTViewCleanup(tView).push(cleanupFn, lCleanup.length - 1);
  } else {
    // Make sure that no new framework-level cleanup functions are registered after the first
    // template pass is done (and TView data structures are meant to fully constructed).
    if (ngDevMode) {
      Object.freeze(getOrCreateTViewCleanup(tView));
    }
  }
}

/**
 * Constructs a TNode object from the arguments.
 *
 * @param tView `TView` to which this `TNode` belongs
 * @param tParent Parent `TNode`
 *
 * 父 `TNode`【模糊翻译】
 *
 * @param type The type of the node
 * @param index The index of the TNode in TView.data, adjusted for HEADER_OFFSET
 * @param tagName The tag name of the node
 * @param attrs The attributes defined on this node
 * @returns the TNode object
 */
export function createTNode(
    tView: TView, tParent: TElementNode|TContainerNode|null, type: TNodeType.Container,
    index: number, tagName: string|null, attrs: TAttributes|null): TContainerNode;
export function createTNode(
    tView: TView, tParent: TElementNode|TContainerNode|null, type: TNodeType.Element|TNodeType.Text,
    index: number, tagName: string|null, attrs: TAttributes|null): TElementNode;
export function createTNode(
    tView: TView, tParent: TElementNode|TContainerNode|null, type: TNodeType.ElementContainer,
    index: number, tagName: string|null, attrs: TAttributes|null): TElementContainerNode;
export function createTNode(
    tView: TView, tParent: TElementNode|TContainerNode|null, type: TNodeType.Icu, index: number,
    tagName: string|null, attrs: TAttributes|null): TIcuContainerNode;
export function createTNode(
    tView: TView, tParent: TElementNode|TContainerNode|null, type: TNodeType.Projection,
    index: number, tagName: string|null, attrs: TAttributes|null): TProjectionNode;
export function createTNode(
    tView: TView, tParent: TElementNode|TContainerNode|null, type: TNodeType, index: number,
    tagName: string|null, attrs: TAttributes|null): TNode;
export function createTNode(
    tView: TView, tParent: TElementNode|TContainerNode|null, type: TNodeType, index: number,
    value: string|null, attrs: TAttributes|null): TNode {
  ngDevMode && index !== 0 &&  // 0 are bogus nodes and they are OK. See `createContainerRef` in
                               // `view_engine_compatibility` for additional context.
      assertGreaterThanOrEqual(index, HEADER_OFFSET, 'TNodes can\'t be in the LView header.');
  ngDevMode && assertNotSame(attrs, undefined, '\'undefined\' is not valid value for \'attrs\'');
  ngDevMode && ngDevMode.tNode++;
  ngDevMode && tParent && assertTNodeForTView(tParent, tView);
  let injectorIndex = tParent ? tParent.injectorIndex : -1;
  let flags = 0;
  if (isInSkipHydrationBlock()) {
    flags |= TNodeFlags.inSkipHydrationBlock;
  }
  const tNode = {
    type,
    index,
    insertBeforeIndex: null,
    injectorIndex,
    directiveStart: -1,
    directiveEnd: -1,
    directiveStylingLast: -1,
    componentOffset: -1,
    propertyBindings: null,
    flags,
    providerIndexes: 0,
    value: value,
    attrs: attrs,
    mergedAttrs: null,
    localNames: null,
    initialInputs: undefined,
    inputs: null,
    outputs: null,
    tView: null,
    next: null,
    prev: null,
    projectionNext: null,
    child: null,
    parent: tParent,
    projection: null,
    styles: null,
    stylesWithoutHost: null,
    residualStyles: undefined,
    classes: null,
    classesWithoutHost: null,
    residualClasses: undefined,
    classBindings: 0 as any,
    styleBindings: 0 as any,
  };
  if (ngDevMode) {
    // For performance reasons it is important that the tNode retains the same shape during runtime.
    // (To make sure that all of the code is monomorphic.) For this reason we seal the object to
    // prevent class transitions.
    Object.seal(tNode);
  }
  return tNode;
}

/**
 * Generates the `PropertyAliases` data structure from the provided input/output mapping.
 * @param aliasMap Input/output mapping from the directive definition.
 * @param directiveIndex Index of the directive.
 * @param propertyAliases Object in which to store the results.
 * @param hostDirectiveAliasMap Object used to alias or filter out properties for host directives.
 * If the mapping is provided, it'll act as an allowlist, as well as a mapping of what public
 * name inputs/outputs should be exposed under.
 */
function generatePropertyAliases(
    aliasMap: {[publicName: string]: string}, directiveIndex: number,
    propertyAliases: PropertyAliases|null,
    hostDirectiveAliasMap: HostDirectiveBindingMap|null): PropertyAliases|null {
  for (let publicName in aliasMap) {
    if (aliasMap.hasOwnProperty(publicName)) {
      propertyAliases = propertyAliases === null ? {} : propertyAliases;
      const internalName = aliasMap[publicName];

      // If there are no host directive mappings, we want to remap using the alias map from the
      // definition itself. If there is an alias map, it has two functions:
      // 1. It serves as an allowlist of bindings that are exposed by the host directives. Only the
      // ones inside the host directive map will be exposed on the host.
      // 2. The public name of the property is aliased using the host directive alias map, rather
      // than the alias map from the definition.
      if (hostDirectiveAliasMap === null) {
        addPropertyAlias(propertyAliases, directiveIndex, publicName, internalName);
      } else if (hostDirectiveAliasMap.hasOwnProperty(publicName)) {
        addPropertyAlias(
            propertyAliases, directiveIndex, hostDirectiveAliasMap[publicName], internalName);
      }
    }
  }
  return propertyAliases;
}

function addPropertyAlias(
    propertyAliases: PropertyAliases, directiveIndex: number, publicName: string,
    internalName: string) {
  if (propertyAliases.hasOwnProperty(publicName)) {
    propertyAliases[publicName].push(directiveIndex, internalName);
  } else {
    propertyAliases[publicName] = [directiveIndex, internalName];
  }
}

/**
 * Initializes data structures required to work with directive inputs and outputs.
 * Initialization is done for all directives matched on a given TNode.
 */
function initializeInputAndOutputAliases(
    tView: TView, tNode: TNode, hostDirectiveDefinitionMap: HostDirectiveDefs|null): void {
  ngDevMode && assertFirstCreatePass(tView);

  const start = tNode.directiveStart;
  const end = tNode.directiveEnd;
  const tViewData = tView.data;

  const tNodeAttrs = tNode.attrs;
  const inputsFromAttrs: InitialInputData = [];
  let inputsStore: PropertyAliases|null = null;
  let outputsStore: PropertyAliases|null = null;

  for (let directiveIndex = start; directiveIndex < end; directiveIndex++) {
    const directiveDef = tViewData[directiveIndex] as DirectiveDef<any>;
    const aliasData =
        hostDirectiveDefinitionMap ? hostDirectiveDefinitionMap.get(directiveDef) : null;
    const aliasedInputs = aliasData ? aliasData.inputs : null;
    const aliasedOutputs = aliasData ? aliasData.outputs : null;

    inputsStore =
        generatePropertyAliases(directiveDef.inputs, directiveIndex, inputsStore, aliasedInputs);
    outputsStore =
        generatePropertyAliases(directiveDef.outputs, directiveIndex, outputsStore, aliasedOutputs);
    // Do not use unbound attributes as inputs to structural directives, since structural
    // directive inputs can only be set using microsyntax (e.g. `<div *dir="exp">`).
    // TODO(FW-1930): microsyntax expressions may also contain unbound/static attributes, which
    // should be set for inline templates.
    const initialInputs =
        (inputsStore !== null && tNodeAttrs !== null && !isInlineTemplate(tNode)) ?
        generateInitialInputs(inputsStore, directiveIndex, tNodeAttrs) :
        null;
    inputsFromAttrs.push(initialInputs);
  }

  if (inputsStore !== null) {
    if (inputsStore.hasOwnProperty('class')) {
      tNode.flags |= TNodeFlags.hasClassInput;
    }
    if (inputsStore.hasOwnProperty('style')) {
      tNode.flags |= TNodeFlags.hasStyleInput;
    }
  }

  tNode.initialInputs = inputsFromAttrs;
  tNode.inputs = inputsStore;
  tNode.outputs = outputsStore;
}

/**
 * Mapping between attributes names that don't correspond to their element property names.
 *
 * Performance note: this function is written as a series of if checks \(instead of, say, a property
 * object lookup\) for performance reasons - the series of `if` checks seems to be the fastest way of
 * mapping property names. Do NOT change without benchmarking.
 *
 * Note: this mapping has to be kept in sync with the equally named mapping in the template
 * type-checking machinery of ngtsc.
 *
 */
function mapPropName(name: string): string {
  if (name === 'class') return 'className';
  if (name === 'for') return 'htmlFor';
  if (name === 'formaction') return 'formAction';
  if (name === 'innerHtml') return 'innerHTML';
  if (name === 'readonly') return 'readOnly';
  if (name === 'tabindex') return 'tabIndex';
  return name;
}

export function elementPropertyInternal<T>(
    tView: TView, tNode: TNode, lView: LView, propName: string, value: T, renderer: Renderer,
    sanitizer: SanitizerFn|null|undefined, nativeOnly: boolean): void {
  ngDevMode && assertNotSame(value, NO_CHANGE as any, 'Incoming value should never be NO_CHANGE.');
  const element = getNativeByTNode(tNode, lView) as RElement | RComment;
  let inputData = tNode.inputs;
  let dataValue: PropertyAliasValue|undefined;
  if (!nativeOnly && inputData != null && (dataValue = inputData[propName])) {
    setInputsForProperty(tView, lView, dataValue, propName, value);
    if (isComponentHost(tNode)) markDirtyIfOnPush(lView, tNode.index);
    if (ngDevMode) {
      setNgReflectProperties(lView, element, tNode.type, dataValue, value);
    }
  } else if (tNode.type & TNodeType.AnyRNode) {
    propName = mapPropName(propName);

    if (ngDevMode) {
      validateAgainstEventProperties(propName);
      if (!isPropertyValid(element, propName, tNode.value, tView.schemas)) {
        handleUnknownPropertyError(propName, tNode.value, tNode.type, lView);
      }
      ngDevMode.rendererSetProperty++;
    }

    // It is assumed that the sanitizer is only added when the compiler determines that the
    // property is risky, so sanitization can be done without further checks.
    value = sanitizer != null ? (sanitizer(value, tNode.value || '', propName) as any) : value;
    renderer.setProperty(element as RElement, propName, value);
  } else if (tNode.type & TNodeType.AnyContainer) {
    // If the node is a container and the property didn't
    // match any of the inputs or schemas we should throw.
    if (ngDevMode && !matchingSchemas(tView.schemas, tNode.value)) {
      handleUnknownPropertyError(propName, tNode.value, tNode.type, lView);
    }
  }
}

/** If node is an OnPush component, marks its LView dirty. */
export function markDirtyIfOnPush(lView: LView, viewIndex: number): void {
  ngDevMode && assertLView(lView);
  const childComponentLView = getComponentLViewByIndex(viewIndex, lView);
  if (!(childComponentLView[FLAGS] & LViewFlags.CheckAlways)) {
    childComponentLView[FLAGS] |= LViewFlags.Dirty;
  }
}

function setNgReflectProperty(
    lView: LView, element: RElement|RComment, type: TNodeType, attrName: string, value: any) {
  const renderer = lView[RENDERER];
  attrName = normalizeDebugBindingName(attrName);
  const debugValue = normalizeDebugBindingValue(value);
  if (type & TNodeType.AnyRNode) {
    if (value == null) {
      renderer.removeAttribute((element as RElement), attrName);
    } else {
      renderer.setAttribute((element as RElement), attrName, debugValue);
    }
  } else {
    const textContent =
        escapeCommentText(`bindings=${JSON.stringify({[attrName]: debugValue}, null, 2)}`);
    renderer.setValue((element as RComment), textContent);
  }
}

export function setNgReflectProperties(
    lView: LView, element: RElement|RComment, type: TNodeType, dataValue: PropertyAliasValue,
    value: any) {
  if (type & (TNodeType.AnyRNode | TNodeType.Container)) {
    /**
     * dataValue is an array containing runtime input or output names for the directives:
     * i+0: directive instance index
     * i+1: privateName
     *
     * e.g. [0, 'change', 'change-minified']
     * we want to set the reflected property with the privateName: dataValue[i+1]
     */
    for (let i = 0; i < dataValue.length; i += 2) {
      setNgReflectProperty(lView, element, type, dataValue[i + 1] as string, value);
    }
  }
}

/**
 * Resolve the matched directives on a node.
 */
export function resolveDirectives(
    tView: TView, lView: LView, tNode: TElementNode|TContainerNode|TElementContainerNode,
    localRefs: string[]|null): void {
  // Please make sure to have explicit type for `exportsMap`. Inferred type triggers bug in
  // tsickle.
  ngDevMode && assertFirstCreatePass(tView);

  if (getBindingsEnabled()) {
    const exportsMap: ({[key: string]: number}|null) = localRefs === null ? null : {'': -1};
    const matchResult = findDirectiveDefMatches(tView, tNode);
    let directiveDefs: DirectiveDef<unknown>[]|null;
    let hostDirectiveDefs: HostDirectiveDefs|null;

    if (matchResult === null) {
      directiveDefs = hostDirectiveDefs = null;
    } else {
      [directiveDefs, hostDirectiveDefs] = matchResult;
    }

    if (directiveDefs !== null) {
      initializeDirectives(tView, lView, tNode, directiveDefs, exportsMap, hostDirectiveDefs);
    }
    if (exportsMap) cacheMatchingLocalNames(tNode, localRefs, exportsMap);
  }
  // Merge the template attrs last so that they have the highest priority.
  tNode.mergedAttrs = mergeHostAttrs(tNode.mergedAttrs, tNode.attrs);
}

/** Initializes the data structures necessary for a list of directives to be instantiated. */
export function initializeDirectives(
    tView: TView, lView: LView<unknown>, tNode: TElementNode|TContainerNode|TElementContainerNode,
    directives: DirectiveDef<unknown>[], exportsMap: {[key: string]: number;}|null,
    hostDirectiveDefs: HostDirectiveDefs|null) {
  ngDevMode && assertFirstCreatePass(tView);

  // Publishes the directive types to DI so they can be injected. Needs to
  // happen in a separate pass before the TNode flags have been initialized.
  for (let i = 0; i < directives.length; i++) {
    diPublicInInjector(getOrCreateNodeInjectorForNode(tNode, lView), tView, directives[i].type);
  }

  initTNodeFlags(tNode, tView.data.length, directives.length);

  // When the same token is provided by several directives on the same node, some rules apply in
  // the viewEngine:
  // - viewProviders have priority over providers
  // - the last directive in NgModule.declarations has priority over the previous one
  // So to match these rules, the order in which providers are added in the arrays is very
  // important.
  for (let i = 0; i < directives.length; i++) {
    const def = directives[i];
    if (def.providersResolver) def.providersResolver(def);
  }
  let preOrderHooksFound = false;
  let preOrderCheckHooksFound = false;
  let directiveIdx = allocExpando(tView, lView, directives.length, null);
  ngDevMode &&
      assertSame(
          directiveIdx, tNode.directiveStart,
          'TNode.directiveStart should point to just allocated space');

  for (let i = 0; i < directives.length; i++) {
    const def = directives[i];
    // Merge the attrs in the order of matches. This assumes that the first directive is the
    // component itself, so that the component has the least priority.
    tNode.mergedAttrs = mergeHostAttrs(tNode.mergedAttrs, def.hostAttrs);

    configureViewWithDirective(tView, tNode, lView, directiveIdx, def);
    saveNameToExportMap(directiveIdx, def, exportsMap);

    if (def.contentQueries !== null) tNode.flags |= TNodeFlags.hasContentQuery;
    if (def.hostBindings !== null || def.hostAttrs !== null || def.hostVars !== 0)
      tNode.flags |= TNodeFlags.hasHostBindings;

    const lifeCycleHooks: Partial<OnChanges&OnInit&DoCheck> = def.type.prototype;
    // Only push a node index into the preOrderHooks array if this is the first
    // pre-order hook found on this node.
    if (!preOrderHooksFound &&
        (lifeCycleHooks.ngOnChanges || lifeCycleHooks.ngOnInit || lifeCycleHooks.ngDoCheck)) {
      // We will push the actual hook function into this array later during dir instantiation.
      // We cannot do it now because we must ensure hooks are registered in the same
      // order that directives are created (i.e. injection order).
      (tView.preOrderHooks ??= []).push(tNode.index);
      preOrderHooksFound = true;
    }

    if (!preOrderCheckHooksFound && (lifeCycleHooks.ngOnChanges || lifeCycleHooks.ngDoCheck)) {
      (tView.preOrderCheckHooks ??= []).push(tNode.index);
      preOrderCheckHooksFound = true;
    }

    directiveIdx++;
  }

  initializeInputAndOutputAliases(tView, tNode, hostDirectiveDefs);
}

/**
 * Add `hostBindings` to the `TView.hostBindingOpCodes`.
 *
 * @param tView `TView` to which the `hostBindings` should be added.
 * @param tNode `TNode` the element which contains the directive
 * @param directiveIdx Directive index in view.
 * @param directiveVarsIdx Where will the directive's vars be stored
 * @param def `ComponentDef`/`DirectiveDef`, which contains the `hostVars`/`hostBindings` to add.
 */
export function registerHostBindingOpCodes(
    tView: TView, tNode: TNode, directiveIdx: number, directiveVarsIdx: number,
    def: ComponentDef<any>|DirectiveDef<any>): void {
  ngDevMode && assertFirstCreatePass(tView);

  const hostBindings = def.hostBindings;
  if (hostBindings) {
    let hostBindingOpCodes = tView.hostBindingOpCodes;
    if (hostBindingOpCodes === null) {
      hostBindingOpCodes = tView.hostBindingOpCodes = [] as any as HostBindingOpCodes;
    }
    const elementIndx = ~tNode.index;
    if (lastSelectedElementIdx(hostBindingOpCodes) != elementIndx) {
      // Conditionally add select element so that we are more efficient in execution.
      // NOTE: this is strictly not necessary and it trades code size for runtime perf.
      // (We could just always add it.)
      hostBindingOpCodes.push(elementIndx);
    }
    hostBindingOpCodes.push(directiveIdx, directiveVarsIdx, hostBindings);
  }
}

/**
 * Returns the last selected element index in the `HostBindingOpCodes`
 *
 * For perf reasons we don't need to update the selected element index in `HostBindingOpCodes` only
 * if it changes. This method returns the last index \(or '0' if not found.\)
 *
 * Selected element index are only the ones which are negative.
 *
 */
function lastSelectedElementIdx(hostBindingOpCodes: HostBindingOpCodes): number {
  let i = hostBindingOpCodes.length;
  while (i > 0) {
    const value = hostBindingOpCodes[--i];
    if (typeof value === 'number' && value < 0) {
      return value;
    }
  }
  return 0;
}


/**
 * Instantiate all the directives that were previously resolved on the current node.
 */
function instantiateAllDirectives(
    tView: TView, lView: LView, tNode: TDirectiveHostNode, native: RNode) {
  const start = tNode.directiveStart;
  const end = tNode.directiveEnd;

  // The component view needs to be created before creating the node injector
  // since it is used to inject some special symbols like `ChangeDetectorRef`.
  if (isComponentHost(tNode)) {
    ngDevMode && assertTNodeType(tNode, TNodeType.AnyRNode);
    addComponentLogic(
        lView, tNode as TElementNode,
        tView.data[start + tNode.componentOffset] as ComponentDef<unknown>);
  }

  if (!tView.firstCreatePass) {
    getOrCreateNodeInjectorForNode(tNode, lView);
  }

  attachPatchData(native, lView);

  const initialInputs = tNode.initialInputs;
  for (let i = start; i < end; i++) {
    const def = tView.data[i] as DirectiveDef<any>;
    const directive = getNodeInjectable(lView, tView, i, tNode);
    attachPatchData(directive, lView);

    if (initialInputs !== null) {
      setInputsFromAttrs(lView, i - start, directive, def, tNode, initialInputs!);
    }

    if (isComponentDef(def)) {
      const componentView = getComponentLViewByIndex(tNode.index, lView);
      componentView[CONTEXT] = getNodeInjectable(lView, tView, i, tNode);
    }
  }
}

export function invokeDirectivesHostBindings(tView: TView, lView: LView, tNode: TNode) {
  const start = tNode.directiveStart;
  const end = tNode.directiveEnd;
  const elementIndex = tNode.index;
  const currentDirectiveIndex = getCurrentDirectiveIndex();
  try {
    setSelectedIndex(elementIndex);
    for (let dirIndex = start; dirIndex < end; dirIndex++) {
      const def = tView.data[dirIndex] as DirectiveDef<unknown>;
      const directive = lView[dirIndex];
      setCurrentDirectiveIndex(dirIndex);
      if (def.hostBindings !== null || def.hostVars !== 0 || def.hostAttrs !== null) {
        invokeHostBindingsInCreationMode(def, directive);
      }
    }
  } finally {
    setSelectedIndex(-1);
    setCurrentDirectiveIndex(currentDirectiveIndex);
  }
}

/**
 * Invoke the host bindings in creation mode.
 *
 * @param def `DirectiveDef` which may contain the `hostBindings` function.
 * @param directive Instance of directive.
 */
export function invokeHostBindingsInCreationMode(def: DirectiveDef<any>, directive: any) {
  if (def.hostBindings !== null) {
    def.hostBindings!(RenderFlags.Create, directive);
  }
}

/**
 * Matches the current node against all available selectors.
 * If a component is matched \(at most one\), it is returned in first position in the array.
 *
 */
function findDirectiveDefMatches(
    tView: TView, tNode: TElementNode|TContainerNode|TElementContainerNode):
    [matches: DirectiveDef<unknown>[], hostDirectiveDefs: HostDirectiveDefs|null]|null {
  ngDevMode && assertFirstCreatePass(tView);
  ngDevMode && assertTNodeType(tNode, TNodeType.AnyRNode | TNodeType.AnyContainer);

  const registry = tView.directiveRegistry;
  let matches: DirectiveDef<unknown>[]|null = null;
  let hostDirectiveDefs: HostDirectiveDefs|null = null;
  if (registry) {
    for (let i = 0; i < registry.length; i++) {
      const def = registry[i] as ComponentDef<any>| DirectiveDef<any>;
      if (isNodeMatchingSelectorList(tNode, def.selectors!, /* isProjectionMode */ false)) {
        matches || (matches = []);

        if (isComponentDef(def)) {
          if (ngDevMode) {
            assertTNodeType(
                tNode, TNodeType.Element,
                `"${tNode.value}" tags cannot be used as component hosts. ` +
                    `Please use a different tag to activate the ${stringify(def.type)} component.`);

            if (isComponentHost(tNode)) {
              throwMultipleComponentError(tNode, matches.find(isComponentDef)!.type, def.type);
            }
          }

          // Components are inserted at the front of the matches array so that their lifecycle
          // hooks run before any directive lifecycle hooks. This appears to be for ViewEngine
          // compatibility. This logic doesn't make sense with host directives, because it
          // would allow the host directives to undo any overrides the host may have made.
          // To handle this case, the host directives of components are inserted at the beginning
          // of the array, followed by the component. As such, the insertion order is as follows:
          // 1. Host directives belonging to the selector-matched component.
          // 2. Selector-matched component.
          // 3. Host directives belonging to selector-matched directives.
          // 4. Selector-matched directives.
          if (def.findHostDirectiveDefs !== null) {
            const hostDirectiveMatches: DirectiveDef<unknown>[] = [];
            hostDirectiveDefs = hostDirectiveDefs || new Map();
            def.findHostDirectiveDefs(def, hostDirectiveMatches, hostDirectiveDefs);
            // Add all host directives declared on this component, followed by the component itself.
            // Host directives should execute first so the host has a chance to override changes
            // to the DOM made by them.
            matches.unshift(...hostDirectiveMatches, def);
            // Component is offset starting from the beginning of the host directives array.
            const componentOffset = hostDirectiveMatches.length;
            markAsComponentHost(tView, tNode, componentOffset);
          } else {
            // No host directives on this component, just add the
            // component def to the beginning of the matches.
            matches.unshift(def);
            markAsComponentHost(tView, tNode, 0);
          }
        } else {
          // Append any host directives to the matches first.
          hostDirectiveDefs = hostDirectiveDefs || new Map();
          def.findHostDirectiveDefs?.(def, matches, hostDirectiveDefs);
          matches.push(def);
        }
      }
    }
  }
  return matches === null ? null : [matches, hostDirectiveDefs];
}

/**
 * Marks a given TNode as a component's host. This consists of:
 *
 * - setting the component offset on the TNode.
 * - storing index of component's host element so it will be queued for view refresh during CD.
 *
 */
export function markAsComponentHost(tView: TView, hostTNode: TNode, componentOffset: number): void {
  ngDevMode && assertFirstCreatePass(tView);
  ngDevMode && assertGreaterThan(componentOffset, -1, 'componentOffset must be great than -1');
  hostTNode.componentOffset = componentOffset;
  (tView.components ??= []).push(hostTNode.index);
}

/** Caches local names and their matching directive indices for query and template lookups. */
function cacheMatchingLocalNames(
    tNode: TNode, localRefs: string[]|null, exportsMap: {[key: string]: number}): void {
  if (localRefs) {
    const localNames: (string|number)[] = tNode.localNames = [];

    // Local names must be stored in tNode in the same order that localRefs are defined
    // in the template to ensure the data is loaded in the same slots as their refs
    // in the template (for template queries).
    for (let i = 0; i < localRefs.length; i += 2) {
      const index = exportsMap[localRefs[i + 1]];
      if (index == null)
        throw new RuntimeError(
            RuntimeErrorCode.EXPORT_NOT_FOUND,
            ngDevMode && `Export of name '${localRefs[i + 1]}' not found!`);
      localNames.push(localRefs[i], index);
    }
  }
}

/**
 * Builds up an export map as directives are created, so local refs can be quickly mapped
 * to their directive instances.
 */
function saveNameToExportMap(
    directiveIdx: number, def: DirectiveDef<any>|ComponentDef<any>,
    exportsMap: {[key: string]: number}|null) {
  if (exportsMap) {
    if (def.exportAs) {
      for (let i = 0; i < def.exportAs.length; i++) {
        exportsMap[def.exportAs[i]] = directiveIdx;
      }
    }
    if (isComponentDef(def)) exportsMap[''] = directiveIdx;
  }
}

/**
 * Initializes the flags on the current node, setting all indices to the initial index,
 * the directive count to 0, and adding the isComponent flag.
 * @param index the initial index
 */
export function initTNodeFlags(tNode: TNode, index: number, numberOfDirectives: number) {
  ngDevMode &&
      assertNotEqual(
          numberOfDirectives, tNode.directiveEnd - tNode.directiveStart,
          'Reached the max number of directives');
  tNode.flags |= TNodeFlags.isDirectiveHost;
  // When the first directive is created on a node, save the index
  tNode.directiveStart = index;
  tNode.directiveEnd = index + numberOfDirectives;
  tNode.providerIndexes = index;
}

/**
 * Setup directive for instantiation.
 *
 * We need to create a `NodeInjectorFactory` which is then inserted in both the `Blueprint` as well
 * as `LView`. `TView` gets the `DirectiveDef`.
 *
 * @param tView `TView`
 * @param tNode `TNode`
 * @param lView `LView`
 * @param directiveIndex Index where the directive will be stored in the Expando.
 * @param def `DirectiveDef`
 */
export function configureViewWithDirective<T>(
    tView: TView, tNode: TNode, lView: LView, directiveIndex: number, def: DirectiveDef<T>): void {
  ngDevMode &&
      assertGreaterThanOrEqual(directiveIndex, HEADER_OFFSET, 'Must be in Expando section');
  tView.data[directiveIndex] = def;
  const directiveFactory =
      def.factory || ((def as {factory: Function}).factory = getFactoryDef(def.type, true));
  // Even though `directiveFactory` will already be using `ɵɵdirectiveInject` in its generated code,
  // we also want to support `inject()` directly from the directive constructor context so we set
  // `ɵɵdirectiveInject` as the inject implementation here too.
  const nodeInjectorFactory =
      new NodeInjectorFactory(directiveFactory, isComponentDef(def), ɵɵdirectiveInject);
  tView.blueprint[directiveIndex] = nodeInjectorFactory;
  lView[directiveIndex] = nodeInjectorFactory;

  registerHostBindingOpCodes(
      tView, tNode, directiveIndex, allocExpando(tView, lView, def.hostVars, NO_CHANGE), def);
}

function addComponentLogic<T>(lView: LView, hostTNode: TElementNode, def: ComponentDef<T>): void {
  const native = getNativeByTNode(hostTNode, lView) as RElement;
  const tView = getOrCreateComponentTView(def);

  // Only component views should be added to the view tree directly. Embedded views are
  // accessed through their containers because they may be removed / re-added later.
  const rendererFactory = lView[ENVIRONMENT].rendererFactory;
  let lViewFlags = LViewFlags.CheckAlways;
  if (def.signals) {
    lViewFlags = LViewFlags.SignalView;
  } else if (def.onPush) {
    lViewFlags = LViewFlags.Dirty;
  }
  const componentView = addToViewTree(
      lView,
      createLView(
          lView, tView, null, lViewFlags, native, hostTNode as TElementNode, null,
          rendererFactory.createRenderer(native, def), null, null, null));

  // Component view will always be created before any injected LContainers,
  // so this is a regular element, wrap it with the component view
  lView[hostTNode.index] = componentView;
}

export function elementAttributeInternal(
    tNode: TNode, lView: LView, name: string, value: any, sanitizer: SanitizerFn|null|undefined,
    namespace: string|null|undefined) {
  if (ngDevMode) {
    assertNotSame(value, NO_CHANGE as any, 'Incoming value should never be NO_CHANGE.');
    validateAgainstEventAttributes(name);
    assertTNodeType(
        tNode, TNodeType.Element,
        `Attempted to set attribute \`${name}\` on a container node. ` +
            `Host bindings are not valid on ng-container or ng-template.`);
  }
  const element = getNativeByTNode(tNode, lView) as RElement;
  setElementAttribute(lView[RENDERER], element, namespace, tNode.value, name, value, sanitizer);
}

export function setElementAttribute(
    renderer: Renderer, element: RElement, namespace: string|null|undefined, tagName: string|null,
    name: string, value: any, sanitizer: SanitizerFn|null|undefined) {
  if (value == null) {
    ngDevMode && ngDevMode.rendererRemoveAttribute++;
    renderer.removeAttribute(element, name, namespace);
  } else {
    ngDevMode && ngDevMode.rendererSetAttribute++;
    const strValue =
        sanitizer == null ? renderStringify(value) : sanitizer(value, tagName || '', name);


    renderer.setAttribute(element, name, strValue as string, namespace);
  }
}

/**
 * Sets initial input properties on directive instances from attribute data
 *
 * @param lView Current LView that is being processed.
 * @param directiveIndex Index of the directive in directives array
 * @param instance Instance of the directive on which to set the initial inputs
 * @param def The directive def that contains the list of inputs
 * @param tNode The static data for this node
 */
function setInputsFromAttrs<T>(
    lView: LView, directiveIndex: number, instance: T, def: DirectiveDef<T>, tNode: TNode,
    initialInputData: InitialInputData): void {
  const initialInputs: InitialInputs|null = initialInputData![directiveIndex];
  if (initialInputs !== null) {
    for (let i = 0; i < initialInputs.length;) {
      const publicName = initialInputs[i++];
      const privateName = initialInputs[i++];
      const value = initialInputs[i++];

      writeToDirectiveInput<T>(def, instance, publicName, privateName, value);

      if (ngDevMode) {
        const nativeElement = getNativeByTNode(tNode, lView) as RElement;
        setNgReflectProperty(lView, nativeElement, tNode.type, privateName, value);
      }
    }
  }
}

function writeToDirectiveInput<T>(
    def: DirectiveDef<T>, instance: T, publicName: string, privateName: string, value: string) {
  const prevConsumer = setActiveConsumer(null);
  try {
    const inputTransforms = def.inputTransforms;
    if (inputTransforms !== null && inputTransforms.hasOwnProperty(privateName)) {
      value = inputTransforms[privateName].call(instance, value);
    }
    if (def.setInput !== null) {
      def.setInput(instance, value, publicName, privateName);
    } else {
      (instance as any)[privateName] = value;
    }
  } finally {
    setActiveConsumer(prevConsumer);
  }
}

/**
 * Generates initialInputData for a node and stores it in the template's static storage
 * so subsequent template invocations don't have to recalculate it.
 *
 * initialInputData is an array containing values that need to be set as input properties
 * for directives on this node, but only once on creation. We need this array to support
 * the case where you set an @Input property of a directive using attribute-like syntax.
 * e.g. if you have a `name` @Input, you can set it once like this:
 *
 * <my-component name="Bess"></my-component>
 *
 * @param inputs Input alias map that was generated from the directive def inputs.
 * @param directiveIndex Index of the directive that is currently being processed.
 * @param attrs Static attrs on this node.
 */
function generateInitialInputs(
    inputs: PropertyAliases, directiveIndex: number, attrs: TAttributes): InitialInputs|null {
  let inputsToStore: InitialInputs|null = null;
  let i = 0;
  while (i < attrs.length) {
    const attrName = attrs[i];
    if (attrName === AttributeMarker.NamespaceURI) {
      // We do not allow inputs on namespaced attributes.
      i += 4;
      continue;
    } else if (attrName === AttributeMarker.ProjectAs) {
      // Skip over the `ngProjectAs` value.
      i += 2;
      continue;
    }

    // If we hit any other attribute markers, we're done anyway. None of those are valid inputs.
    if (typeof attrName === 'number') break;

    if (inputs.hasOwnProperty(attrName as string)) {
      if (inputsToStore === null) inputsToStore = [];

      // Find the input's public name from the input store. Note that we can be found easier
      // through the directive def, but we want to do it using the inputs store so that it can
      // account for host directive aliases.
      const inputConfig = inputs[attrName as string];
      for (let j = 0; j < inputConfig.length; j += 2) {
        if (inputConfig[j] === directiveIndex) {
          inputsToStore.push(
              attrName as string, inputConfig[j + 1] as string, attrs[i + 1] as string);
          // A directive can't have multiple inputs with the same name so we can break here.
          break;
        }
      }
    }

    i += 2;
  }
  return inputsToStore;
}

//////////////////////////
//// ViewContainer & View
//////////////////////////

/**
 * Creates a LContainer, either from a container instruction, or for a ViewContainerRef.
 *
 * @param hostNative The host element for the LContainer
 * @param hostTNode The host TNode for the LContainer
 * @param currentView The parent view of the LContainer
 * @param native The native comment element
 * @param isForViewContainerRef Optional a flag indicating the ViewContainerRef case
 * @returns LContainer
 */
export function createLContainer(
    hostNative: RElement|RComment|LView, currentView: LView, native: RComment,
    tNode: TNode): LContainer {
  ngDevMode && assertLView(currentView);
  const lContainer: LContainer = [
    hostNative,   // host native
    true,         // Boolean `true` in this position signifies that this is an `LContainer`
    false,        // has transplanted views
    currentView,  // parent
    null,         // next
    0,            // transplanted views to refresh count
    tNode,        // t_host
    native,       // native,
    null,         // view refs
    null,         // moved views
    null,         // dehydrated views
  ];
  ngDevMode &&
      assertEqual(
          lContainer.length, CONTAINER_HEADER_OFFSET,
          'Should allocate correct number of slots for LContainer header.');
  return lContainer;
}

<<<<<<< HEAD
/**
 * Goes over embedded views \(ones created through ViewContainerRef APIs\) and refreshes
 * them by executing an associated template function.
 *
 */
function refreshEmbeddedViews(lView: LView) {
  for (let lContainer = getFirstLContainer(lView); lContainer !== null;
       lContainer = getNextLContainer(lContainer)) {
    for (let i = CONTAINER_HEADER_OFFSET; i < lContainer.length; i++) {
      const embeddedLView = lContainer[i];
      const embeddedTView = embeddedLView[TVIEW];
      ngDevMode && assertDefined(embeddedTView, 'TView must be allocated');
      if (viewAttachedToChangeDetector(embeddedLView)) {
        refreshView(embeddedTView, embeddedLView, embeddedTView.template, embeddedLView[CONTEXT]!);
      }
    }
  }
}

/**
 * Mark transplanted views as needing to be refreshed at their insertion points.
 *
 * @param lView The `LView` that may have transplanted views.
 */
function markTransplantedViewsForRefresh(lView: LView) {
  for (let lContainer = getFirstLContainer(lView); lContainer !== null;
       lContainer = getNextLContainer(lContainer)) {
    if (!lContainer[HAS_TRANSPLANTED_VIEWS]) continue;

    const movedViews = lContainer[MOVED_VIEWS]!;
    ngDevMode && assertDefined(movedViews, 'Transplanted View flags set but missing MOVED_VIEWS');
    for (let i = 0; i < movedViews.length; i++) {
      const movedLView = movedViews[i]!;
      const insertionLContainer = movedLView[PARENT] as LContainer;
      ngDevMode && assertLContainer(insertionLContainer);
      // We don't want to increment the counter if the moved LView was already marked for
      // refresh.
      if ((movedLView[FLAGS] & LViewFlags.RefreshTransplantedView) === 0) {
        updateTransplantedViewCount(insertionLContainer, 1);
      }
      // Note, it is possible that the `movedViews` is tracking views that are transplanted *and*
      // those that aren't (declaration component === insertion component). In the latter case,
      // it's fine to add the flag, as we will clear it immediately in
      // `refreshEmbeddedViews` for the view currently being refreshed.
      movedLView[FLAGS] |= LViewFlags.RefreshTransplantedView;
    }
  }
}

/////////////

/**
 * Refreshes components by entering the component view and processing its bindings, queries, etc.
 *
 * @param componentHostIdx  Element index in LView\[\] \(adjusted for HEADER_OFFSET\)
 *
 */
function refreshComponent(hostLView: LView, componentHostIdx: number): void {
  ngDevMode && assertEqual(isCreationMode(hostLView), false, 'Should be run in update mode');
  const componentView = getComponentLViewByIndex(componentHostIdx, hostLView);
  // Only attached components that are CheckAlways or OnPush and dirty should be refreshed
  if (viewAttachedToChangeDetector(componentView)) {
    const tView = componentView[TVIEW];
    if (componentView[FLAGS] & (LViewFlags.CheckAlways | LViewFlags.Dirty)) {
      refreshView(tView, componentView, tView.template, componentView[CONTEXT]);
    } else if (componentView[TRANSPLANTED_VIEWS_TO_REFRESH] > 0) {
      // Only attached components that are CheckAlways or OnPush and dirty should be refreshed
      refreshContainsDirtyView(componentView);
    }
  }
}

/**
 * Refreshes all transplanted views marked with `LViewFlags.RefreshTransplantedView` that are
 * children or descendants of the given lView.
 *
 * @param lView The lView which contains descendant transplanted views that need to be refreshed.
 */
function refreshContainsDirtyView(lView: LView) {
  for (let lContainer = getFirstLContainer(lView); lContainer !== null;
       lContainer = getNextLContainer(lContainer)) {
    for (let i = CONTAINER_HEADER_OFFSET; i < lContainer.length; i++) {
      const embeddedLView = lContainer[i];
      if (viewAttachedToChangeDetector(embeddedLView)) {
        if (embeddedLView[FLAGS] & LViewFlags.RefreshTransplantedView) {
          const embeddedTView = embeddedLView[TVIEW];
          ngDevMode && assertDefined(embeddedTView, 'TView must be allocated');
          refreshView(
              embeddedTView, embeddedLView, embeddedTView.template, embeddedLView[CONTEXT]!);

        } else if (embeddedLView[TRANSPLANTED_VIEWS_TO_REFRESH] > 0) {
          refreshContainsDirtyView(embeddedLView);
        }
      }
    }
  }

  const tView = lView[TVIEW];
  // Refresh child component views.
  const components = tView.components;
  if (components !== null) {
    for (let i = 0; i < components.length; i++) {
      const componentView = getComponentLViewByIndex(components[i], lView);
      // Only attached components that are CheckAlways or OnPush and dirty should be refreshed
      if (viewAttachedToChangeDetector(componentView) &&
          componentView[TRANSPLANTED_VIEWS_TO_REFRESH] > 0) {
        refreshContainsDirtyView(componentView);
      }
    }
  }
}

function renderComponent(hostLView: LView, componentHostIdx: number) {
  ngDevMode && assertEqual(isCreationMode(hostLView), true, 'Should be run in creation mode');
  const componentView = getComponentLViewByIndex(componentHostIdx, hostLView);
  const componentTView = componentView[TVIEW];
  syncViewWithBlueprint(componentTView, componentView);

  const hostRNode = componentView[HOST];
  // Populate an LView with hydration info retrieved from the DOM via TransferState.
  if (hostRNode !== null && componentView[HYDRATION] === null) {
    componentView[HYDRATION] = retrieveHydrationInfo(hostRNode, componentView[INJECTOR]!);
  }

  renderView(componentTView, componentView, componentView[CONTEXT]);
}

/**
 * Syncs an LView instance with its blueprint if they have gotten out of sync.
 *
 * Typically, blueprints and their view instances should always be in sync, so the loop here
 * will be skipped. However, consider this case of two components side-by-side:
 *
 * App template:
 *
 * ```
 * <comp></comp>
 * <comp></comp>
 * ```
 *
 * The following will happen:
 *
 * 1. App template begins processing.
 * 2. First <comp> is matched as a component and its LView is created.
 * 3. Second <comp> is matched as a component and its LView is created.
 * 4. App template completes processing, so it's time to check child templates.
 * 5. First <comp> template is checked. It has a directive, so its def is pushed to blueprint.
 * 6. Second <comp> template is checked. Its blueprint has been updated by the first
 *    <comp> template, but its LView was created before this update, so it is out of sync.
 *
 * Note that embedded views inside ngFor loops will never be out of sync because these views
 * are processed as soon as they are created.
 *
 * @param tView The `TView` that contains the blueprint for syncing
 * @param lView The view to sync
 */
function syncViewWithBlueprint(tView: TView, lView: LView) {
  for (let i = lView.length; i < tView.blueprint.length; i++) {
    lView.push(tView.blueprint[i]);
  }
}

=======
/** Refreshes all content queries declared by directives in a given view */
export function refreshContentQueries(tView: TView, lView: LView): void {
  const contentQueries = tView.contentQueries;
  if (contentQueries !== null) {
    for (let i = 0; i < contentQueries.length; i += 2) {
      const queryStartIdx = contentQueries[i];
      const directiveDefIdx = contentQueries[i + 1];
      if (directiveDefIdx !== -1) {
        const directiveDef = tView.data[directiveDefIdx] as DirectiveDef<any>;
        ngDevMode && assertDefined(directiveDef, 'DirectiveDef not found.');
        ngDevMode &&
            assertDefined(directiveDef.contentQueries, 'contentQueries function should be defined');
        setCurrentQueryIndex(queryStartIdx);
        directiveDef.contentQueries!(RenderFlags.Update, lView[directiveDefIdx], directiveDefIdx);
      }
    }
  }
}

>>>>>>> 0b10f426
/**
 * Adds LView or LContainer to the end of the current view tree.
 *
 * This structure will be used to traverse through nested views to remove listeners
 * and call onDestroy callbacks.
 *
 * @param lView The view where LView or LContainer should be added
 * @param adjustedHostIndex Index of the view's host node in LView\[\], adjusted for header
 *
 * @param lViewOrLContainer The LView or LContainer to add to the view tree
 * @returns The state passed in
 */
export function addToViewTree<T extends LView|LContainer>(lView: LView, lViewOrLContainer: T): T {
  // TODO(benlesh/misko): This implementation is incorrect, because it always adds the LContainer
  // to the end of the queue, which means if the developer retrieves the LContainers from RNodes out
  // of order, the change detection will run out of order, as the act of retrieving the the
  // LContainer from the RNode is what adds it to the queue.
  if (lView[CHILD_HEAD]) {
    lView[CHILD_TAIL]![NEXT] = lViewOrLContainer;
  } else {
    lView[CHILD_HEAD] = lViewOrLContainer;
  }
  lView[CHILD_TAIL] = lViewOrLContainer;
  return lViewOrLContainer;
}

///////////////////////////////
//// Change detection
///////////////////////////////

export function executeViewQueryFn<T>(
    flags: RenderFlags, viewQueryFn: ViewQueriesFunction<T>, component: T): void {
  ngDevMode && assertDefined(viewQueryFn, 'View queries function to execute must be defined.');
  setCurrentQueryIndex(0);
  const prevConsumer = setActiveConsumer(null);
  try {
    viewQueryFn(flags, component);
  } finally {
    setActiveConsumer(prevConsumer);
  }
}

///////////////////////////////
//// Bindings & interpolations
///////////////////////////////

/**
 * Stores meta-data for a property binding to be used by TestBed's `DebugElement.properties`.
 *
 * In order to support TestBed's `DebugElement.properties` we need to save, for each binding:
 *
 * - a bound property name;
 * - a static parts of interpolated strings;
 *
 * A given property metadata is saved at the binding's index in the `TView.data` \(in other words, a
 * property binding metadata will be stored in `TView.data` at the same index as a bound value in
 * `LView`\). Metadata are represented as `INTERPOLATION_DELIMITER`-delimited string with the
 * following format:
 *
 * - `propertyName` for bound properties;
 * - `propertyName�prefix�interpolation_static_part1�..interpolation_static_partN�suffix` for
 *   interpolated properties.
 *
 * @param tData `TData` where meta-data will be saved;
 * @param tNode `TNode` that is a target of the binding;
 * @param propertyName bound property name;
 * @param bindingIndex binding index in `LView`
 * @param interpolationParts static interpolation parts \(for property interpolations\)
 *
 */
export function storePropertyBindingMetadata(
    tData: TData, tNode: TNode, propertyName: string, bindingIndex: number,
    ...interpolationParts: string[]) {
  // Binding meta-data are stored only the first time a given property instruction is processed.
  // Since we don't have a concept of the "first update pass" we need to check for presence of the
  // binding meta-data to decide if one should be stored (or if was stored already).
  if (tData[bindingIndex] === null) {
    if (tNode.inputs == null || !tNode.inputs[propertyName]) {
      const propBindingIdxs = tNode.propertyBindings || (tNode.propertyBindings = []);
      propBindingIdxs.push(bindingIndex);
      let bindingMetadata = propertyName;
      if (interpolationParts.length > 0) {
        bindingMetadata +=
            INTERPOLATION_DELIMITER + interpolationParts.join(INTERPOLATION_DELIMITER);
      }
      tData[bindingIndex] = bindingMetadata;
    }
  }
}

export function getOrCreateLViewCleanup(view: LView): any[] {
  // top level variables should not be exported for performance reasons (PERF_NOTES.md)
  return view[CLEANUP] || (view[CLEANUP] = []);
}

export function getOrCreateTViewCleanup(tView: TView): any[] {
  return tView.cleanup || (tView.cleanup = []);
}

/**
 * There are cases where the sub component's renderer needs to be included
 * instead of the current renderer \(see the componentSyntheticHost\* instructions\).
 *
 */
export function loadComponentRenderer(
    currentDef: DirectiveDef<any>|null, tNode: TNode, lView: LView): Renderer {
  // TODO(FW-2043): the `currentDef` is null when host bindings are invoked while creating root
  // component (see packages/core/src/render3/component.ts). This is not consistent with the process
  // of creating inner components, when current directive index is available in the state. In order
  // to avoid relying on current def being `null` (thus special-casing root component creation), the
  // process of creating root component should be unified with the process of creating inner
  // components.
  if (currentDef === null || isComponentDef(currentDef)) {
    lView = unwrapLView(lView[tNode.index])!;
  }
  return lView[RENDERER];
}

/** Handles an error thrown in an LView. */
export function handleError(lView: LView, error: any): void {
  const injector = lView[INJECTOR];
  const errorHandler = injector ? injector.get(ErrorHandler, null) : null;
  errorHandler && errorHandler.handleError(error);
}

/**
 * Set the inputs of directives at the current node to corresponding value.
 *
 * @param tView The current TView
 *
 * 当前的 TView
 *
 * @param lView the `LView` which contains the directives.
 * @param inputs mapping between the public "input" name and privately-known,
 *        possibly minified, property names to write to.
 * @param value Value to set.
 */
export function setInputsForProperty(
    tView: TView, lView: LView, inputs: PropertyAliasValue, publicName: string, value: any): void {
  for (let i = 0; i < inputs.length;) {
    const index = inputs[i++] as number;
    const privateName = inputs[i++] as string;
    const instance = lView[index];
    ngDevMode && assertIndexInRange(lView, index);
    const def = tView.data[index] as DirectiveDef<any>;

    writeToDirectiveInput(def, instance, publicName, privateName, value);
  }
}

/**
 * Updates a text binding at a given index in a given LView.
 */
export function textBindingInternal(lView: LView, index: number, value: string): void {
  ngDevMode && assertString(value, 'Value should be a string');
  ngDevMode && assertNotSame(value, NO_CHANGE as any, 'value should not be NO_CHANGE');
  ngDevMode && assertIndexInRange(lView, index);
  const element = getNativeByIndex(index, lView) as any as RText;
  ngDevMode && assertDefined(element, 'native element should exist');
  updateTextNode(lView[RENDERER], element, value);
}<|MERGE_RESOLUTION|>--- conflicted
+++ resolved
@@ -92,30 +92,7 @@
     if (lView[REACTIVE_HOST_BINDING_CONSUMER] === null) {
       commitLViewConsumerIfHasProducers(lView, REACTIVE_HOST_BINDING_CONSUMER);
     }
-<<<<<<< HEAD
-  }
-}
-
-/**
- * Refreshes child components in the current view \(update mode\).
- *
- */
-function refreshChildComponents(hostLView: LView, components: number[]): void {
-  for (let i = 0; i < components.length; i++) {
-    refreshComponent(hostLView, components[i]);
-  }
-}
-
-/**
- * Renders child components in the current view \(creation mode\).
- *
- */
-function renderChildComponents(hostLView: LView, components: number[]): void {
-  for (let i = 0; i < components.length; i++) {
-    renderComponent(hostLView, components[i]);
-=======
     setSelectedIndex(-1);
->>>>>>> 0b10f426
   }
 }
 
@@ -276,225 +253,7 @@
   return allocIdx;
 }
 
-<<<<<<< HEAD
-
-//////////////////////////
-//// Render
-//////////////////////////
-
-/**
- * Processes a view in the creation mode. This includes a number of steps in a specific order:
- *
- * - creating view query functions \(if any\);
- * - executing a template function in the creation mode;
- * - updating static queries \(if any\);
- * - creating child components defined in a given view.
- *
- */
-export function renderView<T>(tView: TView, lView: LView<T>, context: T): void {
-  ngDevMode && assertEqual(isCreationMode(lView), true, 'Should be run in creation mode');
-  enterView(lView);
-  try {
-    const viewQuery = tView.viewQuery;
-    if (viewQuery !== null) {
-      executeViewQueryFn<T>(RenderFlags.Create, viewQuery, context);
-    }
-
-    // Execute a template associated with this view, if it exists. A template function might not be
-    // defined for the root component views.
-    const templateFn = tView.template;
-    if (templateFn !== null) {
-      executeTemplate<T>(tView, lView, templateFn, RenderFlags.Create, context);
-    }
-
-    // This needs to be set before children are processed to support recursive components.
-    // This must be set to false immediately after the first creation run because in an
-    // ngFor loop, all the views will be created together before update mode runs and turns
-    // off firstCreatePass. If we don't set it here, instances will perform directive
-    // matching, etc again and again.
-    if (tView.firstCreatePass) {
-      tView.firstCreatePass = false;
-    }
-
-    // We resolve content queries specifically marked as `static` in creation mode. Dynamic
-    // content queries are resolved during change detection (i.e. update mode), after embedded
-    // views are refreshed (see block above).
-    if (tView.staticContentQueries) {
-      refreshContentQueries(tView, lView);
-    }
-
-    // We must materialize query results before child components are processed
-    // in case a child component has projected a container. The LContainer needs
-    // to exist so the embedded views are properly attached by the container.
-    if (tView.staticViewQueries) {
-      executeViewQueryFn<T>(RenderFlags.Update, tView.viewQuery!, context);
-    }
-
-    // Render child component views.
-    const components = tView.components;
-    if (components !== null) {
-      renderChildComponents(lView, components);
-    }
-
-  } catch (error) {
-    // If we didn't manage to get past the first template pass due to
-    // an error, mark the view as corrupted so we can try to recover.
-    if (tView.firstCreatePass) {
-      tView.incompleteFirstPass = true;
-      tView.firstCreatePass = false;
-    }
-
-    throw error;
-  } finally {
-    lView[FLAGS] &= ~LViewFlags.CreationMode;
-    leaveView();
-  }
-}
-
-/**
- * Processes a view in update mode. This includes a number of steps in a specific order:
- *
- * - executing a template function in update mode;
- * - executing hooks;
- * - refreshing queries;
- * - setting host bindings;
- * - refreshing child \(embedded and component\) views.
- *
- */
-export function refreshView<T>(
-    tView: TView, lView: LView, templateFn: ComponentTemplate<{}>|null, context: T) {
-  ngDevMode && assertEqual(isCreationMode(lView), false, 'Should be run in update mode');
-  const flags = lView[FLAGS];
-  if ((flags & LViewFlags.Destroyed) === LViewFlags.Destroyed) return;
-
-  // Check no changes mode is a dev only mode used to verify that bindings have not changed
-  // since they were assigned. We do not want to execute lifecycle hooks in that mode.
-  const isInCheckNoChangesPass = ngDevMode && isInCheckNoChangesMode();
-
-  !isInCheckNoChangesPass && lView[ENVIRONMENT].effectManager?.flush();
-
-  enterView(lView);
-  try {
-    resetPreOrderHookFlags(lView);
-
-    setBindingIndex(tView.bindingStartIndex);
-    if (templateFn !== null) {
-      executeTemplate(tView, lView, templateFn, RenderFlags.Update, context);
-    }
-
-    const hooksInitPhaseCompleted =
-        (flags & LViewFlags.InitPhaseStateMask) === InitPhaseState.InitPhaseCompleted;
-
-    // execute pre-order hooks (OnInit, OnChanges, DoCheck)
-    // PERF WARNING: do NOT extract this to a separate function without running benchmarks
-    if (!isInCheckNoChangesPass) {
-      if (hooksInitPhaseCompleted) {
-        const preOrderCheckHooks = tView.preOrderCheckHooks;
-        if (preOrderCheckHooks !== null) {
-          executeCheckHooks(lView, preOrderCheckHooks, null);
-        }
-      } else {
-        const preOrderHooks = tView.preOrderHooks;
-        if (preOrderHooks !== null) {
-          executeInitAndCheckHooks(lView, preOrderHooks, InitPhaseState.OnInitHooksToBeRun, null);
-        }
-        incrementInitPhaseFlags(lView, InitPhaseState.OnInitHooksToBeRun);
-      }
-    }
-
-    // First mark transplanted views that are declared in this lView as needing a refresh at their
-    // insertion points. This is needed to avoid the situation where the template is defined in this
-    // `LView` but its declaration appears after the insertion component.
-    markTransplantedViewsForRefresh(lView);
-    refreshEmbeddedViews(lView);
-
-    // Content query results must be refreshed before content hooks are called.
-    if (tView.contentQueries !== null) {
-      refreshContentQueries(tView, lView);
-    }
-
-    // execute content hooks (AfterContentInit, AfterContentChecked)
-    // PERF WARNING: do NOT extract this to a separate function without running benchmarks
-    if (!isInCheckNoChangesPass) {
-      if (hooksInitPhaseCompleted) {
-        const contentCheckHooks = tView.contentCheckHooks;
-        if (contentCheckHooks !== null) {
-          executeCheckHooks(lView, contentCheckHooks);
-        }
-      } else {
-        const contentHooks = tView.contentHooks;
-        if (contentHooks !== null) {
-          executeInitAndCheckHooks(
-              lView, contentHooks, InitPhaseState.AfterContentInitHooksToBeRun);
-        }
-        incrementInitPhaseFlags(lView, InitPhaseState.AfterContentInitHooksToBeRun);
-      }
-    }
-
-    processHostBindingOpCodes(tView, lView);
-
-    // Refresh child component views.
-    const components = tView.components;
-    if (components !== null) {
-      refreshChildComponents(lView, components);
-    }
-
-    // View queries must execute after refreshing child components because a template in this view
-    // could be inserted in a child component. If the view query executes before child component
-    // refresh, the template might not yet be inserted.
-    const viewQuery = tView.viewQuery;
-    if (viewQuery !== null) {
-      executeViewQueryFn<T>(RenderFlags.Update, viewQuery, context);
-    }
-
-    // execute view hooks (AfterViewInit, AfterViewChecked)
-    // PERF WARNING: do NOT extract this to a separate function without running benchmarks
-    if (!isInCheckNoChangesPass) {
-      if (hooksInitPhaseCompleted) {
-        const viewCheckHooks = tView.viewCheckHooks;
-        if (viewCheckHooks !== null) {
-          executeCheckHooks(lView, viewCheckHooks);
-        }
-      } else {
-        const viewHooks = tView.viewHooks;
-        if (viewHooks !== null) {
-          executeInitAndCheckHooks(lView, viewHooks, InitPhaseState.AfterViewInitHooksToBeRun);
-        }
-        incrementInitPhaseFlags(lView, InitPhaseState.AfterViewInitHooksToBeRun);
-      }
-    }
-    if (tView.firstUpdatePass === true) {
-      // We need to make sure that we only flip the flag on successful `refreshView` only
-      // Don't do this in `finally` block.
-      // If we did this in `finally` block then an exception could block the execution of styling
-      // instructions which in turn would be unable to insert themselves into the styling linked
-      // list. The result of this would be that if the exception would not be throw on subsequent CD
-      // the styling would be unable to process it data and reflect to the DOM.
-      tView.firstUpdatePass = false;
-    }
-
-    // Do not reset the dirty state when running in check no changes mode. We don't want components
-    // to behave differently depending on whether check no changes is enabled or not. For example:
-    // Marking an OnPush component as dirty from within the `ngAfterViewInit` hook in order to
-    // refresh a `NgClass` binding should work. If we would reset the dirty state in the check
-    // no changes cycle, the component would be not be dirty for the next update pass. This would
-    // be different in production mode where the component dirty state is not reset.
-    if (!isInCheckNoChangesPass) {
-      lView[FLAGS] &= ~(LViewFlags.Dirty | LViewFlags.FirstLViewPass);
-    }
-    if (lView[FLAGS] & LViewFlags.RefreshTransplantedView) {
-      lView[FLAGS] &= ~LViewFlags.RefreshTransplantedView;
-      updateTransplantedViewCount(lView[PARENT] as LContainer, -1);
-    }
-  } finally {
-    leaveView();
-  }
-}
-
-function executeTemplate<T>(
-=======
 export function executeTemplate<T>(
->>>>>>> 0b10f426
     tView: TView, lView: LView<T>, templateFn: ComponentTemplate<T>, rf: RenderFlags, context: T) {
   const consumer = getReactiveLViewConsumer(lView, REACTIVE_TEMPLATE_CONSUMER);
   const prevSelectedIndex = getSelectedIndex();
@@ -1678,170 +1437,6 @@
   return lContainer;
 }
 
-<<<<<<< HEAD
-/**
- * Goes over embedded views \(ones created through ViewContainerRef APIs\) and refreshes
- * them by executing an associated template function.
- *
- */
-function refreshEmbeddedViews(lView: LView) {
-  for (let lContainer = getFirstLContainer(lView); lContainer !== null;
-       lContainer = getNextLContainer(lContainer)) {
-    for (let i = CONTAINER_HEADER_OFFSET; i < lContainer.length; i++) {
-      const embeddedLView = lContainer[i];
-      const embeddedTView = embeddedLView[TVIEW];
-      ngDevMode && assertDefined(embeddedTView, 'TView must be allocated');
-      if (viewAttachedToChangeDetector(embeddedLView)) {
-        refreshView(embeddedTView, embeddedLView, embeddedTView.template, embeddedLView[CONTEXT]!);
-      }
-    }
-  }
-}
-
-/**
- * Mark transplanted views as needing to be refreshed at their insertion points.
- *
- * @param lView The `LView` that may have transplanted views.
- */
-function markTransplantedViewsForRefresh(lView: LView) {
-  for (let lContainer = getFirstLContainer(lView); lContainer !== null;
-       lContainer = getNextLContainer(lContainer)) {
-    if (!lContainer[HAS_TRANSPLANTED_VIEWS]) continue;
-
-    const movedViews = lContainer[MOVED_VIEWS]!;
-    ngDevMode && assertDefined(movedViews, 'Transplanted View flags set but missing MOVED_VIEWS');
-    for (let i = 0; i < movedViews.length; i++) {
-      const movedLView = movedViews[i]!;
-      const insertionLContainer = movedLView[PARENT] as LContainer;
-      ngDevMode && assertLContainer(insertionLContainer);
-      // We don't want to increment the counter if the moved LView was already marked for
-      // refresh.
-      if ((movedLView[FLAGS] & LViewFlags.RefreshTransplantedView) === 0) {
-        updateTransplantedViewCount(insertionLContainer, 1);
-      }
-      // Note, it is possible that the `movedViews` is tracking views that are transplanted *and*
-      // those that aren't (declaration component === insertion component). In the latter case,
-      // it's fine to add the flag, as we will clear it immediately in
-      // `refreshEmbeddedViews` for the view currently being refreshed.
-      movedLView[FLAGS] |= LViewFlags.RefreshTransplantedView;
-    }
-  }
-}
-
-/////////////
-
-/**
- * Refreshes components by entering the component view and processing its bindings, queries, etc.
- *
- * @param componentHostIdx  Element index in LView\[\] \(adjusted for HEADER_OFFSET\)
- *
- */
-function refreshComponent(hostLView: LView, componentHostIdx: number): void {
-  ngDevMode && assertEqual(isCreationMode(hostLView), false, 'Should be run in update mode');
-  const componentView = getComponentLViewByIndex(componentHostIdx, hostLView);
-  // Only attached components that are CheckAlways or OnPush and dirty should be refreshed
-  if (viewAttachedToChangeDetector(componentView)) {
-    const tView = componentView[TVIEW];
-    if (componentView[FLAGS] & (LViewFlags.CheckAlways | LViewFlags.Dirty)) {
-      refreshView(tView, componentView, tView.template, componentView[CONTEXT]);
-    } else if (componentView[TRANSPLANTED_VIEWS_TO_REFRESH] > 0) {
-      // Only attached components that are CheckAlways or OnPush and dirty should be refreshed
-      refreshContainsDirtyView(componentView);
-    }
-  }
-}
-
-/**
- * Refreshes all transplanted views marked with `LViewFlags.RefreshTransplantedView` that are
- * children or descendants of the given lView.
- *
- * @param lView The lView which contains descendant transplanted views that need to be refreshed.
- */
-function refreshContainsDirtyView(lView: LView) {
-  for (let lContainer = getFirstLContainer(lView); lContainer !== null;
-       lContainer = getNextLContainer(lContainer)) {
-    for (let i = CONTAINER_HEADER_OFFSET; i < lContainer.length; i++) {
-      const embeddedLView = lContainer[i];
-      if (viewAttachedToChangeDetector(embeddedLView)) {
-        if (embeddedLView[FLAGS] & LViewFlags.RefreshTransplantedView) {
-          const embeddedTView = embeddedLView[TVIEW];
-          ngDevMode && assertDefined(embeddedTView, 'TView must be allocated');
-          refreshView(
-              embeddedTView, embeddedLView, embeddedTView.template, embeddedLView[CONTEXT]!);
-
-        } else if (embeddedLView[TRANSPLANTED_VIEWS_TO_REFRESH] > 0) {
-          refreshContainsDirtyView(embeddedLView);
-        }
-      }
-    }
-  }
-
-  const tView = lView[TVIEW];
-  // Refresh child component views.
-  const components = tView.components;
-  if (components !== null) {
-    for (let i = 0; i < components.length; i++) {
-      const componentView = getComponentLViewByIndex(components[i], lView);
-      // Only attached components that are CheckAlways or OnPush and dirty should be refreshed
-      if (viewAttachedToChangeDetector(componentView) &&
-          componentView[TRANSPLANTED_VIEWS_TO_REFRESH] > 0) {
-        refreshContainsDirtyView(componentView);
-      }
-    }
-  }
-}
-
-function renderComponent(hostLView: LView, componentHostIdx: number) {
-  ngDevMode && assertEqual(isCreationMode(hostLView), true, 'Should be run in creation mode');
-  const componentView = getComponentLViewByIndex(componentHostIdx, hostLView);
-  const componentTView = componentView[TVIEW];
-  syncViewWithBlueprint(componentTView, componentView);
-
-  const hostRNode = componentView[HOST];
-  // Populate an LView with hydration info retrieved from the DOM via TransferState.
-  if (hostRNode !== null && componentView[HYDRATION] === null) {
-    componentView[HYDRATION] = retrieveHydrationInfo(hostRNode, componentView[INJECTOR]!);
-  }
-
-  renderView(componentTView, componentView, componentView[CONTEXT]);
-}
-
-/**
- * Syncs an LView instance with its blueprint if they have gotten out of sync.
- *
- * Typically, blueprints and their view instances should always be in sync, so the loop here
- * will be skipped. However, consider this case of two components side-by-side:
- *
- * App template:
- *
- * ```
- * <comp></comp>
- * <comp></comp>
- * ```
- *
- * The following will happen:
- *
- * 1. App template begins processing.
- * 2. First <comp> is matched as a component and its LView is created.
- * 3. Second <comp> is matched as a component and its LView is created.
- * 4. App template completes processing, so it's time to check child templates.
- * 5. First <comp> template is checked. It has a directive, so its def is pushed to blueprint.
- * 6. Second <comp> template is checked. Its blueprint has been updated by the first
- *    <comp> template, but its LView was created before this update, so it is out of sync.
- *
- * Note that embedded views inside ngFor loops will never be out of sync because these views
- * are processed as soon as they are created.
- *
- * @param tView The `TView` that contains the blueprint for syncing
- * @param lView The view to sync
- */
-function syncViewWithBlueprint(tView: TView, lView: LView) {
-  for (let i = lView.length; i < tView.blueprint.length; i++) {
-    lView.push(tView.blueprint[i]);
-  }
-}
-
-=======
 /** Refreshes all content queries declared by directives in a given view */
 export function refreshContentQueries(tView: TView, lView: LView): void {
   const contentQueries = tView.contentQueries;
@@ -1861,7 +1456,6 @@
   }
 }
 
->>>>>>> 0b10f426
 /**
  * Adds LView or LContainer to the end of the current view tree.
  *
