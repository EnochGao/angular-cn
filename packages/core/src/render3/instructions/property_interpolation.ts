/**
 * @license
 * Copyright Google LLC All Rights Reserved.
 *
 * Use of this source code is governed by an MIT-style license that can be
 * found in the LICENSE file at https://angular.io/license
 */
import {SanitizerFn} from '../interfaces/sanitization';
import {RENDERER} from '../interfaces/view';
import {getBindingIndex, getLView, getSelectedTNode, getTView} from '../state';
import {NO_CHANGE} from '../tokens';

import {interpolation1, interpolation2, interpolation3, interpolation4, interpolation5, interpolation6, interpolation7, interpolation8, interpolationV} from './interpolation';
import {elementPropertyInternal, storePropertyBindingMetadata} from './shared';


/**
 * Update an interpolated property on an element with a lone bound value
 *
 * 使用唯一绑定值更新元素上的插值属性
 *
 * Used when the value passed to a property has 1 interpolated value in it, an no additional text
 * surrounds that interpolated value:
 *
 * 当传递给属性的值中有 1 个内插值时使用，并且该内插值周围没有额外的文本：
 *
 * ```html
 * <div title="{{v0}}"></div>
 * ```
 *
 * Its compiled representation is::
 *
 * 其编译后的表示是::
 *
 * ```ts
 * ɵɵpropertyInterpolate('title', v0);
 * ```
 *
 * If the property name also exists as an input property on one of the element's directives,
 * the component property will be set instead of the element property. This check must
 * be conducted at runtime so child components that add new `@Inputs` don't have to be re-compiled.
 *
 * 如果属性名称也作为元素指令之一的输入属性存在，则将设置 component 属性而不是 element
 * 属性。此检查必须在运行时进行，因此添加新 `@Inputs` 的子组件不必重新编译。
 *
 * @param propName The name of the property to update
 *
 * 要更新的属性名称
 *
 * @param prefix Static value used for concatenation only.
 *
 * 仅用于连接的静态值。
 *
 * @param v0 Value checked for change.
 *
 * 检查更改的值。
 *
 * @param suffix Static value used for concatenation only.
 *
 * 仅用于连接的静态值。
 *
 * @param sanitizer An optional sanitizer function
 *
 * 可选的消毒器功能
 *
 * @returns
 *
 * itself, so that it may be chained.
 *
 * 本身，以便它可以被链接起来。
 *
 * @codeGenApi
 */
export function ɵɵpropertyInterpolate(
    propName: string, v0: any, sanitizer?: SanitizerFn): typeof ɵɵpropertyInterpolate {
  ɵɵpropertyInterpolate1(propName, '', v0, '', sanitizer);
  return ɵɵpropertyInterpolate;
}


/**
 * Update an interpolated property on an element with single bound value surrounded by text.
 *
 * 使用被文本包围的单个绑定值更新元素上的插值属性。
 *
 * Used when the value passed to a property has 1 interpolated value in it:
 *
 * 当传递给属性的值中有 1 个插值时使用：
 *
 * ```html
 * <div title="prefix{{v0}}suffix"></div>
 * ```
 *
 * Its compiled representation is::
 *
 * 其编译后的表示是::
 *
 * ```ts
 * ɵɵpropertyInterpolate1('title', 'prefix', v0, 'suffix');
 * ```
 *
 * If the property name also exists as an input property on one of the element's directives,
 * the component property will be set instead of the element property. This check must
 * be conducted at runtime so child components that add new `@Inputs` don't have to be re-compiled.
 *
 * 如果属性名称也作为元素指令之一的输入属性存在，则将设置 component 属性而不是 element
 * 属性。此检查必须在运行时进行，因此添加新 `@Inputs` 的子组件不必重新编译。
 *
 * @param propName The name of the property to update
 *
 * 要更新的属性名称
 *
 * @param prefix Static value used for concatenation only.
 *
 * 仅用于连接的静态值。
 *
 * @param v0 Value checked for change.
 *
 * 检查更改的值。
 *
 * @param suffix Static value used for concatenation only.
 *
 * 仅用于连接的静态值。
 *
 * @param sanitizer An optional sanitizer function
 *
 * 可选的消毒器功能
 *
 * @returns
 *
 * itself, so that it may be chained.
 *
 * 本身，以便它可以被链接起来。
 *
 * @codeGenApi
 */
export function ɵɵpropertyInterpolate1(
    propName: string, prefix: string, v0: any, suffix: string,
    sanitizer?: SanitizerFn): typeof ɵɵpropertyInterpolate1 {
  const lView = getLView();
  const interpolatedValue = interpolation1(lView, prefix, v0, suffix);
  if (interpolatedValue !== NO_CHANGE) {
    const tView = getTView();
    const tNode = getSelectedTNode();
    elementPropertyInternal(
        tView, tNode, lView, propName, interpolatedValue, lView[RENDERER], sanitizer, false);
    ngDevMode &&
        storePropertyBindingMetadata(
            tView.data, tNode, propName, getBindingIndex() - 1, prefix, suffix);
  }
  return ɵɵpropertyInterpolate1;
}

/**
 * Update an interpolated property on an element with 2 bound values surrounded by text.
 *
 * 使用被文本包围的 2 个绑定值更新元素上的插值属性。
 *
 * Used when the value passed to a property has 2 interpolated values in it:
 *
 * 当传递给属性的值中有 2 个插值时使用：
 *
 * ```html
 * <div title="prefix{{v0}}-{{v1}}suffix"></div>
 * ```
 *
 * Its compiled representation is::
 *
 * 其编译后的表示是::
 *
 * ```ts
 * ɵɵpropertyInterpolate2('title', 'prefix', v0, '-', v1, 'suffix');
 * ```
 *
 * If the property name also exists as an input property on one of the element's directives,
 * the component property will be set instead of the element property. This check must
 * be conducted at runtime so child components that add new `@Inputs` don't have to be re-compiled.
 *
 * 如果属性名称也作为元素指令之一的输入属性存在，则将设置 component 属性而不是 element
 * 属性。此检查必须在运行时进行，因此添加新 `@Inputs` 的子组件不必重新编译。
 *
 * @param propName The name of the property to update
 *
 * 要更新的属性名称
 *
 * @param prefix Static value used for concatenation only.
 *
 * 仅用于连接的静态值。
 *
 * @param v0 Value checked for change.
 *
 * 检查更改的值。
 *
 * @param i0 Static value used for concatenation only.
 *
 * 仅用于连接的静态值。
 *
 * @param v1 Value checked for change.
 *
 * 检查更改的值。
 *
 * @param suffix Static value used for concatenation only.
 *
 * 仅用于连接的静态值。
 *
 * @param sanitizer An optional sanitizer function
 *
 * 可选的消毒器功能
 *
 * @returns
 *
 * itself, so that it may be chained.
 *
 * 本身，以便它可以被链接起来。
 *
 * @codeGenApi
 */
export function ɵɵpropertyInterpolate2(
    propName: string, prefix: string, v0: any, i0: string, v1: any, suffix: string,
    sanitizer?: SanitizerFn): typeof ɵɵpropertyInterpolate2 {
  const lView = getLView();
  const interpolatedValue = interpolation2(lView, prefix, v0, i0, v1, suffix);
  if (interpolatedValue !== NO_CHANGE) {
    const tView = getTView();
    const tNode = getSelectedTNode();
    elementPropertyInternal(
        tView, tNode, lView, propName, interpolatedValue, lView[RENDERER], sanitizer, false);
    ngDevMode &&
        storePropertyBindingMetadata(
            tView.data, tNode, propName, getBindingIndex() - 2, prefix, i0, suffix);
  }
  return ɵɵpropertyInterpolate2;
}

/**
 * Update an interpolated property on an element with 3 bound values surrounded by text.
 *
 * 使用 3 个被文本包围的绑定值更新元素上的插值属性。
 *
 * Used when the value passed to a property has 3 interpolated values in it:
 *
 * 当传递给属性的值中有 3 个插值时使用：
 *
 * ```html
 * <div title="prefix{{v0}}-{{v1}}-{{v2}}suffix"></div>
 * ```
 *
 * Its compiled representation is::
 *
 * 其编译后的表示是::
 *
 * ```ts
 * ɵɵpropertyInterpolate3(
 * 'title', 'prefix', v0, '-', v1, '-', v2, 'suffix');
 * ```
 *
 * If the property name also exists as an input property on one of the element's directives,
 * the component property will be set instead of the element property. This check must
 * be conducted at runtime so child components that add new `@Inputs` don't have to be re-compiled.
 *
 * 如果属性名称也作为元素指令之一的输入属性存在，则将设置 component 属性而不是 element
 * 属性。此检查必须在运行时进行，因此添加新 `@Inputs` 的子组件不必重新编译。
 *
 * @param propName The name of the property to update
 *
 * 要更新的属性名称
 *
 * @param prefix Static value used for concatenation only.
 *
 * 仅用于连接的静态值。
 *
 * @param v0 Value checked for change.
 *
 * 检查更改的值。
 *
 * @param i0 Static value used for concatenation only.
 *
 * 仅用于连接的静态值。
 *
 * @param v1 Value checked for change.
 *
 * 检查更改的值。
 *
 * @param i1 Static value used for concatenation only.
 *
 * 仅用于连接的静态值。
 *
 * @param v2 Value checked for change.
 *
 * 检查更改的值。
 *
 * @param suffix Static value used for concatenation only.
 *
 * 仅用于连接的静态值。
 *
 * @param sanitizer An optional sanitizer function
 *
 * 可选的消毒器功能
 *
 * @returns
 *
 * itself, so that it may be chained.
 *
 * 本身，以便它可以被链接起来。
 *
 * @codeGenApi
 */
export function ɵɵpropertyInterpolate3(
    propName: string, prefix: string, v0: any, i0: string, v1: any, i1: string, v2: any,
    suffix: string, sanitizer?: SanitizerFn): typeof ɵɵpropertyInterpolate3 {
  const lView = getLView();
  const interpolatedValue = interpolation3(lView, prefix, v0, i0, v1, i1, v2, suffix);
  if (interpolatedValue !== NO_CHANGE) {
    const tView = getTView();
    const tNode = getSelectedTNode();
    elementPropertyInternal(
        tView, tNode, lView, propName, interpolatedValue, lView[RENDERER], sanitizer, false);
    ngDevMode &&
        storePropertyBindingMetadata(
            tView.data, tNode, propName, getBindingIndex() - 3, prefix, i0, i1, suffix);
  }
  return ɵɵpropertyInterpolate3;
}

/**
 * Update an interpolated property on an element with 4 bound values surrounded by text.
 *
 * 使用 4 个被文本包围的绑定值更新元素上的插值属性。
 *
 * Used when the value passed to a property has 4 interpolated values in it:
 *
 * 当传递给属性的值中有 4 个插值时使用：
 *
 * ```html
 * <div title="prefix{{v0}}-{{v1}}-{{v2}}-{{v3}}suffix"></div>
 * ```
 *
 * Its compiled representation is::
 *
 * 其编译后的表示是::
 *
 * ```ts
 * ɵɵpropertyInterpolate4(
 * 'title', 'prefix', v0, '-', v1, '-', v2, '-', v3, 'suffix');
 * ```
 *
 * If the property name also exists as an input property on one of the element's directives,
 * the component property will be set instead of the element property. This check must
 * be conducted at runtime so child components that add new `@Inputs` don't have to be re-compiled.
 *
 * 如果属性名称也作为元素指令之一的输入属性存在，则将设置 component 属性而不是 element
 * 属性。此检查必须在运行时进行，因此添加新 `@Inputs` 的子组件不必重新编译。
 *
 * @param propName The name of the property to update
 *
 * 要更新的属性名称
 *
 * @param prefix Static value used for concatenation only.
 *
 * 仅用于连接的静态值。
 *
 * @param v0 Value checked for change.
 *
 * 检查更改的值。
 *
 * @param i0 Static value used for concatenation only.
 *
 * 仅用于连接的静态值。
 *
 * @param v1 Value checked for change.
 *
 * 检查更改的值。
 *
 * @param i1 Static value used for concatenation only.
 *
 * 仅用于连接的静态值。
 *
 * @param v2 Value checked for change.
 *
 * 检查更改的值。
 *
 * @param i2 Static value used for concatenation only.
 *
 * 仅用于连接的静态值。
 *
 * @param v3 Value checked for change.
 *
 * 检查更改的值。
 *
 * @param suffix Static value used for concatenation only.
 *
 * 仅用于连接的静态值。
 *
 * @param sanitizer An optional sanitizer function
 *
 * 可选的消毒器功能
 *
 * @returns
 *
 * itself, so that it may be chained.
 *
 * 本身，以便它可以被链接起来。
 *
 * @codeGenApi
 */
export function ɵɵpropertyInterpolate4(
    propName: string, prefix: string, v0: any, i0: string, v1: any, i1: string, v2: any, i2: string,
    v3: any, suffix: string, sanitizer?: SanitizerFn): typeof ɵɵpropertyInterpolate4 {
  const lView = getLView();
  const interpolatedValue = interpolation4(lView, prefix, v0, i0, v1, i1, v2, i2, v3, suffix);
  if (interpolatedValue !== NO_CHANGE) {
    const tView = getTView();
    const tNode = getSelectedTNode();
    elementPropertyInternal(
        tView, tNode, lView, propName, interpolatedValue, lView[RENDERER], sanitizer, false);
    ngDevMode &&
        storePropertyBindingMetadata(
            tView.data, tNode, propName, getBindingIndex() - 4, prefix, i0, i1, i2, suffix);
  }
  return ɵɵpropertyInterpolate4;
}

/**
 * Update an interpolated property on an element with 5 bound values surrounded by text.
 *
 * 使用 5 个被文本包围的绑定值更新元素上的插值属性。
 *
 * Used when the value passed to a property has 5 interpolated values in it:
 *
 * 当传递给属性的值中有 5 个插值时使用：
 *
 * ```html
 * <div title="prefix{{v0}}-{{v1}}-{{v2}}-{{v3}}-{{v4}}suffix"></div>
 * ```
 *
 * Its compiled representation is::
 *
 * 其编译后的表示是::
 *
 * ```ts
 * ɵɵpropertyInterpolate5(
 * 'title', 'prefix', v0, '-', v1, '-', v2, '-', v3, '-', v4, 'suffix');
 * ```
 *
 * If the property name also exists as an input property on one of the element's directives,
 * the component property will be set instead of the element property. This check must
 * be conducted at runtime so child components that add new `@Inputs` don't have to be re-compiled.
 *
 * 如果属性名称也作为元素指令之一的输入属性存在，则将设置 component 属性而不是 element
 * 属性。此检查必须在运行时进行，因此添加新 `@Inputs` 的子组件不必重新编译。
 *
 * @param propName The name of the property to update
 *
 * 要更新的属性名称
 *
 * @param prefix Static value used for concatenation only.
 *
 * 仅用于连接的静态值。
 *
 * @param v0 Value checked for change.
 *
 * 检查更改的值。
 *
 * @param i0 Static value used for concatenation only.
 *
 * 仅用于连接的静态值。
 *
 * @param v1 Value checked for change.
 *
 * 检查更改的值。
 *
 * @param i1 Static value used for concatenation only.
 *
 * 仅用于连接的静态值。
 *
 * @param v2 Value checked for change.
 *
 * 检查更改的值。
 *
 * @param i2 Static value used for concatenation only.
 *
 * 仅用于连接的静态值。
 *
 * @param v3 Value checked for change.
 *
 * 检查更改的值。
 *
 * @param i3 Static value used for concatenation only.
 *
 * 仅用于连接的静态值。
 *
 * @param v4 Value checked for change.
 *
 * 检查更改的值。
 *
 * @param suffix Static value used for concatenation only.
 *
 * 仅用于连接的静态值。
 *
 * @param sanitizer An optional sanitizer function
 *
 * 可选的消毒器功能
 *
 * @returns
 *
 * itself, so that it may be chained.
 *
 * 本身，以便它可以被链接起来。
 *
 * @codeGenApi
 */
export function ɵɵpropertyInterpolate5(
    propName: string, prefix: string, v0: any, i0: string, v1: any, i1: string, v2: any, i2: string,
    v3: any, i3: string, v4: any, suffix: string,
    sanitizer?: SanitizerFn): typeof ɵɵpropertyInterpolate5 {
  const lView = getLView();
  const interpolatedValue =
      interpolation5(lView, prefix, v0, i0, v1, i1, v2, i2, v3, i3, v4, suffix);
  if (interpolatedValue !== NO_CHANGE) {
    const tView = getTView();
    const tNode = getSelectedTNode();
    elementPropertyInternal(
        tView, tNode, lView, propName, interpolatedValue, lView[RENDERER], sanitizer, false);
    ngDevMode &&
        storePropertyBindingMetadata(
            tView.data, tNode, propName, getBindingIndex() - 5, prefix, i0, i1, i2, i3, suffix);
  }
  return ɵɵpropertyInterpolate5;
}

/**
 * Update an interpolated property on an element with 6 bound values surrounded by text.
 *
 * 使用 6 个被文本包围的绑定值更新元素上的插值属性。
 *
 * Used when the value passed to a property has 6 interpolated values in it:
 *
 * 当传递给属性的值中有 6 个插值时使用：
 *
 * ```html
 * <div title="prefix{{v0}}-{{v1}}-{{v2}}-{{v3}}-{{v4}}-{{v5}}suffix"></div>
 * ```
 *
 * Its compiled representation is::
 *
 * 其编译后的表示是::
 *
 * ```ts
 * ɵɵpropertyInterpolate6(
 *    'title', 'prefix', v0, '-', v1, '-', v2, '-', v3, '-', v4, '-', v5, 'suffix');
 * ```
 *
 * If the property name also exists as an input property on one of the element's directives,
 * the component property will be set instead of the element property. This check must
 * be conducted at runtime so child components that add new `@Inputs` don't have to be re-compiled.
 *
 * 如果属性名称也作为元素指令之一的输入属性存在，则将设置 component 属性而不是 element
 * 属性。此检查必须在运行时进行，因此添加新 `@Inputs` 的子组件不必重新编译。
 *
 * @param propName The name of the property to update
 *
 * 要更新的属性名称
 *
 * @param prefix Static value used for concatenation only.
 *
 * 仅用于连接的静态值。
 *
 * @param v0 Value checked for change.
 *
 * 检查更改的值。
 *
 * @param i0 Static value used for concatenation only.
 *
 * 仅用于连接的静态值。
 *
 * @param v1 Value checked for change.
 *
 * 检查更改的值。
 *
 * @param i1 Static value used for concatenation only.
 *
 * 仅用于连接的静态值。
 *
 * @param v2 Value checked for change.
 *
 * 检查更改的值。
 *
 * @param i2 Static value used for concatenation only.
 *
 * 仅用于连接的静态值。
 *
 * @param v3 Value checked for change.
 *
 * 检查更改的值。
 *
 * @param i3 Static value used for concatenation only.
 *
 * 仅用于连接的静态值。
 *
 * @param v4 Value checked for change.
 *
 * 检查更改的值。
 *
 * @param i4 Static value used for concatenation only.
 *
 * 仅用于连接的静态值。
 *
 * @param v5 Value checked for change.
 *
 * 检查更改的值。
 *
 * @param suffix Static value used for concatenation only.
 *
 * 仅用于连接的静态值。
 *
 * @param sanitizer An optional sanitizer function
 *
 * 可选的消毒器功能
 *
 * @returns
 *
 * itself, so that it may be chained.
 *
 * 本身，以便它可以被链接起来。
 *
 * @codeGenApi
 */
export function ɵɵpropertyInterpolate6(
    propName: string, prefix: string, v0: any, i0: string, v1: any, i1: string, v2: any, i2: string,
    v3: any, i3: string, v4: any, i4: string, v5: any, suffix: string,
    sanitizer?: SanitizerFn): typeof ɵɵpropertyInterpolate6 {
  const lView = getLView();
  const interpolatedValue =
      interpolation6(lView, prefix, v0, i0, v1, i1, v2, i2, v3, i3, v4, i4, v5, suffix);
  if (interpolatedValue !== NO_CHANGE) {
    const tView = getTView();
    const tNode = getSelectedTNode();
    elementPropertyInternal(
        tView, tNode, lView, propName, interpolatedValue, lView[RENDERER], sanitizer, false);
    ngDevMode &&
        storePropertyBindingMetadata(
            tView.data, tNode, propName, getBindingIndex() - 6, prefix, i0, i1, i2, i3, i4, suffix);
  }
  return ɵɵpropertyInterpolate6;
}

/**
 * Update an interpolated property on an element with 7 bound values surrounded by text.
 *
 * 使用 7 个被文本包围的绑定值更新元素上的插值属性。
 *
 * Used when the value passed to a property has 7 interpolated values in it:
 *
 * 当传递给属性的值中有 7 个插值时使用：
 *
 * ```html
 * <div title="prefix{{v0}}-{{v1}}-{{v2}}-{{v3}}-{{v4}}-{{v5}}-{{v6}}suffix"></div>
 * ```
 *
 * Its compiled representation is::
 *
 * 其编译后的表示是::
 *
 * ```ts
 * ɵɵpropertyInterpolate7(
 *    'title', 'prefix', v0, '-', v1, '-', v2, '-', v3, '-', v4, '-', v5, '-', v6, 'suffix');
 * ```
 *
 * If the property name also exists as an input property on one of the element's directives,
 * the component property will be set instead of the element property. This check must
 * be conducted at runtime so child components that add new `@Inputs` don't have to be re-compiled.
 *
 * 如果属性名称也作为元素指令之一的输入属性存在，则将设置 component 属性而不是 element
 * 属性。此检查必须在运行时进行，因此添加新 `@Inputs` 的子组件不必重新编译。
 *
 * @param propName The name of the property to update
 *
 * 要更新的属性名称
 *
 * @param prefix Static value used for concatenation only.
 *
 * 仅用于连接的静态值。
 *
 * @param v0 Value checked for change.
 *
 * 检查更改的值。
 *
 * @param i0 Static value used for concatenation only.
 *
 * 仅用于连接的静态值。
 *
 * @param v1 Value checked for change.
 *
 * 检查更改的值。
 *
 * @param i1 Static value used for concatenation only.
 *
 * 仅用于连接的静态值。
 *
 * @param v2 Value checked for change.
 *
 * 检查更改的值。
 *
 * @param i2 Static value used for concatenation only.
 *
 * 仅用于连接的静态值。
 *
 * @param v3 Value checked for change.
 *
 * 检查更改的值。
 *
 * @param i3 Static value used for concatenation only.
 *
 * 仅用于连接的静态值。
 *
 * @param v4 Value checked for change.
 *
 * 检查更改的值。
 *
 * @param i4 Static value used for concatenation only.
 *
 * 仅用于连接的静态值。
 *
 * @param v5 Value checked for change.
 *
 * 检查更改的值。
 *
 * @param i5 Static value used for concatenation only.
 *
 * 仅用于连接的静态值。
 *
 * @param v6 Value checked for change.
 *
 * 检查更改的值。
 *
 * @param suffix Static value used for concatenation only.
 *
 * 仅用于连接的静态值。
 *
 * @param sanitizer An optional sanitizer function
 *
 * 可选的消毒器功能
 *
 * @returns
 *
 * itself, so that it may be chained.
 *
 * 本身，以便它可以被链接起来。
 *
 * @codeGenApi
 */
export function ɵɵpropertyInterpolate7(
    propName: string, prefix: string, v0: any, i0: string, v1: any, i1: string, v2: any, i2: string,
    v3: any, i3: string, v4: any, i4: string, v5: any, i5: string, v6: any, suffix: string,
    sanitizer?: SanitizerFn): typeof ɵɵpropertyInterpolate7 {
  const lView = getLView();
  const interpolatedValue =
      interpolation7(lView, prefix, v0, i0, v1, i1, v2, i2, v3, i3, v4, i4, v5, i5, v6, suffix);
  if (interpolatedValue !== NO_CHANGE) {
    const tView = getTView();
    const tNode = getSelectedTNode();
    elementPropertyInternal(
        tView, tNode, lView, propName, interpolatedValue, lView[RENDERER], sanitizer, false);
    ngDevMode &&
        storePropertyBindingMetadata(
            tView.data, tNode, propName, getBindingIndex() - 7, prefix, i0, i1, i2, i3, i4, i5,
            suffix);
  }
  return ɵɵpropertyInterpolate7;
}

/**
 * Update an interpolated property on an element with 8 bound values surrounded by text.
 *
 * 使用 8 个被文本包围的绑定值更新元素上的插值属性。
 *
 * Used when the value passed to a property has 8 interpolated values in it:
 *
 * 当传递给属性的值中有 8 个插值时使用：
 *
 * ```html
 * <div title="prefix{{v0}}-{{v1}}-{{v2}}-{{v3}}-{{v4}}-{{v5}}-{{v6}}-{{v7}}suffix"></div>
 * ```
 *
 * Its compiled representation is::
 *
 * 其编译后的表示是::
 *
 * ```ts
 * ɵɵpropertyInterpolate8(
 *  'title', 'prefix', v0, '-', v1, '-', v2, '-', v3, '-', v4, '-', v5, '-', v6, '-', v7, 'suffix');
 * ```
 *
 * If the property name also exists as an input property on one of the element's directives,
 * the component property will be set instead of the element property. This check must
 * be conducted at runtime so child components that add new `@Inputs` don't have to be re-compiled.
 *
 * 如果属性名称也作为元素指令之一的输入属性存在，则将设置 component 属性而不是 element
 * 属性。此检查必须在运行时进行，因此添加新 `@Inputs` 的子组件不必重新编译。
 *
 * @param propName The name of the property to update
 *
 * 要更新的属性名称
 *
 * @param prefix Static value used for concatenation only.
 *
 * 仅用于连接的静态值。
 *
 * @param v0 Value checked for change.
 *
 * 检查更改的值。
 *
 * @param i0 Static value used for concatenation only.
 *
 * 仅用于连接的静态值。
 *
 * @param v1 Value checked for change.
 *
 * 检查更改的值。
 *
 * @param i1 Static value used for concatenation only.
 *
 * 仅用于连接的静态值。
 *
 * @param v2 Value checked for change.
 *
 * 检查更改的值。
 *
 * @param i2 Static value used for concatenation only.
 *
 * 仅用于连接的静态值。
 *
 * @param v3 Value checked for change.
 *
 * 检查更改的值。
 *
 * @param i3 Static value used for concatenation only.
 *
 * 仅用于连接的静态值。
 *
 * @param v4 Value checked for change.
 *
 * 检查更改的值。
 *
 * @param i4 Static value used for concatenation only.
 *
 * 仅用于连接的静态值。
 *
 * @param v5 Value checked for change.
 *
 * 检查更改的值。
 *
 * @param i5 Static value used for concatenation only.
 *
 * 仅用于连接的静态值。
 *
 * @param v6 Value checked for change.
 *
 * 检查更改的值。
 *
 * @param i6 Static value used for concatenation only.
 *
 * 仅用于连接的静态值。
 *
 * @param v7 Value checked for change.
 *
 * 检查更改的值。
 *
 * @param suffix Static value used for concatenation only.
 *
 * 仅用于连接的静态值。
 *
 * @param sanitizer An optional sanitizer function
 *
 * 可选的消毒器功能
 *
 * @returns
 *
 * itself, so that it may be chained.
 *
 * 本身，以便它可以被链接起来。
 *
 * @codeGenApi
 */
export function ɵɵpropertyInterpolate8(
    propName: string, prefix: string, v0: any, i0: string, v1: any, i1: string, v2: any, i2: string,
    v3: any, i3: string, v4: any, i4: string, v5: any, i5: string, v6: any, i6: string, v7: any,
    suffix: string, sanitizer?: SanitizerFn): typeof ɵɵpropertyInterpolate8 {
  const lView = getLView();
  const interpolatedValue = interpolation8(
      lView, prefix, v0, i0, v1, i1, v2, i2, v3, i3, v4, i4, v5, i5, v6, i6, v7, suffix);
  if (interpolatedValue !== NO_CHANGE) {
    const tView = getTView();
    const tNode = getSelectedTNode();
    elementPropertyInternal(
        tView, tNode, lView, propName, interpolatedValue, lView[RENDERER], sanitizer, false);
    ngDevMode &&
        storePropertyBindingMetadata(
            tView.data, tNode, propName, getBindingIndex() - 8, prefix, i0, i1, i2, i3, i4, i5, i6,
            suffix);
  }
  return ɵɵpropertyInterpolate8;
}

/**
 * Update an interpolated property on an element with 9 or more bound values surrounded by text.
 *
 * 使用 9 个或更多被文本包围的绑定值更新元素上的插值属性。
 *
 * Used when the number of interpolated values exceeds 8.
 *
 * 当内插值的数量超过 8 时使用。
 *
 * ```html
 * <div
 *  title="prefix{{v0}}-{{v1}}-{{v2}}-{{v3}}-{{v4}}-{{v5}}-{{v6}}-{{v7}}-{{v8}}-{{v9}}suffix"></div>
 * ```
 *
 * Its compiled representation is::
 *
 * 其编译后的表示是::
 *
 * ```ts
 * ɵɵpropertyInterpolateV(
 *  'title', ['prefix', v0, '-', v1, '-', v2, '-', v3, '-', v4, '-', v5, '-', v6, '-', v7, '-', v9,
 *  'suffix']);
 * ```
 *
 * If the property name also exists as an input property on one of the element's directives,
 * the component property will be set instead of the element property. This check must
 * be conducted at runtime so child components that add new `@Inputs` don't have to be re-compiled.
 *
 * 如果属性名称也作为元素指令之一的输入属性存在，则将设置 component 属性而不是 element
 * 属性。此检查必须在运行时进行，因此添加新 `@Inputs` 的子组件不必重新编译。
 *
 * @param propName The name of the property to update.
<<<<<<< HEAD
 *
 * 要更新的属性的名称。
 *
 * @param values The collection of values and the strings inbetween those values, beginning with a
=======
 * @param values The collection of values and the strings in between those values, beginning with a
>>>>>>> 5c9a5662
 * string prefix and ending with a string suffix.
 * (e.g. `['prefix', value0, '-', value1, '-', value2, ..., value99, 'suffix']`)
 *
 * 值和这些值之间的字符串的集合，以字符串前缀开头并以字符串后缀结尾。（例如 `['prefix', value0,
 * '-', value1, '-', value2, ..., value99, 'suffix']`）
 *
 * @param sanitizer An optional sanitizer function
 *
 * 可选的消毒器功能
 *
 * @returns
 *
 * itself, so that it may be chained.
 *
 * 本身，以便它可以被链接起来。
 *
 * @codeGenApi
 */
export function ɵɵpropertyInterpolateV(
    propName: string, values: any[], sanitizer?: SanitizerFn): typeof ɵɵpropertyInterpolateV {
  const lView = getLView();
  const interpolatedValue = interpolationV(lView, values);
  if (interpolatedValue !== NO_CHANGE) {
    const tView = getTView();
    const tNode = getSelectedTNode();
    elementPropertyInternal(
        tView, tNode, lView, propName, interpolatedValue, lView[RENDERER], sanitizer, false);
    if (ngDevMode) {
      const interpolationInBetween = [values[0]];  // prefix
      for (let i = 2; i < values.length; i += 2) {
        interpolationInBetween.push(values[i]);
      }
      storePropertyBindingMetadata(
          tView.data, tNode, propName, getBindingIndex() - interpolationInBetween.length + 1,
          ...interpolationInBetween);
    }
  }
  return ɵɵpropertyInterpolateV;
}<|MERGE_RESOLUTION|>--- conflicted
+++ resolved
@@ -934,14 +934,10 @@
  * 属性。此检查必须在运行时进行，因此添加新 `@Inputs` 的子组件不必重新编译。
  *
  * @param propName The name of the property to update.
-<<<<<<< HEAD
  *
  * 要更新的属性的名称。
  *
- * @param values The collection of values and the strings inbetween those values, beginning with a
-=======
  * @param values The collection of values and the strings in between those values, beginning with a
->>>>>>> 5c9a5662
  * string prefix and ending with a string suffix.
  * (e.g. `['prefix', value0, '-', value1, '-', value2, ..., value99, 'suffix']`)
  *
