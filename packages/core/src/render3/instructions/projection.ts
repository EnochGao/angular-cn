--- conflicted
+++ resolved
@@ -11,11 +11,7 @@
 import {DECLARATION_COMPONENT_VIEW, HEADER_OFFSET, HYDRATION, T_HOST} from '../interfaces/view';
 import {applyProjection} from '../node_manipulation';
 import {getProjectAsAttrValue, isNodeMatchingSelectorList, isSelectorInSelectorList} from '../node_selector_matcher';
-<<<<<<< HEAD
-import {getLView, getTView, setCurrentTNodeAsNotParent} from '../state';
-=======
 import {getLView, getTView, isInSkipHydrationBlock, setCurrentTNodeAsNotParent} from '../state';
->>>>>>> 6a32ac28
 
 import {getOrCreateTNode} from './shared';
 
@@ -25,15 +21,9 @@
  * Checks a given node against matching projection slots and returns the
  * determined slot index. Returns "null" if no slot matched the given node.
  *
- * 根据匹配的投影槽检查给定节点并返回确定的槽索引。如果没有槽与给定节点匹配，则返回“null”。
- *
  * This function takes into account the parsed ngProjectAs selector from the
  * node's attributes. If present, it will check whether the ngProjectAs selector
  * matches any of the projection slot selectors.
- *
- * 此函数会考虑从节点属性中解析的 ngProjectAs 选择器。如果存在，它将检查 ngProjectAs
- * 选择器是否与任何投影槽选择器匹配。
- *
  */
 export function matchingProjectionSlotIndex(tNode: TNode, projectionSlots: ProjectionSlots): number|
     null {
@@ -64,37 +54,23 @@
  * each projected node belongs (it re-distributes nodes among "buckets" where each "bucket" is
  * backed by a selector).
  *
- * 在之间分配可投影节点的操作指南<ng-content>在给定模板中的出现。它从整个组件的模板中获取所有选择器，并确定每个投影节点的所属位置（它会在“桶”中重新分配节点，其中每个“桶”都由选择器支持）。
- *
  * This function requires CSS selectors to be provided in 2 forms: parsed (by a compiler) and text,
  * un-parsed form.
- *
- * 此函数需要 CSS 选择器以 2 种形式提供：解析的（由编译器）和文本的未解析形式。
  *
  * The parsed form is needed for efficient matching of a node against a given CSS selector.
  * The un-parsed, textual form is needed for support of the ngProjectAs attribute.
  *
- * 需要解析的形式来有效地将节点与给定的 CSS 选择器进行匹配。支持 ngProjectAs
- * 属性需要未解析的文本形式。
- *
  * Having a CSS selector in 2 different formats is not ideal, but alternatives have even more
  * drawbacks:
- *
- * 拥有 2 种不同格式的 CSS 选择器并不理想，但替代方案有更多缺点：
- *
  * - having only a textual form would require runtime parsing of CSS selectors;
- *
- *   只有文本形式需要对 CSS 选择器进行运行时解析；
- *
  * - we can't have only a parsed as we can't re-construct textual form from it (as entered by a
- *   template author).
- *
- *   我们不能只有一个 parsed ，因为我们不能从中重新构建文本形式（由模板作者输入）。
+ * template author).
  *
  * @param projectionSlots? A collection of projection slots. A projection slot can be based
  *        on a parsed CSS selectors or set to the wildcard selector ("*") in order to match
  *        all nodes which do not match any selector. If not specified, a single wildcard
  *        selector projection slot will be defined.
+ *
  * @codeGenApi
  */
 export function ɵɵprojectionDef(projectionSlots?: ProjectionSlots): void {
@@ -133,12 +109,11 @@
  * Inserts previously re-distributed projected nodes. This instruction must be preceded by a call
  * to the projectionDef instruction.
  *
- * 插入以前重新分布的投影节点。此指令必须在调用 projectDef 指令之前。
- *
  * @param nodeIndex
  * @param selectorIndex:
  *        - 0 when the selector is `*` (or unspecified as this is the default value),
  *        - 1 based index of the selector from the {@link projectionDef}
+ *
  * @codeGenApi
  */
 export function ɵɵprojection(
