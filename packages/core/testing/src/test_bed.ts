/**
 * @license
 * Copyright Google LLC All Rights Reserved.
 *
 * Use of this source code is governed by an MIT-style license that can be
 * found in the LICENSE file at https://angular.io/license
 */

// The formatter and CI disagree on how this import statement should be formatted. Both try to keep
// it on one line, too, which has gotten very hard to read & manage. So disable the formatter for
// this statement only.

/* clang-format off */
import {
  Component,
  Directive,
  InjectFlags,
  InjectionToken,
  InjectOptions,
  Injector,
  NgModule,
  NgZone,
  Pipe,
  PlatformRef,
  ProviderToken,
  Type,
  ɵconvertToBitFlags as convertToBitFlags,
  ɵflushModuleScopingQueueAsMuchAsPossible as flushModuleScopingQueueAsMuchAsPossible,
  ɵgetUnknownElementStrictMode as getUnknownElementStrictMode,
  ɵgetUnknownPropertyStrictMode as getUnknownPropertyStrictMode,
  ɵRender3ComponentFactory as ComponentFactory,
  ɵRender3NgModuleRef as NgModuleRef,
  ɵresetCompiledComponents as resetCompiledComponents,
  ɵsetAllowDuplicateNgModuleIdsForTest as setAllowDuplicateNgModuleIdsForTest,
  ɵsetUnknownElementStrictMode as setUnknownElementStrictMode,
  ɵsetUnknownPropertyStrictMode as setUnknownPropertyStrictMode,
  ɵstringify as stringify
} from '@angular/core';

/* clang-format on */

import {ComponentFixture} from './component_fixture';
import {MetadataOverride} from './metadata_override';
import {ComponentFixtureAutoDetect, ComponentFixtureNoNgZone, ModuleTeardownOptions, TEARDOWN_TESTING_MODULE_ON_DESTROY_DEFAULT, TestComponentRenderer, TestEnvironmentOptions, TestModuleMetadata, THROW_ON_UNKNOWN_ELEMENTS_DEFAULT, THROW_ON_UNKNOWN_PROPERTIES_DEFAULT} from './test_bed_common';
import {TestBedCompiler} from './test_bed_compiler';

/**
 * Static methods implemented by the `TestBed`.
 *
 * @publicApi
 */
export interface TestBedStatic extends TestBed {
  new(...args: any[]): TestBed;
}

/**
 * @publicApi
 */
export interface TestBed {
  get platform(): PlatformRef;

  get ngModule(): Type<any>|Type<any>[];

  /**
   * Initialize the environment for testing with a compiler factory, a PlatformRef, and an
   * angular module. These are common to every test in the suite.
   *
   * 使用编译器工厂、PlatformRef 和 angular
   * 模块来初始化测试环境。这些对于套件中的每个测试都是公共的。
   *
   * This may only be called once, to set up the common providers for the current test
   * suite on the current platform. If you absolutely need to change the providers,
   * first use `resetTestEnvironment`.
   *
   * 这只能调用一次，以在当前平台上为当前测试套件设置公用提供者。如果你必须要更改提供者，请首先使用
   * `resetTestEnvironment` 。
   *
   * Test modules and platforms for individual platforms are available from
   * '@angular/&lt;platform_name>/testing'.
   *
   * 可从 '@angular/&lt;platform_name>/testing' 获得适用于各个平台的测试模块和平台。
   *
   */
  initTestEnvironment(
      ngModule: Type<any>|Type<any>[], platform: PlatformRef,
      options?: TestEnvironmentOptions): void;

  /**
   * Reset the providers for the test injector.
   *
   * 重置测试注入器的提供者。
   *
   */
  resetTestEnvironment(): void;

  resetTestingModule(): TestBed;

  configureCompiler(config: {providers?: any[], useJit?: boolean}): void;

  configureTestingModule(moduleDef: TestModuleMetadata): TestBed;

  compileComponents(): Promise<any>;

  inject<T>(token: ProviderToken<T>, notFoundValue: undefined, options: InjectOptions&{
    optional?: false
  }): T;
  inject<T>(token: ProviderToken<T>, notFoundValue: null|undefined, options: InjectOptions): T|null;
  inject<T>(token: ProviderToken<T>, notFoundValue?: T, options?: InjectOptions): T;
  /** @deprecated use object-based flags (`InjectOptions`) instead. */
  inject<T>(token: ProviderToken<T>, notFoundValue?: T, flags?: InjectFlags): T;
  /** @deprecated use object-based flags (`InjectOptions`) instead. */
  inject<T>(token: ProviderToken<T>, notFoundValue: null, flags?: InjectFlags): T|null;

  /**
   * @deprecated from v9.0.0 use TestBed.inject
   *
   * 从 v9.0.0 开始使用 TestBed.inject
   *
   */
  get<T>(token: ProviderToken<T>, notFoundValue?: T, flags?: InjectFlags): any;
  /**
   * @deprecated from v9.0.0 use TestBed.inject
   *
   * 从 v9.0.0 开始使用 TestBed.inject
   *
   */
  get(token: any, notFoundValue?: any): any;

  execute(tokens: any[], fn: Function, context?: any): any;

  overrideModule(ngModule: Type<any>, override: MetadataOverride<NgModule>): TestBed;

  overrideComponent(component: Type<any>, override: MetadataOverride<Component>): TestBed;

  overrideDirective(directive: Type<any>, override: MetadataOverride<Directive>): TestBed;

  overridePipe(pipe: Type<any>, override: MetadataOverride<Pipe>): TestBed;

  overrideTemplate(component: Type<any>, template: string): TestBed;

  /**
   * Overwrites all providers for the given token with the given provider definition.
   *
   * 使用给定的提供者定义覆盖给定令牌的所有提供者。
   *
   */
  overrideProvider(token: any, provider: {
    useFactory: Function,
    deps: any[],
  }): TestBed;
  overrideProvider(token: any, provider: {useValue: any;}): TestBed;
  overrideProvider(token: any, provider: {useFactory?: Function, useValue?: any, deps?: any[]}):
      TestBed;

  overrideTemplateUsingTestingModule(component: Type<any>, template: string): TestBed;

  createComponent<T>(component: Type<T>): ComponentFixture<T>;
}

let _nextRootElementId = 0;

/**
 * Returns a singleton of the `TestBed` class.
 *
 * @publicApi
 */
export function getTestBed(): TestBed {
  return TestBedImpl.INSTANCE;
}

/**
 * @description
 * Configures and initializes environment for unit testing and provides methods for
 * creating components and services in unit tests.
 *
<<<<<<< HEAD
 * 配置和初始化用于单元测试的环境，并提供用于在单元测试中创建组件和服务的方法。
 *
 * `TestBed` is the primary api for writing unit tests for Angular applications and libraries.
 *
 * `TestBed` 是用于为 Angular 应用程序和库编写单元测试的主要 API。
 *
 * Note: Use `TestBed` in tests. It will be set to either `TestBedViewEngine` or `TestBedRender3`
 * according to the compiler used.
 *
 * 注意：在测试中使用 `TestBed`。根据使用的编译器不同，它将被设置为 `TestBedViewEngine` 或
 * `TestBedRender3`。
 *
 * @publicApi
=======
 * TestBed is the primary api for writing unit tests for Angular applications and libraries.
>>>>>>> 5c9a5662
 */
export class TestBedImpl implements TestBed {
  private static _INSTANCE: TestBedImpl|null = null;

  static get INSTANCE(): TestBedImpl {
    return TestBedImpl._INSTANCE = TestBedImpl._INSTANCE || new TestBedImpl();
  }

  /**
   * Teardown options that have been configured at the environment level.
   * Used as a fallback if no instance-level options have been provided.
   */
  private static _environmentTeardownOptions: ModuleTeardownOptions|undefined;

  /**
   * "Error on unknown elements" option that has been configured at the environment level.
   * Used as a fallback if no instance-level option has been provided.
   */
  private static _environmentErrorOnUnknownElementsOption: boolean|undefined;

  /**
   * "Error on unknown properties" option that has been configured at the environment level.
   * Used as a fallback if no instance-level option has been provided.
   */
  private static _environmentErrorOnUnknownPropertiesOption: boolean|undefined;

  /**
   * Teardown options that have been configured at the `TestBed` instance level.
   * These options take precedence over the environment-level ones.
   */
  private _instanceTeardownOptions: ModuleTeardownOptions|undefined;

  /**
   * "Error on unknown elements" option that has been configured at the `TestBed` instance level.
   * This option takes precedence over the environment-level one.
   */
  private _instanceErrorOnUnknownElementsOption: boolean|undefined;

  /**
   * "Error on unknown properties" option that has been configured at the `TestBed` instance level.
   * This option takes precedence over the environment-level one.
   */
  private _instanceErrorOnUnknownPropertiesOption: boolean|undefined;

  /**
   * Stores the previous "Error on unknown elements" option value,
   * allowing to restore it in the reset testing module logic.
   */
  private _previousErrorOnUnknownElementsOption: boolean|undefined;

  /**
   * Stores the previous "Error on unknown properties" option value,
   * allowing to restore it in the reset testing module logic.
   */
  private _previousErrorOnUnknownPropertiesOption: boolean|undefined;

  /**
   * Initialize the environment for testing with a compiler factory, a PlatformRef, and an
   * angular module. These are common to every test in the suite.
   *
   * This may only be called once, to set up the common providers for the current test
   * suite on the current platform. If you absolutely need to change the providers,
   * first use `resetTestEnvironment`.
   *
   * Test modules and platforms for individual platforms are available from
   * '@angular/<platform_name>/testing'.
   *
   * @publicApi
   */
  static initTestEnvironment(
      ngModule: Type<any>|Type<any>[], platform: PlatformRef,
      options?: TestEnvironmentOptions): TestBed {
    const testBed = TestBedImpl.INSTANCE;
    testBed.initTestEnvironment(ngModule, platform, options);
    return testBed;
  }

  /**
   * Reset the providers for the test injector.
   *
   * @publicApi
   */
  static resetTestEnvironment(): void {
    TestBedImpl.INSTANCE.resetTestEnvironment();
  }

  static configureCompiler(config: {providers?: any[]; useJit?: boolean;}): TestBed {
    return TestBedImpl.INSTANCE.configureCompiler(config);
  }

  /**
   * Allows overriding default providers, directives, pipes, modules of the test injector,
   * which are defined in test_injector.js
   */
  static configureTestingModule(moduleDef: TestModuleMetadata): TestBed {
    return TestBedImpl.INSTANCE.configureTestingModule(moduleDef);
  }

  /**
   * Compile components with a `templateUrl` for the test's NgModule.
   * It is necessary to call this function
   * as fetching urls is asynchronous.
   */
  static compileComponents(): Promise<any> {
    return TestBedImpl.INSTANCE.compileComponents();
  }

  static overrideModule(ngModule: Type<any>, override: MetadataOverride<NgModule>): TestBed {
    return TestBedImpl.INSTANCE.overrideModule(ngModule, override);
  }

  static overrideComponent(component: Type<any>, override: MetadataOverride<Component>): TestBed {
    return TestBedImpl.INSTANCE.overrideComponent(component, override);
  }

  static overrideDirective(directive: Type<any>, override: MetadataOverride<Directive>): TestBed {
    return TestBedImpl.INSTANCE.overrideDirective(directive, override);
  }

  static overridePipe(pipe: Type<any>, override: MetadataOverride<Pipe>): TestBed {
    return TestBedImpl.INSTANCE.overridePipe(pipe, override);
  }

  static overrideTemplate(component: Type<any>, template: string): TestBed {
    return TestBedImpl.INSTANCE.overrideTemplate(component, template);
  }

  /**
   * Overrides the template of the given component, compiling the template
   * in the context of the TestingModule.
   *
   * Note: This works for JIT and AOTed components as well.
   */
  static overrideTemplateUsingTestingModule(component: Type<any>, template: string): TestBed {
    return TestBedImpl.INSTANCE.overrideTemplateUsingTestingModule(component, template);
  }

  static overrideProvider(token: any, provider: {
    useFactory: Function,
    deps: any[],
  }): TestBed;
  static overrideProvider(token: any, provider: {useValue: any;}): TestBed;
  static overrideProvider(token: any, provider: {
    useFactory?: Function,
    useValue?: any,
    deps?: any[],
  }): TestBed {
    return TestBedImpl.INSTANCE.overrideProvider(token, provider);
  }

  static inject<T>(token: ProviderToken<T>, notFoundValue: undefined, options: InjectOptions&{
    optional?: false
  }): T;
  static inject<T>(token: ProviderToken<T>, notFoundValue: null|undefined, options: InjectOptions):
      T|null;
  static inject<T>(token: ProviderToken<T>, notFoundValue?: T, options?: InjectOptions): T;
  /** @deprecated use object-based flags (`InjectOptions`) instead. */
  static inject<T>(token: ProviderToken<T>, notFoundValue?: T, flags?: InjectFlags): T;
  /** @deprecated use object-based flags (`InjectOptions`) instead. */
  static inject<T>(token: ProviderToken<T>, notFoundValue: null, flags?: InjectFlags): T|null;
  static inject<T>(
      token: ProviderToken<T>, notFoundValue?: T|null, flags?: InjectFlags|InjectOptions): T|null {
    return TestBedImpl.INSTANCE.inject(token, notFoundValue, convertToBitFlags(flags));
  }

  /** @deprecated from v9.0.0 use TestBed.inject */
  static get<T>(token: ProviderToken<T>, notFoundValue?: T, flags?: InjectFlags): any;
  /** @deprecated from v9.0.0 use TestBed.inject */
  static get(token: any, notFoundValue?: any): any;
  /** @deprecated from v9.0.0 use TestBed.inject */
  static get(
      token: any, notFoundValue: any = Injector.THROW_IF_NOT_FOUND,
      flags: InjectFlags = InjectFlags.Default): any {
    return TestBedImpl.INSTANCE.inject(token, notFoundValue, flags);
  }

  static createComponent<T>(component: Type<T>): ComponentFixture<T> {
    return TestBedImpl.INSTANCE.createComponent(component);
  }

  static resetTestingModule(): TestBed {
    return TestBedImpl.INSTANCE.resetTestingModule();
  }

  static execute(tokens: any[], fn: Function, context?: any): any {
    return TestBedImpl.INSTANCE.execute(tokens, fn, context);
  }

  static get platform(): PlatformRef {
    return TestBedImpl.INSTANCE.platform;
  }

  static get ngModule(): Type<any>|Type<any>[] {
    return TestBedImpl.INSTANCE.ngModule;
  }

  // Properties

  platform: PlatformRef = null!;
  ngModule: Type<any>|Type<any>[] = null!;

  private _compiler: TestBedCompiler|null = null;
  private _testModuleRef: NgModuleRef<any>|null = null;

  private _activeFixtures: ComponentFixture<any>[] = [];

  /**
   * Internal-only flag to indicate whether a module
   * scoping queue has been checked and flushed already.
   * @nodoc
   */
  globalCompilationChecked = false;

  /**
   * Initialize the environment for testing with a compiler factory, a PlatformRef, and an
   * angular module. These are common to every test in the suite.
   *
   * This may only be called once, to set up the common providers for the current test
   * suite on the current platform. If you absolutely need to change the providers,
   * first use `resetTestEnvironment`.
   *
   * Test modules and platforms for individual platforms are available from
   * '@angular/<platform_name>/testing'.
   *
   * @publicApi
   */
  initTestEnvironment(
      ngModule: Type<any>|Type<any>[], platform: PlatformRef,
      options?: TestEnvironmentOptions): void {
    if (this.platform || this.ngModule) {
      throw new Error('Cannot set base providers because it has already been called');
    }

    TestBedImpl._environmentTeardownOptions = options?.teardown;

    TestBedImpl._environmentErrorOnUnknownElementsOption = options?.errorOnUnknownElements;

    TestBedImpl._environmentErrorOnUnknownPropertiesOption = options?.errorOnUnknownProperties;

    this.platform = platform;
    this.ngModule = ngModule;
    this._compiler = new TestBedCompiler(this.platform, this.ngModule);

    // TestBed does not have an API which can reliably detect the start of a test, and thus could be
    // used to track the state of the NgModule registry and reset it correctly. Instead, when we
    // know we're in a testing scenario, we disable the check for duplicate NgModule registration
    // completely.
    setAllowDuplicateNgModuleIdsForTest(true);
  }

  /**
   * Reset the providers for the test injector.
   *
   * @publicApi
   */
  resetTestEnvironment(): void {
    this.resetTestingModule();
    this._compiler = null;
    this.platform = null!;
    this.ngModule = null!;
    TestBedImpl._environmentTeardownOptions = undefined;
    setAllowDuplicateNgModuleIdsForTest(false);
  }

  resetTestingModule(): this {
    this.checkGlobalCompilationFinished();
    resetCompiledComponents();
    if (this._compiler !== null) {
      this.compiler.restoreOriginalState();
    }
    this._compiler = new TestBedCompiler(this.platform, this.ngModule);
    // Restore the previous value of the "error on unknown elements" option
    setUnknownElementStrictMode(
        this._previousErrorOnUnknownElementsOption ?? THROW_ON_UNKNOWN_ELEMENTS_DEFAULT);
    // Restore the previous value of the "error on unknown properties" option
    setUnknownPropertyStrictMode(
        this._previousErrorOnUnknownPropertiesOption ?? THROW_ON_UNKNOWN_PROPERTIES_DEFAULT);

    // We have to chain a couple of try/finally blocks, because each step can
    // throw errors and we don't want it to interrupt the next step and we also
    // want an error to be thrown at the end.
    try {
      this.destroyActiveFixtures();
    } finally {
      try {
        if (this.shouldTearDownTestingModule()) {
          this.tearDownTestingModule();
        }
      } finally {
        this._testModuleRef = null;
        this._instanceTeardownOptions = undefined;
        this._instanceErrorOnUnknownElementsOption = undefined;
        this._instanceErrorOnUnknownPropertiesOption = undefined;
      }
    }
    return this;
  }

  configureCompiler(config: {providers?: any[]; useJit?: boolean;}): this {
    if (config.useJit != null) {
      throw new Error('the Render3 compiler JiT mode is not configurable !');
    }

    if (config.providers !== undefined) {
      this.compiler.setCompilerProviders(config.providers);
    }
    return this;
  }

  configureTestingModule(moduleDef: TestModuleMetadata): this {
    this.assertNotInstantiated('R3TestBed.configureTestingModule', 'configure the test module');

    // Trigger module scoping queue flush before executing other TestBed operations in a test.
    // This is needed for the first test invocation to ensure that globally declared modules have
    // their components scoped properly. See the `checkGlobalCompilationFinished` function
    // description for additional info.
    this.checkGlobalCompilationFinished();

    // Always re-assign the options, even if they're undefined.
    // This ensures that we don't carry them between tests.
    this._instanceTeardownOptions = moduleDef.teardown;
    this._instanceErrorOnUnknownElementsOption = moduleDef.errorOnUnknownElements;
    this._instanceErrorOnUnknownPropertiesOption = moduleDef.errorOnUnknownProperties;
    // Store the current value of the strict mode option,
    // so we can restore it later
    this._previousErrorOnUnknownElementsOption = getUnknownElementStrictMode();
    setUnknownElementStrictMode(this.shouldThrowErrorOnUnknownElements());
    this._previousErrorOnUnknownPropertiesOption = getUnknownPropertyStrictMode();
    setUnknownPropertyStrictMode(this.shouldThrowErrorOnUnknownProperties());
    this.compiler.configureTestingModule(moduleDef);
    return this;
  }

  compileComponents(): Promise<any> {
    return this.compiler.compileComponents();
  }

  inject<T>(token: ProviderToken<T>, notFoundValue: undefined, options: InjectOptions&{
    optional: true
  }): T|null;
  inject<T>(token: ProviderToken<T>, notFoundValue?: T, options?: InjectOptions): T;
  inject<T>(token: ProviderToken<T>, notFoundValue: null, options?: InjectOptions): T|null;
  /** @deprecated use object-based flags (`InjectOptions`) instead. */
  inject<T>(token: ProviderToken<T>, notFoundValue?: T, flags?: InjectFlags): T;
  /** @deprecated use object-based flags (`InjectOptions`) instead. */
  inject<T>(token: ProviderToken<T>, notFoundValue: null, flags?: InjectFlags): T|null;
  inject<T>(token: ProviderToken<T>, notFoundValue?: T|null, flags?: InjectFlags|InjectOptions): T
      |null {
    if (token as unknown === TestBed) {
      return this as any;
    }
    const UNDEFINED = {} as unknown as T;
    const result = this.testModuleRef.injector.get(token, UNDEFINED, convertToBitFlags(flags));
    return result === UNDEFINED ? this.compiler.injector.get(token, notFoundValue, flags) as any :
                                  result;
  }

  /** @deprecated from v9.0.0 use TestBed.inject */
  get<T>(token: ProviderToken<T>, notFoundValue?: T, flags?: InjectFlags): any;
  /** @deprecated from v9.0.0 use TestBed.inject */
  get(token: any, notFoundValue?: any): any;
  /** @deprecated from v9.0.0 use TestBed.inject */
  get(token: any, notFoundValue: any = Injector.THROW_IF_NOT_FOUND,
      flags: InjectFlags = InjectFlags.Default): any {
    return this.inject(token, notFoundValue, flags);
  }

  execute(tokens: any[], fn: Function, context?: any): any {
    const params = tokens.map(t => this.inject(t));
    return fn.apply(context, params);
  }

  overrideModule(ngModule: Type<any>, override: MetadataOverride<NgModule>): this {
    this.assertNotInstantiated('overrideModule', 'override module metadata');
    this.compiler.overrideModule(ngModule, override);
    return this;
  }

  overrideComponent(component: Type<any>, override: MetadataOverride<Component>): this {
    this.assertNotInstantiated('overrideComponent', 'override component metadata');
    this.compiler.overrideComponent(component, override);
    return this;
  }

  overrideTemplateUsingTestingModule(component: Type<any>, template: string): this {
    this.assertNotInstantiated(
        'R3TestBed.overrideTemplateUsingTestingModule',
        'Cannot override template when the test module has already been instantiated');
    this.compiler.overrideTemplateUsingTestingModule(component, template);
    return this;
  }

  overrideDirective(directive: Type<any>, override: MetadataOverride<Directive>): this {
    this.assertNotInstantiated('overrideDirective', 'override directive metadata');
    this.compiler.overrideDirective(directive, override);
    return this;
  }

  overridePipe(pipe: Type<any>, override: MetadataOverride<Pipe>): this {
    this.assertNotInstantiated('overridePipe', 'override pipe metadata');
    this.compiler.overridePipe(pipe, override);
    return this;
  }

  /**
   * Overwrites all providers for the given token with the given provider definition.
   */
  overrideProvider(token: any, provider: {useFactory?: Function, useValue?: any, deps?: any[]}):
      this {
    this.assertNotInstantiated('overrideProvider', 'override provider');
    this.compiler.overrideProvider(token, provider);
    return this;
  }

  overrideTemplate(component: Type<any>, template: string): TestBed {
    return this.overrideComponent(component, {set: {template, templateUrl: null!}});
  }

  createComponent<T>(type: Type<T>): ComponentFixture<T> {
    const testComponentRenderer = this.inject(TestComponentRenderer);
    const rootElId = `root${_nextRootElementId++}`;
    testComponentRenderer.insertRootElement(rootElId);

    const componentDef = (type as any).ɵcmp;

    if (!componentDef) {
      throw new Error(`It looks like '${stringify(type)}' has not been compiled.`);
    }

    // TODO: Don't cast as `InjectionToken<boolean>`, proper type is boolean[]
    const noNgZone = this.inject(ComponentFixtureNoNgZone as InjectionToken<boolean>, false);
    // TODO: Don't cast as `InjectionToken<boolean>`, proper type is boolean[]
    const autoDetect: boolean =
        this.inject(ComponentFixtureAutoDetect as InjectionToken<boolean>, false);
    const ngZone: NgZone|null = noNgZone ? null : this.inject(NgZone, null);
    const componentFactory = new ComponentFactory(componentDef);
    const initComponent = () => {
      const componentRef =
          componentFactory.create(Injector.NULL, [], `#${rootElId}`, this.testModuleRef);
      return new ComponentFixture<any>(componentRef, ngZone, autoDetect);
    };
    const fixture = ngZone ? ngZone.run(initComponent) : initComponent();
    this._activeFixtures.push(fixture);
    return fixture;
  }

  /**
   * @internal strip this from published d.ts files due to
   * https://github.com/microsoft/TypeScript/issues/36216
   */
  private get compiler(): TestBedCompiler {
    if (this._compiler === null) {
      throw new Error(`Need to call TestBed.initTestEnvironment() first`);
    }
    return this._compiler;
  }

  /**
   * @internal strip this from published d.ts files due to
   * https://github.com/microsoft/TypeScript/issues/36216
   */
  private get testModuleRef(): NgModuleRef<any> {
    if (this._testModuleRef === null) {
      this._testModuleRef = this.compiler.finalize();
    }
    return this._testModuleRef;
  }

  private assertNotInstantiated(methodName: string, methodDescription: string) {
    if (this._testModuleRef !== null) {
      throw new Error(
          `Cannot ${methodDescription} when the test module has already been instantiated. ` +
          `Make sure you are not using \`inject\` before \`${methodName}\`.`);
    }
  }

  /**
   * Check whether the module scoping queue should be flushed, and flush it if needed.
   *
   * When the TestBed is reset, it clears the JIT module compilation queue, cancelling any
   * in-progress module compilation. This creates a potential hazard - the very first time the
   * TestBed is initialized (or if it's reset without being initialized), there may be pending
   * compilations of modules declared in global scope. These compilations should be finished.
   *
   * To ensure that globally declared modules have their components scoped properly, this function
   * is called whenever TestBed is initialized or reset. The _first_ time that this happens, prior
   * to any other operations, the scoping queue is flushed.
   */
  private checkGlobalCompilationFinished(): void {
    // Checking _testNgModuleRef is null should not be necessary, but is left in as an additional
    // guard that compilations queued in tests (after instantiation) are never flushed accidentally.
    if (!this.globalCompilationChecked && this._testModuleRef === null) {
      flushModuleScopingQueueAsMuchAsPossible();
    }
    this.globalCompilationChecked = true;
  }

  private destroyActiveFixtures(): void {
    let errorCount = 0;
    this._activeFixtures.forEach((fixture) => {
      try {
        fixture.destroy();
      } catch (e) {
        errorCount++;
        console.error('Error during cleanup of component', {
          component: fixture.componentInstance,
          stacktrace: e,
        });
      }
    });
    this._activeFixtures = [];

    if (errorCount > 0 && this.shouldRethrowTeardownErrors()) {
      throw Error(
          `${errorCount} ${(errorCount === 1 ? 'component' : 'components')} ` +
          `threw errors during cleanup`);
    }
  }

  shouldRethrowTeardownErrors(): boolean {
    const instanceOptions = this._instanceTeardownOptions;
    const environmentOptions = TestBedImpl._environmentTeardownOptions;

    // If the new teardown behavior hasn't been configured, preserve the old behavior.
    if (!instanceOptions && !environmentOptions) {
      return TEARDOWN_TESTING_MODULE_ON_DESTROY_DEFAULT;
    }

    // Otherwise use the configured behavior or default to rethrowing.
    return instanceOptions?.rethrowErrors ?? environmentOptions?.rethrowErrors ??
        this.shouldTearDownTestingModule();
  }

  shouldThrowErrorOnUnknownElements(): boolean {
    // Check if a configuration has been provided to throw when an unknown element is found
    return this._instanceErrorOnUnknownElementsOption ??
        TestBedImpl._environmentErrorOnUnknownElementsOption ?? THROW_ON_UNKNOWN_ELEMENTS_DEFAULT;
  }

  shouldThrowErrorOnUnknownProperties(): boolean {
    // Check if a configuration has been provided to throw when an unknown property is found
    return this._instanceErrorOnUnknownPropertiesOption ??
        TestBedImpl._environmentErrorOnUnknownPropertiesOption ??
        THROW_ON_UNKNOWN_PROPERTIES_DEFAULT;
  }

  shouldTearDownTestingModule(): boolean {
    return this._instanceTeardownOptions?.destroyAfterEach ??
        TestBedImpl._environmentTeardownOptions?.destroyAfterEach ??
        TEARDOWN_TESTING_MODULE_ON_DESTROY_DEFAULT;
  }

  tearDownTestingModule() {
    // If the module ref has already been destroyed, we won't be able to get a test renderer.
    if (this._testModuleRef === null) {
      return;
    }
    // Resolve the renderer ahead of time, because we want to remove the root elements as the very
    // last step, but the injector will be destroyed as a part of the module ref destruction.
    const testRenderer = this.inject(TestComponentRenderer);
    try {
      this._testModuleRef.destroy();
    } catch (e) {
      if (this.shouldRethrowTeardownErrors()) {
        throw e;
      } else {
        console.error('Error during cleanup of a testing module', {
          component: this._testModuleRef.instance,
          stacktrace: e,
        });
      }
    } finally {
      testRenderer.removeAllRootElements?.();
    }
  }
}

/**
 * @description
 * Configures and initializes environment for unit testing and provides methods for
 * creating components and services in unit tests.
 *
<<<<<<< HEAD
 * 返回适用的 `TestBed` 单例。
 *
 * It will be either an instance of `TestBedViewEngine` or `TestBedRender3`.
=======
 * `TestBed` is the primary api for writing unit tests for Angular applications and libraries.
>>>>>>> 5c9a5662
 *
 * 这将是 `TestBedViewEngine` 或 `TestBedRender3` 的实例。
 *
 * @publicApi
 */
export const TestBed: TestBedStatic = TestBedImpl;

/**
 * Allows injecting dependencies in `beforeEach()` and `it()`. Note: this function
 * (imported from the `@angular/core/testing` package) can **only** be used to inject dependencies
 * in tests. To inject dependencies in your application code, use the [`inject`](api/core/inject)
 * function from the `@angular/core` package instead.
 *
 * 允许在 `beforeEach()` 和 `it()` 中注入依赖项。
 *
 * Example:
 *
 * 比如：
 *
 * ```
 * beforeEach(inject([Dependency, AClass], (dep, object) => {
 *   // some code that uses `dep` and `object`
 *   // ...
 * }));
 *
 * it('...', inject([AClass], (object) => {
 *   object.doSomething();
 *   expect(...);
 * })
 * ```
 *
 * @publicApi
 */
export function inject(tokens: any[], fn: Function): () => any {
  const testBed = TestBedImpl.INSTANCE;
  // Not using an arrow function to preserve context passed from call site
  return function(this: unknown) {
    return testBed.execute(tokens, fn, this);
  };
}

/**
 * @publicApi
 */
export class InjectSetupWrapper {
  constructor(private _moduleDef: () => TestModuleMetadata) {}

  private _addModule() {
    const moduleDef = this._moduleDef();
    if (moduleDef) {
      TestBedImpl.configureTestingModule(moduleDef);
    }
  }

  inject(tokens: any[], fn: Function): () => any {
    const self = this;
    // Not using an arrow function to preserve context passed from call site
    return function(this: unknown) {
      self._addModule();
      return inject(tokens, fn).call(this);
    };
  }
}

/**
 * @publicApi
 */
export function withModule(moduleDef: TestModuleMetadata): InjectSetupWrapper;
export function withModule(moduleDef: TestModuleMetadata, fn: Function): () => any;
export function withModule(moduleDef: TestModuleMetadata, fn?: Function|null): (() => any)|
    InjectSetupWrapper {
  if (fn) {
    // Not using an arrow function to preserve context passed from call site
    return function(this: unknown) {
      const testBed = TestBedImpl.INSTANCE;
      if (moduleDef) {
        testBed.configureTestingModule(moduleDef);
      }
      return fn.apply(this);
    };
  }
  return new InjectSetupWrapper(() => moduleDef);
}<|MERGE_RESOLUTION|>--- conflicted
+++ resolved
@@ -173,23 +173,7 @@
  * Configures and initializes environment for unit testing and provides methods for
  * creating components and services in unit tests.
  *
-<<<<<<< HEAD
- * 配置和初始化用于单元测试的环境，并提供用于在单元测试中创建组件和服务的方法。
- *
- * `TestBed` is the primary api for writing unit tests for Angular applications and libraries.
- *
- * `TestBed` 是用于为 Angular 应用程序和库编写单元测试的主要 API。
- *
- * Note: Use `TestBed` in tests. It will be set to either `TestBedViewEngine` or `TestBedRender3`
- * according to the compiler used.
- *
- * 注意：在测试中使用 `TestBed`。根据使用的编译器不同，它将被设置为 `TestBedViewEngine` 或
- * `TestBedRender3`。
- *
- * @publicApi
-=======
  * TestBed is the primary api for writing unit tests for Angular applications and libraries.
->>>>>>> 5c9a5662
  */
 export class TestBedImpl implements TestBed {
   private static _INSTANCE: TestBedImpl|null = null;
@@ -772,15 +756,9 @@
  * Configures and initializes environment for unit testing and provides methods for
  * creating components and services in unit tests.
  *
-<<<<<<< HEAD
- * 返回适用的 `TestBed` 单例。
- *
- * It will be either an instance of `TestBedViewEngine` or `TestBedRender3`.
-=======
+ * 配置和初始化用于单元测试的环境，并提供用于在单元测试中创建组件和服务的方法。
+ *
  * `TestBed` is the primary api for writing unit tests for Angular applications and libraries.
->>>>>>> 5c9a5662
- *
- * 这将是 `TestBedViewEngine` 或 `TestBedRender3` 的实例。
  *
  * @publicApi
  */
