--- conflicted
+++ resolved
@@ -25,13 +25,15 @@
    * Initialize the environment for testing with a compiler factory, a PlatformRef, and an
    * angular module. These are common to every test in the suite.
    *
-   * 使用编译器工厂、PlatformRef 和 angular 模块来初始化测试环境。这些对于套件中的每个测试都是公共的。
+   * 使用编译器工厂、PlatformRef 和 angular
+   * 模块来初始化测试环境。这些对于套件中的每个测试都是公共的。
    *
    * This may only be called once, to set up the common providers for the current test
    * suite on the current platform. If you absolutely need to change the providers,
    * first use `resetTestEnvironment`.
    *
-   * 这只能调用一次，以在当前平台上为当前测试套件设置公用提供者。如果你必须要更改提供者，请首先使用 `resetTestEnvironment` 。
+   * 这只能调用一次，以在当前平台上为当前测试套件设置公用提供者。如果你必须要更改提供者，请首先使用
+   * `resetTestEnvironment` 。
    *
    * Test modules and platforms for individual platforms are available from
    * '@angular/<platform_name>/testing'.
@@ -127,657 +129,17 @@
  * Configures and initializes environment for unit testing and provides methods for
  * creating components and services in unit tests.
  *
+ * 配置和初始化用于单元测试的环境，并提供用于在单元测试中创建组件和服务的方法。
+ *
  * `TestBed` is the primary api for writing unit tests for Angular applications and libraries.
+ *
+ * `TestBed` 是用于为 Angular 应用程序和库编写单元测试的主要 API。
  *
  * Note: Use `TestBed` in tests. It will be set to either `TestBedViewEngine` or `TestBedRender3`
  * according to the compiler used.
-<<<<<<< HEAD
- */
-export class TestBedViewEngine implements TestBed {
-  /**
-   * Teardown options that have been configured at the environment level.
-   * Used as a fallback if no instance-level options have been provided.
-   */
-  private static _environmentTeardownOptions: ModuleTeardownOptions|undefined;
-
-  /**
-   * Teardown options that have been configured at the `TestBed` instance level.
-   * These options take precedence over the environemnt-level ones.
-   */
-  private _instanceTeardownOptions: ModuleTeardownOptions|undefined;
-
-  /**
-   * Initialize the environment for testing with a compiler factory, a PlatformRef, and an
-   * angular module. These are common to every test in the suite.
-   *
-   * This may only be called once, to set up the common providers for the current test
-   * suite on the current platform. If you absolutely need to change the providers,
-   * first use `resetTestEnvironment`.
-   *
-   * Test modules and platforms for individual platforms are available from
-   * '@angular/<platform_name>/testing'.
-   */
-  static initTestEnvironment(
-      ngModule: Type<any>|Type<any>[], platform: PlatformRef,
-      summariesOrOptions?: TestEnvironmentOptions|(() => any[])): TestBedViewEngine {
-    const testBed = _getTestBedViewEngine();
-    testBed.initTestEnvironment(ngModule, platform, summariesOrOptions);
-    return testBed;
-  }
-
-  /**
-   * Reset the providers for the test injector.
-   */
-  static resetTestEnvironment(): void {
-    _getTestBedViewEngine().resetTestEnvironment();
-  }
-
-  static resetTestingModule(): TestBedStatic {
-    _getTestBedViewEngine().resetTestingModule();
-    return TestBedViewEngine as any as TestBedStatic;
-  }
-
-  /**
-   * Allows overriding default compiler providers and settings
-   * which are defined in test_injector.js
-   */
-  static configureCompiler(config: {providers?: any[]; useJit?: boolean;}): TestBedStatic {
-    _getTestBedViewEngine().configureCompiler(config);
-    return TestBedViewEngine as any as TestBedStatic;
-  }
-
-  /**
-   * Allows overriding default providers, directives, pipes, modules of the test injector,
-   * which are defined in test_injector.js
-   */
-  static configureTestingModule(moduleDef: TestModuleMetadata): TestBedStatic {
-    _getTestBedViewEngine().configureTestingModule(moduleDef);
-    return TestBedViewEngine as any as TestBedStatic;
-  }
-
-  /**
-   * Compile components with a `templateUrl` for the test's NgModule.
-   * It is necessary to call this function
-   * as fetching urls is asynchronous.
-   */
-  static compileComponents(): Promise<any> {
-    return getTestBed().compileComponents();
-  }
-
-  static overrideModule(ngModule: Type<any>, override: MetadataOverride<NgModule>): TestBedStatic {
-    _getTestBedViewEngine().overrideModule(ngModule, override);
-    return TestBedViewEngine as any as TestBedStatic;
-  }
-
-  static overrideComponent(component: Type<any>, override: MetadataOverride<Component>):
-      TestBedStatic {
-    _getTestBedViewEngine().overrideComponent(component, override);
-    return TestBedViewEngine as any as TestBedStatic;
-  }
-
-  static overrideDirective(directive: Type<any>, override: MetadataOverride<Directive>):
-      TestBedStatic {
-    _getTestBedViewEngine().overrideDirective(directive, override);
-    return TestBedViewEngine as any as TestBedStatic;
-  }
-
-  static overridePipe(pipe: Type<any>, override: MetadataOverride<Pipe>): TestBedStatic {
-    _getTestBedViewEngine().overridePipe(pipe, override);
-    return TestBedViewEngine as any as TestBedStatic;
-  }
-
-  static overrideTemplate(component: Type<any>, template: string): TestBedStatic {
-    _getTestBedViewEngine().overrideComponent(component, {set: {template, templateUrl: null!}});
-    return TestBedViewEngine as any as TestBedStatic;
-  }
-
-  /**
-   * Overrides the template of the given component, compiling the template
-   * in the context of the TestingModule.
-   *
-   * Note: This works for JIT and AOTed components as well.
-   */
-  static overrideTemplateUsingTestingModule(component: Type<any>, template: string): TestBedStatic {
-    _getTestBedViewEngine().overrideTemplateUsingTestingModule(component, template);
-    return TestBedViewEngine as any as TestBedStatic;
-  }
-
-  /**
-   * Overwrites all providers for the given token with the given provider definition.
-   *
-   * Note: This works for JIT and AOTed components as well.
-   */
-  static overrideProvider(token: any, provider: {
-    useFactory: Function,
-    deps: any[],
-  }): TestBedStatic;
-  static overrideProvider(token: any, provider: {useValue: any;}): TestBedStatic;
-  static overrideProvider(token: any, provider: {
-    useFactory?: Function,
-    useValue?: any,
-    deps?: any[],
-  }): TestBedStatic {
-    _getTestBedViewEngine().overrideProvider(token, provider as any);
-    return TestBedViewEngine as any as TestBedStatic;
-  }
-
-  static inject<T>(token: ProviderToken<T>, notFoundValue?: T, flags?: InjectFlags): T;
-  static inject<T>(token: ProviderToken<T>, notFoundValue: null, flags?: InjectFlags): T|null;
-  static inject<T>(token: ProviderToken<T>, notFoundValue?: T|null, flags?: InjectFlags): T|null {
-    return _getTestBedViewEngine().inject(token, notFoundValue, flags);
-  }
-
-  /** @deprecated from v9.0.0 use TestBed.inject */
-  static get<T>(token: ProviderToken<T>, notFoundValue?: T, flags?: InjectFlags): any;
-  /**
-   * @deprecated from v9.0.0 use TestBed.inject
-   * @suppress {duplicate}
-   */
-  static get(token: any, notFoundValue?: any): any;
-  /** @deprecated from v9.0.0 use TestBed.inject */
-  static get(
-      token: any, notFoundValue: any = Injector.THROW_IF_NOT_FOUND,
-      flags: InjectFlags = InjectFlags.Default): any {
-    return _getTestBedViewEngine().inject(token, notFoundValue, flags);
-  }
-
-  static createComponent<T>(component: Type<T>): ComponentFixture<T> {
-    return _getTestBedViewEngine().createComponent(component);
-  }
-
-  static shouldTearDownTestingModule(): boolean {
-    return _getTestBedViewEngine().shouldTearDownTestingModule();
-  }
-
-  static tearDownTestingModule(): void {
-    _getTestBedViewEngine().tearDownTestingModule();
-  }
-
-  private _instantiated: boolean = false;
-
-  private _compiler: TestingCompiler = null!;
-  private _moduleRef: NgModuleRef<any>|null = null;
-  private _moduleFactory: NgModuleFactory<any>|null = null;
-  private _pendingModuleFactory: Type<unknown>|null = null;
-
-  private _compilerOptions: CompilerOptions[] = [];
-
-  private _moduleOverrides: [Type<any>, MetadataOverride<NgModule>][] = [];
-  private _componentOverrides: [Type<any>, MetadataOverride<Component>][] = [];
-  private _directiveOverrides: [Type<any>, MetadataOverride<Directive>][] = [];
-  private _pipeOverrides: [Type<any>, MetadataOverride<Pipe>][] = [];
-
-  private _providers: Provider[] = [];
-  private _declarations: Array<Type<any>|any[]|any> = [];
-  private _imports: Array<Type<any>|any[]|any> = [];
-  private _schemas: Array<SchemaMetadata|any[]> = [];
-  private _activeFixtures: ComponentFixture<any>[] = [];
-
-  private _testEnvAotSummaries: () => any[] = () => [];
-  private _aotSummaries: Array<() => any[]> = [];
-  private _templateOverrides: Array<{component: Type<any>, templateOf: Type<any>}> = [];
-
-  private _isRoot: boolean = true;
-  private _rootProviderOverrides: Provider[] = [];
-
-  platform: PlatformRef = null!;
-
-  ngModule: Type<any>|Type<any>[] = null!;
-
-  /**
-   * Initialize the environment for testing with a compiler factory, a PlatformRef, and an
-   * angular module. These are common to every test in the suite.
-   *
-   * This may only be called once, to set up the common providers for the current test
-   * suite on the current platform. If you absolutely need to change the providers,
-   * first use `resetTestEnvironment`.
-   *
-   * Test modules and platforms for individual platforms are available from
-   * '@angular/<platform_name>/testing'.
-   */
-  initTestEnvironment(
-      ngModule: Type<any>|Type<any>[], platform: PlatformRef,
-      summariesOrOptions?: TestEnvironmentOptions|(() => any[])): void {
-    if (this.platform || this.ngModule) {
-      throw new Error('Cannot set base providers because it has already been called');
-    }
-    this.platform = platform;
-    this.ngModule = ngModule;
-    if (typeof summariesOrOptions === 'function') {
-      this._testEnvAotSummaries = summariesOrOptions;
-      TestBedViewEngine._environmentTeardownOptions = undefined;
-    } else {
-      this._testEnvAotSummaries = (summariesOrOptions?.aotSummaries) || (() => []);
-      TestBedViewEngine._environmentTeardownOptions = summariesOrOptions?.teardown;
-    }
-  }
-
-  /**
-   * Reset the providers for the test injector.
-   */
-  resetTestEnvironment(): void {
-    this.resetTestingModule();
-    this.platform = null!;
-    this.ngModule = null!;
-    this._testEnvAotSummaries = () => [];
-    TestBedViewEngine._environmentTeardownOptions = undefined;
-  }
-
-  resetTestingModule(): void {
-    clearOverrides();
-    this._aotSummaries = [];
-    this._templateOverrides = [];
-    this._compiler = null!;
-    this._moduleOverrides = [];
-    this._componentOverrides = [];
-    this._directiveOverrides = [];
-    this._pipeOverrides = [];
-
-    this._isRoot = true;
-    this._rootProviderOverrides = [];
-
-    this._moduleFactory = null;
-    this._pendingModuleFactory = null;
-    this._compilerOptions = [];
-    this._providers = [];
-    this._declarations = [];
-    this._imports = [];
-    this._schemas = [];
-
-    // We have to chain a couple of try/finally blocks, because each step can
-    // throw errors and we don't want it to interrupt the next step and we also
-    // want an error to be thrown at the end.
-    try {
-      this.destroyActiveFixtures();
-    } finally {
-      try {
-        if (this.shouldTearDownTestingModule()) {
-          this.tearDownTestingModule();
-        }
-      } finally {
-        this._moduleRef = null;
-        this._instanceTeardownOptions = undefined;
-        this._instantiated = false;
-      }
-    }
-  }
-
-  configureCompiler(config: {providers?: any[], useJit?: boolean}): void {
-    this._assertNotInstantiated('TestBed.configureCompiler', 'configure the compiler');
-    this._compilerOptions.push(config);
-  }
-
-  configureTestingModule(moduleDef: TestModuleMetadata): void {
-    this._assertNotInstantiated('TestBed.configureTestingModule', 'configure the test module');
-    if (moduleDef.providers) {
-      this._providers.push(...moduleDef.providers);
-    }
-    if (moduleDef.declarations) {
-      this._declarations.push(...moduleDef.declarations);
-    }
-    if (moduleDef.imports) {
-      this._imports.push(...moduleDef.imports);
-    }
-    if (moduleDef.schemas) {
-      this._schemas.push(...moduleDef.schemas);
-    }
-    if (moduleDef.aotSummaries) {
-      this._aotSummaries.push(moduleDef.aotSummaries);
-    }
-    // Always re-assign the teardown options, even if they're undefined.
-    // This ensures that we don't carry the options between tests.
-    this._instanceTeardownOptions = moduleDef.teardown;
-  }
-
-  compileComponents(): Promise<any> {
-    if (this._moduleFactory || this._instantiated) {
-      return Promise.resolve(null);
-    }
-
-    const moduleType = this._createCompilerAndModule();
-    this._pendingModuleFactory = moduleType;
-    return this._compiler.compileModuleAndAllComponentsAsync(moduleType).then(result => {
-      // If the module mismatches by the time the promise resolves, it means that the module has
-      // already been destroyed and a new compilation has started. If that's the case, avoid
-      // overwriting the module factory, because it can cause downstream errors.
-      if (this._pendingModuleFactory === moduleType) {
-        this._moduleFactory = result.ngModuleFactory;
-        this._pendingModuleFactory = null;
-      }
-    });
-  }
-
-  private _initIfNeeded(): void {
-    if (this._instantiated) {
-      return;
-    }
-    if (!this._moduleFactory) {
-      try {
-        const moduleType = this._createCompilerAndModule();
-        this._moduleFactory =
-            this._compiler.compileModuleAndAllComponentsSync(moduleType).ngModuleFactory;
-      } catch (e) {
-        const errorCompType = this._compiler.getComponentFromError(e);
-        if (errorCompType) {
-          throw new Error(
-              `This test module uses the component ${
-                  stringify(
-                      errorCompType)} which is using a "templateUrl" or "styleUrls", but they were never compiled. ` +
-              `Please call "TestBed.compileComponents" before your test.`);
-        } else {
-          throw e;
-        }
-      }
-    }
-    for (const {component, templateOf} of this._templateOverrides) {
-      const compFactory = this._compiler.getComponentFactory(templateOf);
-      overrideComponentView(component, compFactory);
-    }
-
-    const ngZone =
-        new NgZone({enableLongStackTrace: true, shouldCoalesceEventChangeDetection: false});
-    const providers: StaticProvider[] = [{provide: NgZone, useValue: ngZone}];
-    const ngZoneInjector = Injector.create({
-      providers: providers,
-      parent: this.platform.injector,
-      name: this._moduleFactory.moduleType.name
-    });
-    this._moduleRef = this._moduleFactory.create(ngZoneInjector);
-    // ApplicationInitStatus.runInitializers() is marked @internal to core. So casting to any
-    // before accessing it.
-    try {
-      (this._moduleRef.injector.get(ApplicationInitStatus) as any).runInitializers();
-    } finally {
-      this._instantiated = true;
-    }
-  }
-
-  private _createCompilerAndModule(): Type<any> {
-    const providers = this._providers.concat([{provide: TestBed, useValue: this}]);
-    const declarations =
-        [...this._declarations, ...this._templateOverrides.map(entry => entry.templateOf)];
-
-    const rootScopeImports = [];
-    const rootProviderOverrides = this._rootProviderOverrides;
-    if (this._isRoot) {
-      @NgModule({
-        providers: [
-          ...rootProviderOverrides,
-        ],
-        jit: true,
-      })
-      class RootScopeModule {
-      }
-      rootScopeImports.push(RootScopeModule);
-    }
-    providers.push({provide: INJECTOR_SCOPE, useValue: this._isRoot ? 'root' : null});
-
-    const imports = [rootScopeImports, this.ngModule, this._imports];
-    const schemas = this._schemas;
-
-    @NgModule({providers, declarations, imports, schemas, jit: true})
-    class DynamicTestModule {
-    }
-
-    const compilerFactory = this.platform.injector.get(TestingCompilerFactory);
-    this._compiler = compilerFactory.createTestingCompiler(this._compilerOptions);
-    for (const summary of [this._testEnvAotSummaries, ...this._aotSummaries]) {
-      this._compiler.loadAotSummaries(summary);
-    }
-    this._moduleOverrides.forEach((entry) => this._compiler.overrideModule(entry[0], entry[1]));
-    this._componentOverrides.forEach(
-        (entry) => this._compiler.overrideComponent(entry[0], entry[1]));
-    this._directiveOverrides.forEach(
-        (entry) => this._compiler.overrideDirective(entry[0], entry[1]));
-    this._pipeOverrides.forEach((entry) => this._compiler.overridePipe(entry[0], entry[1]));
-    return DynamicTestModule;
-  }
-
-  private _assertNotInstantiated(methodName: string, methodDescription: string) {
-    if (this._instantiated) {
-      throw new Error(
-          `Cannot ${methodDescription} when the test module has already been instantiated. ` +
-          `Make sure you are not using \`inject\` before \`${methodName}\`.`);
-    }
-  }
-
-  inject<T>(token: ProviderToken<T>, notFoundValue?: T, flags?: InjectFlags): T;
-  inject<T>(token: ProviderToken<T>, notFoundValue: null, flags?: InjectFlags): T|null;
-  inject<T>(token: ProviderToken<T>, notFoundValue?: T|null, flags?: InjectFlags): T|null {
-    this._initIfNeeded();
-    if (token as unknown === TestBed) {
-      return this as any;
-    }
-    // Tests can inject things from the ng module and from the compiler,
-    // but the ng module can't inject things from the compiler and vice versa.
-    const UNDEFINED = {};
-    const result = this._moduleRef!.injector.get(token, UNDEFINED, flags);
-    return result === UNDEFINED ? this._compiler.injector.get(token, notFoundValue, flags) as any :
-                                  result;
-  }
-
-  /** @deprecated from v9.0.0 use TestBed.inject */
-  get<T>(token: ProviderToken<T>, notFoundValue?: T, flags?: InjectFlags): any;
-  /** @deprecated from v9.0.0 use TestBed.inject */
-  get(token: any, notFoundValue?: any): any;
-  /** @deprecated from v9.0.0 use TestBed.inject */
-  get(token: any, notFoundValue: any = Injector.THROW_IF_NOT_FOUND,
-      flags: InjectFlags = InjectFlags.Default): any {
-    return this.inject(token, notFoundValue, flags);
-  }
-
-  execute(tokens: any[], fn: Function, context?: any): any {
-    this._initIfNeeded();
-    const params = tokens.map(t => this.inject(t));
-    return fn.apply(context, params);
-  }
-
-  overrideModule(ngModule: Type<any>, override: MetadataOverride<NgModule>): void {
-    this._assertNotInstantiated('overrideModule', 'override module metadata');
-    this._moduleOverrides.push([ngModule, override]);
-  }
-
-  overrideComponent(component: Type<any>, override: MetadataOverride<Component>): void {
-    this._assertNotInstantiated('overrideComponent', 'override component metadata');
-    this._componentOverrides.push([component, override]);
-  }
-
-  overrideDirective(directive: Type<any>, override: MetadataOverride<Directive>): void {
-    this._assertNotInstantiated('overrideDirective', 'override directive metadata');
-    this._directiveOverrides.push([directive, override]);
-  }
-
-  overridePipe(pipe: Type<any>, override: MetadataOverride<Pipe>): void {
-    this._assertNotInstantiated('overridePipe', 'override pipe metadata');
-    this._pipeOverrides.push([pipe, override]);
-  }
-
-  /**
-   * Overwrites all providers for the given token with the given provider definition.
-   */
-  overrideProvider(token: any, provider: {
-    useFactory: Function,
-    deps: any[],
-  }): void;
-  overrideProvider(token: any, provider: {useValue: any;}): void;
-  overrideProvider(token: any, provider: {useFactory?: Function, useValue?: any, deps?: any[]}):
-      void {
-    this._assertNotInstantiated('overrideProvider', 'override provider');
-    this.overrideProviderImpl(token, provider);
-  }
-
-  private overrideProviderImpl(
-      token: any, provider: {
-        useFactory?: Function,
-        useValue?: any,
-        deps?: any[],
-      },
-      deprecated = false): void {
-    let def: ɵɵInjectableDeclaration<any>|null = null;
-    if (typeof token !== 'string' && (def = getInjectableDef(token)) && def.providedIn === 'root') {
-      if (provider.useFactory) {
-        this._rootProviderOverrides.push(
-            {provide: token, useFactory: provider.useFactory, deps: provider.deps || []});
-      } else {
-        this._rootProviderOverrides.push({provide: token, useValue: provider.useValue});
-      }
-    }
-    let flags: NodeFlags = 0;
-    let value: any;
-    if (provider.useFactory) {
-      flags |= NodeFlags.TypeFactoryProvider;
-      value = provider.useFactory;
-    } else {
-      flags |= NodeFlags.TypeValueProvider;
-      value = provider.useValue;
-    }
-    const deps = (provider.deps || []).map((dep) => {
-      let depFlags: DepFlags = DepFlags.None;
-      let depToken: any;
-      if (Array.isArray(dep)) {
-        dep.forEach((entry: any) => {
-          if (entry instanceof Optional) {
-            depFlags |= DepFlags.Optional;
-          } else if (entry instanceof SkipSelf) {
-            depFlags |= DepFlags.SkipSelf;
-          } else {
-            depToken = entry;
-          }
-        });
-      } else {
-        depToken = dep;
-      }
-      return [depFlags, depToken];
-    });
-    overrideProvider({token, flags, deps, value, deprecatedBehavior: deprecated});
-  }
-
-  overrideTemplateUsingTestingModule(component: Type<any>, template: string) {
-    this._assertNotInstantiated('overrideTemplateUsingTestingModule', 'override template');
-
-    @Component({selector: 'empty', template, jit: true})
-    class OverrideComponent {
-    }
-
-    this._templateOverrides.push({component, templateOf: OverrideComponent});
-  }
-
-  createComponent<T>(component: Type<T>): ComponentFixture<T> {
-    this._initIfNeeded();
-    const componentFactory = this._compiler.getComponentFactory(component);
-
-    if (!componentFactory) {
-      throw new Error(`Cannot create the component ${
-          stringify(component)} as it was not imported into the testing module!`);
-    }
-
-    // TODO: Don't cast as `InjectionToken<boolean>`, declared type is boolean[]
-    const noNgZone = this.inject(ComponentFixtureNoNgZone as InjectionToken<boolean>, false);
-    // TODO: Don't cast as `InjectionToken<boolean>`, declared type is boolean[]
-    const autoDetect: boolean =
-        this.inject(ComponentFixtureAutoDetect as InjectionToken<boolean>, false);
-    const ngZone: NgZone|null = noNgZone ? null : this.inject(NgZone, null);
-    const testComponentRenderer: TestComponentRenderer = this.inject(TestComponentRenderer);
-    const rootElId = `root${_nextRootElementId++}`;
-    testComponentRenderer.insertRootElement(rootElId);
-
-    const initComponent = () => {
-      const componentRef =
-          componentFactory.create(Injector.NULL, [], `#${rootElId}`, this._moduleRef!);
-      return new ComponentFixture<T>(componentRef, ngZone, autoDetect);
-    };
-
-    const fixture = !ngZone ? initComponent() : ngZone.run(initComponent);
-    this._activeFixtures.push(fixture);
-    return fixture;
-  }
-
-  private destroyActiveFixtures(): void {
-    let errorCount = 0;
-    this._activeFixtures.forEach((fixture) => {
-      try {
-        fixture.destroy();
-      } catch (e) {
-        errorCount++;
-        console.error('Error during cleanup of component', {
-          component: fixture.componentInstance,
-          stacktrace: e,
-        });
-      }
-    });
-    this._activeFixtures = [];
-
-    if (errorCount > 0 && this.shouldRethrowTeardownErrors()) {
-      throw Error(
-          `${errorCount} ${(errorCount === 1 ? 'component' : 'components')} ` +
-          `threw errors during cleanup`);
-    }
-  }
-
-  shouldRethrowTeardownErrors() {
-    const instanceOptions = this._instanceTeardownOptions;
-    const environmentOptions = TestBedViewEngine._environmentTeardownOptions;
-
-    // If the new teardown behavior hasn't been configured, preserve the old behavior.
-    if (!instanceOptions && !environmentOptions) {
-      return TEARDOWN_TESTING_MODULE_ON_DESTROY_DEFAULT;
-    }
-
-    // Otherwise use the configured behavior or default to rethrowing.
-    return instanceOptions?.rethrowErrors ?? environmentOptions?.rethrowErrors ??
-        this.shouldTearDownTestingModule();
-  }
-
-  shouldTearDownTestingModule(): boolean {
-    return this._instanceTeardownOptions?.destroyAfterEach ??
-        TestBedViewEngine._environmentTeardownOptions?.destroyAfterEach ??
-        TEARDOWN_TESTING_MODULE_ON_DESTROY_DEFAULT;
-  }
-
-  tearDownTestingModule() {
-    // If the module ref has already been destroyed, we won't be able to get a test renderer.
-    if (this._moduleRef === null) {
-      return;
-    }
-
-    // Resolve the renderer ahead of time, because we want to remove the root elements as the very
-    // last step, but the injector will be destroyed as a part of the module ref destruction.
-    const testRenderer = this.inject(TestComponentRenderer);
-    try {
-      this._moduleRef.destroy();
-    } catch (e) {
-      if (this._instanceTeardownOptions?.rethrowErrors ??
-          TestBedViewEngine._environmentTeardownOptions?.rethrowErrors ?? true) {
-        throw e;
-      } else {
-        console.error('Error during cleanup of a testing module', {
-          component: this._moduleRef.instance,
-          stacktrace: e,
-        });
-      }
-    } finally {
-      testRenderer?.removeAllRootElements?.();
-    }
-  }
-}
-
-/**
- * @description
- * Configures and initializes environment for unit testing and provides methods for
- * creating components and services in unit tests.
- *
- * 配置和初始化用于单元测试的环境，并提供用于在单元测试中创建组件和服务的方法。
- *
- * `TestBed` is the primary api for writing unit tests for Angular applications and libraries.
- *
- * `TestBed` 是用于为 Angular 应用程序和库编写单元测试的主要 API。
- *
- * Note: Use `TestBed` in tests. It will be set to either `TestBedViewEngine` or `TestBedRender3`
- * according to the compiler used.
-=======
->>>>>>> 7ec03c95
- *
- * 注意：在测试中使用 `TestBed`。根据使用的编译器不同，它将被设置为 `TestBedViewEngine` 或 `TestBedRender3`。
+ *
+ * 注意：在测试中使用 `TestBed`。根据使用的编译器不同，它将被设置为 `TestBedViewEngine` 或
+ * `TestBedRender3`。
  *
  * @publicApi
  */
