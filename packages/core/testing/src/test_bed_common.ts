/**
 * @license
 * Copyright Google LLC All Rights Reserved.
 *
 * Use of this source code is governed by an MIT-style license that can be
 * found in the LICENSE file at https://angular.io/license
 */

import {InjectionToken, SchemaMetadata} from '@angular/core';


/**
 * Whether test modules should be torn down by default.
 *
 * 默认情况下是否应该拆除测试模块。
 *
 */
export const TEARDOWN_TESTING_MODULE_ON_DESTROY_DEFAULT = true;

/**
 * Whether unknown elements in templates should throw by default.
 *
 * 默认情况下，模板中的未知元素是否应抛出。
 *
 */
export const THROW_ON_UNKNOWN_ELEMENTS_DEFAULT = false;

/**
 * Whether unknown properties in templates should throw by default.
 *
 * 默认情况下，模板中的未知属性是否应抛出。
 *
 */
export const THROW_ON_UNKNOWN_PROPERTIES_DEFAULT = false;

/**
 * An abstract class for inserting the root test component element in a platform independent way.
 *
 * 一个用于以与平台无关的方式插入根测试组件元素的抽象类。
 *
 * @publicApi
 */
export class TestComponentRenderer {
  insertRootElement(rootElementId: string) {}
  removeAllRootElements?() {}
}

/**
 * @publicApi
 */
export const ComponentFixtureAutoDetect = new InjectionToken<boolean>('ComponentFixtureAutoDetect');

/**
 * @publicApi
 */
export const ComponentFixtureNoNgZone = new InjectionToken<boolean>('ComponentFixtureNoNgZone');

/**
 * @publicApi
 */
export interface TestModuleMetadata {
  providers?: any[];
  declarations?: any[];
  imports?: any[];
  schemas?: Array<SchemaMetadata|any[]>;
  teardown?: ModuleTeardownOptions;
  /**
   * Whether NG0304 runtime errors should be thrown when unknown elements are present in component's
   * template. Defaults to `false`, where the error is simply logged. If set to `true`, the error is
   * thrown.
<<<<<<< HEAD
   *
   * 当组件的模板中存在未知元素时，是否应抛出 NG0304 运行时错误。默认为 `false`
   * ，仅记录错误。如果设置为 `true` ，则抛出错误。
   *
   * @see https://angular.io/errors/NG8001 for the description of the problem and how to fix it
   *
   * https://angular.io/errors/NG8001 用于问题的描述以及如何解决它
   *
=======
   * @see [NG8001](/errors/NG8001) for the description of the problem and how to fix it
>>>>>>> 0b10f426
   */
  errorOnUnknownElements?: boolean;
  /**
   * Whether errors should be thrown when unknown properties are present in component's template.
   * Defaults to `false`, where the error is simply logged.
   * If set to `true`, the error is thrown.
<<<<<<< HEAD
   *
   * 当组件的模板中存在未知属性时是否应抛出错误。默认为 `false` ，仅记录错误。如果设置为 `true`
   * ，则抛出错误。
   *
   * @see https://angular.io/errors/NG8002 for the description of the error and how to fix it
   *
   * https://angular.io/errors/NG8002 用于错误的描述以及如何解决它
   *
=======
   * @see [NG8002](/errors/NG8002) for the description of the error and how to fix it
>>>>>>> 0b10f426
   */
  errorOnUnknownProperties?: boolean;
}

/**
 * @publicApi
 */
export interface TestEnvironmentOptions {
  /**
   * Configures the test module teardown behavior in `TestBed`.
   *
   * 在 `TestBed` 中配置测试模块的拆卸行为。
   *
   */
  teardown?: ModuleTeardownOptions;
  /**
   * Whether errors should be thrown when unknown elements are present in component's template.
   * Defaults to `false`, where the error is simply logged.
   * If set to `true`, the error is thrown.
<<<<<<< HEAD
   *
   * 当组件的模板中存在未知元素时是否应抛出错误。默认为 `false` ，仅记录错误。如果设置为 `true`
   * ，则抛出错误。
   *
   * @see https://angular.io/errors/NG8001 for the description of the error and how to fix it
   *
   * https://angular.io/errors/NG8001 用于错误的描述以及如何解决它
   *
=======
   * @see [NG8001](/errors/NG8001) for the description of the error and how to fix it
>>>>>>> 0b10f426
   */
  errorOnUnknownElements?: boolean;
  /**
   * Whether errors should be thrown when unknown properties are present in component's template.
   * Defaults to `false`, where the error is simply logged.
   * If set to `true`, the error is thrown.
<<<<<<< HEAD
   *
   * 当组件的模板中存在未知属性时是否应抛出错误。默认为 `false` ，仅记录错误。如果设置为 `true`
   * ，则抛出错误。
   *
   * @see https://angular.io/errors/NG8002 for the description of the error and how to fix it
   *
   * https://angular.io/errors/NG8002 用于错误的描述以及如何解决它
   *
=======
   * @see [NG8002](/errors/NG8002) for the description of the error and how to fix it
>>>>>>> 0b10f426
   */
  errorOnUnknownProperties?: boolean;
}

/**
 * Configures the test module teardown behavior in `TestBed`.
 *
 * 在 `TestBed` 中配置测试模块的拆卸行为。
 *
 * @publicApi
 */
export interface ModuleTeardownOptions {
  /**
   * Whether the test module should be destroyed after every test. Defaults to `true`.
   *
   * 是否在每次测试后销毁测试模块。默认为 `true`。
   */
  destroyAfterEach: boolean;

  /**
   * Whether errors during test module destruction should be re-thrown. Defaults to `true`.
   *
   * 是否应该重新抛出测试模块销毁期间的错误。默认为 `true` 。
   *
   */
  rethrowErrors?: boolean;
}<|MERGE_RESOLUTION|>--- conflicted
+++ resolved
@@ -68,36 +68,28 @@
    * Whether NG0304 runtime errors should be thrown when unknown elements are present in component's
    * template. Defaults to `false`, where the error is simply logged. If set to `true`, the error is
    * thrown.
-<<<<<<< HEAD
    *
    * 当组件的模板中存在未知元素时，是否应抛出 NG0304 运行时错误。默认为 `false`
    * ，仅记录错误。如果设置为 `true` ，则抛出错误。
    *
-   * @see https://angular.io/errors/NG8001 for the description of the problem and how to fix it
+   * @see [NG8001](/errors/NG8001) for the description of the problem and how to fix it
    *
    * https://angular.io/errors/NG8001 用于问题的描述以及如何解决它
    *
-=======
-   * @see [NG8001](/errors/NG8001) for the description of the problem and how to fix it
->>>>>>> 0b10f426
    */
   errorOnUnknownElements?: boolean;
   /**
    * Whether errors should be thrown when unknown properties are present in component's template.
    * Defaults to `false`, where the error is simply logged.
    * If set to `true`, the error is thrown.
-<<<<<<< HEAD
    *
    * 当组件的模板中存在未知属性时是否应抛出错误。默认为 `false` ，仅记录错误。如果设置为 `true`
    * ，则抛出错误。
    *
-   * @see https://angular.io/errors/NG8002 for the description of the error and how to fix it
+   * @see [NG8002](/errors/NG8002) for the description of the error and how to fix it
    *
    * https://angular.io/errors/NG8002 用于错误的描述以及如何解决它
    *
-=======
-   * @see [NG8002](/errors/NG8002) for the description of the error and how to fix it
->>>>>>> 0b10f426
    */
   errorOnUnknownProperties?: boolean;
 }
@@ -117,36 +109,28 @@
    * Whether errors should be thrown when unknown elements are present in component's template.
    * Defaults to `false`, where the error is simply logged.
    * If set to `true`, the error is thrown.
-<<<<<<< HEAD
    *
    * 当组件的模板中存在未知元素时是否应抛出错误。默认为 `false` ，仅记录错误。如果设置为 `true`
    * ，则抛出错误。
    *
-   * @see https://angular.io/errors/NG8001 for the description of the error and how to fix it
+   * @see [NG8001](/errors/NG8001) for the description of the error and how to fix it
    *
    * https://angular.io/errors/NG8001 用于错误的描述以及如何解决它
    *
-=======
-   * @see [NG8001](/errors/NG8001) for the description of the error and how to fix it
->>>>>>> 0b10f426
    */
   errorOnUnknownElements?: boolean;
   /**
    * Whether errors should be thrown when unknown properties are present in component's template.
    * Defaults to `false`, where the error is simply logged.
    * If set to `true`, the error is thrown.
-<<<<<<< HEAD
    *
    * 当组件的模板中存在未知属性时是否应抛出错误。默认为 `false` ，仅记录错误。如果设置为 `true`
    * ，则抛出错误。
    *
-   * @see https://angular.io/errors/NG8002 for the description of the error and how to fix it
+   * @see [NG8002](/errors/NG8002) for the description of the error and how to fix it
    *
    * https://angular.io/errors/NG8002 用于错误的描述以及如何解决它
    *
-=======
-   * @see [NG8002](/errors/NG8002) for the description of the error and how to fix it
->>>>>>> 0b10f426
    */
   errorOnUnknownProperties?: boolean;
 }
