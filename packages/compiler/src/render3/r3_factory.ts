--- conflicted
+++ resolved
@@ -14,51 +14,19 @@
 
 /**
  * Metadata required by the factory generator to generate a `factory` function for a type.
- *
- * 工厂生成器为某种类型生成 `factory` 函数所需的元数据。
- *
  */
 export interface R3ConstructorFactoryMetadata {
   /**
    * String name of the type being generated (used to name the factory function).
-   *
-   * 正在生成的类型的字符串名称（用于命名工厂函数）。
-   *
    */
   name: string;
 
   /**
    * An expression representing the interface type being constructed.
-   *
-   * 表示正在构造的接口类型的表达式。
-   *
    */
   type: R3Reference;
 
-<<<<<<< HEAD
-  /**
-   * An expression representing the constructor type, intended for use within a class definition
-   * itself.
-   *
-   * 表示构造函数类型的表达式，旨在在类定义本身中使用。
-   *
-   * This can differ from the outer `type` if the class is being compiled by ngcc and is inside
-   * an IIFE structure that uses a different name internally.
-   *
-   * 如果类正在由 ngcc 编译并且在内部使用不同名称的 IIFE 结构中，这可能与外部 `type` 不同。
-   *
-   */
-  internalType: o.Expression;
-
-  /**
-   * Number of arguments for the `type`.
-   *
-   * `type` 的参数数。
-   *
-   */
-=======
   /** Number of arguments for the `type`. */
->>>>>>> 6a32ac28
   typeArgumentCount: number;
 
   /**
@@ -68,20 +36,11 @@
    * be inherited from `fnOrClass` which is interpreted as the current type. If this is `'invalid'`,
    * then one or more of the parameters wasn't resolvable and any attempt to use these deps will
    * result in a runtime error.
-   *
-   * 无论 `fnOrClass` 是构造函数还是用户定义的工厂，它都可能有 0
-   * 个或多个参数，这些参数将根据这些参数的 `R3DependencyMetadata` 注入。如果这是 `null`
-   * ，则该类型的构造函数不存在，并将继承自 `fnOrClass` ，它被解释为当前类型。如果这是 `'invalid'`
-   * ，则一个或多个参数不可解析，并且任何使用这些 deps 的尝试都将导致运行时错误。
-   *
    */
   deps: R3DependencyMetadata[]|'invalid'|null;
 
   /**
    * Type of the target being created by the factory.
-   *
-   * 工厂正在创建的目标的类型。
-   *
    */
   target: FactoryTarget;
 }
@@ -116,9 +75,6 @@
   /**
    * An expression representing the token or value to be injected.
    * Or `null` if the dependency could not be resolved - making it invalid.
-   *
-   * 表示要注入的令牌或值的表达式。如果无法解析依赖项，则为 `null` - 使其无效。
-   *
    */
   token: o.Expression|null;
 
@@ -126,52 +82,32 @@
    * If an @Attribute decorator is present, this is the literal type of the attribute name, or
    * the unknown type if no literal type is available (e.g. the attribute name is an expression).
    * Otherwise it is null;
-   *
-   * 如果存在 @Attribute
-   * 装饰器，则这是属性名称的文字类型，如果没有可用的文字类型，则为未知类型（例如属性名称是表达式）。否则为
-   * null ；
-   *
    */
   attributeNameType: o.Expression|null;
 
   /**
    * Whether the dependency has an @Host qualifier.
-   *
-   * 依赖项是否具有 @Host 限定符。
-   *
    */
   host: boolean;
 
   /**
    * Whether the dependency has an @Optional qualifier.
-   *
-   * 依赖项是否具有 @Optional 限定符。
-   *
    */
   optional: boolean;
 
   /**
    * Whether the dependency has an @Self qualifier.
-   *
-   * 依赖项是否具有 @Self 限定符。
-   *
    */
   self: boolean;
 
   /**
    * Whether the dependency has an @SkipSelf qualifier.
-   *
-   * 依赖项是否具有 @SkipSelf 限定符。
-   *
    */
   skipSelf: boolean;
 }
 
 /**
  * Construct a factory function expression for the given `R3FactoryMetadata`.
- *
- * 为给定的 `R3FactoryMetadata` 构造工厂函数表达式。
- *
  */
 export function compileFactoryFunction(meta: R3FactoryMetadata): R3CompiledExpression {
   const t = o.variable('t');
