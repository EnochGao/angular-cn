--- conflicted
+++ resolved
@@ -19,12 +19,7 @@
 //
 // =================================================================================================
 
-/**
- * Map from tagName|propertyName to SecurityContext. Properties applying to all tags use '\*'.
- *
- * 从 tagName|propertyName 映射到 SecurityContext。适用于所有标签的属性都使用 '\*'。
- *
- */
+/** Map from tagName|propertyName to SecurityContext. Properties applying to all tags use '*'. */
 let _SECURITY_SCHEMA!: {[k: string]: SecurityContext};
 
 export function SECURITY_SCHEMA(): {[k: string]: SecurityContext} {
@@ -88,18 +83,8 @@
  * attributes are taken into account while creating an instance of an `<iframe>`
  * at runtime.
  *
-<<<<<<< HEAD
- * `<iframe>` 的安全敏感属性集，*必须*仅作为静态属性应用。这可确保在运行时创建 `<iframe>` 实例时考虑所有安全敏感属性。
- *
  * Note: avoid using this set directly, use the `isIframeSecuritySensitiveAttr` function
  * in the code instead.
- *
- * 注意：避免直接使用此集，请改用代码中的 `isIframeSecuritySensitiveAttr` 函数。
- *
-=======
- * Note: avoid using this set directly, use the `isIframeSecuritySensitiveAttr` function
- * in the code instead.
->>>>>>> 6a32ac28
  */
 export const IFRAME_SECURITY_SENSITIVE_ATTRS =
     new Set(['sandbox', 'allow', 'allowfullscreen', 'referrerpolicy', 'csp', 'fetchpriority']);
@@ -107,12 +92,6 @@
 /**
  * Checks whether a given attribute name might represent a security-sensitive
  * attribute of an <iframe>.
-<<<<<<< HEAD
- *
- * 检查给定的属性名称是否可能表示<iframe>.
- *
-=======
->>>>>>> 6a32ac28
  */
 export function isIframeSecuritySensitiveAttr(attrName: string): boolean {
   // The `setAttribute` DOM API is case-insensitive, so we lowercase the value
