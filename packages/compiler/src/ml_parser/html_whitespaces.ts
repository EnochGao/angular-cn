--- conflicted
+++ resolved
@@ -26,22 +26,9 @@
 }
 
 /**
-<<<<<<< HEAD
- * Angular Dart introduced &ngsp; as a placeholder for non-removable space, see:
- * https://github.com/dart-lang/angular/blob/0bb611387d29d65b5af7f9d2515ab571fd3fbee4/_tests/test/compiler/preserve_whitespace_test.dart#L25-L32
- * In Angular Dart &ngsp; is converted to the 0xE500 PUA \(Private Use Areas\) unicode character
- * and later on replaced by a space. We are re-implementing the same idea here.
- *
- * Angular Dart 介绍了 &ngsp;作为不可移动空间的占位符，请参阅：
- * https://github.com/dart-lang/angular/blob/0bb611387d29d65b5af7f9d2515ab571fd3fbee4/_tests/test/compiler/preserve_whitespace_test.dart#L25-L32 在
- * Angular Dart &ngsp; 中被转换为 0xE500 PUA（私人使用区域）unicode
- * 字符，后来被空格替换。我们在这里重新实现了同一个想法。
- *
-=======
  * &ngsp; is a placeholder for non-removable space
  * &ngsp; is converted to the 0xE500 PUA (Private Use Areas) unicode character
  * and later on replaced by a space.
->>>>>>> 0b10f426
  */
 export function replaceNgsp(value: string): string {
   // lexer is replacing the &ngsp; pseudo-entity with NGSP_UNICODE
