--- conflicted
+++ resolved
@@ -13,187 +13,6 @@
 import {SwUpdate} from './update';
 
 /**
-<<<<<<< HEAD
- * Token that can be used to provide options for `ServiceWorkerModule` outside of
- * `ServiceWorkerModule.register()`.
- *
- * 可用于在 `ServiceWorkerModule.register()` 之外为 `ServiceWorkerModule` 提供选项的标记。
- *
- * You can use this token to define a provider that generates the registration options at runtime,
- * for example via a function call:
- *
- * 你可以用此标记来定义一个在运行时生成注册选项的提供者，例如通过函数调用：
- *
- * {@example service-worker/registration-options/module.ts region="registration-options"
- *     header="app.module.ts"}
- *
- * @publicApi
- */
-export abstract class SwRegistrationOptions {
-  /**
-   * Whether the ServiceWorker will be registered and the related services (such as `SwPush` and
-   * `SwUpdate`) will attempt to communicate and interact with it.
-   *
-   * ServiceWorker 是否将被注册，并且相关服务（例如 `SwPush` 和 `SwUpdate`
-   *）将尝试与它进行通信和交互。
-   *
-   * Default: true
-   *
-   * 默认值： true
-   *
-   */
-  enabled?: boolean;
-
-  /**
-   * A URL that defines the ServiceWorker's registration scope; that is, what range of URLs it can
-   * control. It will be used when calling
-   * [ServiceWorkerContainer#register()](https://developer.mozilla.org/en-US/docs/Web/API/ServiceWorkerContainer/register).
-   *
-   * 定义 ServiceWorker 的注册范围的 URL；也就是说，它可以控制的 URL
-   * 范围。调用[ServiceWorkerContainer#register()](https://developer.mozilla.org/en-US/docs/Web/API/ServiceWorkerContainer/register)时将使用它。
-   *
-   */
-  scope?: string;
-
-  /**
-   * Defines the ServiceWorker registration strategy, which determines when it will be registered
-   * with the browser.
-   *
-   * 定义 ServiceWorker 注册策略，该策略确定它将何时注册到浏览器。
-   *
-   * The default behavior of registering once the application stabilizes (i.e. as soon as there are
-   * no pending micro- and macro-tasks) is designed to register the ServiceWorker as soon as
-   * possible but without affecting the application's first time load.
-   *
-   * 应用程序稳定后注册的默认行为（即一旦没有挂起的微任务和宏任务）旨在尽快注册
-   * ServiceWorker，但不影响应用程序的首次加载。
-   *
-   * Still, there might be cases where you want more control over when the ServiceWorker is
-   * registered (for example, there might be a long-running timeout or polling interval, preventing
-   * the app from stabilizing). The available option are:
-   *
-   * 不过，在某些情况下，你可能希望对 ServiceWorker
-   * 的注册时间进行更多控制（例如，可能会有长时间运行的超时或轮询间隔，以防止应用程序稳定）。可用的选项是：
-   *
-   * - `registerWhenStable:<timeout>`: Register as soon as the application stabilizes (no pending
-   *       micro-/macro-tasks) but no later than `<timeout>` milliseconds. If the app hasn't
-   *       stabilized after `<timeout>` milliseconds (for example, due to a recurrent asynchronous
-   *       task), the ServiceWorker will be registered anyway.
-   *       If `<timeout>` is omitted, the ServiceWorker will only be registered once the app
-   *       stabilizes.
-   *
-   *   `registerWhenStable:<timeout>` ：一旦应用程序稳定（没有挂起的微/宏任务）后注册，但不迟于
-   *   `<timeout>` 毫秒。如果应用程序在 `<timeout>` 毫秒后尚未稳定（例如，由于经常出现的异步任务），则
-   *   ServiceWorker 无论如何都会被注册。如果省略 `<timeout>` ，则 ServiceWorker
-   *   将仅在应用稳定后才会注册。
-   *
-   * - `registerImmediately`: Register immediately.
-   *
-   *   `registerImmediately` ：立即注册。
-   *
-   * - `registerWithDelay:<timeout>`: Register with a delay of `<timeout>` milliseconds. For
-   *       example, use `registerWithDelay:5000` to register the ServiceWorker after 5 seconds. If
-   *       `<timeout>` is omitted, is defaults to `0`, which will register the ServiceWorker as soon
-   *       as possible but still asynchronously, once all pending micro-tasks are completed.
-   *
-   *   `registerWithDelay:<timeout>` ：使用 `<timeout>` 毫秒的延迟进行注册。例如，使用
-   *   `registerWithDelay:5000` 在 5 秒后注册 ServiceWorker。如果省略 `<timeout>` ，则默认为 `0`
-   *   ，一旦所有挂起的微任务完成，它将尽快注册 ServiceWorker，但仍然是异步的。
-   *
-   * - An [Observable](guide/observables) factory function: A function that returns an `Observable`.
-   *       The function will be used at runtime to obtain and subscribe to the `Observable` and the
-   *       ServiceWorker will be registered as soon as the first value is emitted.
-   *
-   *   [Observable](guide/observables)工厂函数：返回 `Observable`
-   *   的函数。该函数将在运行时用于获取和订阅 `Observable` ，并且一旦发出第一个值，ServiceWorker
-   *   就会被注册。
-   *
-   * Default: 'registerWhenStable:30000'
-   *
-   * 默认值：“registerWhenStable:30000”
-   *
-   */
-  registrationStrategy?: string|(() => Observable<unknown>);
-}
-
-export const SCRIPT = new InjectionToken<string>('NGSW_REGISTER_SCRIPT');
-
-export function ngswAppInitializer(
-    injector: Injector, script: string, options: SwRegistrationOptions,
-    platformId: string): Function {
-  return () => {
-    if (!(isPlatformBrowser(platformId) && ('serviceWorker' in navigator) &&
-          options.enabled !== false)) {
-      return;
-    }
-
-    // Wait for service worker controller changes, and fire an INITIALIZE action when a new SW
-    // becomes active. This allows the SW to initialize itself even if there is no application
-    // traffic.
-    navigator.serviceWorker.addEventListener('controllerchange', () => {
-      if (navigator.serviceWorker.controller !== null) {
-        navigator.serviceWorker.controller.postMessage({action: 'INITIALIZE'});
-      }
-    });
-
-    let readyToRegister$: Observable<unknown>;
-
-    if (typeof options.registrationStrategy === 'function') {
-      readyToRegister$ = options.registrationStrategy();
-    } else {
-      const [strategy, ...args] =
-          (options.registrationStrategy || 'registerWhenStable:30000').split(':');
-
-      switch (strategy) {
-        case 'registerImmediately':
-          readyToRegister$ = of(null);
-          break;
-        case 'registerWithDelay':
-          readyToRegister$ = delayWithTimeout(+args[0] || 0);
-          break;
-        case 'registerWhenStable':
-          readyToRegister$ = !args[0] ? whenStable(injector) :
-                                        merge(whenStable(injector), delayWithTimeout(+args[0]));
-          break;
-        default:
-          // Unknown strategy.
-          throw new Error(
-              `Unknown ServiceWorker registration strategy: ${options.registrationStrategy}`);
-      }
-    }
-
-    // Don't return anything to avoid blocking the application until the SW is registered.
-    // Also, run outside the Angular zone to avoid preventing the app from stabilizing (especially
-    // given that some registration strategies wait for the app to stabilize).
-    // Catch and log the error if SW registration fails to avoid uncaught rejection warning.
-    const ngZone = injector.get(NgZone);
-    ngZone.runOutsideAngular(
-        () => readyToRegister$.pipe(take(1)).subscribe(
-            () =>
-                navigator.serviceWorker.register(script, {scope: options.scope})
-                    .catch(err => console.error('Service worker registration failed with:', err))));
-  };
-}
-
-function delayWithTimeout(timeout: number): Observable<unknown> {
-  return of(null).pipe(delay(timeout));
-}
-
-function whenStable(injector: Injector): Observable<unknown> {
-  const appRef = injector.get(ApplicationRef);
-  return appRef.isStable.pipe(filter(stable => stable));
-}
-
-export function ngswCommChannelFactory(
-    opts: SwRegistrationOptions, platformId: string): NgswCommChannel {
-  return new NgswCommChannel(
-      isPlatformBrowser(platformId) && opts.enabled !== false ? navigator.serviceWorker :
-                                                                undefined);
-}
-
-/**
-=======
->>>>>>> 6a32ac28
  * @publicApi
  */
 @NgModule({providers: [SwPush, SwUpdate]})
@@ -201,14 +20,8 @@
   /**
    * Register the given Angular Service Worker script.
    *
-   * 注册给定的 Angular Service Worker 脚本。
-   *
    * If `enabled` is set to `false` in the given options, the module will behave as if service
    * workers are not supported by the browser, and the service worker will not be registered.
-   *
-   * 如果给定选项中的 `enabled` 设置为 `false`
-   * ，则模块将表现为浏览器不支持服务工作人员，并且不会注册服务工作人员。
-   *
    */
   static register(script: string, options: SwRegistrationOptions = {}):
       ModuleWithProviders<ServiceWorkerModule> {
