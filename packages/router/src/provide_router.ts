--- conflicted
+++ resolved
@@ -6,13 +6,8 @@
  * found in the LICENSE file at https://angular.io/license
  */
 
-<<<<<<< HEAD
-import {LOCATION_INITIALIZED, ViewportScroller} from '@angular/common';
-import {APP_BOOTSTRAP_LISTENER, APP_INITIALIZER, ApplicationRef, ComponentRef, ENVIRONMENT_INITIALIZER, EnvironmentProviders, inject, InjectFlags, InjectionToken, Injector, makeEnvironmentProviders, NgZone, Provider, Type} from '@angular/core';
-=======
 import {HashLocationStrategy, LOCATION_INITIALIZED, LocationStrategy, ViewportScroller} from '@angular/common';
 import {APP_BOOTSTRAP_LISTENER, APP_INITIALIZER, ApplicationRef, Component, ComponentRef, ENVIRONMENT_INITIALIZER, EnvironmentInjector, EnvironmentProviders, inject, InjectFlags, InjectionToken, Injector, makeEnvironmentProviders, NgZone, Provider, Type} from '@angular/core';
->>>>>>> 6a32ac28
 import {of, Subject} from 'rxjs';
 
 import {INPUT_BINDER, RoutedComponentInputBinder} from './directives/router_outlet';
@@ -33,14 +28,9 @@
  * Sets up providers necessary to enable `Router` functionality for the application.
  * Allows to configure a set of routes as well as extra features that should be enabled.
  *
- * 设置为应用程序启用 `Router` 特性所需的提供程序。允许配置一组路由以及应该启用的额外特性。
- *
  * @usageNotes
  *
  * Basic example of how you can add a Router to your application:
- *
- * 如何将路由器添加到应用程序的基本示例：
- *
  * ```
  * const appRoutes: Routes = [];
  * bootstrapApplication(AppComponent, {
@@ -50,9 +40,6 @@
  *
  * You can also enable optional features in the Router by adding functions from the `RouterFeatures`
  * type:
- *
- * 你还可以通过添加 `RouterFeatures` 类型的函数来在路由器中启用可选特性：
- *
  * ```
  * const appRoutes: Routes = [];
  * bootstrapApplication(AppComponent,
@@ -67,32 +54,18 @@
  * ```
  *
  * @see `RouterFeatures`
+ *
  * @publicApi
  * @param routes A set of `Route`s to use for the application routing table.
- *
- * 用于应用程序路由表的一组 `Route` 。
- *
  * @param features Optional features to configure additional router behaviors.
- *
- * 配置其他路由器行为的可选特性。
- *
- * @returns
- *
- * A set of providers to setup a Router.
- *
- * 一组用于设置路由器的提供程序。
- *
+ * @returns A set of providers to setup a Router.
  */
 export function provideRouter(routes: Routes, ...features: RouterFeatures[]): EnvironmentProviders {
   return makeEnvironmentProviders([
     {provide: ROUTES, multi: true, useValue: routes},
-<<<<<<< HEAD
-    NG_DEV_MODE ? {provide: ROUTER_IS_PROVIDED, useValue: true} : [],
-=======
     (typeof ngDevMode === 'undefined' || ngDevMode) ?
         {provide: ROUTER_IS_PROVIDED, useValue: true} :
         [],
->>>>>>> 6a32ac28
     {provide: ActivatedRoute, useFactory: rootRoute, deps: [Router]},
     {provide: APP_BOOTSTRAP_LISTENER, multi: true, useFactory: getBootstrapListener},
     features.map(feature => feature.ɵproviders),
@@ -106,8 +79,6 @@
 /**
  * Helper type to represent a Router feature.
  *
- * 表示路由器特性的帮助器类型。
- *
  * @publicApi
  */
 export interface RouterFeature<FeatureKind extends RouterFeatureKind> {
@@ -117,9 +88,6 @@
 
 /**
  * Helper function to create an object that represents a Router feature.
- *
- * 用于创建表示路由器特性的对象的帮助器函数。
- *
  */
 function routerFeature<FeatureKind extends RouterFeatureKind>(
     kind: FeatureKind, providers: Provider[]): RouterFeature<FeatureKind> {
@@ -130,12 +98,6 @@
 /**
  * An Injection token used to indicate whether `provideRouter` or `RouterModule.forRoot` was ever
  * called.
-<<<<<<< HEAD
- *
- * 一个注入标记，用于表明是否调用了 `provideRouter` 或 `RouterModule.forRoot` 。
- *
-=======
->>>>>>> 6a32ac28
  */
 export const ROUTER_IS_PROVIDED =
     new InjectionToken<boolean>('', {providedIn: 'root', factory: () => false});
@@ -156,12 +118,7 @@
 
 /**
  * Registers a [DI provider](guide/glossary#provider) for a set of routes.
- *
- * 为一组路由注册[DI 提供程序](guide/glossary#provider)。
- *
  * @param routes The route configuration to provide.
- *
- * 要提供的路由配置。
  *
  * @usageNotes
  *
@@ -171,37 +128,24 @@
  * })
  * class LazyLoadedChildModule {}
  * ```
- * @deprecated
- *
- * If necessary, provide routes using the `ROUTES` `InjectionToken`.
- *
-<<<<<<< HEAD
- * 如有必要，请使用 `ROUTES` `InjectionToken` 提供路由。
- *
-=======
+ *
  * @deprecated If necessary, provide routes using the `ROUTES` `InjectionToken`.
->>>>>>> 6a32ac28
  * @see `ROUTES`
  * @publicApi
  */
 export function provideRoutes(routes: Routes): Provider[] {
   return [
     {provide: ROUTES, multi: true, useValue: routes},
-<<<<<<< HEAD
-    NG_DEV_MODE ? routerIsProvidedDevModeCheck : [],
-=======
     (typeof ngDevMode === 'undefined' || ngDevMode) ? routerIsProvidedDevModeCheck : [],
->>>>>>> 6a32ac28
   ];
 }
 
 /**
  * A type alias for providers returned by `withInMemoryScrolling` for use with `provideRouter`.
  *
- * `provideRouter` `withInMemoryScrolling` 使用。
- *
  * @see `withInMemoryScrolling`
  * @see `provideRouter`
+ *
  * @publicApi
  */
 export type InMemoryScrollingFeature = RouterFeature<RouterFeatureKind.InMemoryScrollingFeature>;
@@ -209,14 +153,9 @@
 /**
  * Enables customizable scrolling behavior for router navigations.
  *
- * 为路由器导航启用可自定义的滚动行为。
- *
  * @usageNotes
  *
  * Basic example of how you can enable scrolling feature:
- *
- * 如何启用滚动特性的基本示例：
- *
  * ```
  * const appRoutes: Routes = [];
  * bootstrapApplication(AppComponent,
@@ -230,18 +169,11 @@
  *
  * @see `provideRouter`
  * @see `ViewportScroller`
+ *
  * @publicApi
  * @param options Set of configuration parameters to customize scrolling behavior, see
  *     `InMemoryScrollingOptions` for additional information.
- *
- * 用于自定义滚动行为的一组配置参数，有关其他信息，请参阅 `InMemoryScrollingOptions` 。
- *
- * @returns
- *
- * A set of providers for use with `provideRouter`.
- *
- * 与 `provideRouter` 一起使用的一组提供程序。
- *
+ * @returns A set of providers for use with `provideRouter`.
  */
 export function withInMemoryScrolling(options: InMemoryScrollingOptions = {}):
     InMemoryScrollingFeature {
@@ -250,13 +182,9 @@
     useFactory: () => {
       const viewportScroller = inject(ViewportScroller);
       const zone = inject(NgZone);
-<<<<<<< HEAD
-      return new RouterScroller(router, viewportScroller, zone, options);
-=======
       const transitions = inject(NavigationTransitions);
       const urlSerializer = inject(UrlSerializer);
       return new RouterScroller(urlSerializer, transitions, viewportScroller, zone, options);
->>>>>>> 6a32ac28
     },
   }];
   return routerFeature(RouterFeatureKind.InMemoryScrollingFeature, providers);
@@ -283,10 +211,7 @@
     router.resetRootComponentType(ref.componentTypes[0]);
     if (!bootstrapDone.closed) {
       bootstrapDone.next();
-<<<<<<< HEAD
-=======
       bootstrapDone.complete();
->>>>>>> 6a32ac28
       bootstrapDone.unsubscribe();
     }
   };
@@ -296,9 +221,6 @@
  * A subject used to indicate that the bootstrapping phase is done. When initial navigation is
  * `enabledBlocking`, the first navigation waits until bootstrapping is finished before continuing
  * to the activation phase.
- *
- * 用于表明引导阶段已完成的主题。当初始导航为 `enabledBlocking` 时，第一个导航会等到引导完成，然后再继续到激活阶段。
- *
  */
 const BOOTSTRAP_DONE = new InjectionToken<Subject<void>>(
     (typeof ngDevMode === 'undefined' || ngDevMode) ? 'bootstrap done indicator' : '', {
@@ -311,24 +233,16 @@
  * This and the INITIAL_NAVIGATION token are used internally only. The public API side of this is
  * configured through the `ExtraOptions`.
  *
- * 此标记和 INITIAL_NAVIGATION 标记仅供内部使用。它的公共 API 端是通过 `ExtraOptions` 配置的。
- *
  * When set to `EnabledBlocking`, the initial navigation starts before the root
  * component is created. The bootstrap is blocked until the initial navigation is complete. This
  * value is required for [server-side rendering](guide/universal) to work.
  *
- * 当设置为 `EnabledBlocking` 时，初始导航会在创建根组件之前开始。在初始导航完成之前，引导程序被阻止。[服务器端渲染](guide/universal)需要此值。
- *
  * When set to `EnabledNonBlocking`, the initial navigation starts after the root component has been
  * created. The bootstrap is not blocked on the completion of the initial navigation.
- *
- * 当设置为 `EnabledNonBlocking` 时，初始导航会在创建根组件后开始。完成初始导航后，引导程序不会被阻止。
  *
  * When set to `Disabled`, the initial navigation is not performed. The location listener is set up
  * before the root component gets created. Use if there is a reason to have more control over when
  * the router starts its initial navigation due to some complex initialization logic.
- *
- * 当设置为 `Disabled` 时，不会执行初始导航。位置侦听器是在创建根组件之前设置的。如果由于某些复杂的初始化逻辑而有理由对路由器何时开始其初始导航有更多控制权，可以使用。
  *
  * @see `ExtraOptions`
  */
@@ -346,10 +260,9 @@
  * A type alias for providers returned by `withEnabledBlockingInitialNavigation` for use with
  * `provideRouter`.
  *
- * `provideRouter` `withEnabledBlockingInitialNavigation` 使用。
- *
  * @see `withEnabledBlockingInitialNavigation`
  * @see `provideRouter`
+ *
  * @publicApi
  */
 export type EnabledBlockingInitialNavigationFeature =
@@ -359,11 +272,10 @@
  * A type alias for providers returned by `withEnabledBlockingInitialNavigation` or
  * `withDisabledInitialNavigation` functions for use with `provideRouter`.
  *
- * 由 `withEnabledBlockingInitialNavigation` 或 `withDisabledInitialNavigation` 函数返回的提供程序的类型别名，与 `provideRouter` 一起使用。
- *
  * @see `withEnabledBlockingInitialNavigation`
  * @see `withDisabledInitialNavigation`
  * @see `provideRouter`
+ *
  * @publicApi
  */
 export type InitialNavigationFeature =
@@ -372,19 +284,12 @@
 /**
  * Configures initial navigation to start before the root component is created.
  *
- * 将初始导航配置为在创建根组件之前启动。
- *
  * The bootstrap is blocked until the initial navigation is complete. This value is required for
  * [server-side rendering](guide/universal) to work.
  *
- * 在初始导航完成之前，引导程序被阻止。[服务器端渲染](guide/universal)需要此值。
- *
  * @usageNotes
  *
  * Basic example of how you can enable this navigation behavior:
- *
- * 如何启用此导航行为的基本示例：
- *
  * ```
  * const appRoutes: Routes = [];
  * bootstrapApplication(AppComponent,
@@ -397,17 +302,9 @@
  * ```
  *
  * @see `provideRouter`
- * @publicApi
-<<<<<<< HEAD
- * @returns
- *
- * A set of providers for use with `provideRouter`.
- *
- * 与 `provideRouter` 一起使用的一组提供程序。
- *
-=======
- * @returns A set of providers for use with `provideRouter`.
->>>>>>> 6a32ac28
+ *
+ * @publicApi
+ * @returns A set of providers for use with `provideRouter`.
  */
 export function withEnabledBlockingInitialNavigation(): EnabledBlockingInitialNavigationFeature {
   const providers = [
@@ -419,47 +316,6 @@
       useFactory: (injector: Injector) => {
         const locationInitialized: Promise<any> =
             injector.get(LOCATION_INITIALIZED, Promise.resolve());
-<<<<<<< HEAD
-
-        /**
-         * Performs the given action once the router finishes its next/current navigation.
-         *
-         * 一旦路由器完成其下一个/当前导航，就执行给定的操作。
-         *
-         * If the navigation is canceled or errors without a redirect, the navigation is considered
-         * complete. If the `NavigationEnd` event emits, the navigation is also considered complete.
-         *
-         * 如果导航被取消或出现错误而没有重定向，则导航被认为已完成。如果发出 `NavigationEnd` 事件，则导航也被认为已完成。
-         *
-         */
-        function afterNextNavigation(action: () => void) {
-          const router = injector.get(Router);
-          router.events
-              .pipe(
-                  filter(
-                      (e): e is NavigationEnd|NavigationCancel|NavigationError =>
-                          e instanceof NavigationEnd || e instanceof NavigationCancel ||
-                          e instanceof NavigationError),
-                  map(e => {
-                    if (e instanceof NavigationEnd) {
-                      // Navigation assumed to succeed if we get `ActivationStart`
-                      return true;
-                    }
-                    const redirecting = e instanceof NavigationCancel ?
-                        (e.code === NavigationCancellationCode.Redirect ||
-                         e.code === NavigationCancellationCode.SupersededByNewNavigation) :
-                        false;
-                    return redirecting ? null : false;
-                  }),
-                  filter((result): result is boolean => result !== null),
-                  take(1),
-                  )
-              .subscribe(() => {
-                action();
-              });
-        }
-=======
->>>>>>> 6a32ac28
 
         return () => {
           return locationInitialized.then(() => {
@@ -493,10 +349,9 @@
  * A type alias for providers returned by `withDisabledInitialNavigation` for use with
  * `provideRouter`.
  *
- * `provideRouter` `withDisabledInitialNavigation` 使用。
- *
  * @see `withDisabledInitialNavigation`
  * @see `provideRouter`
+ *
  * @publicApi
  */
 export type DisabledInitialNavigationFeature =
@@ -505,19 +360,12 @@
 /**
  * Disables initial navigation.
  *
- * 禁用初始导航。
- *
  * Use if there is a reason to have more control over when the router starts its initial navigation
  * due to some complex initialization logic.
  *
- * 如果由于某些复杂的初始化逻辑而有理由对路由器何时开始其初始导航有更多控制权，可以使用。
- *
  * @usageNotes
  *
  * Basic example of how you can disable initial navigation:
- *
- * 如何禁用初始导航的基本示例：
- *
  * ```
  * const appRoutes: Routes = [];
  * bootstrapApplication(AppComponent,
@@ -530,11 +378,8 @@
  * ```
  *
  * @see `provideRouter`
- * @returns
- *
- * A set of providers for use with `provideRouter`.
- *
- * 与 `provideRouter` 一起使用的一组提供程序。
+ *
+ * @returns A set of providers for use with `provideRouter`.
  *
  * @publicApi
  */
@@ -558,10 +403,9 @@
 /**
  * A type alias for providers returned by `withDebugTracing` for use with `provideRouter`.
  *
- * `withDebugTracing` 返回的提供程序的类型别名，与 `provideRouter` 一起使用。
- *
  * @see `withDebugTracing`
  * @see `provideRouter`
+ *
  * @publicApi
  */
 export type DebugTracingFeature = RouterFeature<RouterFeatureKind.DebugTracingFeature>;
@@ -570,14 +414,9 @@
  * Enables logging of all internal navigation events to the console.
  * Extra logging might be useful for debugging purposes to inspect Router event sequence.
  *
- * 启用将所有内部导航事件记录到控制台。额外的日志可能可用于调试以检查路由器事件顺序。
- *
  * @usageNotes
  *
  * Basic example of how you can enable debug tracing:
- *
- * 如何启用调试跟踪的基本示例：
- *
  * ```
  * const appRoutes: Routes = [];
  * bootstrapApplication(AppComponent,
@@ -590,11 +429,8 @@
  * ```
  *
  * @see `provideRouter`
- * @returns
- *
- * A set of providers for use with `provideRouter`.
- *
- * 与 `provideRouter` 一起使用的一组提供程序。
+ *
+ * @returns A set of providers for use with `provideRouter`.
  *
  * @publicApi
  */
@@ -629,10 +465,9 @@
  * A type alias that represents a feature which enables preloading in Router.
  * The type is used to describe the return value of the `withPreloading` function.
  *
- * 一种类型别名，表示在 Router 中启用预加载的特性。该类型用于描述 `withPreloading` 函数的返回值。
- *
  * @see `withPreloading`
  * @see `provideRouter`
+ *
  * @publicApi
  */
 export type PreloadingFeature = RouterFeature<RouterFeatureKind.PreloadingFeature>;
@@ -641,14 +476,9 @@
  * Allows to configure a preloading strategy to use. The strategy is configured by providing a
  * reference to a class that implements a `PreloadingStrategy`.
  *
- * 允许配置要使用的预加载策略。该策略是通过提供对实现 `PreloadingStrategy` 的类的引用来配置的。
- *
  * @usageNotes
  *
  * Basic example of how you can configure preloading:
- *
- * 如何配置预加载的基本示例：
- *
  * ```
  * const appRoutes: Routes = [];
  * bootstrapApplication(AppComponent,
@@ -661,16 +491,10 @@
  * ```
  *
  * @see `provideRouter`
+ *
  * @param preloadingStrategy A reference to a class that implements a `PreloadingStrategy` that
  *     should be used.
- *
- * 对实现应该使用的 `PreloadingStrategy` 的类的引用。
- *
- * @returns
- *
- * A set of providers for use with `provideRouter`.
- *
- * 与 `provideRouter` 一起使用的一组提供程序。
+ * @returns A set of providers for use with `provideRouter`.
  *
  * @publicApi
  */
@@ -685,10 +509,9 @@
 /**
  * A type alias for providers returned by `withRouterConfig` for use with `provideRouter`.
  *
- * `withRouterConfig` 返回的提供程序的类型别名，与 `provideRouter` 一起使用。
- *
  * @see `withRouterConfig`
  * @see `provideRouter`
+ *
  * @publicApi
  */
 export type RouterConfigurationFeature =
@@ -697,14 +520,9 @@
 /**
  * Allows to provide extra parameters to configure Router.
  *
- * 允许提供额外的参数来配置路由器。
- *
  * @usageNotes
  *
  * Basic example of how you can provide extra configuration options:
- *
- * 如何提供额外配置选项的基本示例：
- *
  * ```
  * const appRoutes: Routes = [];
  * bootstrapApplication(AppComponent,
@@ -719,16 +537,10 @@
  * ```
  *
  * @see `provideRouter`
+ *
  * @param options A set of parameters to configure Router, see `RouterConfigOptions` for
  *     additional information.
- *
- * 用于配置路由器的一组参数，有关其他信息，请参阅 `RouterConfigOptions` 。
- *
- * @returns
- *
- * A set of providers for use with `provideRouter`.
- *
- * 与 `provideRouter` 一起使用的一组提供程序。
+ * @returns A set of providers for use with `provideRouter`.
  *
  * @publicApi
  */
@@ -883,9 +695,8 @@
  * See documentation for each symbol to find corresponding function name. See also `provideRouter`
  * documentation on how to use those functions.
  *
- * 一个类型别名，表示可与 `provideRouter` 一起使用的所有路由器特性。可以通过向 `provideRouter` 调用添加特殊函数来启用特性。请参阅每个符号的文档以查找对应的函数名称。有关如何使用这些函数，另请参阅 `provideRouter` 文档。
- *
- * @see `provideRouter`
+ * @see `provideRouter`
+ *
  * @publicApi
  */
 export type RouterFeatures =
@@ -894,9 +705,6 @@
 
 /**
  * The list of features as an enum to uniquely type each feature.
- *
- * 作为枚举的特性列表，以唯一地键入每个特性。
- *
  */
 export const enum RouterFeatureKind {
   PreloadingFeature,
