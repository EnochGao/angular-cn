/**
 * @license
 * Copyright Google LLC All Rights Reserved.
 *
 * Use of this source code is governed by an MIT-style license that can be
 * found in the LICENSE file at https://angular.io/license
 */

import {HashLocationStrategy, Location, LocationStrategy, PathLocationStrategy, ViewportScroller} from '@angular/common';
import {APP_BOOTSTRAP_LISTENER, ComponentRef, inject, Inject, InjectionToken, ModuleWithProviders, NgModule, NgProbeToken, NgZone, Optional, Provider, SkipSelf, ɵRuntimeError as RuntimeError} from '@angular/core';

import {EmptyOutletComponent} from './components/empty_outlet';
import {RouterLink} from './directives/router_link';
import {RouterLinkActive} from './directives/router_link_active';
import {RouterOutlet} from './directives/router_outlet';
import {RuntimeErrorCode} from './errors';
import {Routes} from './models';
<<<<<<< HEAD
import {getBootstrapListener, rootRoute, ROUTER_IS_PROVIDED, withDebugTracing, withDisabledInitialNavigation, withEnabledBlockingInitialNavigation, withPreloading} from './provide_router';
import {Router, setupRouter} from './router';
=======
import {NavigationTransitions} from './navigation_transition';
import {getBootstrapListener, rootRoute, ROUTER_IS_PROVIDED, withComponentInputBinding, withDebugTracing, withDisabledInitialNavigation, withEnabledBlockingInitialNavigation, withPreloading} from './provide_router';
import {Router} from './router';
>>>>>>> 6a32ac28
import {ExtraOptions, ROUTER_CONFIGURATION} from './router_config';
import {RouterConfigLoader, ROUTES} from './router_config_loader';
import {ChildrenOutletContexts} from './router_outlet_context';
import {ROUTER_SCROLLER, RouterScroller} from './router_scroller';
import {ActivatedRoute} from './router_state';
import {DefaultUrlSerializer, UrlSerializer} from './url_tree';


/**
 * The directives defined in the `RouterModule`.
 *
 * `RouterModule` 中定义的指令。
 *
 */
const ROUTER_DIRECTIVES = [RouterOutlet, RouterLink, RouterLinkActive, EmptyOutletComponent];

/**
 * @docsNotRequired
 */
export const ROUTER_FORROOT_GUARD = new InjectionToken<void>(
    (typeof ngDevMode === 'undefined' || ngDevMode) ? 'router duplicate forRoot guard' :
                                                      'ROUTER_FORROOT_GUARD');

// TODO(atscott): All of these except `ActivatedRoute` are `providedIn: 'root'`. They are only kept
// here to avoid a breaking change whereby the provider order matters based on where the
// `RouterModule`/`RouterTestingModule` is imported. These can/should be removed as a "breaking"
// change in a major version.
export const ROUTER_PROVIDERS: Provider[] = [
  Location,
  {provide: UrlSerializer, useClass: DefaultUrlSerializer},
  Router,
  ChildrenOutletContexts,
  {provide: ActivatedRoute, useFactory: rootRoute, deps: [Router]},
  RouterConfigLoader,
  // Only used to warn when `provideRoutes` is used without `RouterModule` or `provideRouter`. Can
  // be removed when `provideRoutes` is removed.
<<<<<<< HEAD
  NG_DEV_MODE ? {provide: ROUTER_IS_PROVIDED, useValue: true} : [],
=======
  (typeof ngDevMode === 'undefined' || ngDevMode) ? {provide: ROUTER_IS_PROVIDED, useValue: true} :
                                                    [],
>>>>>>> 6a32ac28
];

export function routerNgProbeToken() {
  return new NgProbeToken('Router', Router);
}

/**
 * @description
 *
 * Adds directives and providers for in-app navigation among views defined in an application.
 * Use the Angular `Router` service to declaratively specify application states and manage state
 * transitions.
 *
 * 添加指令和提供者，以便在应用程序中定义的视图之间进行应用内导航。使用 Angular `Router`
 * 服务以声明方式指定应用程序状态并管理状态转换。
 *
 * You can import this NgModule multiple times, once for each lazy-loaded bundle.
 * However, only one `Router` service can be active.
 * To ensure this, there are two ways to register routes when importing this module:
 *
 * 你可以多次导入此 NgModule，对于每个惰性加载的包导入一次。但是，只能有一个 `Router`
 * 服务是活动的。为确保这一点，在导入此模块时有两种方法来注册路由：
 *
 * * The `forRoot()` method creates an `NgModule` that contains all the directives, the given
 *   routes, and the `Router` service itself.
 *
 *   `forRoot()` 方法会创建一个 `NgModule`，其中包含所有指令、给定的路由以及 `Router` 服务本身。
 *
 * * The `forChild()` method creates an `NgModule` that contains all the directives and the given
 *     routes, but does not include the `Router` service.
 *
 *   `forChild()` 方法会创建一个 `NgModule`，其中包含所有指令和给定的路由，但不包括 `Router`
 *   服务。
 *
 * @see [Routing and Navigation guide](guide/router) for an
 * overview of how the `Router` service should be used.
 *
 * [路由和导航指南](guide/router)，概述了应如何使用 `Router` 服务。
 * @see [路由与导航](guide/router.html) 以获得如何使用路由器服务的概览。
 * @publicApi
 */
@NgModule({
  imports: ROUTER_DIRECTIVES,
  exports: ROUTER_DIRECTIVES,
})
export class RouterModule {
  constructor(@Optional() @Inject(ROUTER_FORROOT_GUARD) guard: any) {}

  /**
   * Creates and configures a module with all the router providers and directives.
   * Optionally sets up an application listener to perform an initial navigation.
   *
   * 带着所有路由器提供者和指令创建和配置模块。（可选）设置应用程序监听器以执行初始导航。
   *
   * When registering the NgModule at the root, import as follows:
   *
   * 在根目录下注册 NgModule 时，请按以下方式导入：
   *
   * ```
   * @NgModule({
   *   imports: [RouterModule.forRoot(ROUTES)]
   * })
   * class MyNgModule {}
   * ```
   *
   * @param routes An array of `Route` objects that define the navigation paths for the application.
   *
   * `Route` 对象的数组，这些对象定义应用程序的导航路径。
   * @param config An `ExtraOptions` configuration object that controls how navigation is performed.
   *
   * 一个 `ExtraOptions` 配置对象，该对象会控制如何执行导航。
   * @return The new `NgModule`.
   *
   * 新的 `NgModule` 。
   */
  static forRoot(routes: Routes, config?: ExtraOptions): ModuleWithProviders<RouterModule> {
    return {
      ngModule: RouterModule,
      providers: [
        ROUTER_PROVIDERS,
<<<<<<< HEAD
        NG_DEV_MODE ? (config?.enableTracing ? withDebugTracing().ɵproviders : []) : [],
=======
        (typeof ngDevMode === 'undefined' || ngDevMode) ?
            (config?.enableTracing ? withDebugTracing().ɵproviders : []) :
            [],
>>>>>>> 6a32ac28
        {provide: ROUTES, multi: true, useValue: routes},
        {
          provide: ROUTER_FORROOT_GUARD,
          useFactory: provideForRootGuard,
          deps: [[Router, new Optional(), new SkipSelf()]]
        },
        {provide: ROUTER_CONFIGURATION, useValue: config ? config : {}},
        config?.useHash ? provideHashLocationStrategy() : providePathLocationStrategy(),
        provideRouterScroller(),
        config?.preloadingStrategy ? withPreloading(config.preloadingStrategy).ɵproviders : [],
        {provide: NgProbeToken, multi: true, useFactory: routerNgProbeToken},
        config?.initialNavigation ? provideInitialNavigation(config) : [],
        config?.bindToComponentInputs ? withComponentInputBinding().ɵproviders : [],
        provideRouterInitializer(),
      ],
    };
  }

  /**
   * Creates a module with all the router directives and a provider registering routes,
   * without creating a new Router service.
   * When registering for submodules and lazy-loaded submodules, create the NgModule as follows:
   *
   * 创建带有所有路由器指令和提供者注册的路由的模块，而无需创建新的路由器服务。注册子模块和惰性加载的子模块时，像这样创建
   * NgModule：
   *
   * ```
   * @NgModule({
   *   imports: [RouterModule.forChild(ROUTES)]
   * })
   * class MyNgModule {}
   * ```
   *
   * @param routes An array of `Route` objects that define the navigation paths for the submodule.
   *
   * `Route` 对象的数组，它们定义了子模块的导航路径。
   * @return The new NgModule.
   *
   * 新的 NgModule。
   */
  static forChild(routes: Routes): ModuleWithProviders<RouterModule> {
    return {
      ngModule: RouterModule,
      providers: [{provide: ROUTES, multi: true, useValue: routes}],
    };
  }
}

/**
 * For internal use by `RouterModule` only. Note that this differs from `withInMemoryRouterScroller`
 * because it reads from the `ExtraOptions` which should not be used in the standalone world.
 *
 * 仅供 `RouterModule` 内部使用。请注意，这与 `withInMemoryRouterScroller`
 * 不同，因为它是从不应该在独立世界中使用的 `ExtraOptions` 中读取的。
 *
 */
export function provideRouterScroller(): Provider {
  return {
    provide: ROUTER_SCROLLER,
    useFactory: () => {
      const viewportScroller = inject(ViewportScroller);
      const zone = inject(NgZone);
      const config: ExtraOptions = inject(ROUTER_CONFIGURATION);
      const transitions = inject(NavigationTransitions);
      const urlSerializer = inject(UrlSerializer);
      if (config.scrollOffset) {
        viewportScroller.setOffset(config.scrollOffset);
      }
<<<<<<< HEAD
      return new RouterScroller(router, viewportScroller, zone, config);
=======
      return new RouterScroller(urlSerializer, transitions, viewportScroller, zone, config);
>>>>>>> 6a32ac28
    },
  };
}

// Note: For internal use only with `RouterModule`. Standalone setup via `provideRouter` should
// provide hash location directly via `{provide: LocationStrategy, useClass: HashLocationStrategy}`.
function provideHashLocationStrategy(): Provider {
  return {provide: LocationStrategy, useClass: HashLocationStrategy};
}

// Note: For internal use only with `RouterModule`. Standalone setup via `provideRouter` does not
// need this at all because `PathLocationStrategy` is the default factory for `LocationStrategy`.
function providePathLocationStrategy(): Provider {
  return {provide: LocationStrategy, useClass: PathLocationStrategy};
}

export function provideForRootGuard(router: Router): any {
  if ((typeof ngDevMode === 'undefined' || ngDevMode) && router) {
    throw new RuntimeError(
        RuntimeErrorCode.FOR_ROOT_CALLED_TWICE,
        `The Router was provided more than once. This can happen if 'forRoot' is used outside of the root injector.` +
            ` Lazy loaded modules should use RouterModule.forChild() instead.`);
  }
  return 'guarded';
}

// Note: For internal use only with `RouterModule`. Standalone router setup with `provideRouter`
// users call `withXInitialNavigation` directly.
function provideInitialNavigation(config: Pick<ExtraOptions, 'initialNavigation'>): Provider[] {
  return [
    config.initialNavigation === 'disabled' ? withDisabledInitialNavigation().ɵproviders : [],
    config.initialNavigation === 'enabledBlocking' ?
        withEnabledBlockingInitialNavigation().ɵproviders :
        [],
  ];
}

// TODO(atscott): This should not be in the public API
/**
 * A [DI token](guide/glossary/#di-token) for the router initializer that
 * is called after the app is bootstrapped.
 *
 * 一个代表路由器初始化器的令牌，应用引导完毕后就会调用它。
 *
 * @publicApi
 */
export const ROUTER_INITIALIZER = new InjectionToken<(compRef: ComponentRef<any>) => void>(
    (typeof ngDevMode === 'undefined' || ngDevMode) ? 'Router Initializer' : '');

function provideRouterInitializer(): Provider[] {
  return [
    // ROUTER_INITIALIZER token should be removed. It's public API but shouldn't be. We can just
    // have `getBootstrapListener` directly attached to APP_BOOTSTRAP_LISTENER.
    {provide: ROUTER_INITIALIZER, useFactory: getBootstrapListener},
    {provide: APP_BOOTSTRAP_LISTENER, multi: true, useExisting: ROUTER_INITIALIZER},
  ];
}<|MERGE_RESOLUTION|>--- conflicted
+++ resolved
@@ -15,14 +15,9 @@
 import {RouterOutlet} from './directives/router_outlet';
 import {RuntimeErrorCode} from './errors';
 import {Routes} from './models';
-<<<<<<< HEAD
-import {getBootstrapListener, rootRoute, ROUTER_IS_PROVIDED, withDebugTracing, withDisabledInitialNavigation, withEnabledBlockingInitialNavigation, withPreloading} from './provide_router';
-import {Router, setupRouter} from './router';
-=======
 import {NavigationTransitions} from './navigation_transition';
 import {getBootstrapListener, rootRoute, ROUTER_IS_PROVIDED, withComponentInputBinding, withDebugTracing, withDisabledInitialNavigation, withEnabledBlockingInitialNavigation, withPreloading} from './provide_router';
 import {Router} from './router';
->>>>>>> 6a32ac28
 import {ExtraOptions, ROUTER_CONFIGURATION} from './router_config';
 import {RouterConfigLoader, ROUTES} from './router_config_loader';
 import {ChildrenOutletContexts} from './router_outlet_context';
@@ -33,9 +28,6 @@
 
 /**
  * The directives defined in the `RouterModule`.
- *
- * `RouterModule` 中定义的指令。
- *
  */
 const ROUTER_DIRECTIVES = [RouterOutlet, RouterLink, RouterLinkActive, EmptyOutletComponent];
 
@@ -59,12 +51,8 @@
   RouterConfigLoader,
   // Only used to warn when `provideRoutes` is used without `RouterModule` or `provideRouter`. Can
   // be removed when `provideRoutes` is removed.
-<<<<<<< HEAD
-  NG_DEV_MODE ? {provide: ROUTER_IS_PROVIDED, useValue: true} : [],
-=======
   (typeof ngDevMode === 'undefined' || ngDevMode) ? {provide: ROUTER_IS_PROVIDED, useValue: true} :
                                                     [],
->>>>>>> 6a32ac28
 ];
 
 export function routerNgProbeToken() {
@@ -78,32 +66,18 @@
  * Use the Angular `Router` service to declaratively specify application states and manage state
  * transitions.
  *
- * 添加指令和提供者，以便在应用程序中定义的视图之间进行应用内导航。使用 Angular `Router`
- * 服务以声明方式指定应用程序状态并管理状态转换。
- *
  * You can import this NgModule multiple times, once for each lazy-loaded bundle.
  * However, only one `Router` service can be active.
  * To ensure this, there are two ways to register routes when importing this module:
  *
- * 你可以多次导入此 NgModule，对于每个惰性加载的包导入一次。但是，只能有一个 `Router`
- * 服务是活动的。为确保这一点，在导入此模块时有两种方法来注册路由：
- *
  * * The `forRoot()` method creates an `NgModule` that contains all the directives, the given
- *   routes, and the `Router` service itself.
- *
- *   `forRoot()` 方法会创建一个 `NgModule`，其中包含所有指令、给定的路由以及 `Router` 服务本身。
- *
+ * routes, and the `Router` service itself.
  * * The `forChild()` method creates an `NgModule` that contains all the directives and the given
- *     routes, but does not include the `Router` service.
- *
- *   `forChild()` 方法会创建一个 `NgModule`，其中包含所有指令和给定的路由，但不包括 `Router`
- *   服务。
+ * routes, but does not include the `Router` service.
  *
  * @see [Routing and Navigation guide](guide/router) for an
  * overview of how the `Router` service should be used.
  *
- * [路由和导航指南](guide/router)，概述了应如何使用 `Router` 服务。
- * @see [路由与导航](guide/router.html) 以获得如何使用路由器服务的概览。
  * @publicApi
  */
 @NgModule({
@@ -117,11 +91,7 @@
    * Creates and configures a module with all the router providers and directives.
    * Optionally sets up an application listener to perform an initial navigation.
    *
-   * 带着所有路由器提供者和指令创建和配置模块。（可选）设置应用程序监听器以执行初始导航。
-   *
    * When registering the NgModule at the root, import as follows:
-   *
-   * 在根目录下注册 NgModule 时，请按以下方式导入：
    *
    * ```
    * @NgModule({
@@ -131,27 +101,18 @@
    * ```
    *
    * @param routes An array of `Route` objects that define the navigation paths for the application.
-   *
-   * `Route` 对象的数组，这些对象定义应用程序的导航路径。
    * @param config An `ExtraOptions` configuration object that controls how navigation is performed.
-   *
-   * 一个 `ExtraOptions` 配置对象，该对象会控制如何执行导航。
    * @return The new `NgModule`.
    *
-   * 新的 `NgModule` 。
    */
   static forRoot(routes: Routes, config?: ExtraOptions): ModuleWithProviders<RouterModule> {
     return {
       ngModule: RouterModule,
       providers: [
         ROUTER_PROVIDERS,
-<<<<<<< HEAD
-        NG_DEV_MODE ? (config?.enableTracing ? withDebugTracing().ɵproviders : []) : [],
-=======
         (typeof ngDevMode === 'undefined' || ngDevMode) ?
             (config?.enableTracing ? withDebugTracing().ɵproviders : []) :
             [],
->>>>>>> 6a32ac28
         {provide: ROUTES, multi: true, useValue: routes},
         {
           provide: ROUTER_FORROOT_GUARD,
@@ -175,9 +136,6 @@
    * without creating a new Router service.
    * When registering for submodules and lazy-loaded submodules, create the NgModule as follows:
    *
-   * 创建带有所有路由器指令和提供者注册的路由的模块，而无需创建新的路由器服务。注册子模块和惰性加载的子模块时，像这样创建
-   * NgModule：
-   *
    * ```
    * @NgModule({
    *   imports: [RouterModule.forChild(ROUTES)]
@@ -186,11 +144,8 @@
    * ```
    *
    * @param routes An array of `Route` objects that define the navigation paths for the submodule.
-   *
-   * `Route` 对象的数组，它们定义了子模块的导航路径。
    * @return The new NgModule.
    *
-   * 新的 NgModule。
    */
   static forChild(routes: Routes): ModuleWithProviders<RouterModule> {
     return {
@@ -203,10 +158,6 @@
 /**
  * For internal use by `RouterModule` only. Note that this differs from `withInMemoryRouterScroller`
  * because it reads from the `ExtraOptions` which should not be used in the standalone world.
- *
- * 仅供 `RouterModule` 内部使用。请注意，这与 `withInMemoryRouterScroller`
- * 不同，因为它是从不应该在独立世界中使用的 `ExtraOptions` 中读取的。
- *
  */
 export function provideRouterScroller(): Provider {
   return {
@@ -220,11 +171,7 @@
       if (config.scrollOffset) {
         viewportScroller.setOffset(config.scrollOffset);
       }
-<<<<<<< HEAD
-      return new RouterScroller(router, viewportScroller, zone, config);
-=======
       return new RouterScroller(urlSerializer, transitions, viewportScroller, zone, config);
->>>>>>> 6a32ac28
     },
   };
 }
@@ -267,8 +214,6 @@
  * A [DI token](guide/glossary/#di-token) for the router initializer that
  * is called after the app is bootstrapped.
  *
- * 一个代表路由器初始化器的令牌，应用引导完毕后就会调用它。
- *
  * @publicApi
  */
 export const ROUTER_INITIALIZER = new InjectionToken<(compRef: ComponentRef<any>) => void>(
