--- conflicted
+++ resolved
@@ -15,25 +15,19 @@
  *
  * Name of the primary outlet.
  *
-<<<<<<< HEAD
  *
  * 主路由出口的名字。
  *
-=======
  * @publicApi
->>>>>>> e8d9b00d
  */
 export const PRIMARY_OUTLET = 'primary';
 
 /**
  * A collection of parameters.
  *
-<<<<<<< HEAD
  *
  * 参数的集合。
-=======
  * @publicApi
->>>>>>> e8d9b00d
  */
 export type Params = {
   [key: string]: any
@@ -54,15 +48,12 @@
  * The API is inspired by the URLSearchParams interface.
  * see https://developer.mozilla.org/en-US/docs/Web/API/URLSearchParams
  *
-<<<<<<< HEAD
  *
  * 该 API 的设计受到了 URLSearchParams 接口的启发。
  * 参见 https://developer.mozilla.org/en-US/docs/Web/API/URLSearchParams
  *
  *
-=======
  * @publicApi
->>>>>>> e8d9b00d
  */
 export interface ParamMap {
   has(name: string): boolean;
@@ -134,12 +125,9 @@
 /**
  * Convert a `Params` instance to a `ParamMap`.
  *
-<<<<<<< HEAD
  *
  * 把 `Params` 实例转换成 `ParamMap` 实例。
-=======
  * @publicApi
->>>>>>> e8d9b00d
  */
 export function convertToParamMap(params: Params): ParamMap {
   return new ParamsAsMap(params);
