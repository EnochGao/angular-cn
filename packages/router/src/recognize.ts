--- conflicted
+++ resolved
@@ -27,23 +27,6 @@
 
 
 export function recognize(
-<<<<<<< HEAD
-    injector: EnvironmentInjector, rootComponentType: Type<any>|null, config: Routes,
-    urlTree: UrlTree, url: string, urlSerializer: UrlSerializer,
-    paramsInheritanceStrategy: ParamsInheritanceStrategy =
-        'emptyOnly'): Observable<RouterStateSnapshot> {
-  return new Recognizer(
-             injector, rootComponentType, config, urlTree, url, paramsInheritanceStrategy,
-             urlSerializer)
-      .recognize()
-      .pipe(switchMap(result => {
-        if (result === null) {
-          return newObservableError(new NoMatch());
-        } else {
-          return of(result);
-        }
-      }));
-=======
     injector: EnvironmentInjector, configLoader: RouterConfigLoader,
     rootComponentType: Type<any>|null, config: Routes, urlTree: UrlTree,
     urlSerializer: UrlSerializer,
@@ -53,7 +36,6 @@
              injector, configLoader, rootComponentType, config, urlTree, paramsInheritanceStrategy,
              urlSerializer)
       .recognize();
->>>>>>> 6a32ac28
 }
 
 export class Recognizer {
@@ -66,12 +48,6 @@
       private paramsInheritanceStrategy: ParamsInheritanceStrategy,
       private readonly urlSerializer: UrlSerializer) {}
 
-<<<<<<< HEAD
-  recognize(): Observable<RouterStateSnapshot|null> {
-    const rootSegmentGroup =
-        split(this.urlTree.root, [], [], this.config.filter(c => c.redirectTo === undefined))
-            .segmentGroup;
-=======
   private noMatchError(e: NoMatch): any {
     return new RuntimeError(
         RuntimeErrorCode.NO_MATCH,
@@ -81,7 +57,6 @@
 
   recognize(): Observable<{state: RouterStateSnapshot, tree: UrlTree}> {
     const rootSegmentGroup = split(this.urlTree.root, [], [], this.config).segmentGroup;
->>>>>>> 6a32ac28
 
     return this.processSegmentGroup(this.injector, this.config, rootSegmentGroup, PRIMARY_OUTLET)
         .pipe(
@@ -158,18 +133,9 @@
    * Matches every child outlet in the `segmentGroup` to a `Route` in the config. Returns `null` if
    * we cannot find a match for _any_ of the children.
    *
-   * 将 `segmentGroup` 中的每个子插座与配置中的 `Route` 匹配。如果我们找不到 _ 任何子 _
-   * 项的匹配项，则返回 `null` 。
-   *
    * @param config - The `Routes` to match against
-   *
-   *   要匹配的 `Routes`
-   *
    * @param segmentGroup - The `UrlSegmentGroup` whose children need to be matched against the
    *     config.
-   *
-   *   子项需要与配置匹配的 `UrlSegmentGroup` 。
-   *
    */
   processChildren(injector: EnvironmentInjector, config: Route[], segmentGroup: UrlSegmentGroup):
       Observable<TreeNode<ActivatedRouteSnapshot>[]> {
@@ -325,11 +291,7 @@
       const snapshot = new ActivatedRouteSnapshot(
           segments, params, Object.freeze({...this.urlTree.queryParams}), this.urlTree.fragment,
           getData(route), getOutlet(route), route.component ?? route._loadedComponent ?? null,
-<<<<<<< HEAD
-          route, getSourceSegmentGroup(rawSegment), pathIndexShift, getResolve(route));
-=======
           route, getResolve(route));
->>>>>>> 6a32ac28
       matchResult = of({
         snapshot,
         consumedSegments: [],
@@ -351,12 +313,7 @@
                 const snapshot = new ActivatedRouteSnapshot(
                     consumedSegments, parameters, Object.freeze({...this.urlTree.queryParams}),
                     this.urlTree.fragment, getData(route), getOutlet(route),
-<<<<<<< HEAD
-                    route.component ?? route._loadedComponent ?? null, route,
-                    getSourceSegmentGroup(rawSegment), pathIndexShift, getResolve(route));
-=======
                     route.component ?? route._loadedComponent ?? null, route, getResolve(route));
->>>>>>> 6a32ac28
                 return {snapshot, consumedSegments, remainingSegments};
               }));
     }
@@ -368,26 +325,6 @@
 
       // If the route has an injector created from providers, we should start using that.
       injector = route._injector ?? injector;
-<<<<<<< HEAD
-      const childInjector = route._loadedInjector ?? injector;
-      const childConfig: Route[] = getChildConfig(route);
-
-      const {segmentGroup, slicedSegments} = split(
-          rawSegment, consumedSegments, remainingSegments,
-          // Filter out routes with redirectTo because we are trying to create activated route
-          // snapshots and don't handle redirects here. That should have been done in
-          // `applyRedirects`.
-          childConfig.filter(c => c.redirectTo === undefined));
-
-      if (slicedSegments.length === 0 && segmentGroup.hasChildren()) {
-        return this.processChildren(childInjector, childConfig, segmentGroup).pipe(map(children => {
-          if (children === null) {
-            return null;
-          }
-          return [new TreeNode<ActivatedRouteSnapshot>(snapshot, children)];
-        }));
-      }
-=======
       return this.getChildConfig(injector, route, segments)
           .pipe(switchMap(({routes: childConfig}) => {
             const childInjector = route._loadedInjector ?? injector;
@@ -436,7 +373,6 @@
       // The children belong to the same module
       return of({routes: route.children, injector});
     }
->>>>>>> 6a32ac28
 
     if (route.loadChildren) {
       // lazy children belong to the loaded module
@@ -478,10 +414,6 @@
  * Finds `TreeNode`s with matching empty path route configs and merges them into `TreeNode` with
  * the children from each duplicate. This is necessary because different outlets can match a
  * single empty path route config and the results need to then be merged.
- *
- * 查找具有匹配的空路径路由配置的 `TreeNode` ，并将它们与每个副本中的子项合并到 `TreeNode`
- * 中。这是必要的，因为不同的出口可以匹配单个空路径路由配置，然后需要合并结果。
- *
  */
 function mergeEmptyPathMatches(nodes: Array<TreeNode<ActivatedRouteSnapshot>>):
     Array<TreeNode<ActivatedRouteSnapshot>> {
