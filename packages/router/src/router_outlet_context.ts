/**
 * @license
 * Copyright Google LLC All Rights Reserved.
 *
 * Use of this source code is governed by an MIT-style license that can be
 * found in the LICENSE file at https://angular.io/license
 */

import {ComponentFactoryResolver, ComponentRef} from '@angular/core';

import {RouterOutletContract} from './directives/router_outlet';
import {ActivatedRoute} from './router_state';


/**
 * Store contextual information about a `RouterOutlet`
 *
 * 存储关于 `RouterOutlet` 的上下文信息
 *
 * @publicApi
 */
export class OutletContext {
  outlet: RouterOutletContract|null = null;
  route: ActivatedRoute|null = null;
  resolver: ComponentFactoryResolver|null = null;
  children = new ChildrenOutletContexts();
  attachRef: ComponentRef<any>|null = null;
}

/**
 * Store contextual information about the children (= nested) `RouterOutlet`
 *
 * 存储关于子级（=嵌套）`RouterOutlet` 的上下文信息。
 *
 * @publicApi
 */
export class ChildrenOutletContexts {
  // contexts for child outlets, by name.
  private contexts = new Map<string, OutletContext>();

<<<<<<< HEAD
  /**
   * Called when a `RouterOutlet` directive is instantiated
   *
   * 实例化 `RouterOutlet` 指令时调用。
   *
   */
  onChildOutletCreated(childName: string, outlet: RouterOutlet): void {
=======
  /** Called when a `RouterOutlet` directive is instantiated */
  onChildOutletCreated(childName: string, outlet: RouterOutletContract): void {
>>>>>>> 8dc32060
    const context = this.getOrCreateContext(childName);
    context.outlet = outlet;
    this.contexts.set(childName, context);
  }

  /**
   * Called when a `RouterOutlet` directive is destroyed.
   * We need to keep the context as the outlet could be destroyed inside a NgIf and might be
   * re-created later.
   *
   * `RouterOutlet` 指令被销毁时调用。我们需要保留上下文，因为此出口可能在 NgIf 内部被销毁，并可能在以后重新创建。
   *
   */
  onChildOutletDestroyed(childName: string): void {
    const context = this.getContext(childName);
    if (context) {
      context.outlet = null;
    }
  }

  /**
   * Called when the corresponding route is deactivated during navigation.
   * Because the component get destroyed, all children outlet are destroyed.
   *
   * 在导航期间停用相应的路由时调用。由于组件被销毁，所有子出口也都被销毁了。
   *
   */
  onOutletDeactivated(): Map<string, OutletContext> {
    const contexts = this.contexts;
    this.contexts = new Map();
    return contexts;
  }

  onOutletReAttached(contexts: Map<string, OutletContext>) {
    this.contexts = contexts;
  }

  getOrCreateContext(childName: string): OutletContext {
    let context = this.getContext(childName);

    if (!context) {
      context = new OutletContext();
      this.contexts.set(childName, context);
    }

    return context;
  }

  getContext(childName: string): OutletContext|null {
    return this.contexts.get(childName) || null;
  }
}<|MERGE_RESOLUTION|>--- conflicted
+++ resolved
@@ -38,18 +38,13 @@
   // contexts for child outlets, by name.
   private contexts = new Map<string, OutletContext>();
 
-<<<<<<< HEAD
   /**
    * Called when a `RouterOutlet` directive is instantiated
    *
    * 实例化 `RouterOutlet` 指令时调用。
    *
    */
-  onChildOutletCreated(childName: string, outlet: RouterOutlet): void {
-=======
-  /** Called when a `RouterOutlet` directive is instantiated */
   onChildOutletCreated(childName: string, outlet: RouterOutletContract): void {
->>>>>>> 8dc32060
     const context = this.getOrCreateContext(childName);
     context.outlet = outlet;
     this.contexts.set(childName, context);
