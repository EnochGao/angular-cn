/**
 * @license
 * Copyright Google LLC All Rights Reserved.
 *
 * Use of this source code is governed by an MIT-style license that can be
 * found in the LICENSE file at https://angular.io/license
 */

import {NgModuleFactory, NgModuleRef, Type} from '@angular/core';
import {Observable} from 'rxjs';

import {ActivatedRouteSnapshot} from './router_state';
import {UrlSegment, UrlSegmentGroup} from './url_tree';


/**
 * Represents a route configuration for the Router service.
 * An array of `Route` objects, used in `Router.config` and for nested route configurations
 * in `Route.children`.
 *
 * 表示路由器服务的路由配置。是一个 `Route` 对象的数组，用作 `Router.config` 和 `Route.children` 中的嵌套路由配置。
 *
 * @see `Route`
 * @see `Router`
 * @see [Router configuration guide](guide/router-reference#configuration)
 *
 * [路由器配置指南](guide/router-reference#configuration)
 *
 * @publicApi
 */
export type Routes = Route[];

/**
 * Represents the result of matching URLs with a custom matching function.
 *
 * 表示使用自定义匹配函数时的 URL 匹配结果。
 *
 * * `consumed` is an array of the consumed URL segments.
 *
 *    `consumed` 是一个表示已消费的 URL 片段的数组。
 *
 * * `posParams` is a map of positional parameters.
 *
 *   `posParams` 是一个位置型参数的映射表。
 *
 * @see `UrlMatcher()`
 * @publicApi
 */
export type UrlMatchResult = {
  consumed: UrlSegment[];
  posParams?: {[name: string]: UrlSegment};
};

/**
 * A function for matching a route against URLs. Implement a custom URL matcher
 * for `Route.matcher` when a combination of `path` and `pathMatch`
 * is not expressive enough. Cannot be used together with `path` and `pathMatch`.
 *
 * 一个用于匹配路由和 URL 的函数。
 * 当 `path` 和 `pathMatch` 的组合不足以表达时，可以为 `Route.matcher` 实现一个自定义的 URL 匹配器。
 *
 * The function takes the following arguments and returns a `UrlMatchResult` object.
 *
 * 该函数采用以下参数，并返回一个 `UrlMatchResult` 对象。
 *
 * * *segments* : An array of URL segments.
 *
 *   *segment* ：URL 段的数组。
 *
 * * *group* : A segment group.
 *
 *   *group* ：段组。
 *
 * * *route* : The route to match against.
 *
 *   *route* ：要匹配的路由。
 *
 * The following example implementation matches HTML files.
 *
 * 下列例子中实现的匹配器会匹配 HTML 文件。
 *
 * ```
 * export function htmlFiles(url: UrlSegment[]) {
 *   return url.length === 1 && url[0].path.endsWith('.html') ? ({consumed: url}) : null;
 * }
 *
 * export const routes = [{ matcher: htmlFiles, component: AnyComponent }];
 * ```
 *
 * @publicApi
 */
export type UrlMatcher = (segments: UrlSegment[], group: UrlSegmentGroup, route: Route) =>
    UrlMatchResult|null;

/**
 *
 * Represents static data associated with a particular route.
 *
 * 表示与特定路由关联的静态数据。
 *
 * @see `Route#data`
 *
 * @publicApi
 */
export type Data = {
  [name: string]: any
};

/**
 *
 * Represents the resolved data associated with a particular route.
 *
 * 表示与特定路由关联的已解析数据。
 *
 * @see `Route#resolve`.
 *
 * @publicApi
 */
export type ResolveData = {
  [name: string]: any
};

/**
 *
 * A function that is called to resolve a collection of lazy-loaded routes.
 * Must be an arrow function of the following form:
 * `() => import('...').then(mod => mod.MODULE)`
 *
 * 调用此函数以解析惰性加载的路由集合。必须是以下形式的箭头函数： `() => import('...').then(mod => mod.MODULE)`
 *
 * For example:
 *
 * 例如：
 *
 * ```
 * [{
 *   path: 'lazy',
 *   loadChildren: () => import('./lazy-route/lazy.module').then(mod => mod.LazyModule),
 * }];
 * ```
 *
 * @see [Route.loadChildren](api/router/Route#loadChildren)
 * @publicApi
 */
export type LoadChildrenCallback = () => Type<any>|NgModuleFactory<any>|Observable<Type<any>>|
    Promise<NgModuleFactory<any>|Type<any>|any>;

/**
 *
 * A function that returns a set of routes to load.
 *
<<<<<<< HEAD
 * 本函数返回一组要加载的路由。
 *
 * The string form of `LoadChildren` is deprecated (see `DeprecatedLoadChildren`). The function
 * form (`LoadChildrenCallback`) should be used instead.
 *
 * 不推荐使用 `LoadChildren` 的字符串形式（参见 `DeprecatedLoadChildren`）。应该改用函数形式（`LoadChildrenCallback`）。
 *
 * @see `loadChildrenCallback`
 * @publicApi
 */
export type LoadChildren = LoadChildrenCallback|DeprecatedLoadChildren;

/**
 * A string of the form `path/to/file#exportName` that acts as a URL for a set of routes to load.
 *
 * 格式为 `path/to/file#exportName` ，用作要加载的一组路由的 URL。
 *
 * @see `loadChildrenCallback`
 * @publicApi
 * @deprecated The `string` form of `loadChildren` is deprecated in favor of the
 * `LoadChildrenCallback` function which uses the ES dynamic `import()` expression.
 * This offers a more natural and standards-based mechanism to dynamically
 * load an ES module at runtime.
 *
 * 不推荐使用 `loadChildren` 的 `string` 形式，而推荐使用使用 ES 的动态 `import()` 表达式 `LoadChildrenCallback`。这提供了一种更自然且基于标准的机制，可在运行时动态加载 ES 模块。
 *
=======
 * @see `LoadChildrenCallback`
 * @publicApi
>>>>>>> f7af5d41
 */
export type LoadChildren = LoadChildrenCallback;

/**
 *
 * How to handle query parameters in a router link.
 * One of:
 *
 * 如何处理路由器链接中的查询参数。为下列值之一：
 *
 * - `merge` : Merge new with current parameters.
 *
 *   `merge` ：合并新的当前参数。
 *
 * - `preserve` : Preserve current parameters.
 *
 *   `preserve` ：保留当前参数。
 *
 * @see `UrlCreationOptions#queryParamsHandling`
 * @see `RouterLink`
 * @publicApi
 */
export type QueryParamsHandling = 'merge'|'preserve'|'';

/**
 *
 * A policy for when to run guards and resolvers on a route.
 *
 * 何时在路由上运行守卫（guard）和解析器（resolver）的策略。
 *
 * @see [Route.runGuardsAndResolvers](api/router/Route#runGuardsAndResolvers)
 * @publicApi
 */
export type RunGuardsAndResolvers =
    'pathParamsChange'|'pathParamsOrQueryParamsChange'|'paramsChange'|'paramsOrQueryParamsChange'|
    'always'|((from: ActivatedRouteSnapshot, to: ActivatedRouteSnapshot) => boolean);

/**
 * A configuration object that defines a single route.
 * A set of routes are collected in a `Routes` array to define a `Router` configuration.
 * The router attempts to match segments of a given URL against each route,
 * using the configuration options defined in this object.
 *
 * 定义单个路由的配置对象。在 `Routes` 数组中收集了一组路由定义，以用作 `Router` 的配置。路由器会尝试使用此对象中定义的配置选项，将给定 URL 段与每个路由进行匹配。
 *
 * Supports static, parameterized, redirect, and wildcard routes, as well as
 * custom route data and resolve methods.
 *
 * 支持静态、参数化、重定向和通配符路由，以及自定义路由数据和解析方法。
 *
 * For detailed usage information, see the [Routing Guide](guide/router).
 *
 * 欲知详情，请参阅[《路由指南》](guide/router) 。
 *
 * @usageNotes
 *
 * ### Simple Configuration
 *
 * ### 简单配置
 *
 * The following route specifies that when navigating to, for example,
 * `/team/11/user/bob`, the router creates the 'Team' component
 * with the 'User' child component in it.
 *
 * 以下路由指定在导航到 `/team/11/user/bob` 时，路由器会在其中创建带有 'User' 子组件的 'Team' 组件。
 *
 * ```
 * [{
 *   path: 'team/:id',
  *  component: Team,
 *   children: [{
 *     path: 'user/:name',
 *     component: User
 *   }]
 * }]
 * ```
 *
 * ### Multiple Outlets
 *
 * ### 多重出口
 *
 * The following route creates sibling components with multiple outlets.
 * When navigating to `/team/11(aux:chat/jim)`, the router creates the 'Team' component next to
 * the 'Chat' component. The 'Chat' component is placed into the 'aux' outlet.
 *
 * 以下路由创建具有多个出口的兄弟组件。当导航到 `/team/11(aux:chat/jim)` 时，路由器会在 'Chat' 组件旁边创建 'Team' 组件。 'Chat' 组件放置在 'aux' 出口中。
 *
 * ```
 * [{
 *   path: 'team/:id',
 *   component: Team
 * }, {
 *   path: 'chat/:user',
 *   component: Chat
 *   outlet: 'aux'
 * }]
 * ```
 *
 * ### Wild Cards
 *
 * ### 通配符
 *
 * The following route uses wild-card notation to specify a component
 * that is always instantiated regardless of where you navigate to.
 *
 * 以下路由使用通配符表示法来指定始终实例化的组件，无论你导航到何处。
 *
 * ```
 * [{
 *   path: '**',
 *   component: WildcardComponent
 * }]
 * ```
 *
 * ### Redirects
 *
 * ### 重定向
 *
 * The following route uses the `redirectTo` property to ignore a segment of
 * a given URL when looking for a child path.
 *
 * 当寻找子路径时，以下路由使用 `redirectTo` 属性忽略给定 URL 的一部分。
 *
 * When navigating to '/team/11/legacy/user/jim', the router changes the URL segment
 * '/team/11/legacy/user/jim' to '/team/11/user/jim', and then instantiates
 * the Team component with the User child component in it.
 *
 * 导航到 '/team/11/legacy/user/jim' 时，路由器将 URL 段 '/team/11/legacy/user/jim' 更改为 '/team/11/user/jim'，然后实例化 Team 组件以及其中的 User 子组件。
 *
 * ```
 * [{
 *   path: 'team/:id',
 *   component: Team,
 *   children: [{
 *     path: 'legacy/user/:name',
 *     redirectTo: 'user/:name'
 *   }, {
 *     path: 'user/:name',
 *     component: User
 *   }]
 * }]
 * ```
 *
 * The redirect path can be relative, as shown in this example, or absolute.
 * If we change the `redirectTo` value in the example to the absolute URL segment '/user/:name',
 * the result URL is also absolute, '/user/jim'.
 *
 * 重定向路径可以是相对的（如本示例所示），也可以是绝对的。 `redirectTo` 值更改为绝对 URL 段 '/user/:name'，则结果 URL 也是绝对 URL，'/user/jim'。
 *

 * ### Empty Path
 *
 * ### 空路径
 *
 * Empty-path route configurations can be used to instantiate components that do not 'consume'
 * any URL segments.
 *
 * 空路径路由可用来实例化一些不"消费"任何 url 区段的组件。
 *
 * In the following configuration, when navigating to
 * `/team/11`, the router instantiates the 'AllUsers' component.
 *
 * 在下列配置中，当导航到 `/team/11` 时，路由器会实例化 'AllUsers' 组件。
 *
 * ```
 * [{
 *   path: 'team/:id',
 *   component: Team,
 *   children: [{
 *     path: '',
 *     component: AllUsers
 *   }, {
 *     path: 'user/:name',
 *     component: User
 *   }]
 * }]
 * ```
 *
 * Empty-path routes can have children. In the following example, when navigating
 * to `/team/11/user/jim`, the router instantiates the wrapper component with
 * the user component in it.
 *
 * 空路径路由可以有子路由。在以下示例中，当导航到 `/team/11/user/jim` 时，路由器会实例化带有用户组件的包装器组件。
 *
 * Note that an empty path route inherits its parent's parameters and data.
 *
 * 请注意，空路径路由会继承其父级的参数和数据。
 *
 * ```
 * [{
 *   path: 'team/:id',
 *   component: Team,
 *   children: [{
 *     path: '',
 *     component: WrapperCmp,
 *     children: [{
 *       path: 'user/:name',
 *       component: User
 *     }]
 *   }]
 * }]
 * ```
 *
 * ### Matching Strategy
 *
 * ### 匹配策略
 *
 * The default path-match strategy is 'prefix', which means that the router
 * checks URL elements from the left to see if the URL matches a specified path.
 * For example, '/team/11/user' matches 'team/:id'.
 *
 * 默认的路径匹配策略是 'prefix'，这意味着路由器从左开始检查 URL 元素以查看 URL 是否与指定的路径匹配。例如，'/team/11/user' 与 'team/:id' 匹配。
 *
 * ```
 * [{
 *   path: '',
 *   pathMatch: 'prefix', //default
 *   redirectTo: 'main'
 * }, {
 *   path: 'main',
 *   component: Main
 * }]
 * ```
 *
 * You can specify the path-match strategy 'full' to make sure that the path
 * covers the whole unconsumed URL. It is important to do this when redirecting
 * empty-path routes. Otherwise, because an empty path is a prefix of any URL,
 * the router would apply the redirect even when navigating to the redirect destination,
 * creating an endless loop.
 *
 * 你可以将路径匹配策略指定为 'full'，以确保路径覆盖整个未使用的 URL。重定向到空路径路由时，这样做很重要。否则，因为空路径是任何 URL 的前缀，所以路由器即使在导航到重定向目标时又会被再次重定向，从而造成无限循环。
 *
 * In the following example, supplying the 'full' `pathMatch` strategy ensures
 * that the router applies the redirect if and only if navigating to '/'.
 *
 * 在以下示例中，提供 'full' `pathMatch` 策略可确保路由器仅在导航到 '/' 时才应用重定向。
 *
 * ```
 * [{
 *   path: '',
 *   pathMatch: 'full',
 *   redirectTo: 'main'
 * }, {
 *   path: 'main',
 *   component: Main
 * }]
 * ```
 *
 * ### Componentless Routes
 *
 * ### 无组件路由
 *
 * You can share parameters between sibling components.
 * For example, suppose that two sibling components should go next to each other,
 * and both of them require an ID parameter. You can accomplish this using a route
 * that does not specify a component at the top level.
 *
 * 你可以在同级组件之间共享参数。例如，假设两个同级组件应该彼此相邻，并且它们两个都需要 ID 参数。你可以使用不在顶层指定组件的路由来完成此操作。
 *
 * In the following example, 'MainChild' and 'AuxChild' are siblings.
 * When navigating to 'parent/10/(a//aux:b)', the route instantiates
 * the main child and aux child components next to each other.
 * For this to work, the application component must have the primary and aux outlets defined.
 *
 * 在以下示例中，'MainChild' 和 'AuxChild' 是同级。当导航到 'parent/10/(a//aux:b)' 时，该路由会实例化彼此相邻的主要子组件和 aux 子组件。为此，应用程序组件必须定义主要和辅助出口。
 *
 * ```
 * [{
 *    path: 'parent/:id',
 *    children: [
 *      { path: 'a', component: MainChild },
 *      { path: 'b', component: AuxChild, outlet: 'aux' }
 *    ]
 * }]
 * ```
 *
 * The router merges the parameters, data, and resolve of the componentless
 * parent into the parameters, data, and resolve of the children.
 *
 * 路由器将无组件父级的参数、数据和解析结果合并为子级的参数、数据和解析结果。
 *
 * This is especially useful when child components are defined
 * with an empty path string, as in the following example.
 * With this configuration, navigating to '/parent/10' creates
 * the main child and aux components.
 *
 * 当用空路径字符串定义子组件时，这特别有用，如以下示例所示。使用此配置，导航到 '/parent/10' 将创建主要子组件和 aux 组件。
 *
 * ```
 * [{
 *    path: 'parent/:id',
 *    children: [
 *      { path: '', component: MainChild },
 *      { path: '', component: AuxChild, outlet: 'aux' }
 *    ]
 * }]
 * ```
 *
 * ### Lazy Loading
 *
 * ### 惰性加载
 *
 * Lazy loading speeds up application load time by splitting the application
 * into multiple bundles and loading them on demand.
 * To use lazy loading, provide the `loadChildren` property in the `Route` object,
 * instead of the `children` property.
 *
 * 惰性加载通过将应用程序拆分为多个包并按需加载它们来加快应用程序加载时间。要使用惰性加载，请在 `Route` 中提供 `loadChildren` 属性，而不是 `children` 属性。
 *
 * Given the following example route, the router will lazy load
 * the associated module on demand using the browser native import system.
 *
 * 给定以下示例路由，路由器将使用浏览器原生导入体系按需惰性加载相关模块。
 *
 * ```
 * [{
 *   path: 'lazy',
 *   loadChildren: () => import('./lazy-route/lazy.module').then(mod => mod.LazyModule),
 * }];
 * ```
 *
 * @publicApi
 */
export interface Route {
  /**
   * The path to match against. Cannot be used together with a custom `matcher` function.
   * A URL string that uses router matching notation.
   * Can be a wild card (`**`) that matches any URL (see Usage Notes below).
   * Default is "/" (the root path).
   *
   * 匹配的路径。不能与自定义 `matcher` 功能一起使用。使用路由器匹配表示法的 URL 字符串。可以是与任何 URL 匹配的通配符（`**`）（请参阅下面的使用说明）。默认值为 “/”（根路径）。
   *
   */
  path?: string;
  /**
   * The path-matching strategy, one of 'prefix' or 'full'.
   * Default is 'prefix'.
   *
   * 路径匹配策略，为 “prefix” 或 “full” 之一。默认为“prefix”。
   *
   * By default, the router checks URL elements from the left to see if the URL
   * matches a given path and stops when there is a config match. Importantly there must still be a
   * config match for each segment of the URL. For example, '/team/11/user' matches the prefix
   * 'team/:id' if one of the route's children matches the segment 'user'. That is, the URL
   * '/team/11/user` matches the config
   * `{path: 'team/:id', children: [{path: ':user', component: User}]}`
   * but does not match when there are no children as in `{path: 'team/:id', component: Team}`.
   *
   * 默认情况下，路由器会从左边开始检查 URL 中的各个元素，以查看此 URL 是否匹配给定的路径，遇到任何一个匹配的，就停止。比如，'/team/11/user' 能匹配 'team/:id'。
   *
   * The path-match strategy 'full' matches against the entire URL.
   * It is important to do this when redirecting empty-path routes.
   * Otherwise, because an empty path is a prefix of any URL,
   * the router would apply the redirect even when navigating
   * to the redirect destination, creating an endless loop.
   *
   * 路径匹配策略 “full” 表示与整个 URL 匹配。重定向空路径路由时，执行此操作很重要。否则，因为空路径是任何 URL 的前缀，所以路由器即使在导航到重定向目标时也会进行重定向，从而造成无限循环。
   *
   */
  pathMatch?: string;
  /**
   * A custom URL-matching function. Cannot be used together with `path`.
   *
   * 自定义 URL 匹配功能。不能与 `path` 一起使用。
   *
   */
  matcher?: UrlMatcher;
  /**
   * The component to instantiate when the path matches.
   * Can be empty if child routes specify components.
   *
   * 路径匹配时实例化的组件。如果要由其子路由指定组件，则可以为空。
   *
   */
  component?: Type<any>;
  /**
   * A URL to redirect to when the path matches.
   *
   * Absolute if the URL begins with a slash (/), otherwise relative to the path URL.
   * Note that no further redirects are evaluated after an absolute redirect.
   *
   * When not present, router does not redirect.
   *
   * 路径匹配时重定向到的 URL。如果 URL 以斜杠（/）开头，则为绝对值，否则相对于当前路径 URL。如果不存在，则路由器不会重定向。
   *
   */
  redirectTo?: string;
  /**
   * Name of a `RouterOutlet` object where the component can be placed
   * when the path matches.
   *
   * `RouterOutlet` 对象的名字，当路径匹配时会把组件放置在其中。
   */
  outlet?: string;
  /**
   * An array of dependency-injection tokens used to look up `CanActivate()`
   * handlers, in order to determine if the current user is allowed to
   * activate the component. By default, any user can activate.
   *
   * 一组依赖项注入令牌，用于查找 `CanActivate()` 处理器，以确定是否允许当前用户激活该组件。默认情况下，任何用户都可以激活。
   *
   */
  canActivate?: any[];
  /**
   * An array of DI tokens used to look up `CanActivateChild()` handlers,
   * in order to determine if the current user is allowed to activate
   * a child of the component. By default, any user can activate a child.
   *
   * DI 令牌数组，用于查找 `CanActivateChild()` 处理器，以确定是否允许当前用户激活组件的子级。默认情况下，任何用户都可以激活子路由。
   *
   */
  canActivateChild?: any[];
  /**
   * An array of DI tokens used to look up `CanDeactivate()`
   * handlers, in order to determine if the current user is allowed to
   * deactivate the component. By default, any user can deactivate.
   *
   * DI 令牌数组，用于查找 `CanDeactivate()` 处理器，以确定是否允许当前用户停用该组件。默认情况下，任何用户都可以停用。
   *
   */
  canDeactivate?: any[];
  /**
   * An array of DI tokens used to look up `CanLoad()`
   * handlers, in order to determine if the current user is allowed to
   * load the component. By default, any user can load.
   *
   * DI 令牌数组，用于查找 `CanLoad()` 处理器，以确定是否允许当前用户加载组件。默认情况下，任何用户都可以加载。
   *
   */
  canLoad?: any[];
  /**
   * Additional developer-defined data provided to the component via
   * `ActivatedRoute`. By default, no additional data is passed.
   *
   * `ActivatedRoute` 提供给组件的由开发人员定义的额外数据。默认情况下，不传递任何额外数据。
   *
   */
  data?: Data;
  /**
   * A map of DI tokens used to look up data resolvers. See `Resolve`.
   *
   * DI 令牌的映射，用于查找数据解析器。请参阅 `Resolve` 。
   *
   */
  resolve?: ResolveData;
  /**
   * An array of child `Route` objects that specifies a nested route
   * configuration.
   *
   * 一个子 `Route` 对象数组，用于指定嵌套路由配置。
   *
   */
  children?: Routes;
  /**
   * An object specifying lazy-loaded child routes.
   *
   * 一个对象，指定要惰性加载的子路由。
   *
   */
  loadChildren?: LoadChildren;
  /**
   * Defines when guards and resolvers will be run. One of
   *
   * 定义何时运行守卫（guard）和解析器（resolver）。为下列值之一
   *
   * - `paramsOrQueryParamsChange` : Run when query parameters change.
   *
   *   `paramsOrQueryParamsChange` ：当查询参数发生变化时运行。
   *
   * - `always` : Run on every execution.
   * By default, guards and resolvers run only when the matrix
   * parameters of the route change.
   *
   *     `always` ：在每次执行时运行。默认情况下，仅当路由的矩阵参数发生更改时，守卫和解析器才会运行。
   */
  runGuardsAndResolvers?: RunGuardsAndResolvers;
  /**
   * Filled for routes with `loadChildren` once the module has been loaded
   *
   * 模块加载后，使用 `loadChildren` 填充进来的路由
   *
   * @internal
   */
  _loadedConfig?: LoadedRouterConfig;
  /**
   * Filled for routes with `loadChildren` during load
   * @internal
   */
  _loader$?: Observable<LoadedRouterConfig>;
}

export class LoadedRouterConfig {
  constructor(public routes: Route[], public module: NgModuleRef<any>) {}
}<|MERGE_RESOLUTION|>--- conflicted
+++ resolved
@@ -149,37 +149,10 @@
  *
  * A function that returns a set of routes to load.
  *
-<<<<<<< HEAD
  * 本函数返回一组要加载的路由。
  *
- * The string form of `LoadChildren` is deprecated (see `DeprecatedLoadChildren`). The function
- * form (`LoadChildrenCallback`) should be used instead.
- *
- * 不推荐使用 `LoadChildren` 的字符串形式（参见 `DeprecatedLoadChildren`）。应该改用函数形式（`LoadChildrenCallback`）。
- *
- * @see `loadChildrenCallback`
- * @publicApi
- */
-export type LoadChildren = LoadChildrenCallback|DeprecatedLoadChildren;
-
-/**
- * A string of the form `path/to/file#exportName` that acts as a URL for a set of routes to load.
- *
- * 格式为 `path/to/file#exportName` ，用作要加载的一组路由的 URL。
- *
- * @see `loadChildrenCallback`
- * @publicApi
- * @deprecated The `string` form of `loadChildren` is deprecated in favor of the
- * `LoadChildrenCallback` function which uses the ES dynamic `import()` expression.
- * This offers a more natural and standards-based mechanism to dynamically
- * load an ES module at runtime.
- *
- * 不推荐使用 `loadChildren` 的 `string` 形式，而推荐使用使用 ES 的动态 `import()` 表达式 `LoadChildrenCallback`。这提供了一种更自然且基于标准的机制，可在运行时动态加载 ES 模块。
- *
-=======
  * @see `LoadChildrenCallback`
  * @publicApi
->>>>>>> f7af5d41
  */
 export type LoadChildren = LoadChildrenCallback;
 
