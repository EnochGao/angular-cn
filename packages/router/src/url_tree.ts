/**
 * @license
 * Copyright Google LLC All Rights Reserved.
 *
 * Use of this source code is governed by an MIT-style license that can be
 * found in the LICENSE file at https://angular.io/license
 */

import {Injectable, ɵRuntimeError as RuntimeError} from '@angular/core';

import {RuntimeErrorCode} from './errors';
import {convertToParamMap, ParamMap, Params, PRIMARY_OUTLET} from './shared';
import {equalArraysOrString, shallowEqual} from './utils/collection';


/**
 * A set of options which specify how to determine if a `UrlTree` is active, given the `UrlTree`
 * for the current router state.
 *
 * 一组选项，指定如何在给定当前路由器状态的 `UrlTree` 的情况下确定 `UrlTree` 是否处于活动状态。
 *
 * @publicApi
 * @see Router.isActive
 */
export interface IsActiveMatchOptions {
  /**
   * Defines the strategy for comparing the matrix parameters of two `UrlTree`s.
   *
   * 定义比较两个 `UrlTree` 的矩阵参数的策略。
   *
   * The matrix parameter matching is dependent on the strategy for matching the
   * segments. That is, if the `paths` option is set to `'subset'`, only
   * the matrix parameters of the matching segments will be compared.
   *
   * 矩阵参数匹配取决于匹配段的策略。也就是说，如果 `paths` 选项设置为 `'subset'`
   * ，则只会比较匹配段的矩阵参数。
   *
   * - `'exact'`: Requires that matching segments also have exact matrix parameter
   *   matches.
   *
   *   `'exact'` ：要求匹配的段也具有精确的矩阵参数匹配。
   *
   * - `'subset'`: The matching segments in the router's active `UrlTree` may contain
   *     extra matrix parameters, but those that exist in the `UrlTree` in question must match.
   *
   *   `'subset'` ：路由器的活动 `UrlTree` 中的匹配段可能包含额外的矩阵参数，但相关 `UrlTree`
   *   中存在的那些必须匹配。
   *
   * - `'ignored'`: When comparing `UrlTree`s, matrix params will be ignored.
   *
   *   `'ignored'` ：比较 `UrlTree` 时，矩阵参数将被忽略。
   *
   */
  matrixParams: 'exact'|'subset'|'ignored';
  /**
   * Defines the strategy for comparing the query parameters of two `UrlTree`s.
   *
   * 定义比较两个 `UrlTree` 的查询参数的策略。
   *
   * - `'exact'`: the query parameters must match exactly.
   *
   *   `'exact'` ：查询参数必须完全匹配。
   *
   * - `'subset'`: the active `UrlTree` may contain extra parameters,
   *     but must match the key and value of any that exist in the `UrlTree` in question.
   *
   *   `'subset'` ：活动的 `UrlTree` 可能包含额外的参数，但必须与相关 `UrlTree`
   *   中存在的任何参数的键和值匹配。
   *
   * - `'ignored'`: When comparing `UrlTree`s, query params will be ignored.
   *
   *   `'ignored'` ：比较 `UrlTree` 时，查询参数将被忽略。
   *
   */
  queryParams: 'exact'|'subset'|'ignored';
  /**
   * Defines the strategy for comparing the `UrlSegment`s of the `UrlTree`s.
   *
   * 定义用于比较 `UrlSegment` 的 `UrlTree` 的策略。
   *
   * - `'exact'`: all segments in each `UrlTree` must match.
   *
   *   `'exact'` ：每个 `UrlTree` 中的所有段都必须匹配。
   *
   * - `'subset'`: a `UrlTree` will be determined to be active if it
   *     is a subtree of the active route. That is, the active route may contain extra
   *     segments, but must at least have all the segments of the `UrlTree` in question.
   *
   *   `'subset'` ：如果 `UrlTree`
   *   是活动路由的子树，则将其确定为活动状态。也就是说，活动路由可能包含额外的段，但必须至少具有相关的
   *   `UrlTree` 的所有段。
   *
   */
  paths: 'exact'|'subset';
  /**
   * - `'exact'`: indicates that the `UrlTree` fragments must be equal.
   *
   *   `'exact'` ：表明 `UrlTree` 片段必须相等。
   *
   * - `'ignored'`: the fragments will not be compared when determining if a
   *   `UrlTree` is active.
   *
   *   `'ignored'` ：确定 `UrlTree` 是否处于活动状态时，不会比较片段。
   *
   */
  fragment: 'exact'|'ignored';
}

type ParamMatchOptions = 'exact'|'subset'|'ignored';

type PathCompareFn =
    (container: UrlSegmentGroup, containee: UrlSegmentGroup, matrixParams: ParamMatchOptions) =>
        boolean;
type ParamCompareFn = (container: Params, containee: Params) => boolean;

const pathCompareMap: Record<IsActiveMatchOptions['paths'], PathCompareFn> = {
  'exact': equalSegmentGroups,
  'subset': containsSegmentGroup,
};
const paramCompareMap: Record<ParamMatchOptions, ParamCompareFn> = {
  'exact': equalParams,
  'subset': containsParams,
  'ignored': () => true,
};

export function containsTree(
    container: UrlTree, containee: UrlTree, options: IsActiveMatchOptions): boolean {
  return pathCompareMap[options.paths](container.root, containee.root, options.matrixParams) &&
      paramCompareMap[options.queryParams](container.queryParams, containee.queryParams) &&
      !(options.fragment === 'exact' && container.fragment !== containee.fragment);
}

function equalParams(container: Params, containee: Params): boolean {
  // TODO: This does not handle array params correctly.
  return shallowEqual(container, containee);
}

function equalSegmentGroups(
    container: UrlSegmentGroup, containee: UrlSegmentGroup,
    matrixParams: ParamMatchOptions): boolean {
  if (!equalPath(container.segments, containee.segments)) return false;
  if (!matrixParamsMatch(container.segments, containee.segments, matrixParams)) {
    return false;
  }
  if (container.numberOfChildren !== containee.numberOfChildren) return false;
  for (const c in containee.children) {
    if (!container.children[c]) return false;
    if (!equalSegmentGroups(container.children[c], containee.children[c], matrixParams))
      return false;
  }
  return true;
}

function containsParams(container: Params, containee: Params): boolean {
  return Object.keys(containee).length <= Object.keys(container).length &&
      Object.keys(containee).every(key => equalArraysOrString(container[key], containee[key]));
}

function containsSegmentGroup(
    container: UrlSegmentGroup, containee: UrlSegmentGroup,
    matrixParams: ParamMatchOptions): boolean {
  return containsSegmentGroupHelper(container, containee, containee.segments, matrixParams);
}

function containsSegmentGroupHelper(
    container: UrlSegmentGroup, containee: UrlSegmentGroup, containeePaths: UrlSegment[],
    matrixParams: ParamMatchOptions): boolean {
  if (container.segments.length > containeePaths.length) {
    const current = container.segments.slice(0, containeePaths.length);
    if (!equalPath(current, containeePaths)) return false;
    if (containee.hasChildren()) return false;
    if (!matrixParamsMatch(current, containeePaths, matrixParams)) return false;
    return true;

  } else if (container.segments.length === containeePaths.length) {
    if (!equalPath(container.segments, containeePaths)) return false;
    if (!matrixParamsMatch(container.segments, containeePaths, matrixParams)) return false;
    for (const c in containee.children) {
      if (!container.children[c]) return false;
      if (!containsSegmentGroup(container.children[c], containee.children[c], matrixParams)) {
        return false;
      }
    }
    return true;

  } else {
    const current = containeePaths.slice(0, container.segments.length);
    const next = containeePaths.slice(container.segments.length);
    if (!equalPath(container.segments, current)) return false;
    if (!matrixParamsMatch(container.segments, current, matrixParams)) return false;
    if (!container.children[PRIMARY_OUTLET]) return false;
    return containsSegmentGroupHelper(
        container.children[PRIMARY_OUTLET], containee, next, matrixParams);
  }
}

function matrixParamsMatch(
    containerPaths: UrlSegment[], containeePaths: UrlSegment[], options: ParamMatchOptions) {
  return containeePaths.every((containeeSegment, i) => {
    return paramCompareMap[options](containerPaths[i].parameters, containeeSegment.parameters);
  });
}

/**
 * @description
 *
 * Represents the parsed URL.
 *
 * 代表已解析的 URL。
 *
 * Since a router state is a tree, and the URL is nothing but a serialized state, the URL is a
 * serialized tree.
 * UrlTree is a data structure that provides a lot of affordances in dealing with URLs
 *
 * 由于路由器状态是一棵树，而 URL 只是序列化的状态，所以 URL 就是序列化的树。 UrlTree
 * 是一种数据结构，在处理 URL 时提供了很多便利
 * @usageNotes
 *
 * ### Example
 *
 * ### 例子
 *
 * ```
 * @Component ({templateUrl:'template.html'})
 * class MyComponent {
 *   constructor(router: Router) {
 *     const tree: UrlTree =
 *       router.parseUrl('/team/33/(user/victor//support:help)?debug=true#fragment');
 *     const f = tree.fragment; // return 'fragment'
 *     const q = tree.queryParams; // returns {debug: 'true'}
 *     const g: UrlSegmentGroup = tree.root.children[PRIMARY_OUTLET];
 *     const s: UrlSegment[] = g.segments; // returns 2 segments 'team' and '33'
 *     g.children[PRIMARY_OUTLET].segments; // returns 2 segments 'user' and 'victor'
 *     g.children['support'].segments; // return 1 segment 'help'
 *   }
 * }
 * ```
 *
 * @publicApi
 */
export class UrlTree {
  /** @internal */
  _queryParamMap?: ParamMap;

  constructor(
      /** The root segment group of the URL tree */
      public root: UrlSegmentGroup = new UrlSegmentGroup([], {}),
      /** The query params of the URL */
      public queryParams: Params = {},
      /** The fragment of the URL */
      public fragment: string|null = null) {
    if (typeof ngDevMode === 'undefined' || ngDevMode) {
      if (root.segments.length > 0) {
        throw new RuntimeError(
            RuntimeErrorCode.INVALID_ROOT_URL_SEGMENT,
            'The root `UrlSegmentGroup` should not contain `segments`. ' +
                'Instead, these segments belong in the `children` so they can be associated with a named outlet.');
      }
    }
  }

  get queryParamMap(): ParamMap {
    if (!this._queryParamMap) {
      this._queryParamMap = convertToParamMap(this.queryParams);
    }
    return this._queryParamMap;
  }

  /** @docsNotRequired */
  toString(): string {
    return DEFAULT_SERIALIZER.serialize(this);
  }
}

/**
 * @description
 *
 * Represents the parsed URL segment group.
 *
 * 表示已解析的 URL 段组。
 *
 * See `UrlTree` for more information.
 *
 * 有关更多信息，请参见 `UrlTree`
 *
 * @publicApi
 */
export class UrlSegmentGroup {
<<<<<<< HEAD
  /** @internal */
  _sourceSegment?: UrlSegmentGroup;
  /** @internal */
  _segmentIndexShift?: number;
  /**
   * @internal
   *
   * Used only in dev mode to detect if application relies on `relativeLinkResolution: 'legacy'`
   * Should be removed in when `relativeLinkResolution` is removed.
   */
  _segmentIndexShiftCorrected?: number;
  /**
   * The parent node in the url tree
   *
   * url 树中的父节点
   *
   */
=======
  /** The parent node in the url tree */
>>>>>>> 6a32ac28
  parent: UrlSegmentGroup|null = null;

  constructor(
      /** The URL segments of this group. See `UrlSegment` for more information */
      public segments: UrlSegment[],
      /** The list of children of this group */
      public children: {[key: string]: UrlSegmentGroup}) {
    Object.values(children).forEach((v) => (v.parent = this));
  }

  /**
   * Whether the segment has child segments
   *
   * 该网址段是否有子段
   *
   */
  hasChildren(): boolean {
    return this.numberOfChildren > 0;
  }

  /**
   * Number of child segments
   *
   * 子段数
   *
   */
  get numberOfChildren(): number {
    return Object.keys(this.children).length;
  }

  /** @docsNotRequired */
  toString(): string {
    return serializePaths(this);
  }
}


/**
 * @description
 *
 * Represents a single URL segment.
 *
 * 表示一个 URL 段。
 *
 * A UrlSegment is a part of a URL between the two slashes. It contains a path and the matrix
 * parameters associated with the segment.
 *
 * UrlSegment 是两个斜杠之间的 URL 的一部分。它包含路径和与该段关联的矩阵参数。
 * @usageNotes
 *
 * ### Example
 *
 * ### 例子
 *
 * ```
 * @Component ({templateUrl:'template.html'})
 * class MyComponent {
 *   constructor(router: Router) {
 *     const tree: UrlTree = router.parseUrl('/team;id=33');
 *     const g: UrlSegmentGroup = tree.root.children[PRIMARY_OUTLET];
 *     const s: UrlSegment[] = g.segments;
 *     s[0].path; // returns 'team'
 *     s[0].parameters; // returns {id: 33}
 *   }
 * }
 * ```
 *
 * @publicApi
 */
export class UrlSegment {
  /** @internal */
  _parameterMap?: ParamMap;

  constructor(
      /** The path part of a URL segment */
      public path: string,

      /** The matrix parameters associated with a segment */
      public parameters: {[name: string]: string}) {}

  get parameterMap(): ParamMap {
    if (!this._parameterMap) {
      this._parameterMap = convertToParamMap(this.parameters);
    }
    return this._parameterMap;
  }

  /** @docsNotRequired */
  toString(): string {
    return serializePath(this);
  }
}

export function equalSegments(as: UrlSegment[], bs: UrlSegment[]): boolean {
  return equalPath(as, bs) && as.every((a, i) => shallowEqual(a.parameters, bs[i].parameters));
}

export function equalPath(as: UrlSegment[], bs: UrlSegment[]): boolean {
  if (as.length !== bs.length) return false;
  return as.every((a, i) => a.path === bs[i].path);
}

export function mapChildrenIntoArray<T>(
    segment: UrlSegmentGroup, fn: (v: UrlSegmentGroup, k: string) => T[]): T[] {
  let res: T[] = [];
  Object.entries(segment.children).forEach(([childOutlet, child]) => {
    if (childOutlet === PRIMARY_OUTLET) {
      res = res.concat(fn(child, childOutlet));
    }
  });
  Object.entries(segment.children).forEach(([childOutlet, child]) => {
    if (childOutlet !== PRIMARY_OUTLET) {
      res = res.concat(fn(child, childOutlet));
    }
  });
  return res;
}


/**
 * @description
 *
 * Serializes and deserializes a URL string into a URL tree.
 *
 * 将 URL 字符串序列化和反序列化为 URL 树。
 *
 * The url serialization strategy is customizable. You can
 * make all URLs case insensitive by providing a custom UrlSerializer.
 *
 * url 序列化策略是可定制的。通过提供自定义 UrlSerializer，可以使所有 URL 都不区分大小写。
 *
 * See `DefaultUrlSerializer` for an example of a URL serializer.
 *
 * 有关 URL 序列化程序的示例，请参见 `DefaultUrlSerializer`
 *
 * @publicApi
 */
@Injectable({providedIn: 'root', useFactory: () => new DefaultUrlSerializer()})
export abstract class UrlSerializer {
  /**
   * Parse a url into a `UrlTree`
   *
   * 将网址解析为 `UrlTree`
   *
   */
  abstract parse(url: string): UrlTree;

  /**
   * Converts a `UrlTree` into a url
   *
   * 将 `UrlTree` 转换为 url
   *
   */
  abstract serialize(tree: UrlTree): string;
}

/**
 * @description
 *
 * A default implementation of the `UrlSerializer`.
 *
 * `UrlSerializer` 的默认实现。
 *
 * Example URLs:
 *
 * 范例网址：
 *
 * ```
 * /inbox/33(popup:compose)
 * /inbox/33;open=true/messages/44
 * ```
 *
 * DefaultUrlSerializer uses parentheses to serialize secondary segments (e.g., popup:compose), the
 * colon syntax to specify the outlet, and the ';parameter=value' syntax (e.g., open=true) to
 * specify route specific parameters.
 *
 * DefaultUrlSerializer
 * 使用圆括号序列化辅助段（比如，popup:compose），使用冒号语法指定出口，并使用';parameter=value'
 * 语法（比如 open=true）来指定路由的特有参数。
 *
 * @publicApi
 */
export class DefaultUrlSerializer implements UrlSerializer {
  /**
   * Parses a url into a `UrlTree`
   *
   * 将网址解析为 `UrlTree`
   *
   */
  parse(url: string): UrlTree {
    const p = new UrlParser(url);
    return new UrlTree(p.parseRootSegment(), p.parseQueryParams(), p.parseFragment());
  }

  /**
   * Converts a `UrlTree` into a url
   *
   * 将 `UrlTree` 转换为 url
   *
   */
  serialize(tree: UrlTree): string {
    const segment = `/${serializeSegment(tree.root, true)}`;
    const query = serializeQueryParams(tree.queryParams);
    const fragment =
        typeof tree.fragment === `string` ? `#${encodeUriFragment(tree.fragment)}` : '';

    return `${segment}${query}${fragment}`;
  }
}

const DEFAULT_SERIALIZER = new DefaultUrlSerializer();

export function serializePaths(segment: UrlSegmentGroup): string {
  return segment.segments.map(p => serializePath(p)).join('/');
}

function serializeSegment(segment: UrlSegmentGroup, root: boolean): string {
  if (!segment.hasChildren()) {
    return serializePaths(segment);
  }

  if (root) {
    const primary = segment.children[PRIMARY_OUTLET] ?
        serializeSegment(segment.children[PRIMARY_OUTLET], false) :
        '';
    const children: string[] = [];

    Object.entries(segment.children).forEach(([k, v]) => {
      if (k !== PRIMARY_OUTLET) {
        children.push(`${k}:${serializeSegment(v, false)}`);
      }
    });

    return children.length > 0 ? `${primary}(${children.join('//')})` : primary;

  } else {
    const children = mapChildrenIntoArray(segment, (v: UrlSegmentGroup, k: string) => {
      if (k === PRIMARY_OUTLET) {
        return [serializeSegment(segment.children[PRIMARY_OUTLET], false)];
      }

      return [`${k}:${serializeSegment(v, false)}`];
    });

    // use no parenthesis if the only child is a primary outlet route
    if (Object.keys(segment.children).length === 1 && segment.children[PRIMARY_OUTLET] != null) {
      return `${serializePaths(segment)}/${children[0]}`;
    }

    return `${serializePaths(segment)}/(${children.join('//')})`;
  }
}

/**
 * Encodes a URI string with the default encoding. This function will only ever be called from
 * `encodeUriQuery` or `encodeUriSegment` as it's the base set of encodings to be used. We need
 * a custom encoding because encodeURIComponent is too aggressive and encodes stuff that doesn't
 * have to be encoded per <https://url.spec.whatwg.org>.
 *
 * 使用默认编码对 URI 字符串进行编码。此函数只会从 `encodeUriQuery` 或 `encodeUriSegment`
 * 调用，因为它是要使用的基本编码集。我们需要一个自定义编码，因为 encodeURIComponent
 * 太激进了，并且编码的东西不必按照<https://url.spec.whatwg.org>进行编码。
 *
 */
function encodeUriString(s: string): string {
  return encodeURIComponent(s)
      .replace(/%40/g, '@')
      .replace(/%3A/gi, ':')
      .replace(/%24/g, '$')
      .replace(/%2C/gi, ',');
}

/**
 * This function should be used to encode both keys and values in a query string key/value. In
 * the following URL, you need to call encodeUriQuery on "k" and "v":
 *
 * 此函数应用于对查询字符串键/值中的键和值进行编码。在以下 URL 中，你需要对“k”和“v”调用
 * encodeUriQuery：
 *
 * <http://www.site.org/html;mk=mv?k=v#f>
 *
 */
export function encodeUriQuery(s: string): string {
  return encodeUriString(s).replace(/%3B/gi, ';');
}

/**
 * This function should be used to encode a URL fragment. In the following URL, you need to call
 * encodeUriFragment on "f":
 *
 * 此函数应用于编码 URL 片段。在以下 URL 中，你需要在“f”上调用 encodeUriFragment ：
 *
 * <http://www.site.org/html;mk=mv?k=v#f>
 *
 */
export function encodeUriFragment(s: string): string {
  return encodeURI(s);
}

/**
 * This function should be run on any URI segment as well as the key and value in a key/value
 * pair for matrix params. In the following URL, you need to call encodeUriSegment on "html",
 * "mk", and "mv":
 *
 * 此函数应该在任何 URI 段以及矩阵参数的键/值对中的键和值上运行。在以下 URL
 * 中，你需要对“html”、“mk”和“mv”调用 encodeUriSegment：
 *
 * <http://www.site.org/html;mk=mv?k=v#f>
 *
 */
export function encodeUriSegment(s: string): string {
  return encodeUriString(s).replace(/\(/g, '%28').replace(/\)/g, '%29').replace(/%26/gi, '&');
}

export function decode(s: string): string {
  return decodeURIComponent(s);
}

// Query keys/values should have the "+" replaced first, as "+" in a query string is " ".
// decodeURIComponent function will not decode "+" as a space.
export function decodeQuery(s: string): string {
  return decode(s.replace(/\+/g, '%20'));
}

export function serializePath(path: UrlSegment): string {
  return `${encodeUriSegment(path.path)}${serializeMatrixParams(path.parameters)}`;
}

function serializeMatrixParams(params: {[key: string]: string}): string {
  return Object.keys(params)
      .map(key => `;${encodeUriSegment(key)}=${encodeUriSegment(params[key])}`)
      .join('');
}

function serializeQueryParams(params: {[key: string]: any}): string {
  const strParams: string[] =
      Object.keys(params)
          .map((name) => {
            const value = params[name];
            return Array.isArray(value) ?
                value.map(v => `${encodeUriQuery(name)}=${encodeUriQuery(v)}`).join('&') :
                `${encodeUriQuery(name)}=${encodeUriQuery(value)}`;
          })
          .filter(s => !!s);

  return strParams.length ? `?${strParams.join('&')}` : '';
}

const SEGMENT_RE = /^[^\/()?;=#]+/;
function matchSegments(str: string): string {
  const match = str.match(SEGMENT_RE);
  return match ? match[0] : '';
}

const QUERY_PARAM_RE = /^[^=?&#]+/;
// Return the name of the query param at the start of the string or an empty string
function matchQueryParams(str: string): string {
  const match = str.match(QUERY_PARAM_RE);
  return match ? match[0] : '';
}

const QUERY_PARAM_VALUE_RE = /^[^&#]+/;
// Return the value of the query param at the start of the string or an empty string
function matchUrlQueryParamValue(str: string): string {
  const match = str.match(QUERY_PARAM_VALUE_RE);
  return match ? match[0] : '';
}

class UrlParser {
  private remaining: string;

  constructor(private url: string) {
    this.remaining = url;
  }

  parseRootSegment(): UrlSegmentGroup {
    this.consumeOptional('/');

    if (this.remaining === '' || this.peekStartsWith('?') || this.peekStartsWith('#')) {
      return new UrlSegmentGroup([], {});
    }

    // The root segment group never has segments
    return new UrlSegmentGroup([], this.parseChildren());
  }

  parseQueryParams(): Params {
    const params: Params = {};
    if (this.consumeOptional('?')) {
      do {
        this.parseQueryParam(params);
      } while (this.consumeOptional('&'));
    }
    return params;
  }

  parseFragment(): string|null {
    return this.consumeOptional('#') ? decodeURIComponent(this.remaining) : null;
  }

  private parseChildren(): {[outlet: string]: UrlSegmentGroup} {
    if (this.remaining === '') {
      return {};
    }

    this.consumeOptional('/');

    const segments: UrlSegment[] = [];
    if (!this.peekStartsWith('(')) {
      segments.push(this.parseSegment());
    }

    while (this.peekStartsWith('/') && !this.peekStartsWith('//') && !this.peekStartsWith('/(')) {
      this.capture('/');
      segments.push(this.parseSegment());
    }

    let children: {[outlet: string]: UrlSegmentGroup} = {};
    if (this.peekStartsWith('/(')) {
      this.capture('/');
      children = this.parseParens(true);
    }

    let res: {[outlet: string]: UrlSegmentGroup} = {};
    if (this.peekStartsWith('(')) {
      res = this.parseParens(false);
    }

    if (segments.length > 0 || Object.keys(children).length > 0) {
      res[PRIMARY_OUTLET] = new UrlSegmentGroup(segments, children);
    }

    return res;
  }

  // parse a segment with its matrix parameters
  // ie `name;k1=v1;k2`
  private parseSegment(): UrlSegment {
    const path = matchSegments(this.remaining);
    if (path === '' && this.peekStartsWith(';')) {
      throw new RuntimeError(
          RuntimeErrorCode.EMPTY_PATH_WITH_PARAMS,
          (typeof ngDevMode === 'undefined' || ngDevMode) &&
              `Empty path url segment cannot have parameters: '${this.remaining}'.`);
    }

    this.capture(path);
    return new UrlSegment(decode(path), this.parseMatrixParams());
  }

  private parseMatrixParams(): {[key: string]: string} {
    const params: {[key: string]: string} = {};
    while (this.consumeOptional(';')) {
      this.parseParam(params);
    }
    return params;
  }

  private parseParam(params: {[key: string]: string}): void {
    const key = matchSegments(this.remaining);
    if (!key) {
      return;
    }
    this.capture(key);
    let value: any = '';
    if (this.consumeOptional('=')) {
      const valueMatch = matchSegments(this.remaining);
      if (valueMatch) {
        value = valueMatch;
        this.capture(value);
      }
    }

    params[decode(key)] = decode(value);
  }

  // Parse a single query parameter `name[=value]`
  private parseQueryParam(params: Params): void {
    const key = matchQueryParams(this.remaining);
    if (!key) {
      return;
    }
    this.capture(key);
    let value: any = '';
    if (this.consumeOptional('=')) {
      const valueMatch = matchUrlQueryParamValue(this.remaining);
      if (valueMatch) {
        value = valueMatch;
        this.capture(value);
      }
    }

    const decodedKey = decodeQuery(key);
    const decodedVal = decodeQuery(value);

    if (params.hasOwnProperty(decodedKey)) {
      // Append to existing values
      let currentVal = params[decodedKey];
      if (!Array.isArray(currentVal)) {
        currentVal = [currentVal];
        params[decodedKey] = currentVal;
      }
      currentVal.push(decodedVal);
    } else {
      // Create a new value
      params[decodedKey] = decodedVal;
    }
  }

  // parse `(a/b//outlet_name:c/d)`
  private parseParens(allowPrimary: boolean): {[outlet: string]: UrlSegmentGroup} {
    const segments: {[key: string]: UrlSegmentGroup} = {};
    this.capture('(');

    while (!this.consumeOptional(')') && this.remaining.length > 0) {
      const path = matchSegments(this.remaining);

      const next = this.remaining[path.length];

      // if is is not one of these characters, then the segment was unescaped
      // or the group was not closed
      if (next !== '/' && next !== ')' && next !== ';') {
        throw new RuntimeError(
            RuntimeErrorCode.UNPARSABLE_URL,
            (typeof ngDevMode === 'undefined' || ngDevMode) && `Cannot parse url '${this.url}'`);
      }

      let outletName: string = undefined!;
      if (path.indexOf(':') > -1) {
        outletName = path.slice(0, path.indexOf(':'));
        this.capture(outletName);
        this.capture(':');
      } else if (allowPrimary) {
        outletName = PRIMARY_OUTLET;
      }

      const children = this.parseChildren();
      segments[outletName] = Object.keys(children).length === 1 ? children[PRIMARY_OUTLET] :
                                                                  new UrlSegmentGroup([], children);
      this.consumeOptional('//');
    }

    return segments;
  }

  private peekStartsWith(str: string): boolean {
    return this.remaining.startsWith(str);
  }

  // Consumes the prefix when it is present and returns whether it has been consumed
  private consumeOptional(str: string): boolean {
    if (this.peekStartsWith(str)) {
      this.remaining = this.remaining.substring(str.length);
      return true;
    }
    return false;
  }

  private capture(str: string): void {
    if (!this.consumeOptional(str)) {
      throw new RuntimeError(
          RuntimeErrorCode.UNEXPECTED_VALUE_IN_URL,
          (typeof ngDevMode === 'undefined' || ngDevMode) && `Expected "${str}".`);
    }
  }
}

export function createRoot(rootCandidate: UrlSegmentGroup) {
  return rootCandidate.segments.length > 0 ?
      new UrlSegmentGroup([], {[PRIMARY_OUTLET]: rootCandidate}) :
      rootCandidate;
}

/**
<<<<<<< HEAD
 * Recursively merges primary segment children into their parents and also drops empty children
 * (those which have no segments and no children themselves). The latter prevents serializing a
 * group into something like `/a(aux:)`, where `aux` is an empty child segment.
 *
 * 递归地将主要段子项合并到它们的父项中，并删除空子项（那些没有段也没有子项的）。后者可防止将组序列化为
 * `/a(aux:)` 之类的东西，其中 `aux` 是空的子段。
 *
=======
 * Recursively
 * - merges primary segment children into their parents
 * - drops empty children (those which have no segments and no children themselves). This latter
 * prevents serializing a group into something like `/a(aux:)`, where `aux` is an empty child
 * segment.
 * - merges named outlets without a primary segment sibling into the children. This prevents
 * serializing a URL like `//(a:a)(b:b) instead of `/(a:a//b:b)` when the aux b route lives on the
 * root but the `a` route lives under an empty path primary route.
>>>>>>> 6a32ac28
 */
export function squashSegmentGroup(segmentGroup: UrlSegmentGroup): UrlSegmentGroup {
  const newChildren: Record<string, UrlSegmentGroup> = {};
  for (const childOutlet of Object.keys(segmentGroup.children)) {
    const child = segmentGroup.children[childOutlet];
    const childCandidate = squashSegmentGroup(child);
    // moves named children in an empty path primary child into this group
    if (childOutlet === PRIMARY_OUTLET && childCandidate.segments.length === 0 &&
        childCandidate.hasChildren()) {
      for (const [grandChildOutlet, grandChild] of Object.entries(childCandidate.children)) {
        newChildren[grandChildOutlet] = grandChild;
      }
    }  // don't add empty children
    else if (childCandidate.segments.length > 0 || childCandidate.hasChildren()) {
      newChildren[childOutlet] = childCandidate;
    }
  }
  const s = new UrlSegmentGroup(segmentGroup.segments, newChildren);
  return mergeTrivialChildren(s);
}

/**
 * When possible, merges the primary outlet child into the parent `UrlSegmentGroup`.
 *
 * 可能时，将主要出口子项合并到父 `UrlSegmentGroup` 中。
 *
 * When a segment group has only one child which is a primary outlet, merges that child into the
 * parent. That is, the child segment group's segments are merged into the `s` and the child's
 * children become the children of `s`. Think of this like a 'squash', merging the child segment
 * group into the parent.
 *
 * 当一个段组只有一个作为主要出口的子项时，将该子项合并到父项中。也就是说，子段组的段被合并到 `s`
 * 中，并且孩子的子项成为 `s` 的子项。可以把它想象成一个“壁球”，将子段组合并到父段中。
 *
 */
function mergeTrivialChildren(s: UrlSegmentGroup): UrlSegmentGroup {
  if (s.numberOfChildren === 1 && s.children[PRIMARY_OUTLET]) {
    const c = s.children[PRIMARY_OUTLET];
    return new UrlSegmentGroup(s.segments.concat(c.segments), c.children);
  }

  return s;
}

export function isUrlTree(v: any): v is UrlTree {
  return v instanceof UrlTree;
}<|MERGE_RESOLUTION|>--- conflicted
+++ resolved
@@ -17,91 +17,46 @@
  * A set of options which specify how to determine if a `UrlTree` is active, given the `UrlTree`
  * for the current router state.
  *
- * 一组选项，指定如何在给定当前路由器状态的 `UrlTree` 的情况下确定 `UrlTree` 是否处于活动状态。
- *
  * @publicApi
  * @see Router.isActive
  */
 export interface IsActiveMatchOptions {
   /**
    * Defines the strategy for comparing the matrix parameters of two `UrlTree`s.
-   *
-   * 定义比较两个 `UrlTree` 的矩阵参数的策略。
    *
    * The matrix parameter matching is dependent on the strategy for matching the
    * segments. That is, if the `paths` option is set to `'subset'`, only
    * the matrix parameters of the matching segments will be compared.
    *
-   * 矩阵参数匹配取决于匹配段的策略。也就是说，如果 `paths` 选项设置为 `'subset'`
-   * ，则只会比较匹配段的矩阵参数。
-   *
    * - `'exact'`: Requires that matching segments also have exact matrix parameter
-   *   matches.
-   *
-   *   `'exact'` ：要求匹配的段也具有精确的矩阵参数匹配。
-   *
+   * matches.
    * - `'subset'`: The matching segments in the router's active `UrlTree` may contain
-   *     extra matrix parameters, but those that exist in the `UrlTree` in question must match.
-   *
-   *   `'subset'` ：路由器的活动 `UrlTree` 中的匹配段可能包含额外的矩阵参数，但相关 `UrlTree`
-   *   中存在的那些必须匹配。
-   *
+   * extra matrix parameters, but those that exist in the `UrlTree` in question must match.
    * - `'ignored'`: When comparing `UrlTree`s, matrix params will be ignored.
-   *
-   *   `'ignored'` ：比较 `UrlTree` 时，矩阵参数将被忽略。
-   *
    */
   matrixParams: 'exact'|'subset'|'ignored';
   /**
    * Defines the strategy for comparing the query parameters of two `UrlTree`s.
    *
-   * 定义比较两个 `UrlTree` 的查询参数的策略。
-   *
    * - `'exact'`: the query parameters must match exactly.
-   *
-   *   `'exact'` ：查询参数必须完全匹配。
-   *
    * - `'subset'`: the active `UrlTree` may contain extra parameters,
-   *     but must match the key and value of any that exist in the `UrlTree` in question.
-   *
-   *   `'subset'` ：活动的 `UrlTree` 可能包含额外的参数，但必须与相关 `UrlTree`
-   *   中存在的任何参数的键和值匹配。
-   *
+   * but must match the key and value of any that exist in the `UrlTree` in question.
    * - `'ignored'`: When comparing `UrlTree`s, query params will be ignored.
-   *
-   *   `'ignored'` ：比较 `UrlTree` 时，查询参数将被忽略。
-   *
    */
   queryParams: 'exact'|'subset'|'ignored';
   /**
    * Defines the strategy for comparing the `UrlSegment`s of the `UrlTree`s.
    *
-   * 定义用于比较 `UrlSegment` 的 `UrlTree` 的策略。
-   *
    * - `'exact'`: all segments in each `UrlTree` must match.
-   *
-   *   `'exact'` ：每个 `UrlTree` 中的所有段都必须匹配。
-   *
    * - `'subset'`: a `UrlTree` will be determined to be active if it
-   *     is a subtree of the active route. That is, the active route may contain extra
-   *     segments, but must at least have all the segments of the `UrlTree` in question.
-   *
-   *   `'subset'` ：如果 `UrlTree`
-   *   是活动路由的子树，则将其确定为活动状态。也就是说，活动路由可能包含额外的段，但必须至少具有相关的
-   *   `UrlTree` 的所有段。
-   *
+   * is a subtree of the active route. That is, the active route may contain extra
+   * segments, but must at least have all the segments of the `UrlTree` in question.
    */
   paths: 'exact'|'subset';
   /**
    * - `'exact'`: indicates that the `UrlTree` fragments must be equal.
-   *
-   *   `'exact'` ：表明 `UrlTree` 片段必须相等。
-   *
    * - `'ignored'`: the fragments will not be compared when determining if a
-   *   `UrlTree` is active.
-   *
-   *   `'ignored'` ：确定 `UrlTree` 是否处于活动状态时，不会比较片段。
-   *
+   * `UrlTree` is active.
    */
   fragment: 'exact'|'ignored';
 }
@@ -206,22 +161,15 @@
  *
  * Represents the parsed URL.
  *
- * 代表已解析的 URL。
- *
  * Since a router state is a tree, and the URL is nothing but a serialized state, the URL is a
  * serialized tree.
  * UrlTree is a data structure that provides a lot of affordances in dealing with URLs
  *
- * 由于路由器状态是一棵树，而 URL 只是序列化的状态，所以 URL 就是序列化的树。 UrlTree
- * 是一种数据结构，在处理 URL 时提供了很多便利
  * @usageNotes
- *
  * ### Example
  *
- * ### 例子
- *
  * ```
- * @Component ({templateUrl:'template.html'})
+ * @Component({templateUrl:'template.html'})
  * class MyComponent {
  *   constructor(router: Router) {
  *     const tree: UrlTree =
@@ -277,36 +225,12 @@
  *
  * Represents the parsed URL segment group.
  *
- * 表示已解析的 URL 段组。
- *
  * See `UrlTree` for more information.
  *
- * 有关更多信息，请参见 `UrlTree`
- *
  * @publicApi
  */
 export class UrlSegmentGroup {
-<<<<<<< HEAD
-  /** @internal */
-  _sourceSegment?: UrlSegmentGroup;
-  /** @internal */
-  _segmentIndexShift?: number;
-  /**
-   * @internal
-   *
-   * Used only in dev mode to detect if application relies on `relativeLinkResolution: 'legacy'`
-   * Should be removed in when `relativeLinkResolution` is removed.
-   */
-  _segmentIndexShiftCorrected?: number;
-  /**
-   * The parent node in the url tree
-   *
-   * url 树中的父节点
-   *
-   */
-=======
   /** The parent node in the url tree */
->>>>>>> 6a32ac28
   parent: UrlSegmentGroup|null = null;
 
   constructor(
@@ -317,22 +241,12 @@
     Object.values(children).forEach((v) => (v.parent = this));
   }
 
-  /**
-   * Whether the segment has child segments
-   *
-   * 该网址段是否有子段
-   *
-   */
+  /** Whether the segment has child segments */
   hasChildren(): boolean {
     return this.numberOfChildren > 0;
   }
 
-  /**
-   * Number of child segments
-   *
-   * 子段数
-   *
-   */
+  /** Number of child segments */
   get numberOfChildren(): number {
     return Object.keys(this.children).length;
   }
@@ -349,20 +263,14 @@
  *
  * Represents a single URL segment.
  *
- * 表示一个 URL 段。
- *
  * A UrlSegment is a part of a URL between the two slashes. It contains a path and the matrix
  * parameters associated with the segment.
  *
- * UrlSegment 是两个斜杠之间的 URL 的一部分。它包含路径和与该段关联的矩阵参数。
  * @usageNotes
- *
- * ### Example
- *
- * ### 例子
+ * ### Example
  *
  * ```
- * @Component ({templateUrl:'template.html'})
+ * @Component({templateUrl:'template.html'})
  * class MyComponent {
  *   constructor(router: Router) {
  *     const tree: UrlTree = router.parseUrl('/team;id=33');
@@ -431,35 +339,19 @@
  *
  * Serializes and deserializes a URL string into a URL tree.
  *
- * 将 URL 字符串序列化和反序列化为 URL 树。
- *
  * The url serialization strategy is customizable. You can
  * make all URLs case insensitive by providing a custom UrlSerializer.
  *
- * url 序列化策略是可定制的。通过提供自定义 UrlSerializer，可以使所有 URL 都不区分大小写。
- *
  * See `DefaultUrlSerializer` for an example of a URL serializer.
- *
- * 有关 URL 序列化程序的示例，请参见 `DefaultUrlSerializer`
  *
  * @publicApi
  */
 @Injectable({providedIn: 'root', useFactory: () => new DefaultUrlSerializer()})
 export abstract class UrlSerializer {
-  /**
-   * Parse a url into a `UrlTree`
-   *
-   * 将网址解析为 `UrlTree`
-   *
-   */
+  /** Parse a url into a `UrlTree` */
   abstract parse(url: string): UrlTree;
 
-  /**
-   * Converts a `UrlTree` into a url
-   *
-   * 将 `UrlTree` 转换为 url
-   *
-   */
+  /** Converts a `UrlTree` into a url */
   abstract serialize(tree: UrlTree): string;
 }
 
@@ -468,11 +360,7 @@
  *
  * A default implementation of the `UrlSerializer`.
  *
- * `UrlSerializer` 的默认实现。
- *
  * Example URLs:
- *
- * 范例网址：
  *
  * ```
  * /inbox/33(popup:compose)
@@ -483,30 +371,16 @@
  * colon syntax to specify the outlet, and the ';parameter=value' syntax (e.g., open=true) to
  * specify route specific parameters.
  *
- * DefaultUrlSerializer
- * 使用圆括号序列化辅助段（比如，popup:compose），使用冒号语法指定出口，并使用';parameter=value'
- * 语法（比如 open=true）来指定路由的特有参数。
- *
  * @publicApi
  */
 export class DefaultUrlSerializer implements UrlSerializer {
-  /**
-   * Parses a url into a `UrlTree`
-   *
-   * 将网址解析为 `UrlTree`
-   *
-   */
+  /** Parses a url into a `UrlTree` */
   parse(url: string): UrlTree {
     const p = new UrlParser(url);
     return new UrlTree(p.parseRootSegment(), p.parseQueryParams(), p.parseFragment());
   }
 
-  /**
-   * Converts a `UrlTree` into a url
-   *
-   * 将 `UrlTree` 转换为 url
-   *
-   */
+  /** Converts a `UrlTree` into a url */
   serialize(tree: UrlTree): string {
     const segment = `/${serializeSegment(tree.root, true)}`;
     const query = serializeQueryParams(tree.queryParams);
@@ -564,12 +438,7 @@
  * Encodes a URI string with the default encoding. This function will only ever be called from
  * `encodeUriQuery` or `encodeUriSegment` as it's the base set of encodings to be used. We need
  * a custom encoding because encodeURIComponent is too aggressive and encodes stuff that doesn't
- * have to be encoded per <https://url.spec.whatwg.org>.
- *
- * 使用默认编码对 URI 字符串进行编码。此函数只会从 `encodeUriQuery` 或 `encodeUriSegment`
- * 调用，因为它是要使用的基本编码集。我们需要一个自定义编码，因为 encodeURIComponent
- * 太激进了，并且编码的东西不必按照<https://url.spec.whatwg.org>进行编码。
- *
+ * have to be encoded per https://url.spec.whatwg.org.
  */
 function encodeUriString(s: string): string {
   return encodeURIComponent(s)
@@ -583,11 +452,7 @@
  * This function should be used to encode both keys and values in a query string key/value. In
  * the following URL, you need to call encodeUriQuery on "k" and "v":
  *
- * 此函数应用于对查询字符串键/值中的键和值进行编码。在以下 URL 中，你需要对“k”和“v”调用
- * encodeUriQuery：
- *
- * <http://www.site.org/html;mk=mv?k=v#f>
- *
+ * http://www.site.org/html;mk=mv?k=v#f
  */
 export function encodeUriQuery(s: string): string {
   return encodeUriString(s).replace(/%3B/gi, ';');
@@ -597,10 +462,7 @@
  * This function should be used to encode a URL fragment. In the following URL, you need to call
  * encodeUriFragment on "f":
  *
- * 此函数应用于编码 URL 片段。在以下 URL 中，你需要在“f”上调用 encodeUriFragment ：
- *
- * <http://www.site.org/html;mk=mv?k=v#f>
- *
+ * http://www.site.org/html;mk=mv?k=v#f
  */
 export function encodeUriFragment(s: string): string {
   return encodeURI(s);
@@ -611,11 +473,7 @@
  * pair for matrix params. In the following URL, you need to call encodeUriSegment on "html",
  * "mk", and "mv":
  *
- * 此函数应该在任何 URI 段以及矩阵参数的键/值对中的键和值上运行。在以下 URL
- * 中，你需要对“html”、“mk”和“mv”调用 encodeUriSegment：
- *
- * <http://www.site.org/html;mk=mv?k=v#f>
- *
+ * http://www.site.org/html;mk=mv?k=v#f
  */
 export function encodeUriSegment(s: string): string {
   return encodeUriString(s).replace(/\(/g, '%28').replace(/\)/g, '%29').replace(/%26/gi, '&');
@@ -881,15 +739,6 @@
 }
 
 /**
-<<<<<<< HEAD
- * Recursively merges primary segment children into their parents and also drops empty children
- * (those which have no segments and no children themselves). The latter prevents serializing a
- * group into something like `/a(aux:)`, where `aux` is an empty child segment.
- *
- * 递归地将主要段子项合并到它们的父项中，并删除空子项（那些没有段也没有子项的）。后者可防止将组序列化为
- * `/a(aux:)` 之类的东西，其中 `aux` 是空的子段。
- *
-=======
  * Recursively
  * - merges primary segment children into their parents
  * - drops empty children (those which have no segments and no children themselves). This latter
@@ -898,7 +747,6 @@
  * - merges named outlets without a primary segment sibling into the children. This prevents
  * serializing a URL like `//(a:a)(b:b) instead of `/(a:a//b:b)` when the aux b route lives on the
  * root but the `a` route lives under an empty path primary route.
->>>>>>> 6a32ac28
  */
 export function squashSegmentGroup(segmentGroup: UrlSegmentGroup): UrlSegmentGroup {
   const newChildren: Record<string, UrlSegmentGroup> = {};
@@ -923,16 +771,10 @@
 /**
  * When possible, merges the primary outlet child into the parent `UrlSegmentGroup`.
  *
- * 可能时，将主要出口子项合并到父 `UrlSegmentGroup` 中。
- *
  * When a segment group has only one child which is a primary outlet, merges that child into the
  * parent. That is, the child segment group's segments are merged into the `s` and the child's
  * children become the children of `s`. Think of this like a 'squash', merging the child segment
  * group into the parent.
- *
- * 当一个段组只有一个作为主要出口的子项时，将该子项合并到父项中。也就是说，子段组的段被合并到 `s`
- * 中，并且孩子的子项成为 `s` 的子项。可以把它想象成一个“壁球”，将子段组合并到父段中。
- *
  */
 function mergeTrivialChildren(s: UrlSegmentGroup): UrlSegmentGroup {
   if (s.numberOfChildren === 1 && s.children[PRIMARY_OUTLET]) {
