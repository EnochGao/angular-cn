--- conflicted
+++ resolved
@@ -237,19 +237,13 @@
   /** @internal */
   _sourceSegment?: UrlSegmentGroup;
   /** @internal */
-<<<<<<< HEAD
-  // TODO(issue/24571): remove '!'.
-  _segmentIndexShift!: number;
+  _segmentIndexShift?: number;
   /**
    * The parent node in the url tree
    *
    * 网址树中的父节点
    *
    */
-=======
-  _segmentIndexShift?: number;
-  /** The parent node in the url tree */
->>>>>>> 8dc32060
   parent: UrlSegmentGroup|null = null;
 
   constructor(
