/**
 * @license
 * Copyright Google LLC All Rights Reserved.
 *
 * Use of this source code is governed by an MIT-style license that can be
 * found in the LICENSE file at https://angular.io/license
 */

import {Location, PopStateEvent} from '@angular/common';
import {Compiler, Injectable, Injector, NgModuleFactoryLoader, NgModuleRef, NgZone, Type, ɵConsole as Console} from '@angular/core';
import {BehaviorSubject, EMPTY, Observable, of, Subject, SubscriptionLike} from 'rxjs';
import {catchError, filter, finalize, map, switchMap, tap} from 'rxjs/operators';

import {QueryParamsHandling, Route, Routes} from './config';
import {createRouterState} from './create_router_state';
import {createUrlTree} from './create_url_tree';
import {Event, GuardsCheckEnd, GuardsCheckStart, NavigationCancel, NavigationEnd, NavigationError, NavigationStart, NavigationTrigger, ResolveEnd, ResolveStart, RouteConfigLoadEnd, RouteConfigLoadStart, RoutesRecognized} from './events';
import {activateRoutes} from './operators/activate_routes';
import {applyRedirects} from './operators/apply_redirects';
import {checkGuards} from './operators/check_guards';
import {recognize} from './operators/recognize';
import {resolveData} from './operators/resolve_data';
import {switchTap} from './operators/switch_tap';
import {DefaultRouteReuseStrategy, RouteReuseStrategy} from './route_reuse_strategy';
import {RouterConfigLoader} from './router_config_loader';
import {ChildrenOutletContexts} from './router_outlet_context';
import {ActivatedRoute, createEmptyState, RouterState, RouterStateSnapshot} from './router_state';
import {isNavigationCancelingError, navigationCancelingError, Params} from './shared';
import {DefaultUrlHandlingStrategy, UrlHandlingStrategy} from './url_handling_strategy';
import {containsTree, createEmptyUrlTree, IsActiveMatchOptions, UrlSerializer, UrlTree} from './url_tree';
import {standardizeConfig, validateConfig} from './utils/config';
import {Checks, getAllRouteGuards} from './utils/preactivation';
import {isUrlTree} from './utils/type_guards';



/**
 * @description
 *
 * Options that modify the `Router` URL.
 * Supply an object containing any of these properties to a `Router` navigation function to
 * control how the target URL should be constructed.
 *
 * 本选项用来修改 `Router` 的 URL。向 `Router` 导航功能提供包含任何这些属性的对象，以控制应如何构造目标 URL。
 *
 * @see [Router.navigate() method](api/router/Router#navigate)
 *
 * [Router.navigate() 方法](api/router/Router#navigate)
 *
 * @see [Router.createUrlTree() method](api/router/Router#createurltree)
 *
 * [Router.createUrlTree() 方法](api/router/Router#createurltree)
 *
 * @see [Routing and Navigation guide](guide/router)
 *
 * 用于修订导航策略的额外选项。
 *
 * @publicApi
 */
export interface UrlCreationOptions {
  /**
   * Specifies a root URI to use for relative navigation.
   *
   * 允许从当前激活的路由进行相对导航。
   *
   * For example, consider the following route configuration where the parent route
   * has two children.
   *
   * 比如，考虑下列路由器配置，parent 路由拥有两个子路由。
   *
   * ```
   * [{
   *   path: 'parent',
   *   component: ParentComponent,
   *   children: [{
   *     path: 'list',
   *     component: ListComponent
   *   },{
   *     path: 'child',
   *     component: ChildComponent
   *   }]
   * }]
   * ```
   *
   * The following `go()` function navigates to the `list` route by
   * interpreting the destination URI as relative to the activated `child`  route
   *
   * 下面的 `go()` 函数会把目标 URI 解释为相对于已激活路由 `child` 的，从而导航到 `list` 路由。
   *
   * ```
   *  @Component({...})
   *  class ChildComponent {
   *    constructor(private router: Router, private route: ActivatedRoute) {}
   *
   *    go() {
   *      this.router.navigate(['../list'], { relativeTo: this.route });
   *    }
   *  }
   * ```
   *
   * A value of `null` or `undefined` indicates that the navigation commands should be applied
   * relative to the root.
   */
  relativeTo?: ActivatedRoute|null;

  /**
   * Sets query parameters to the URL.
   *
   * 设置 URL 的查询参数。
   *
   * ```
   * // Navigate to /results?page=1
   * this.router.navigate(['/results'], { queryParams: { page: 1 } });
   * ```
   */
  queryParams?: Params|null;

  /**
   * Sets the hash fragment for the URL.
   *
   * 设置 URL 的哈希片段（`#`）。
   *
   * ```
   * // Navigate to /results#top
   * this.router.navigate(['/results'], { fragment: 'top' });
   * ```
   */
  fragment?: string;

  /**
   * How to handle query parameters in the router link for the next navigation.
   * One of:
   *
   * 如何在路由器链接中处理查询参数以进行下一个导航。为下列值之一：
   *
   * * `preserve` : Preserve current parameters.
   *
   *   `preserve` ：保留当前参数。
   *
   * * `merge` : Merge new with current parameters.
   *
   *   `merge` ：合并新的当前参数。
   *
   * The "preserve" option discards any new query params:
   *
   * “preserve” 选项将放弃所有新的查询参数：
   *
   * ```
   * // from /view1?page=1 to/view2?page=1
   * this.router.navigate(['/view2'], { queryParams: { page: 2 },  queryParamsHandling: "preserve"
   * });
   * ```
   *
   * The "merge" option appends new query params to the params from the current URL:
   *
   * “merge” 选项会将新的查询参数附加到当前 URL 的参数中：
   *
   * ```
   * // from /view1?page=1 to/view2?page=1&otherKey=2
   * this.router.navigate(['/view2'], { queryParams: { otherKey: 2 },  queryParamsHandling: "merge"
   * });
   * ```
   *
   * In case of a key collision between current parameters and those in the `queryParams` object,
   * the new value is used.
   *
   * `queryParams` 对象中的参数之间发生键名冲突，则使用新值。
   */
  queryParamsHandling?: QueryParamsHandling|null;

  /**
   * When true, preserves the URL fragment for the next navigation
   *
   * 在后续导航时保留 `#` 片段
   *
   * ```
   * // Preserve fragment from /results#top to /view#top
   * this.router.navigate(['/view'], { preserveFragment: true });
   * ```
   */
  preserveFragment?: boolean;
}

/**
 * @description
 *
 * Options that modify the `Router` navigation strategy.
 * Supply an object containing any of these properties to a `Router` navigation function to
 * control how the navigation should be handled.
 *
 * 修改 `Router` 导航策略的选项。为 `Router` 导航功能提供包含任何这些属性的对象，以控制导航的处理方式。
 *
 * @see [Router.navigate() method](api/router/Router#navigate)
 *
 * [Router.navigate() 方法](api/router/Router#navigate)
 *
 * @see [Router.navigateByUrl() method](api/router/Router#navigatebyurl)
 *
 * [Router.navigateByUrl() 方法](api/router/Router#navigatebyurl)
 *
 * @see [Routing and Navigation guide](guide/router)
 *
 * [路由和导航指南](guide/router)
 *
 * @publicApi
 */
export interface NavigationBehaviorOptions {
  /**
   * When true, navigates without pushing a new state into history.
   *
   * 导航时不要把新状态记入历史
   *
   * ```
   * // Navigate silently to /view
   * this.router.navigate(['/view'], { skipLocationChange: true });
   * ```
   */
  skipLocationChange?: boolean;

  /**
   * When true, navigates while replacing the current state in history.
   *
   * 导航时不要把当前状态记入历史
   *
   * ```
   * // Navigate to /view
   * this.router.navigate(['/view'], { replaceUrl: true });
   * ```
   */
  replaceUrl?: boolean;

  /**
   * Developer-defined state that can be passed to any navigation.
   * Access this value through the `Navigation.extras` object
   * returned from the [Router.getCurrentNavigation()
   * method](api/router/Router#getcurrentnavigation) while a navigation is executing.
   *
   * 由开发人员定义的状态，可以传递给任何导航。当执行导航时会通过由 [Router.getCurrentNavigation() 方法](api/router/Router#getcurrentnavigation)返回的 `Navigation.extras` 对象来访问此值。
   *
   * After a navigation completes, the router writes an object containing this
   * value together with a `navigationId` to `history.state`.
   * The value is written when `location.go()` or `location.replaceState()`
   * is called before activating this route.
   *
   * 导航完成后，路由器会将包含该值和 `navigationId` 的对象写入 `history.state`。在激活此路由之前，会在调用 `location.go()` 或 `location.replaceState()` 时写入该值。
   *
   * Note that `history.state` does not pass an object equality test because
   * the router adds the `navigationId` on each navigation.
   *
   * 需要注意的是 `history.state` 不应该用于对象相等测试，因为每次导航时路由器都会添加 `navigationId`。
   *
   */
  state?: {[k: string]: any};
}

/**
 * @description
 *
 * Options that modify the `Router` navigation strategy.
 * Supply an object containing any of these properties to a `Router` navigation function to
 * control how the target URL should be constructed or interpreted.
 *
 * 修改 `Router` 导航策略的选项。为 `Router` 导航功能提供包含任何这些属性的对象，以控制应如何构造或解释目标 URL。
 *
 * @see [Router.navigate() method](api/router/Router#navigate)
 *
 * [Router.navigate() 方法](api/router/Router#navigate)
 *
 * @see [Router.navigateByUrl() method](api/router/Router#navigatebyurl)
 *
 * [Router.navigateByUrl() 方法](api/router/Router#navigatebyurl)
 *
 * @see [Router.createUrlTree() method](api/router/Router#createurltree)
 *
 * [Router.createUrlTree() 方法](api/router/Router#createurltree)
 *
 * @see [Routing and Navigation guide](guide/router)
 *
 * [路由和导航指南](guide/router)
 *
 * @see UrlCreationOptions
 * @see NavigationBehaviorOptions
 *
 * @publicApi
 */
export interface NavigationExtras extends UrlCreationOptions, NavigationBehaviorOptions {}

/**
 * Error handler that is invoked when a navigation error occurs.
 *
 * 错误处理器会在导航出错时调用。
 *
 * If the handler returns a value, the navigation Promise is resolved with this value.
 * If the handler throws an exception, the navigation Promise is rejected with
 * the exception.
 *
 * 如果该处理器返回一个值，那么本次导航返回的 Promise 就会使用这个值进行解析（resolve）。
 * 如果该处理器抛出异常，那么本次导航返回的 Promise 就会使用这个异常进行拒绝（reject）。
 *
 * @publicApi
 */
export type ErrorHandler = (error: any) => any;

function defaultErrorHandler(error: any): any {
  throw error;
}

function defaultMalformedUriErrorHandler(
    error: URIError, urlSerializer: UrlSerializer, url: string): UrlTree {
  return urlSerializer.parse('/');
}

export type RestoredState = {
  [k: string]: any; navigationId: number;
};

/**
 * Information about a navigation operation.
 * Retrieve the most recent navigation object with the
 * [Router.getCurrentNavigation() method](api/router/Router#getcurrentnavigation) .
 *
 * 有关导航操作的信息。使用 [Router.getCurrentNavigation() 方法](api/router/Router#getcurrentnavigation)检索最新的导航对象。
 *
 * * *id* : The unique identifier of the current navigation.
 *
 *   *id* ：当前导航的唯一标识符。
 *
 * * *initialUrl* : The target URL passed into the `Router#navigateByUrl()` call before navigation.
 * This is the value before the router has parsed or applied redirects to it.
 *
 *     *initialUrl*：在导航前传给 `Router#navigateByUrl()` 调用的目标 URL。这是路由器解析或对其应用重定向之前的值。
 *
 * * *extractedUrl* : The initial target URL after being parsed with `UrlSerializer.extract()`.
 *
 *   *extractedUrl*：使用 `UrlSerializer.extract()` 解析后的初始目标 URL。
 *
 * * *finalUrl* : The extracted URL after redirects have been applied.
 * This URL may not be available immediately, therefore this property can be `undefined`.
 * It is guaranteed to be set after the `RoutesRecognized` event fires.
 *
 *     *finalUrl*：应用重定向之后提取的 URL。该 URL 可能不会立即可用，因此该属性也可以是 `undefined`。在 `RoutesRecognized` 事件触发后进行设置。
 *
 * * *trigger* : Identifies how this navigation was triggered.
 * -- 'imperative'--Triggered by `router.navigateByUrl` or `router.navigate`.
 * -- 'popstate'--Triggered by a popstate event.
 * -- 'hashchange'--Triggered by a hashchange event.
 *
 *   *trigger*：表明这次导航是如何触发的。
 *   \-- 'imperative'-- 由 `router.navigateByUrl` 或 `router.navigate` 触发。
 *   \-- 'popstate'-- 由 popstate 事件触发。
 *   \-- 'hashchange'-- 由 hashchange 事件触发。
 *
 * * *extras* : A `NavigationExtras` options object that controlled the strategy used for this
 * navigation.
 *
 *     *extras*：一个 `NavigationExtras` 选项对象，它控制用于此导航的策略。
 *
 * * *previousNavigation* : The previously successful `Navigation` object. Only one previous
 * navigation is available, therefore this previous `Navigation` object has a `null` value for its
 * own `previousNavigation`.
 *
 *     *previousNavigation*：先前成功的 `Navigation` 对象。只有一个先前的导航可用，因此该先前的 `Navigation` 对象自己的 `previousNavigation` 值为 `null`。
 * @publicApi
 */
export type Navigation = {
  /**
   * The unique identifier of the current navigation.
   *
   * 当前导航的唯一标识符。
   *
   */
  id: number;
  /**
   * The target URL passed into the `Router#navigateByUrl()` call before navigation. This is
   * the value before the router has parsed or applied redirects to it.
   *
   * 导航之前，将目标 URL 传递到 `Router#navigateByUrl()` 调用中。这是路由器解析或对其应用重定向之前的值。
   *
   */
  initialUrl: string | UrlTree;
  /**
   * The initial target URL after being parsed with `UrlSerializer.extract()`.
   *
   * `UrlSerializer.extract()` 解析后的初始目标 URL。
   *
   */
  extractedUrl: UrlTree;
  /**
   * The extracted URL after redirects have been applied.
   * This URL may not be available immediately, therefore this property can be `undefined`.
   * It is guaranteed to be set after the `RoutesRecognized` event fires.
   *
   * 应用重定向后的已提取 URL。该 URL 可能不会立即可用，因此该属性也可能是 `undefined`。这会在 `RoutesRecognized` 事件触发后进行设置。
   *
   */
  finalUrl?: UrlTree;
  /**
   * Identifies how this navigation was triggered.
   *
   * 标识此导航是如何触发的。
   *
   * * 'imperative'--Triggered by `router.navigateByUrl` or `router.navigate`.
   *
   *   'imperative' - 由 `router.navigateByUrl` 或 `router.navigate` 触发。
   *
   * * 'popstate'--Triggered by a popstate event.
   *
   *   'popstate'-由 popstate 事件触发。
   *
   * * 'hashchange'--Triggered by a hashchange event.
   *
   *   'hashchange' - 由 hashchange 事件触发。
   */
  trigger: 'imperative' | 'popstate' | 'hashchange';
  /**
   * Options that controlled the strategy used for this navigation.
   * See `NavigationExtras`.
   *
   * 本选项控制用于此导航的策略。请参阅 `NavigationExtras` 。
   *
   */
  extras: NavigationExtras;
  /**
   * The previously successful `Navigation` object. Only one previous navigation
   * is available, therefore this previous `Navigation` object has a `null` value
   * for its own `previousNavigation`.
   *
   * 先前成功的 `Navigation` 对象。只有一个先前的导航可用，因此该先前 `Navigation` 对象自己的 `previousNavigation` 值为 `null`。
   *
   */
  previousNavigation: Navigation | null;
};

export type NavigationTransition = {
  id: number,
  currentUrlTree: UrlTree,
  currentRawUrl: UrlTree,
  extractedUrl: UrlTree,
  urlAfterRedirects: UrlTree,
  rawUrl: UrlTree,
  extras: NavigationExtras,
  resolve: any,
  reject: any,
  promise: Promise<boolean>,
  source: NavigationTrigger,
  restoredState: RestoredState|null,
  currentSnapshot: RouterStateSnapshot,
  targetSnapshot: RouterStateSnapshot|null,
  currentRouterState: RouterState,
  targetRouterState: RouterState|null,
  guards: Checks,
  guardsResult: boolean|UrlTree|null,
};

/**
 * @internal
 */
export type RouterHook = (snapshot: RouterStateSnapshot, runExtras: {
  appliedUrlTree: UrlTree,
  rawUrlTree: UrlTree,
  skipLocationChange: boolean,
  replaceUrl: boolean,
  navigationId: number
}) => Observable<void>;

/**
 * @internal
 */
function defaultRouterHook(snapshot: RouterStateSnapshot, runExtras: {
  appliedUrlTree: UrlTree,
  rawUrlTree: UrlTree,
  skipLocationChange: boolean,
  replaceUrl: boolean,
  navigationId: number
}): Observable<void> {
  return of(null) as any;
}

/**
 * Information related to a location change, necessary for scheduling follow-up Router navigations.
 */
type LocationChangeInfo = {
  source: 'popstate'|'hashchange',
  urlTree: UrlTree,
  state: RestoredState|null,
  transitionId: number
};

/**
 * The equivalent `IsActiveUrlTreeOptions` options for `Router.isActive` is called with `true`
 * (exact = true).
 */
export const exactMatchOptions: IsActiveMatchOptions = {
  paths: 'exact',
  fragment: 'ignored',
  matrixParams: 'ignored',
  queryParams: 'exact'
};

/**
 * The equivalent `IsActiveUrlTreeOptions` options for `Router.isActive` is called with `false`
 * (exact = false).
 */
export const subsetMatchOptions: IsActiveMatchOptions = {
  paths: 'subset',
  fragment: 'ignored',
  matrixParams: 'ignored',
  queryParams: 'subset'
};


/**
 * @description
 *
 * A service that provides navigation among views and URL manipulation capabilities.
 *
 * 一个提供导航和操纵 URL 能力的 NgModule。
 *
 * @see `Route`.
 * @see [Routing and Navigation Guide](guide/router).
 *
 * [路由与导航](guide/router)。
 *
 * @ngModule RouterModule
 *
 * @publicApi
 */
@Injectable()
export class Router {
  private currentUrlTree: UrlTree;
  private rawUrlTree: UrlTree;
  private browserUrlTree: UrlTree;
  private readonly transitions: BehaviorSubject<NavigationTransition>;
  private navigations: Observable<NavigationTransition>;
  private lastSuccessfulNavigation: Navigation|null = null;
  private currentNavigation: Navigation|null = null;
  private disposed = false;

  private locationSubscription?: SubscriptionLike;
  /**
   * Tracks the previously seen location change from the location subscription so we can compare
   * the two latest to see if they are duplicates. See setUpLocationChangeListener.
   *
   * 跟踪 location 订阅中以前看到的 location 更改，因此我们可以比较两个最新的位置更改是否重复。请参阅 setUpLocationChangeListener。
   *
   */
  private lastLocationChangeInfo: LocationChangeInfo|null = null;
  private navigationId: number = 0;
  private configLoader: RouterConfigLoader;
  private ngModule: NgModuleRef<any>;
  private console: Console;
  private isNgZoneEnabled: boolean = false;

  /**
   * An event stream for routing events in this NgModule.
   *
   * 用于表示此 NgModule 中路由事件的事件流。
   *
   */
  public readonly events: Observable<Event> = new Subject<Event>();
  /**
   * The current state of routing in this NgModule.
   *
   * 此 NgModule 中路由的当前状态。
   *
   */
  public readonly routerState: RouterState;

  /**
   * A handler for navigation errors in this NgModule.
   *
   * 本模块中的导航错误处理器。
   *
   */
  errorHandler: ErrorHandler = defaultErrorHandler;

  /**
   * A handler for errors thrown by `Router.parseUrl(url)`
   * when `url` contains an invalid character.
   * The most common case is a `%` sign
   * that's not encoded and is not part of a percent encoded sequence.
   *
   * uri 格式无效错误的处理器，在 `Router.parseUrl(url)` 由于 `url` 包含无效字符而报错时调用。
   * 最常见的情况可能是 `%` 本身既没有被编码，又不是正常 `%` 编码序列的一部分。
   */
  malformedUriErrorHandler:
      (error: URIError, urlSerializer: UrlSerializer,
       url: string) => UrlTree = defaultMalformedUriErrorHandler;

  /**
   * True if at least one navigation event has occurred,
   * false otherwise.
   *
   * 如果为 True 则表示是否发生过至少一次导航，反之为 False。
   */
  navigated: boolean = false;
  private lastSuccessfulId: number = -1;

  /**
   * Hooks that enable you to pause navigation,
   * either before or after the preactivation phase.
   * Used by `RouterModule`.
   *
   * 让你可以在预激活阶段之前或之后暂停导航的钩子。由 `RouterModule` 使用。
   *
   * @internal
   */
  hooks: {
    beforePreactivation: RouterHook,
    afterPreactivation: RouterHook
  } = {beforePreactivation: defaultRouterHook, afterPreactivation: defaultRouterHook};

  /**
   * A strategy for extracting and merging URLs.
   * Used for AngularJS to Angular migrations.
   *
   * 提取并合并 URL。在 AngularJS 向 Angular 迁移时会用到。
   */
  urlHandlingStrategy: UrlHandlingStrategy = new DefaultUrlHandlingStrategy();

  /**
   * A strategy for re-using routes.
   *
   * 复用路由的策略。
   *
   */
  routeReuseStrategy: RouteReuseStrategy = new DefaultRouteReuseStrategy();

  /**
   * How to handle a navigation request to the current URL. One of:
   *
   * 定义当路由器收到一个导航到当前 URL 的请求时应该怎么做。可取下列值之一：
   *
   * - `'ignore'` :  The router ignores the request.
   *
   *   `'ignore'`：路由器会忽略此请求。
   *
   * - `'reload'` : The router reloads the URL. Use to implement a "refresh" feature.
   *
   *   `'reload'`：路由器会重新加载当前 URL。用来实现"刷新"功能。
   *
   */
  onSameUrlNavigation: 'reload'|'ignore' = 'ignore';

  /**
   * How to merge parameters, data, and resolved data from parent to child
   * routes. One of:
   *
   * 如何从父路由向子路由合并参数、数据和解析到的数据。可取下列值之一：
   *
   * - `'emptyOnly'` : Inherit parent parameters, data, and resolved data
   * for path-less or component-less routes.
   *
   *   `'emptyOnly'`：让无路径或无组件的路由继承父级的参数、数据和解析到的数据。
   *
   * - `'always'` : Inherit parent parameters, data, and resolved data
   * for all child routes.
   *
   *   `'always'`：让所有子路由都继承父级的参数、数据和解析到的数据。
   *
   */
  paramsInheritanceStrategy: 'emptyOnly'|'always' = 'emptyOnly';

  /**
   * Determines when the router updates the browser URL.
   * By default (`"deferred"`), updates the browser URL after navigation has finished.
   * Set to `'eager'` to update the browser URL at the beginning of navigation.
   * You can choose to update early so that, if navigation fails,
   * you can show an error message with the URL that failed.
   *
   * 确定路由器何时更新浏览器 URL。默认情况下（`"deferred"`）在导航完成后更新浏览器 URL。设置为 `'eager'` 可以在浏览开始时更新浏览器 URL。你可以选择早期更新，这样，如果导航失败，则可以显示带有失败 URL 的错误消息。
   *
   */
  urlUpdateStrategy: 'deferred'|'eager' = 'deferred';

  /**
   * Enables a bug fix that corrects relative link resolution in components with empty paths.
   *
   * 启用错误修复功能，以更正带空路径的组件中的相对链接。
   *
   * @see `RouterModule`
   */
  relativeLinkResolution: 'legacy'|'corrected' = 'corrected';

  /**
   * Creates the router service.
   *
   * 创建路由器服务。
   */
  // TODO: vsavkin make internal after the final is out.
  constructor(
      private rootComponentType: Type<any>|null, private urlSerializer: UrlSerializer,
      private rootContexts: ChildrenOutletContexts, private location: Location, injector: Injector,
      loader: NgModuleFactoryLoader, compiler: Compiler, public config: Routes) {
    const onLoadStart = (r: Route) => this.triggerEvent(new RouteConfigLoadStart(r));
    const onLoadEnd = (r: Route) => this.triggerEvent(new RouteConfigLoadEnd(r));

    this.ngModule = injector.get(NgModuleRef);
    this.console = injector.get(Console);
    const ngZone = injector.get(NgZone);
    this.isNgZoneEnabled = ngZone instanceof NgZone && NgZone.isInAngularZone();

    this.resetConfig(config);
    this.currentUrlTree = createEmptyUrlTree();
    this.rawUrlTree = this.currentUrlTree;
    this.browserUrlTree = this.currentUrlTree;

    this.configLoader = new RouterConfigLoader(loader, compiler, onLoadStart, onLoadEnd);
    this.routerState = createEmptyState(this.currentUrlTree, this.rootComponentType);

    this.transitions = new BehaviorSubject<NavigationTransition>({
      id: 0,
      currentUrlTree: this.currentUrlTree,
      currentRawUrl: this.currentUrlTree,
      extractedUrl: this.urlHandlingStrategy.extract(this.currentUrlTree),
      urlAfterRedirects: this.urlHandlingStrategy.extract(this.currentUrlTree),
      rawUrl: this.currentUrlTree,
      extras: {},
      resolve: null,
      reject: null,
      promise: Promise.resolve(true),
      source: 'imperative',
      restoredState: null,
      currentSnapshot: this.routerState.snapshot,
      targetSnapshot: null,
      currentRouterState: this.routerState,
      targetRouterState: null,
      guards: {canActivateChecks: [], canDeactivateChecks: []},
      guardsResult: null,
    });
    this.navigations = this.setupNavigations(this.transitions);

    this.processNavigations();
  }

  private setupNavigations(transitions: Observable<NavigationTransition>):
      Observable<NavigationTransition> {
    const eventsSubject = (this.events as Subject<Event>);
    return transitions.pipe(
               filter(t => t.id !== 0),

               // Extract URL
               map(t =>
                       ({...t, extractedUrl: this.urlHandlingStrategy.extract(t.rawUrl)} as
                        NavigationTransition)),

               // Using switchMap so we cancel executing navigations when a new one comes in
               switchMap(t => {
                 let completed = false;
                 let errored = false;
                 return of(t).pipe(
                     // Store the Navigation object
                     tap(t => {
                       this.currentNavigation = {
                         id: t.id,
                         initialUrl: t.currentRawUrl,
                         extractedUrl: t.extractedUrl,
                         trigger: t.source,
                         extras: t.extras,
                         previousNavigation: this.lastSuccessfulNavigation ?
                             {...this.lastSuccessfulNavigation, previousNavigation: null} :
                             null
                       };
                     }),
                     switchMap(t => {
                       const urlTransition = !this.navigated ||
                           t.extractedUrl.toString() !== this.browserUrlTree.toString();
                       const processCurrentUrl =
                           (this.onSameUrlNavigation === 'reload' ? true : urlTransition) &&
                           this.urlHandlingStrategy.shouldProcessUrl(t.rawUrl);

                       if (processCurrentUrl) {
                         return of(t).pipe(
                             // Fire NavigationStart event
                             switchMap(t => {
                               const transition = this.transitions.getValue();
                               eventsSubject.next(new NavigationStart(
                                   t.id, this.serializeUrl(t.extractedUrl), t.source,
                                   t.restoredState));
                               if (transition !== this.transitions.getValue()) {
                                 return EMPTY;
                               }

                               // This delay is required to match old behavior that forced
                               // navigation to always be async
                               return Promise.resolve(t);
                             }),

                             // ApplyRedirects
                             applyRedirects(
                                 this.ngModule.injector, this.configLoader, this.urlSerializer,
                                 this.config),

                             // Update the currentNavigation
                             tap(t => {
                               this.currentNavigation = {
                                 ...this.currentNavigation!,
                                 finalUrl: t.urlAfterRedirects
                               };
                             }),

                             // Recognize
                             recognize(
                                 this.rootComponentType, this.config,
                                 (url) => this.serializeUrl(url), this.paramsInheritanceStrategy,
                                 this.relativeLinkResolution),

                             // Update URL if in `eager` update mode
                             tap(t => {
                               if (this.urlUpdateStrategy === 'eager') {
                                 if (!t.extras.skipLocationChange) {
                                   this.setBrowserUrl(
                                       t.urlAfterRedirects, !!t.extras.replaceUrl, t.id,
                                       t.extras.state);
                                 }
                                 this.browserUrlTree = t.urlAfterRedirects;
                               }

                               // Fire RoutesRecognized
                               const routesRecognized = new RoutesRecognized(
                                   t.id, this.serializeUrl(t.extractedUrl),
                                   this.serializeUrl(t.urlAfterRedirects), t.targetSnapshot!);
                               eventsSubject.next(routesRecognized);
                             }));
                       } else {
                         const processPreviousUrl = urlTransition && this.rawUrlTree &&
                             this.urlHandlingStrategy.shouldProcessUrl(this.rawUrlTree);
                         /* When the current URL shouldn't be processed, but the previous one was,
                          * we handle this "error condition" by navigating to the previously
                          * successful URL, but leaving the URL intact.*/
                         if (processPreviousUrl) {
                           const {id, extractedUrl, source, restoredState, extras} = t;
                           const navStart = new NavigationStart(
                               id, this.serializeUrl(extractedUrl), source, restoredState);
                           eventsSubject.next(navStart);
                           const targetSnapshot =
                               createEmptyState(extractedUrl, this.rootComponentType).snapshot;

                           return of({
                             ...t,
                             targetSnapshot,
                             urlAfterRedirects: extractedUrl,
                             extras: {...extras, skipLocationChange: false, replaceUrl: false},
                           });
                         } else {
                           /* When neither the current or previous URL can be processed, do nothing
                            * other than update router's internal reference to the current "settled"
                            * URL. This way the next navigation will be coming from the current URL
                            * in the browser.
                            */
                           this.rawUrlTree = t.rawUrl;
                           this.browserUrlTree = t.urlAfterRedirects;
                           t.resolve(null);
                           return EMPTY;
                         }
                       }
                     }),

                     // Before Preactivation
                     switchTap(t => {
                       const {
                         targetSnapshot,
                         id: navigationId,
                         extractedUrl: appliedUrlTree,
                         rawUrl: rawUrlTree,
                         extras: {skipLocationChange, replaceUrl}
                       } = t;
                       return this.hooks.beforePreactivation(targetSnapshot!, {
                         navigationId,
                         appliedUrlTree,
                         rawUrlTree,
                         skipLocationChange: !!skipLocationChange,
                         replaceUrl: !!replaceUrl,
                       });
                     }),

                     // --- GUARDS ---
                     tap(t => {
                       const guardsStart = new GuardsCheckStart(
                           t.id, this.serializeUrl(t.extractedUrl),
                           this.serializeUrl(t.urlAfterRedirects), t.targetSnapshot!);
                       this.triggerEvent(guardsStart);
                     }),

                     map(t => ({
                           ...t,
                           guards: getAllRouteGuards(
                               t.targetSnapshot!, t.currentSnapshot, this.rootContexts)
                         })),

                     checkGuards(this.ngModule.injector, (evt: Event) => this.triggerEvent(evt)),
                     tap(t => {
                       if (isUrlTree(t.guardsResult)) {
                         const error: Error&{url?: UrlTree} = navigationCancelingError(
                             `Redirecting to "${this.serializeUrl(t.guardsResult)}"`);
                         error.url = t.guardsResult;
                         throw error;
                       }

                       const guardsEnd = new GuardsCheckEnd(
                           t.id, this.serializeUrl(t.extractedUrl),
                           this.serializeUrl(t.urlAfterRedirects), t.targetSnapshot!,
                           !!t.guardsResult);
                       this.triggerEvent(guardsEnd);
                     }),

                     filter(t => {
                       if (!t.guardsResult) {
                         this.resetUrlToCurrentUrlTree();
                         const navCancel =
                             new NavigationCancel(t.id, this.serializeUrl(t.extractedUrl), '');
                         eventsSubject.next(navCancel);
                         t.resolve(false);
                         return false;
                       }
                       return true;
                     }),

                     // --- RESOLVE ---
                     switchTap(t => {
                       if (t.guards.canActivateChecks.length) {
                         return of(t).pipe(
                             tap(t => {
                               const resolveStart = new ResolveStart(
                                   t.id, this.serializeUrl(t.extractedUrl),
                                   this.serializeUrl(t.urlAfterRedirects), t.targetSnapshot!);
                               this.triggerEvent(resolveStart);
                             }),
                             switchMap(t => {
                               let dataResolved = false;
                               return of(t).pipe(
                                   resolveData(
                                       this.paramsInheritanceStrategy, this.ngModule.injector),
                                   tap({
                                     next: () => dataResolved = true,
                                     complete: () => {
                                       if (!dataResolved) {
                                         const navCancel = new NavigationCancel(
                                             t.id, this.serializeUrl(t.extractedUrl),
                                             `At least one route resolver didn't emit any value.`);
                                         eventsSubject.next(navCancel);
                                         t.resolve(false);
                                       }
                                     }
                                   }),
                               );
                             }),
                             tap(t => {
                               const resolveEnd = new ResolveEnd(
                                   t.id, this.serializeUrl(t.extractedUrl),
                                   this.serializeUrl(t.urlAfterRedirects), t.targetSnapshot!);
                               this.triggerEvent(resolveEnd);
                             }));
                       }
                       return undefined;
                     }),

                     // --- AFTER PREACTIVATION ---
                     switchTap((t: NavigationTransition) => {
                       const {
                         targetSnapshot,
                         id: navigationId,
                         extractedUrl: appliedUrlTree,
                         rawUrl: rawUrlTree,
                         extras: {skipLocationChange, replaceUrl}
                       } = t;
                       return this.hooks.afterPreactivation(targetSnapshot!, {
                         navigationId,
                         appliedUrlTree,
                         rawUrlTree,
                         skipLocationChange: !!skipLocationChange,
                         replaceUrl: !!replaceUrl,
                       });
                     }),

                     map((t: NavigationTransition) => {
                       const targetRouterState = createRouterState(
                           this.routeReuseStrategy, t.targetSnapshot!, t.currentRouterState);
                       return ({...t, targetRouterState});
                     }),

                     /* Once here, we are about to activate syncronously. The assumption is this
                        will succeed, and user code may read from the Router service. Therefore
                        before activation, we need to update router properties storing the current
                        URL and the RouterState, as well as updated the browser URL. All this should
                        happen *before* activating. */
                     tap((t: NavigationTransition) => {
                       this.currentUrlTree = t.urlAfterRedirects;
                       this.rawUrlTree =
                           this.urlHandlingStrategy.merge(this.currentUrlTree, t.rawUrl);

                       (this as {routerState: RouterState}).routerState = t.targetRouterState!;

                       if (this.urlUpdateStrategy === 'deferred') {
                         if (!t.extras.skipLocationChange) {
                           this.setBrowserUrl(
                               this.rawUrlTree, !!t.extras.replaceUrl, t.id, t.extras.state);
                         }
                         this.browserUrlTree = t.urlAfterRedirects;
                       }
                     }),

                     activateRoutes(
                         this.rootContexts, this.routeReuseStrategy,
                         (evt: Event) => this.triggerEvent(evt)),

                     tap({
                       next() {
                         completed = true;
                       },
                       complete() {
                         completed = true;
                       }
                     }),
                     finalize(() => {
                       /* When the navigation stream finishes either through error or success, we
                        * set the `completed` or `errored` flag. However, there are some situations
                        * where we could get here without either of those being set. For instance, a
                        * redirect during NavigationStart. Therefore, this is a catch-all to make
                        * sure the NavigationCancel
                        * event is fired when a navigation gets cancelled but not caught by other
                        * means. */
                       if (!completed && !errored) {
                         // Must reset to current URL tree here to ensure history.state is set. On a
                         // fresh page load, if a new navigation comes in before a successful
                         // navigation completes, there will be nothing in
                         // history.state.navigationId. This can cause sync problems with AngularJS
                         // sync code which looks for a value here in order to determine whether or
                         // not to handle a given popstate event or to leave it to the Angular
                         // router.
                         this.resetUrlToCurrentUrlTree();
                         const navCancel = new NavigationCancel(
                             t.id, this.serializeUrl(t.extractedUrl),
                             `Navigation ID ${t.id} is not equal to the current navigation id ${
                                 this.navigationId}`);
                         eventsSubject.next(navCancel);
                         t.resolve(false);
                       }
                       // currentNavigation should always be reset to null here. If navigation was
                       // successful, lastSuccessfulTransition will have already been set. Therefore
                       // we can safely set currentNavigation to null here.
                       this.currentNavigation = null;
                     }),
                     catchError((e) => {
                       errored = true;
                       /* This error type is issued during Redirect, and is handled as a
                        * cancellation rather than an error. */
                       if (isNavigationCancelingError(e)) {
                         const redirecting = isUrlTree(e.url);
                         if (!redirecting) {
                           // Set property only if we're not redirecting. If we landed on a page and
                           // redirect to `/` route, the new navigation is going to see the `/`
                           // isn't a change from the default currentUrlTree and won't navigate.
                           // This is only applicable with initial navigation, so setting
                           // `navigated` only when not redirecting resolves this scenario.
                           this.navigated = true;
                           this.resetStateAndUrl(t.currentRouterState, t.currentUrlTree, t.rawUrl);
                         }
                         const navCancel = new NavigationCancel(
                             t.id, this.serializeUrl(t.extractedUrl), e.message);
                         eventsSubject.next(navCancel);

                         // When redirecting, we need to delay resolving the navigation
                         // promise and push it to the redirect navigation
                         if (!redirecting) {
                           t.resolve(false);
                         } else {
                           // setTimeout is required so this navigation finishes with
                           // the return EMPTY below. If it isn't allowed to finish
                           // processing, there can be multiple navigations to the same
                           // URL.
                           setTimeout(() => {
                             const mergedTree =
                                 this.urlHandlingStrategy.merge(e.url, this.rawUrlTree);
                             const extras = {
                               skipLocationChange: t.extras.skipLocationChange,
                               replaceUrl: this.urlUpdateStrategy === 'eager'
                             };

                             this.scheduleNavigation(
                                 mergedTree, 'imperative', null, extras,
                                 {resolve: t.resolve, reject: t.reject, promise: t.promise});
                           }, 0);
                         }

                         /* All other errors should reset to the router's internal URL reference to
                          * the pre-error state. */
                       } else {
                         this.resetStateAndUrl(t.currentRouterState, t.currentUrlTree, t.rawUrl);
                         const navError =
                             new NavigationError(t.id, this.serializeUrl(t.extractedUrl), e);
                         eventsSubject.next(navError);
                         try {
                           t.resolve(this.errorHandler(e));
                         } catch (ee) {
                           t.reject(ee);
                         }
                       }
                       return EMPTY;
                     }));
                 // TODO(jasonaden): remove cast once g3 is on updated TypeScript
               })) as any as Observable<NavigationTransition>;
  }

  /**
   * @internal
   * TODO: this should be removed once the constructor of the router made internal
   */
  resetRootComponentType(rootComponentType: Type<any>): void {
    this.rootComponentType = rootComponentType;
    // TODO: vsavkin router 4.0 should make the root component set to null
    // this will simplify the lifecycle of the router.
    this.routerState.root.component = this.rootComponentType;
  }

  private getTransition(): NavigationTransition {
    const transition = this.transitions.value;
    // This value needs to be set. Other values such as extractedUrl are set on initial navigation
    // but the urlAfterRedirects may not get set if we aren't processing the new URL *and* not
    // processing the previous URL.
    transition.urlAfterRedirects = this.browserUrlTree;
    return transition;
  }

  private setTransition(t: Partial<NavigationTransition>): void {
    this.transitions.next({...this.getTransition(), ...t});
  }

  /**
   * Sets up the location change listener and performs the initial navigation.
   *
   * 设置位置变化监听器，并执行首次导航。
   */
  initialNavigation(): void {
    this.setUpLocationChangeListener();
    if (this.navigationId === 0) {
      this.navigateByUrl(this.location.path(true), {replaceUrl: true});
    }
  }

  /**
   * Sets up the location change listener. This listener detects navigations triggered from outside
   * the Router (the browser back/forward buttons, for example) and schedules a corresponding Router
   * navigation so that the correct events, guards, etc. are triggered.
   *
   * 设置 location 更改监听器。该监听器检测从路由器外部触发的导航（例如，浏览器的后退/前进按钮），并安排相应的路由器导航，以便触发正确的事件、守卫等。
   *
   */
  setUpLocationChangeListener(): void {
    // Don't need to use Zone.wrap any more, because zone.js
    // already patch onPopState, so location change callback will
    // run into ngZone
    if (!this.locationSubscription) {
      this.locationSubscription = this.location.subscribe(event => {
        const currentChange = this.extractLocationChangeInfoFromEvent(event);
        if (this.shouldScheduleNavigation(this.lastLocationChangeInfo, currentChange)) {
          // The `setTimeout` was added in #12160 and is likely to support Angular/AngularJS
          // hybrid apps.
          setTimeout(() => {
            const {source, state, urlTree} = currentChange;
            const extras: NavigationExtras = {replaceUrl: true};
            if (state) {
              const stateCopy = {...state} as Partial<RestoredState>;
              delete stateCopy.navigationId;
              if (Object.keys(stateCopy).length !== 0) {
                extras.state = stateCopy;
              }
            }
            this.scheduleNavigation(urlTree, source, state, extras);
          }, 0);
        }
        this.lastLocationChangeInfo = currentChange;
      });
    }
  }

  /**
   * Extracts router-related information from a `PopStateEvent`.
   *
   * 从 `PopStateEvent` 提取与路由器相关的信息。
   *
   */
  private extractLocationChangeInfoFromEvent(change: PopStateEvent): LocationChangeInfo {
    return {
      source: change['type'] === 'popstate' ? 'popstate' : 'hashchange',
      urlTree: this.parseUrl(change['url']!),
      // Navigations coming from Angular router have a navigationId state
      // property. When this exists, restore the state.
      state: change.state?.navigationId ? change.state : null,
      transitionId: this.getTransition().id
    } as const;
  }

  /**
   * Determines whether two events triggered by the Location subscription are due to the same
   * navigation. The location subscription can fire two events (popstate and hashchange) for a
   * single navigation. The second one should be ignored, that is, we should not schedule another
   * navigation in the Router.
   *
   * 确定由 location 订阅触发的两个事件是否是由相同的导航引起的。location 订阅可以为单次导航触发两个事件（popstate 和 hashchange）。第二个应该被忽略，也就是说，我们不应该在路由器中安排另一个导航。
   *
   */
  private shouldScheduleNavigation(previous: LocationChangeInfo|null, current: LocationChangeInfo):
      boolean {
    if (!previous) return true;

    const sameDestination = current.urlTree.toString() === previous.urlTree.toString();
    const eventsOccurredAtSameTime = current.transitionId === previous.transitionId;
    if (!eventsOccurredAtSameTime || !sameDestination) {
      return true;
    }

    if ((current.source === 'hashchange' && previous.source === 'popstate') ||
        (current.source === 'popstate' && previous.source === 'hashchange')) {
      return false;
    }

    return true;
  }

  /** The current URL.
   *
   * 当前 URL
   */
  get url(): string {
    return this.serializeUrl(this.currentUrlTree);
  }

  /**
<<<<<<< HEAD
   * The current Navigation object if one exists
   *
   * 当前导航对象（如果存在）
   *
=======
   * Returns the current `Navigation` object when the router is navigating,
   * and `null` when idle.
>>>>>>> 4e2590e5
   */
  getCurrentNavigation(): Navigation|null {
    return this.currentNavigation;
  }

  /** @internal */
  triggerEvent(event: Event): void {
    (this.events as Subject<Event>).next(event);
  }

  /**
   * Resets the route configuration used for navigation and generating links.
   *
   * 重置供导航和生成链接使用的配置项。
   *
   * @param config The route array for the new configuration.
   *
   * 新配置中的路由定义数组。
   *
   * @usageNotes
   *
   * ```
   * router.resetConfig([
   *  { path: 'team/:id', component: TeamCmp, children: [
   *    { path: 'simple', component: SimpleCmp },
   *    { path: 'user/:name', component: UserCmp }
   *  ]}
   * ]);
   * ```
   */
  resetConfig(config: Routes): void {
    validateConfig(config);
    this.config = config.map(standardizeConfig);
    this.navigated = false;
    this.lastSuccessfulId = -1;
  }

  /** @nodoc */
  ngOnDestroy(): void {
    this.dispose();
  }

  /** Disposes of the router.
   *
   * 销毁路由器
   *
   */
  dispose(): void {
    this.transitions.complete();
    if (this.locationSubscription) {
      this.locationSubscription.unsubscribe();
      this.locationSubscription = undefined;
    }
    this.disposed = true;
  }

  /**
   * Appends URL segments to the current URL tree to create a new URL tree.
   *
   * 将 URL 段添加到当前 URL 树中以创建新的 URL 树。
   *
   * @param commands An array of URL fragments with which to construct the new URL tree.
   * If the path is static, can be the literal URL string. For a dynamic path, pass an array of path
   * segments, followed by the parameters for each segment.
   * The fragments are applied to the current URL tree or the one provided  in the `relativeTo`
   * property of the options object, if supplied.
   *
   * 一个 URL 段的数组，用于构造新的 URL 树。如果此路径是静态的，则可能是 URL 字符串字面量。对于动态路径，可以传入一个路径段的数组，后跟每个段的参数。这些段会应用到当前 URL 树上，或者在选项对象中的 `relativeTo` 属性上（如果有）。
   *
   * @param navigationExtras Options that control the navigation strategy.
   *
   * 控制导航策略的选项。
   *
   * @returns The new URL tree.
   *
   * 新的 URL Tree。
   *
   * @usageNotes
   *
   * ```
   * // create /team/33/user/11
   * router.createUrlTree(['/team', 33, 'user', 11]);
   *
   * // create /team/33;expand=true/user/11
   * router.createUrlTree(['/team', 33, {expand: true}, 'user', 11]);
   *
   * // you can collapse static segments like this (this works only with the first passed-in value):
   * router.createUrlTree(['/team/33/user', userId]);
   *
   * // If the first segment can contain slashes, and you do not want the router to split it,
   * // you can do the following:
   * router.createUrlTree([{segmentPath: '/one/two'}]);
   *
   * // create /team/33/(user/11//right:chat)
   * router.createUrlTree(['/team', 33, {outlets: {primary: 'user/11', right: 'chat'}}]);
   *
   * // remove the right secondary node
   * router.createUrlTree(['/team', 33, {outlets: {primary: 'user/11', right: null}}]);
   *
   * // assuming the current url is `/team/33/user/11` and the route points to `user/11`
   *
   * // navigate to /team/33/user/11/details
   * router.createUrlTree(['details'], {relativeTo: route});
   *
   * // navigate to /team/33/user/22
   * router.createUrlTree(['../22'], {relativeTo: route});
   *
   * // navigate to /team/44/user/22
   * router.createUrlTree(['../../team/44/user/22'], {relativeTo: route});
   *
   * Note that a value of `null` or `undefined` for `relativeTo` indicates that the
   * tree should be created relative to the root.
   * ```
   */
  createUrlTree(commands: any[], navigationExtras: UrlCreationOptions = {}): UrlTree {
    const {relativeTo, queryParams, fragment, queryParamsHandling, preserveFragment} =
        navigationExtras;
    const a = relativeTo || this.routerState.root;
    const f = preserveFragment ? this.currentUrlTree.fragment : fragment;
    let q: Params|null = null;
    switch (queryParamsHandling) {
      case 'merge':
        q = {...this.currentUrlTree.queryParams, ...queryParams};
        break;
      case 'preserve':
        q = this.currentUrlTree.queryParams;
        break;
      default:
        q = queryParams || null;
    }
    if (q !== null) {
      q = this.removeEmptyProps(q);
    }
    return createUrlTree(a, this.currentUrlTree, commands, q, f ?? null);
  }

  /**
   * Navigates to a view using an absolute route path.
   *
   * 基于所提供的 URL 进行导航，必须使用绝对路径。
   *
   * @param url An absolute path for a defined route. The function does not apply any delta to the
   *     current URL.
   *
   * 一个绝对 URL。该函数不会对当前 URL 做任何修改。
   *
   * @param extras An object containing properties that modify the navigation strategy.
   *
   * 一个包含一组属性的对象，它会修改导航策略。
   * 该函数会忽略 `NavigationExtras` 中任何可能会改变所提供的 URL 的属性
   *
   * @returns A Promise that resolves to 'true' when navigation succeeds,
   * to 'false' when navigation fails, or is rejected on error.
   *
   *   一个 Promise，当导航成功时，它会解析成 `true`；导航失败或出错时，它会解析成 `false`。
   *
   * @usageNotes
   *
   * The following calls request navigation to an absolute path.
   *
   * 以下调用要求导航到绝对路径。
   *
   * ```
   * router.navigateByUrl("/team/33/user/11");
   *
   * // Navigate without updating the URL
   * router.navigateByUrl("/team/33/user/11", { skipLocationChange: true });
   * ```
   *
   * @see [Routing and Navigation guide](guide/router)
   *
   * [路由和导航指南](guide/router)
   *
   */
  navigateByUrl(url: string|UrlTree, extras: NavigationBehaviorOptions = {
    skipLocationChange: false
  }): Promise<boolean> {
    if (typeof ngDevMode === 'undefined' ||
        ngDevMode && this.isNgZoneEnabled && !NgZone.isInAngularZone()) {
      this.console.warn(
          `Navigation triggered outside Angular zone, did you forget to call 'ngZone.run()'?`);
    }

    const urlTree = isUrlTree(url) ? url : this.parseUrl(url);
    const mergedTree = this.urlHandlingStrategy.merge(urlTree, this.rawUrlTree);

    return this.scheduleNavigation(mergedTree, 'imperative', null, extras);
  }

  /**
   * Navigate based on the provided array of commands and a starting point.
   * If no starting route is provided, the navigation is absolute.
   *
   * 基于所提供的命令数组和起点路由进行导航。
   * 如果没有指定起点路由，则从根路由开始进行绝对导航。
   *
   * @param commands An array of URL fragments with which to construct the target URL.
   * If the path is static, can be the literal URL string. For a dynamic path, pass an array of path
   * segments, followed by the parameters for each segment.
   * The fragments are applied to the current URL or the one provided  in the `relativeTo` property
   * of the options object, if supplied.
   *
   * 一个 URL 段的数组，用于构造目标 URL 树。如果此路径是静态的，则可能是 URL 字符串字面量。对于动态路径，可以传入一个路径段的数组，后跟每个段的参数。这些段会应用到当前 URL，或者在选项对象中的 `relativeTo` 属性上（如果有）。
   *
   * @param extras An options object that determines how the URL should be constructed or
   *     interpreted.
   *
   * 一个选项对象，用于确定应如何构造或解释 URL。
   *
   * @returns A Promise that resolves to `true` when navigation succeeds, to `false` when navigation
   *     fails,
   * or is rejected on error.
   *
   * 一个 Promise，在导航成功时解析为 `true`，导航失败时解析为 `false`，或者在出错时被拒绝。
   *
   * @usageNotes
   *
   * The following calls request navigation to a dynamic route path relative to the current URL.
   *
   * 以下调用请求导航到相对于当前 URL 的动态路由路径。
   *
   * ```
   * router.navigate(['team', 33, 'user', 11], {relativeTo: route});
   *
   * // Navigate without updating the URL, overriding the default behavior
   * router.navigate(['team', 33, 'user', 11], {relativeTo: route, skipLocationChange: true});
   * ```
   *
   * @see [Routing and Navigation guide](guide/router)
   *
   * [路由和导航指南](guide/router)
   *
   */
  navigate(commands: any[], extras: NavigationExtras = {skipLocationChange: false}):
      Promise<boolean> {
    validateCommands(commands);
    return this.navigateByUrl(this.createUrlTree(commands, extras), extras);
  }

  /** Serializes a `UrlTree` into a string
   *
   * 把 `UrlTree` 序列化为字符串
   */
  serializeUrl(url: UrlTree): string {
    return this.urlSerializer.serialize(url);
  }

  /** Parses a string into a `UrlTree`
   *
   * 把字符串解析为 `UrlTree`
   */
  parseUrl(url: string): UrlTree {
    let urlTree: UrlTree;
    try {
      urlTree = this.urlSerializer.parse(url);
    } catch (e) {
      urlTree = this.malformedUriErrorHandler(e, this.urlSerializer, url);
    }
    return urlTree;
  }

  /**
   * Returns whether the url is activated.
   *
   * @deprecated
   * Use `IsActiveUrlTreeOptions` instead.
   *
   * - The equivalent `IsActiveUrlTreeOptions` for `true` is
   * `{paths: 'exact', queryParams: 'exact', fragment: 'ignored', matrixParams: 'ignored'}`.
   * - The equivalent for `false` is
   * `{paths: 'subset', queryParams: 'subset', fragment: 'ignored', matrixParams: 'ignored'}`.
   */
  isActive(url: string|UrlTree, exact: boolean): boolean;
  /**
   * Returns whether the url is activated.
   */
  isActive(url: string|UrlTree, matchOptions: IsActiveMatchOptions): boolean;
  /** @internal */
  isActive(url: string|UrlTree, matchOptions: boolean|IsActiveMatchOptions): boolean;
  isActive(url: string|UrlTree, matchOptions: boolean|IsActiveMatchOptions): boolean {
    let options: IsActiveMatchOptions;
    if (matchOptions === true) {
      options = {...exactMatchOptions};
    } else if (matchOptions === false) {
      options = {...subsetMatchOptions};
    } else {
      options = matchOptions;
    }
    if (isUrlTree(url)) {
      return containsTree(this.currentUrlTree, url, options);
    }

    const urlTree = this.parseUrl(url);
    return containsTree(this.currentUrlTree, urlTree, options);
  }

  private removeEmptyProps(params: Params): Params {
    return Object.keys(params).reduce((result: Params, key: string) => {
      const value: any = params[key];
      if (value !== null && value !== undefined) {
        result[key] = value;
      }
      return result;
    }, {});
  }

  private processNavigations(): void {
    this.navigations.subscribe(
        t => {
          this.navigated = true;
          this.lastSuccessfulId = t.id;
          (this.events as Subject<Event>)
              .next(new NavigationEnd(
                  t.id, this.serializeUrl(t.extractedUrl), this.serializeUrl(this.currentUrlTree)));
          this.lastSuccessfulNavigation = this.currentNavigation;
          t.resolve(true);
        },
        e => {
          this.console.warn(`Unhandled Navigation Error: `);
        });
  }

  private scheduleNavigation(
      rawUrl: UrlTree, source: NavigationTrigger, restoredState: RestoredState|null,
      extras: NavigationExtras,
      priorPromise?: {resolve: any, reject: any, promise: Promise<boolean>}): Promise<boolean> {
    if (this.disposed) {
      return Promise.resolve(false);
    }
    // * Imperative navigations (router.navigate) might trigger additional navigations to the same
    //   URL via a popstate event and the locationChangeListener. We should skip these duplicate
    //   navs. Duplicates may also be triggered by attempts to sync AngularJS and Angular router
    //   states.
    // * Imperative navigations can be cancelled by router guards, meaning the URL won't change. If
    //   the user follows that with a navigation using the back/forward button or manual URL change,
    //   the destination may be the same as the previous imperative attempt. We should not skip
    //   these navigations because it's a separate case from the one above -- it's not a duplicate
    //   navigation.
    const lastNavigation = this.getTransition();
    // We don't want to skip duplicate successful navs if they're imperative because
    // onSameUrlNavigation could be 'reload' (so the duplicate is intended).
    const browserNavPrecededByRouterNav =
        source !== 'imperative' && lastNavigation?.source === 'imperative';
    const lastNavigationSucceeded = this.lastSuccessfulId === lastNavigation.id;
    // If the last navigation succeeded or is in flight, we can use the rawUrl as the comparison.
    // However, if it failed, we should compare to the final result (urlAfterRedirects).
    const lastNavigationUrl = (lastNavigationSucceeded || this.currentNavigation) ?
        lastNavigation.rawUrl :
        lastNavigation.urlAfterRedirects;
    const duplicateNav = lastNavigationUrl.toString() === rawUrl.toString();
    if (browserNavPrecededByRouterNav && duplicateNav) {
      return Promise.resolve(true);  // return value is not used
    }

    let resolve: any;
    let reject: any;
    let promise: Promise<boolean>;
    if (priorPromise) {
      resolve = priorPromise.resolve;
      reject = priorPromise.reject;
      promise = priorPromise.promise;

    } else {
      promise = new Promise<boolean>((res, rej) => {
        resolve = res;
        reject = rej;
      });
    }

    const id = ++this.navigationId;
    this.setTransition({
      id,
      source,
      restoredState,
      currentUrlTree: this.currentUrlTree,
      currentRawUrl: this.rawUrlTree,
      rawUrl,
      extras,
      resolve,
      reject,
      promise,
      currentSnapshot: this.routerState.snapshot,
      currentRouterState: this.routerState
    });

    // Make sure that the error is propagated even though `processNavigations` catch
    // handler does not rethrow
    return promise.catch((e: any) => {
      return Promise.reject(e);
    });
  }

  private setBrowserUrl(
      url: UrlTree, replaceUrl: boolean, id: number, state?: {[key: string]: any}) {
    const path = this.urlSerializer.serialize(url);
    state = state || {};
    if (this.location.isCurrentPathEqualTo(path) || replaceUrl) {
      // TODO(jasonaden): Remove first `navigationId` and rely on `ng` namespace.
      this.location.replaceState(path, '', {...state, navigationId: id});
    } else {
      this.location.go(path, '', {...state, navigationId: id});
    }
  }

  private resetStateAndUrl(storedState: RouterState, storedUrl: UrlTree, rawUrl: UrlTree): void {
    (this as {routerState: RouterState}).routerState = storedState;
    this.currentUrlTree = storedUrl;
    this.rawUrlTree = this.urlHandlingStrategy.merge(this.currentUrlTree, rawUrl);
    this.resetUrlToCurrentUrlTree();
  }

  private resetUrlToCurrentUrlTree(): void {
    this.location.replaceState(
        this.urlSerializer.serialize(this.rawUrlTree), '', {navigationId: this.lastSuccessfulId});
  }
}

function validateCommands(commands: string[]): void {
  for (let i = 0; i < commands.length; i++) {
    const cmd = commands[i];
    if (cmd == null) {
      throw new Error(`The requested path contains ${cmd} segment at index ${i}`);
    }
  }
}<|MERGE_RESOLUTION|>--- conflicted
+++ resolved
@@ -1227,15 +1227,8 @@
   }
 
   /**
-<<<<<<< HEAD
-   * The current Navigation object if one exists
-   *
-   * 当前导航对象（如果存在）
-   *
-=======
    * Returns the current `Navigation` object when the router is navigating,
    * and `null` when idle.
->>>>>>> 4e2590e5
    */
   getCurrentNavigation(): Navigation|null {
     return this.currentNavigation;
