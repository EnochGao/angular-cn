/**
 * @license
 * Copyright Google LLC All Rights Reserved.
 *
 * Use of this source code is governed by an MIT-style license that can be
 * found in the LICENSE file at https://angular.io/license
 */

import {ChangeDetectorRef, ComponentRef, Directive, EnvironmentInjector, EventEmitter, inject, Injectable, InjectionToken, Injector, Input, OnDestroy, OnInit, Output, reflectComponentType, SimpleChanges, ViewContainerRef, ɵRuntimeError as RuntimeError,} from '@angular/core';
import {combineLatest, Subscription} from 'rxjs';
import {switchMap} from 'rxjs/operators';

import {RuntimeErrorCode} from '../errors';
import {Data} from '../models';
import {ChildrenOutletContexts} from '../router_outlet_context';
import {ActivatedRoute} from '../router_state';
import {PRIMARY_OUTLET} from '../shared';


/**
 * An interface that defines the contract for developing a component outlet for the `Router`.
 *
 * 一个接口，定义了为 `Router` 开发组件出口的契约。
 *
 * An outlet acts as a placeholder that Angular dynamically fills based on the current router state.
 *
 * 出口充当占位符，Angular 会根据当前的路由器状态动态填充。
 *
 * A router outlet should register itself with the `Router` via
 * `ChildrenOutletContexts#onChildOutletCreated` and unregister with
 * `ChildrenOutletContexts#onChildOutletDestroyed`. When the `Router` identifies a matched `Route`,
 * it looks for a registered outlet in the `ChildrenOutletContexts` and activates it.
 *
 * 路由器出口应该通过 ChildrenOutletContexts#onChildOutletCreated 向 `Router` 注册自己，并通过
 * `ChildrenOutletContexts#onChildOutletCreated` `ChildrenOutletContexts#onChildOutletDestroyed`
 * 注册。当 `Router` 识别到匹配的 `Route` 时，它会在 `ChildrenOutletContexts`
 * 中查找注册的插座并激活它。
 *
 * @see `ChildrenOutletContexts`
 * @publicApi
 */
export interface RouterOutletContract {
  /**
   * Whether the given outlet is activated.
   *
   * 给定的插座是否已激活。
   *
   * An outlet is considered "activated" if it has an active component.
   *
   * 如果插座有活动组件，则认为它是“激活的”。
   *
   */
  isActivated: boolean;

  /**
   * The instance of the activated component or `null` if the outlet is not activated.
   *
   * 已激活组件的实例；如果未激活插座，则为 `null` 。
   *
   */
  component: Object|null;

  /**
   * The `Data` of the `ActivatedRoute` snapshot.
   *
   * `ActivatedRoute` 快照的 `Data` 。
   *
   */
  activatedRouteData: Data;

  /**
   * The `ActivatedRoute` for the outlet or `null` if the outlet is not activated.
   *
   * 插座的 `ActivatedRoute` ，如果此插座未激活，则为 `null` 。
   *
   */
  activatedRoute: ActivatedRoute|null;

  /**
   * Called by the `Router` when the outlet should activate (create a component).
   *
   * 在插座应该激活（创建组件）时由 `Router` 调用。
   *
   */
  activateWith(activatedRoute: ActivatedRoute, environmentInjector: EnvironmentInjector|null): void;
<<<<<<< HEAD
  /**
   * Called by the `Router` when the outlet should activate (create a component).
   *
   * 在插座应该激活（创建组件）时由 `Router` 调用。
   *
   * @deprecated
   *
   * Passing a resolver to retrieve a component factory is not required and is
   *     deprecated since v14.
   *
   * 不需要传递解析器来检索组件工厂，自 v14 以来已被弃用。
   *
   */
  activateWith(activatedRoute: ActivatedRoute, resolver: ComponentFactoryResolver|null): void;
=======
>>>>>>> 6a32ac28

  /**
   * A request to destroy the currently activated component.
   *
   * 销毁当前激活的组件的请求。
   *
   * When a `RouteReuseStrategy` indicates that an `ActivatedRoute` should be removed but stored for
   * later re-use rather than destroyed, the `Router` will call `detach` instead.
   *
   * 当 `RouteReuseStrategy` 表明应该删除 `ActivatedRoute` 但存储以供以后重用而不是销毁时，`Router`
   * 将改为调用 `detach` 。
   *
   */
  deactivate(): void;

  /**
   * Called when the `RouteReuseStrategy` instructs to detach the subtree.
   *
   * 在 `RouteReuseStrategy` 指示分离子树时调用。
   *
   * This is similar to `deactivate`, but the activated component should _not_ be destroyed.
   * Instead, it is returned so that it can be reattached later via the `attach` method.
   *
   * 这类似于 `deactivate` ，但被激活的组件 _ 不 _ 应该被破坏。相反，它会被返回，以便以后可以通过
   * `attach` 方法重新附加它。
   *
   */
  detach(): ComponentRef<unknown>;

  /**
   * Called when the `RouteReuseStrategy` instructs to re-attach a previously detached subtree.
   *
   * 在 `RouteReuseStrategy` 指示重新附加以前分离的子树时调用。
   *
   */
  attach(ref: ComponentRef<unknown>, activatedRoute: ActivatedRoute): void;

  /**
   * Emits an activate event when a new component is instantiated
   *
   * 实例化新组件时发出 activate 事件
   *
   */
  activateEvents?: EventEmitter<unknown>;

  /**
   * Emits a deactivate event when a component is destroyed.
   *
   * 当组件被销毁时发出 deactivate 事件。
   *
   */
  deactivateEvents?: EventEmitter<unknown>;

  /**
   * Emits an attached component instance when the `RouteReuseStrategy` instructs to re-attach a
   * previously detached subtree.
   *
   * 当 `RouteReuseStrategy` 指示重新附加以前分离的子树时，发出一个附加的组件实例。
   *
   */
  attachEvents?: EventEmitter<unknown>;

  /**
   * Emits a detached component instance when the `RouteReuseStrategy` instructs to detach the
   * subtree.
   *
   * 当 `RouteReuseStrategy` 指示分离子树时发出一个分离的组件实例。
   *
   */
  detachEvents?: EventEmitter<unknown>;

  /**
   * Used to indicate that the outlet is able to bind data from the `Router` to the outlet
   * component's inputs.
   *
   * When this is `undefined` or `false` and the developer has opted in to the
   * feature using `withComponentInputBinding`, a warning will be logged in dev mode if this outlet
   * is used in the application.
   */
  readonly supportsBindingToComponentInputs?: true;
}

/**
 * @description
 *
 * Acts as a placeholder that Angular dynamically fills based on the current router state.
 *
 * 一个占位符，Angular 会根据当前的路由器状态动态填充它。
 *
 * Each outlet can have a unique name, determined by the optional `name` attribute.
 * The name cannot be set or changed dynamically. If not set, default value is "primary".
 *
 * 每个出口可以具有唯一的名称，该 `name` 由可选的 name
 * 属性确定。该名称不能动态设置或更改。如果未设置，则默认值为 “primary”。
 *
 * ```
 * <router-outlet></router-outlet>
 * <router-outlet name='left'></router-outlet>
 * <router-outlet name='right'></router-outlet>
 * ```
 *
 * Named outlets can be the targets of secondary routes.
 * The `Route` object for a secondary route has an `outlet` property to identify the target outlet:
 *
 * 命名出口可以是辅助路由的目标。辅助路由的 `Route` 对象具有一个 `outlet` 属性，用于标识目标出口：
 *
 * `{path: <base-path>, component: <component>, outlet: <target_outlet_name>}`
 *
 * Using named outlets and secondary routes, you can target multiple outlets in
 * the same `RouterLink` directive.
 *
 * 使用命名的出口和辅助路由，你可以在同一 `RouterLink` 指令中定位多个出口。
 *
 * The router keeps track of separate branches in a navigation tree for each named outlet and
 * generates a representation of that tree in the URL.
 * The URL for a secondary route uses the following syntax to specify both the primary and secondary
 * routes at the same time:
 *
 * 路由器在导航树中跟踪每个命名出口的单独分支，并在 URL 中生成该树的表示形式。辅助路由的 URL
 * 使用以下语法同时指定主要路由和辅助路由：
 *
 * `http://base-path/primary-route-path(outlet-name:route-path)`
 *
 * A router outlet emits an activate event when a new component is instantiated,
 * deactivate event when a component is destroyed.
 * An attached event emits when the `RouteReuseStrategy` instructs the outlet to reattach the
 * subtree, and the detached event emits when the `RouteReuseStrategy` instructs the outlet to
 * detach the subtree.
 *
 * 每当新组件实例化之后，路由出口就会发出一个激活事件；在销毁时则发出取消激活的事件。
 *
 * ```
 * <router-outlet
 *   (activate)='onActivate($event)'
 *   (deactivate)='onDeactivate($event)'
 *   (attach)='onAttach($event)'
 *   (detach)='onDetach($event)'></router-outlet>
 * ```
 *
 * @see [Routing tutorial](guide/router-tutorial-toh#named-outlets "Example of a named
 * outlet and secondary route configuration").
 *
 * [路由导航](guide/router-tutorial-toh#named-outlets "命名出口与第二路由的配置范例")
 *
 * @see `RouterLink`
 * @see `Route`
 * @ngModule RouterModule
 *
 * @publicApi
 */
@Directive({
  selector: 'router-outlet',
  exportAs: 'outlet',
  standalone: true,
})
export class RouterOutlet implements OnDestroy, OnInit, RouterOutletContract {
  private activated: ComponentRef<any>|null = null;
  /** @internal */
  get activatedComponentRef(): ComponentRef<any>|null {
    return this.activated;
  }
  private _activatedRoute: ActivatedRoute|null = null;
  /**
   * The name of the outlet
   *
   * @see [named outlets](guide/router-tutorial-toh#displaying-multiple-routes-in-named-outlets)
   */
  @Input() name = PRIMARY_OUTLET;

  @Output('activate') activateEvents = new EventEmitter<any>();
  @Output('deactivate') deactivateEvents = new EventEmitter<any>();
  /**
   * Emits an attached component instance when the `RouteReuseStrategy` instructs to re-attach a
   * previously detached subtree.
   *
   * 当 `RouteReuseStrategy` 指示重新附加以前分离的子树时，发出一个附加的组件实例。
   *
   */
  @Output('attach') attachEvents = new EventEmitter<unknown>();
  /**
   * Emits a detached component instance when the `RouteReuseStrategy` instructs to detach the
   * subtree.
   *
   * 当 `RouteReuseStrategy` 指示分离子树时发出一个分离的组件实例。
   *
   */
  @Output('detach') detachEvents = new EventEmitter<unknown>();

  private parentContexts = inject(ChildrenOutletContexts);
  private location = inject(ViewContainerRef);
  private changeDetector = inject(ChangeDetectorRef);
  private environmentInjector = inject(EnvironmentInjector);
  private inputBinder = inject(INPUT_BINDER, {optional: true});
  /** @nodoc */
  readonly supportsBindingToComponentInputs = true;

  /** @nodoc */
  ngOnChanges(changes: SimpleChanges) {
    if (changes['name']) {
      const {firstChange, previousValue} = changes['name'];
      if (firstChange) {
        // The first change is handled by ngOnInit. Because ngOnChanges doesn't get called when no
        // input is set at all, we need to centrally handle the first change there.
        return;
      }

      // unregister with the old name
      if (this.isTrackedInParentContexts(previousValue)) {
        this.deactivate();
        this.parentContexts.onChildOutletDestroyed(previousValue);
      }
      // register the new name
      this.initializeOutletWithName();
    }
  }

  /** @nodoc */
  ngOnDestroy(): void {
    // Ensure that the registered outlet is this one before removing it on the context.
    if (this.isTrackedInParentContexts(this.name)) {
      this.parentContexts.onChildOutletDestroyed(this.name);
    }
    this.inputBinder?.unsubscribeFromRouteData(this);
  }

  private isTrackedInParentContexts(outletName: string) {
    return this.parentContexts.getContext(outletName)?.outlet === this;
  }

  /** @nodoc */
  ngOnInit(): void {
    this.initializeOutletWithName();
  }

  private initializeOutletWithName() {
    this.parentContexts.onChildOutletCreated(this.name, this);
    if (this.activated) {
      return;
    }

    // If the outlet was not instantiated at the time the route got activated we need to populate
    // the outlet when it is initialized (ie inside a NgIf)
    const context = this.parentContexts.getContext(this.name);
    if (context?.route) {
      if (context.attachRef) {
        // `attachRef` is populated when there is an existing component to mount
        this.attach(context.attachRef, context.route);
      } else {
        // otherwise the component defined in the configuration is created
        this.activateWith(context.route, context.injector);
      }
    }
  }

  get isActivated(): boolean {
    return !!this.activated;
  }

  /**
   * @returns
   *
   * The currently activated component instance.
   *
   * 当前激活的组件实例。
   *
   * @throws An error if the outlet is not activated.
   *
   * 如果未激活插座，则会出现错误。
   *
   */
  get component(): Object {
    if (!this.activated)
      throw new RuntimeError(
          RuntimeErrorCode.OUTLET_NOT_ACTIVATED,
          (typeof ngDevMode === 'undefined' || ngDevMode) && 'Outlet is not activated');
    return this.activated.instance;
  }

  get activatedRoute(): ActivatedRoute {
    if (!this.activated)
      throw new RuntimeError(
          RuntimeErrorCode.OUTLET_NOT_ACTIVATED,
          (typeof ngDevMode === 'undefined' || ngDevMode) && 'Outlet is not activated');
    return this._activatedRoute as ActivatedRoute;
  }

  get activatedRouteData(): Data {
    if (this._activatedRoute) {
      return this._activatedRoute.snapshot.data;
    }
    return {};
  }

  /**
   * Called when the `RouteReuseStrategy` instructs to detach the subtree
   *
   * 受 `RouteReuseStrategy` 的指示，从子树中分离开时调用
   */
  detach(): ComponentRef<any> {
    if (!this.activated)
      throw new RuntimeError(
          RuntimeErrorCode.OUTLET_NOT_ACTIVATED,
          (typeof ngDevMode === 'undefined' || ngDevMode) && 'Outlet is not activated');
    this.location.detach();
    const cmp = this.activated;
    this.activated = null;
    this._activatedRoute = null;
    this.detachEvents.emit(cmp.instance);
    return cmp;
  }

  /**
   * Called when the `RouteReuseStrategy` instructs to re-attach a previously detached subtree
   *
   * `RouteReuseStrategy` 的指示，把以前分离的子树重新附加回来时调用
   */
  attach(ref: ComponentRef<any>, activatedRoute: ActivatedRoute) {
    this.activated = ref;
    this._activatedRoute = activatedRoute;
    this.location.insert(ref.hostView);
    this.inputBinder?.bindActivatedRouteToOutletComponent(this);
    this.attachEvents.emit(ref.instance);
  }

  deactivate(): void {
    if (this.activated) {
      const c = this.component;
      this.activated.destroy();
      this.activated = null;
      this._activatedRoute = null;
      this.deactivateEvents.emit(c);
    }
  }

  activateWith(activatedRoute: ActivatedRoute, environmentInjector?: EnvironmentInjector|null) {
    if (this.isActivated) {
      throw new RuntimeError(
          RuntimeErrorCode.OUTLET_ALREADY_ACTIVATED,
          (typeof ngDevMode === 'undefined' || ngDevMode) &&
              'Cannot activate an already activated outlet');
    }
    this._activatedRoute = activatedRoute;
    const location = this.location;
    const snapshot = activatedRoute.snapshot;
    const component = snapshot.component!;
    const childContexts = this.parentContexts.getOrCreateContext(this.name).children;
    const injector = new OutletInjector(activatedRoute, childContexts, location.injector);

    this.activated = location.createComponent(component, {
      index: location.length,
      injector,
      environmentInjector: environmentInjector ?? this.environmentInjector
    });
    // Calling `markForCheck` to make sure we will run the change detection when the
    // `RouterOutlet` is inside a `ChangeDetectionStrategy.OnPush` component.
    this.changeDetector.markForCheck();
    this.inputBinder?.bindActivatedRouteToOutletComponent(this);
    this.activateEvents.emit(this.activated.instance);
  }
}

class OutletInjector implements Injector {
  constructor(
      private route: ActivatedRoute, private childContexts: ChildrenOutletContexts,
      private parent: Injector) {}

  get(token: any, notFoundValue?: any): any {
    if (token === ActivatedRoute) {
      return this.route;
    }

    if (token === ChildrenOutletContexts) {
      return this.childContexts;
    }

    return this.parent.get(token, notFoundValue);
  }
}

export const INPUT_BINDER = new InjectionToken<RoutedComponentInputBinder>('');

/**
 * Injectable used as a tree-shakable provider for opting in to binding router data to component
 * inputs.
 *
 * The RouterOutlet registers itself with this service when an `ActivatedRoute` is attached or
 * activated. When this happens, the service subscribes to the `ActivatedRoute` observables (params,
 * queryParams, data) and sets the inputs of the component using `ComponentRef.setInput`.
 * Importantly, when an input does not have an item in the route data with a matching key, this
 * input is set to `undefined`. If it were not done this way, the previous information would be
 * retained if the data got removed from the route (i.e. if a query parameter is removed).
 *
 * The `RouterOutlet` should unregister itself when destroyed via `unsubscribeFromRouteData` so that
 * the subscriptions are cleaned up.
 */
@Injectable()
export class RoutedComponentInputBinder {
  private outletDataSubscriptions = new Map<RouterOutlet, Subscription>;

  bindActivatedRouteToOutletComponent(outlet: RouterOutlet) {
    this.unsubscribeFromRouteData(outlet);
    this.subscribeToRouteData(outlet);
  }

  unsubscribeFromRouteData(outlet: RouterOutlet) {
    this.outletDataSubscriptions.get(outlet)?.unsubscribe();
    this.outletDataSubscriptions.delete(outlet);
  }

  private subscribeToRouteData(outlet: RouterOutlet) {
    const {activatedRoute} = outlet;
    const dataSubscription =
        combineLatest([
          activatedRoute.queryParams,
          activatedRoute.params,
          activatedRoute.data,
        ])
            .pipe(switchMap(([queryParams, params, data]) => {
              // Promise.resolve is used to avoid synchronously writing the wrong data when two of
              // the Observables in the `combineLatest` stream emit one after another.
              return Promise.resolve({...queryParams, ...params, ...data});
            }))
            .subscribe(data => {
              // Outlet may have been deactivated or changed names to be associated with a different
              // route
              if (!outlet.isActivated || !outlet.activatedComponentRef ||
                  outlet.activatedRoute !== activatedRoute || activatedRoute.component === null) {
                this.unsubscribeFromRouteData(outlet);
                return;
              }

              const mirror = reflectComponentType(activatedRoute.component);
              if (!mirror) {
                this.unsubscribeFromRouteData(outlet);
                return;
              }

              for (const {templateName} of mirror.inputs) {
                outlet.activatedComponentRef.setInput(templateName, data[templateName]);
              }
            });

    this.outletDataSubscriptions.set(outlet, dataSubscription);
  }
}<|MERGE_RESOLUTION|>--- conflicted
+++ resolved
@@ -20,22 +20,13 @@
 /**
  * An interface that defines the contract for developing a component outlet for the `Router`.
  *
- * 一个接口，定义了为 `Router` 开发组件出口的契约。
- *
  * An outlet acts as a placeholder that Angular dynamically fills based on the current router state.
- *
- * 出口充当占位符，Angular 会根据当前的路由器状态动态填充。
  *
  * A router outlet should register itself with the `Router` via
  * `ChildrenOutletContexts#onChildOutletCreated` and unregister with
  * `ChildrenOutletContexts#onChildOutletDestroyed`. When the `Router` identifies a matched `Route`,
  * it looks for a registered outlet in the `ChildrenOutletContexts` and activates it.
  *
- * 路由器出口应该通过 ChildrenOutletContexts#onChildOutletCreated 向 `Router` 注册自己，并通过
- * `ChildrenOutletContexts#onChildOutletCreated` `ChildrenOutletContexts#onChildOutletDestroyed`
- * 注册。当 `Router` 识别到匹配的 `Route` 时，它会在 `ChildrenOutletContexts`
- * 中查找注册的插座并激活它。
- *
  * @see `ChildrenOutletContexts`
  * @publicApi
  */
@@ -43,131 +34,68 @@
   /**
    * Whether the given outlet is activated.
    *
-   * 给定的插座是否已激活。
-   *
    * An outlet is considered "activated" if it has an active component.
-   *
-   * 如果插座有活动组件，则认为它是“激活的”。
-   *
    */
   isActivated: boolean;
 
-  /**
-   * The instance of the activated component or `null` if the outlet is not activated.
-   *
-   * 已激活组件的实例；如果未激活插座，则为 `null` 。
-   *
-   */
+  /** The instance of the activated component or `null` if the outlet is not activated. */
   component: Object|null;
 
   /**
    * The `Data` of the `ActivatedRoute` snapshot.
-   *
-   * `ActivatedRoute` 快照的 `Data` 。
-   *
    */
   activatedRouteData: Data;
 
   /**
    * The `ActivatedRoute` for the outlet or `null` if the outlet is not activated.
-   *
-   * 插座的 `ActivatedRoute` ，如果此插座未激活，则为 `null` 。
-   *
    */
   activatedRoute: ActivatedRoute|null;
 
   /**
    * Called by the `Router` when the outlet should activate (create a component).
-   *
-   * 在插座应该激活（创建组件）时由 `Router` 调用。
-   *
    */
   activateWith(activatedRoute: ActivatedRoute, environmentInjector: EnvironmentInjector|null): void;
-<<<<<<< HEAD
-  /**
-   * Called by the `Router` when the outlet should activate (create a component).
-   *
-   * 在插座应该激活（创建组件）时由 `Router` 调用。
-   *
-   * @deprecated
-   *
-   * Passing a resolver to retrieve a component factory is not required and is
-   *     deprecated since v14.
-   *
-   * 不需要传递解析器来检索组件工厂，自 v14 以来已被弃用。
-   *
-   */
-  activateWith(activatedRoute: ActivatedRoute, resolver: ComponentFactoryResolver|null): void;
-=======
->>>>>>> 6a32ac28
 
   /**
    * A request to destroy the currently activated component.
-   *
-   * 销毁当前激活的组件的请求。
    *
    * When a `RouteReuseStrategy` indicates that an `ActivatedRoute` should be removed but stored for
    * later re-use rather than destroyed, the `Router` will call `detach` instead.
-   *
-   * 当 `RouteReuseStrategy` 表明应该删除 `ActivatedRoute` 但存储以供以后重用而不是销毁时，`Router`
-   * 将改为调用 `detach` 。
-   *
    */
   deactivate(): void;
 
   /**
    * Called when the `RouteReuseStrategy` instructs to detach the subtree.
-   *
-   * 在 `RouteReuseStrategy` 指示分离子树时调用。
    *
    * This is similar to `deactivate`, but the activated component should _not_ be destroyed.
    * Instead, it is returned so that it can be reattached later via the `attach` method.
-   *
-   * 这类似于 `deactivate` ，但被激活的组件 _ 不 _ 应该被破坏。相反，它会被返回，以便以后可以通过
-   * `attach` 方法重新附加它。
-   *
    */
   detach(): ComponentRef<unknown>;
 
   /**
    * Called when the `RouteReuseStrategy` instructs to re-attach a previously detached subtree.
-   *
-   * 在 `RouteReuseStrategy` 指示重新附加以前分离的子树时调用。
-   *
    */
   attach(ref: ComponentRef<unknown>, activatedRoute: ActivatedRoute): void;
 
   /**
    * Emits an activate event when a new component is instantiated
-   *
-   * 实例化新组件时发出 activate 事件
-   *
-   */
+   **/
   activateEvents?: EventEmitter<unknown>;
 
   /**
    * Emits a deactivate event when a component is destroyed.
-   *
-   * 当组件被销毁时发出 deactivate 事件。
-   *
    */
   deactivateEvents?: EventEmitter<unknown>;
 
   /**
    * Emits an attached component instance when the `RouteReuseStrategy` instructs to re-attach a
    * previously detached subtree.
-   *
-   * 当 `RouteReuseStrategy` 指示重新附加以前分离的子树时，发出一个附加的组件实例。
-   *
-   */
+   **/
   attachEvents?: EventEmitter<unknown>;
 
   /**
    * Emits a detached component instance when the `RouteReuseStrategy` instructs to detach the
    * subtree.
-   *
-   * 当 `RouteReuseStrategy` 指示分离子树时发出一个分离的组件实例。
-   *
    */
   detachEvents?: EventEmitter<unknown>;
 
@@ -187,13 +115,8 @@
  *
  * Acts as a placeholder that Angular dynamically fills based on the current router state.
  *
- * 一个占位符，Angular 会根据当前的路由器状态动态填充它。
- *
  * Each outlet can have a unique name, determined by the optional `name` attribute.
  * The name cannot be set or changed dynamically. If not set, default value is "primary".
- *
- * 每个出口可以具有唯一的名称，该 `name` 由可选的 name
- * 属性确定。该名称不能动态设置或更改。如果未设置，则默认值为 “primary”。
  *
  * ```
  * <router-outlet></router-outlet>
@@ -204,22 +127,15 @@
  * Named outlets can be the targets of secondary routes.
  * The `Route` object for a secondary route has an `outlet` property to identify the target outlet:
  *
- * 命名出口可以是辅助路由的目标。辅助路由的 `Route` 对象具有一个 `outlet` 属性，用于标识目标出口：
- *
  * `{path: <base-path>, component: <component>, outlet: <target_outlet_name>}`
  *
  * Using named outlets and secondary routes, you can target multiple outlets in
  * the same `RouterLink` directive.
- *
- * 使用命名的出口和辅助路由，你可以在同一 `RouterLink` 指令中定位多个出口。
  *
  * The router keeps track of separate branches in a navigation tree for each named outlet and
  * generates a representation of that tree in the URL.
  * The URL for a secondary route uses the following syntax to specify both the primary and secondary
  * routes at the same time:
- *
- * 路由器在导航树中跟踪每个命名出口的单独分支，并在 URL 中生成该树的表示形式。辅助路由的 URL
- * 使用以下语法同时指定主要路由和辅助路由：
  *
  * `http://base-path/primary-route-path(outlet-name:route-path)`
  *
@@ -228,8 +144,6 @@
  * An attached event emits when the `RouteReuseStrategy` instructs the outlet to reattach the
  * subtree, and the detached event emits when the `RouteReuseStrategy` instructs the outlet to
  * detach the subtree.
- *
- * 每当新组件实例化之后，路由出口就会发出一个激活事件；在销毁时则发出取消激活的事件。
  *
  * ```
  * <router-outlet
@@ -241,9 +155,6 @@
  *
  * @see [Routing tutorial](guide/router-tutorial-toh#named-outlets "Example of a named
  * outlet and secondary route configuration").
- *
- * [路由导航](guide/router-tutorial-toh#named-outlets "命名出口与第二路由的配置范例")
- *
  * @see `RouterLink`
  * @see `Route`
  * @ngModule RouterModule
@@ -274,17 +185,11 @@
   /**
    * Emits an attached component instance when the `RouteReuseStrategy` instructs to re-attach a
    * previously detached subtree.
-   *
-   * 当 `RouteReuseStrategy` 指示重新附加以前分离的子树时，发出一个附加的组件实例。
-   *
-   */
+   **/
   @Output('attach') attachEvents = new EventEmitter<unknown>();
   /**
    * Emits a detached component instance when the `RouteReuseStrategy` instructs to detach the
    * subtree.
-   *
-   * 当 `RouteReuseStrategy` 指示分离子树时发出一个分离的组件实例。
-   *
    */
   @Output('detach') detachEvents = new EventEmitter<unknown>();
 
@@ -359,16 +264,8 @@
   }
 
   /**
-   * @returns
-   *
-   * The currently activated component instance.
-   *
-   * 当前激活的组件实例。
-   *
+   * @returns The currently activated component instance.
    * @throws An error if the outlet is not activated.
-   *
-   * 如果未激活插座，则会出现错误。
-   *
    */
   get component(): Object {
     if (!this.activated)
@@ -395,8 +292,6 @@
 
   /**
    * Called when the `RouteReuseStrategy` instructs to detach the subtree
-   *
-   * 受 `RouteReuseStrategy` 的指示，从子树中分离开时调用
    */
   detach(): ComponentRef<any> {
     if (!this.activated)
@@ -413,8 +308,6 @@
 
   /**
    * Called when the `RouteReuseStrategy` instructs to re-attach a previously detached subtree
-   *
-   * `RouteReuseStrategy` 的指示，把以前分离的子树重新附加回来时调用
    */
   attach(ref: ComponentRef<any>, activatedRoute: ActivatedRoute) {
     this.activated = ref;
