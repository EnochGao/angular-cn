/**
 * @license
 * Copyright Google LLC All Rights Reserved.
 *
 * Use of this source code is governed by an MIT-style license that can be
 * found in the LICENSE file at https://angular.io/license
 */

import {Component, Injectable, NgModule} from '@angular/core';
import {ComponentFixture, fakeAsync, TestBed, tick} from '@angular/core/testing';
import {By} from '@angular/platform-browser';
import {provideRoutes, Router, RouterModule, ROUTES} from '@angular/router';
<<<<<<< HEAD
import {RouterTestingModule} from '@angular/router/testing';
=======
>>>>>>> 6a32ac28

@Component({template: '<div>simple standalone</div>', standalone: true})
export class SimpleStandaloneComponent {
}

@Component({template: '<div>not standalone</div>', standalone: false})
export class NotStandaloneComponent {
}

@Component({
  template: '<router-outlet></router-outlet>',
  standalone: true,
  imports: [RouterModule],
})
export class RootCmp {
}

describe('standalone in Router API', () => {
  describe('loadChildren => routes', () => {
    it('can navigate to and render standalone component', fakeAsync(() => {
         TestBed.configureTestingModule({
           imports: [RouterModule.forRoot([
             {
               path: 'lazy',
               component: RootCmp,
               loadChildren: () => [{path: '', component: SimpleStandaloneComponent}],
             },
           ])]
         });

         const root = TestBed.createComponent(RootCmp);

         const router = TestBed.inject(Router);
         router.navigateByUrl('/lazy');
         advance(root);
         expect(root.nativeElement.innerHTML).toContain('simple standalone');
       }));

    it('throws an error when loadChildren=>routes has a component that is not standalone',
       fakeAsync(() => {
         TestBed.configureTestingModule({
           imports: [RouterModule.forRoot([
             {
               path: 'lazy',
               component: RootCmp,
               loadChildren: () => [{path: 'notstandalone', component: NotStandaloneComponent}],
             },
           ])]
         });

         const root = TestBed.createComponent(RootCmp);

         const router = TestBed.inject(Router);
         router.navigateByUrl('/lazy/notstandalone');
         expect(() => advance(root))
             .toThrowError(/.*lazy\/notstandalone.*component must be standalone/);
       }));
  });
  describe('route providers', () => {
    it('can provide a guard on a route', fakeAsync(() => {
         @Injectable()
         class ConfigurableGuard {
           static canActivateValue = false;
           canActivate() {
             return ConfigurableGuard.canActivateValue;
           }
         }

         TestBed.configureTestingModule({
           imports: [
             RouterModule.forRoot([{
               path: 'simple',
               providers: [ConfigurableGuard],
               canActivate: [ConfigurableGuard],
               component: SimpleStandaloneComponent
             }]),
           ],
         });
         const root = TestBed.createComponent(RootCmp);

         ConfigurableGuard.canActivateValue = false;
         const router = TestBed.inject(Router);
         router.navigateByUrl('/simple');
         advance(root);
         expect(root.nativeElement.innerHTML).not.toContain('simple standalone');
         expect(router.url).not.toContain('simple');

         ConfigurableGuard.canActivateValue = true;
         router.navigateByUrl('/simple');
         advance(root);
         expect(root.nativeElement.innerHTML).toContain('simple standalone');
         expect(router.url).toContain('simple');
       }));

    it('can inject provider on a route into component', fakeAsync(() => {
         @Injectable()
         class Service {
           value = 'my service';
         }

         @Component({template: `{{service.value}}`})
         class MyComponent {
           constructor(readonly service: Service) {}
         }

         TestBed.configureTestingModule({
           imports: [
             RouterModule.forRoot([{path: 'home', providers: [Service], component: MyComponent}]),
           ],
           declarations: [MyComponent],
         });
         const root = TestBed.createComponent(RootCmp);

         const router = TestBed.inject(Router);
         router.navigateByUrl('/home');
         advance(root);
         expect(root.nativeElement.innerHTML).toContain('my service');
         expect(router.url).toContain('home');
       }));

    it('can not inject provider in lazy loaded ngModule from component on same level',
       fakeAsync(() => {
         @Injectable()
         class Service {
           value = 'my service';
         }

         @NgModule({providers: [Service]})
         class LazyModule {
         }

         @Component({template: `{{service.value}}`})
         class MyComponent {
           constructor(readonly service: Service) {}
         }

         TestBed.configureTestingModule({
           imports: [
             RouterModule.forRoot(
                 [{path: 'home', loadChildren: () => LazyModule, component: MyComponent}]),
           ],
           declarations: [MyComponent],
         });
         const root = TestBed.createComponent(RootCmp);

         const router = TestBed.inject(Router);
         router.navigateByUrl('/home');
         expect(() => advance(root)).toThrowError();
       }));

    it('component from lazy module can inject provider from parent route', fakeAsync(() => {
         @Injectable()
         class Service {
           value = 'my service';
         }

         @Component({template: `{{service.value}}`})
         class MyComponent {
           constructor(readonly service: Service) {}
         }
         @NgModule({
           providers: [Service],
           declarations: [MyComponent],
           imports: [RouterModule.forChild([{path: '', component: MyComponent}])]
         })
         class LazyModule {
         }


         TestBed.configureTestingModule({
           imports: [
             RouterModule.forRoot([{path: 'home', loadChildren: () => LazyModule}]),
           ],
         });
         const root = TestBed.createComponent(RootCmp);

         const router = TestBed.inject(Router);
         router.navigateByUrl('/home');
         advance(root);
         expect(root.nativeElement.innerHTML).toContain('my service');
       }));

    it('gets the correct injector for guards and components when combining lazy modules and route providers',
       fakeAsync(() => {
         const canActivateLog: string[] = [];
         abstract class ServiceBase {
           abstract name: string;
           canActivate() {
             canActivateLog.push(this.name);
             return true;
           }
         }

         @Injectable()
         class Service1 extends ServiceBase {
           override name = 'service1';
         }

         @Injectable()
         class Service2 extends ServiceBase {
           override name = 'service2';
         }

         @Injectable()
         class Service3 extends ServiceBase {
           override name = 'service3';
         }

         @Component({template: `parent<router-outlet></router-outlet>`})
         class ParentCmp {
           constructor(readonly service: ServiceBase) {}
         }
         @Component({template: `child`})
         class ChildCmp {
           constructor(readonly service: ServiceBase) {}
         }

         @Component({template: `child2`})
         class ChildCmp2 {
           constructor(readonly service: ServiceBase) {}
         }
         @NgModule({
           providers: [{provide: ServiceBase, useClass: Service2}],
           declarations: [ChildCmp, ChildCmp2],
           imports: [RouterModule.forChild([
             {
               path: '',
               // This component and guard should get Service2 since it's provided in this module
               component: ChildCmp,
               canActivate: [ServiceBase],
             },
             {
               path: 'child2',
               providers: [{provide: ServiceBase, useFactory: () => new Service3()}],
               // This component and guard should get Service3 since it's provided on this route
               component: ChildCmp2,
               canActivate: [ServiceBase],
             },
           ])]
         })
         class LazyModule {
         }


         TestBed.configureTestingModule({
           imports: [
             RouterModule.forRoot([{
               path: 'home',
               // This component and guard should get Service1 since it's provided on this route
               component: ParentCmp,
               canActivate: [ServiceBase],
               providers: [{provide: ServiceBase, useFactory: () => new Service1()}],
               loadChildren: () => LazyModule
             }]),
           ],
           declarations: [ParentCmp],
         });
         const root = TestBed.createComponent(RootCmp);

         const router = TestBed.inject(Router);
         router.navigateByUrl('/home');
         advance(root);
         expect(canActivateLog).toEqual(['service1', 'service2']);
         expect(root.debugElement.query(By.directive(ParentCmp)).componentInstance.service.name)
             .toEqual('service1');
         expect(root.debugElement.query(By.directive(ChildCmp)).componentInstance.service.name)
             .toEqual('service2');

         router.navigateByUrl('/home/child2');
         advance(root);
         expect(canActivateLog).toEqual(['service1', 'service2', 'service3']);
         expect(root.debugElement.query(By.directive(ChildCmp2)).componentInstance.service.name)
             .toEqual('service3');
       }));
  });

  describe('loadComponent', () => {
    it('does not load component when canActivate returns false', fakeAsync(() => {
         const loadComponentSpy = jasmine.createSpy();
         @Injectable({providedIn: 'root'})
         class Guard {
           canActivate() {
             return false;
           }
         }

         TestBed.configureTestingModule({
           imports: [RouterModule.forRoot([{
             path: 'home',
             loadComponent: loadComponentSpy,
             canActivate: [Guard],
           }])]
         });

         TestBed.inject(Router).navigateByUrl('/home');
         tick();
         expect(loadComponentSpy).not.toHaveBeenCalled();
       }));

    it('loads and renders lazy component', fakeAsync(() => {
         TestBed.configureTestingModule({
           imports: [RouterModule.forRoot([{
             path: 'home',
             loadComponent: () => SimpleStandaloneComponent,
           }])],
         });

         const root = TestBed.createComponent(RootCmp);
         TestBed.inject(Router).navigateByUrl('/home');
         advance(root);
         expect(root.nativeElement.innerHTML).toContain('simple standalone');
       }));

    it('throws error when loadComponent is not standalone', fakeAsync(() => {
         TestBed.configureTestingModule({
           imports: [RouterModule.forRoot([{
             path: 'home',
             loadComponent: () => NotStandaloneComponent,
           }])],
         });

         const root = TestBed.createComponent(RootCmp);
         TestBed.inject(Router).navigateByUrl('/home');
         expect(() => advance(root)).toThrowError(/.*home.*component must be standalone/);
       }));

    it('throws error when loadComponent is used with a module', fakeAsync(() => {
         @NgModule()
         class LazyModule {
         }

         TestBed.configureTestingModule({
           imports: [RouterModule.forRoot([{
             path: 'home',
             loadComponent: () => LazyModule,
           }])],
         });

         const root = TestBed.createComponent(RootCmp);
         TestBed.inject(Router).navigateByUrl('/home');
         expect(() => advance(root)).toThrowError(/.*home.*Use 'loadChildren' instead/);
       }));
  });
  describe('default export unwrapping', () => {
    it('should work for loadComponent', async () => {
      TestBed.configureTestingModule({
        imports: [RouterModule.forRoot([{
          path: 'home',
          loadComponent: () => import('./default_export_component'),
        }])],
      });

      const root = TestBed.createComponent(RootCmp);
      await TestBed.inject(Router).navigateByUrl('/home');
      root.detectChanges();

      expect(root.nativeElement.innerHTML).toContain('default exported');
    });

    it('should work for loadChildren', async () => {
      TestBed.configureTestingModule({
        imports: [RouterModule.forRoot([{
          path: 'home',
          loadChildren: () => import('./default_export_routes'),
        }])],
      });

      const root = TestBed.createComponent(RootCmp);
      await TestBed.inject(Router).navigateByUrl('/home');
      root.detectChanges();

      expect(root.nativeElement.innerHTML).toContain('default exported');
    });
  });
});

describe('provideRoutes', () => {
<<<<<<< HEAD
  it('warns if provideRoutes is used without provideRouter, RouterTestingModule, or RouterModule.forRoot',
=======
  it('warns if provideRoutes is used without provideRouter, RouterModule, or RouterModule.forRoot',
>>>>>>> 6a32ac28
     () => {
       spyOn(console, 'warn');
       TestBed.configureTestingModule({providers: [provideRoutes([])]});
       TestBed.inject(ROUTES);
       expect(console.warn).toHaveBeenCalled();
     });
});

function advance(fixture: ComponentFixture<unknown>) {
  tick();
  fixture.detectChanges();
}<|MERGE_RESOLUTION|>--- conflicted
+++ resolved
@@ -10,10 +10,6 @@
 import {ComponentFixture, fakeAsync, TestBed, tick} from '@angular/core/testing';
 import {By} from '@angular/platform-browser';
 import {provideRoutes, Router, RouterModule, ROUTES} from '@angular/router';
-<<<<<<< HEAD
-import {RouterTestingModule} from '@angular/router/testing';
-=======
->>>>>>> 6a32ac28
 
 @Component({template: '<div>simple standalone</div>', standalone: true})
 export class SimpleStandaloneComponent {
@@ -391,11 +387,7 @@
 });
 
 describe('provideRoutes', () => {
-<<<<<<< HEAD
-  it('warns if provideRoutes is used without provideRouter, RouterTestingModule, or RouterModule.forRoot',
-=======
   it('warns if provideRoutes is used without provideRouter, RouterModule, or RouterModule.forRoot',
->>>>>>> 6a32ac28
      () => {
        spyOn(console, 'warn');
        TestBed.configureTestingModule({providers: [provideRoutes([])]});
