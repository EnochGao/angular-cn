--- conflicted
+++ resolved
@@ -22,47 +22,23 @@
 /**
  * Set of config options available during the application bootstrap operation.
  *
-<<<<<<< HEAD
- * 在引导操作期间通过 `bootstrapApplication` 调用可用的一组配置选项。
- *
-=======
->>>>>>> 6a32ac28
  * @publicApi
  *
  * @deprecated
  * `ApplicationConfig` has moved, please import `ApplicationConfig` from `@angular/core` instead.
  */
-<<<<<<< HEAD
-export interface ApplicationConfig {
-  /**
-   * List of providers that should be available to the root component and all its children.
-   *
-   * 应该可用于根组件及其所有子组件的提供者列表。
-   *
-   */
-  providers: Array<Provider|EnvironmentProviders>;
-}
-=======
 // The below is a workaround to add a deprecated message.
 type ApplicationConfig = ApplicationConfigFromCore;
 export {ApplicationConfig};
->>>>>>> 6a32ac28
 
 /**
  * Bootstraps an instance of an Angular application and renders a standalone component as the
  * application's root component. More information about standalone components can be found in [this
  * guide](guide/standalone-components).
  *
- * 引导 Angular
- * 应用程序的实例，并将独立组件呈现为应用程序的根组件。有关独立组件的更多信息，请参阅[本指南](guide/standalone-components)。
- *
  * @usageNotes
- *
  * The root component passed into this function *must* be a standalone one (should have the
  * `standalone: true` flag in the `@Component` decorator config).
- *
- * 传递给此函数的根组件*必须*是独立的（在 `@Component` 装饰器配置中应该有 `standalone: true`
- * 标志）。
  *
  * ```typescript
  * @Component({
@@ -77,9 +53,6 @@
  * You can add the list of providers that should be available in the application injector by
  * specifying the `providers` field in an object passed as the second argument:
  *
- * 你可以通过在作为第二个参数传递的对象中指定 `providers`
- * 字段来添加应用程序注入器中应该可用的提供者列表：
- *
  * ```typescript
  * await bootstrapApplication(RootComponent, {
  *   providers: [
@@ -91,9 +64,6 @@
  * The `importProvidersFrom` helper method can be used to collect all providers from any
  * existing NgModule (and transitively from all NgModules that it imports):
  *
- * `importProvidersFrom` 帮助器方法可用于从任何现有的 NgModule （并且从它导入的所有 NgModule
- * 中传递）收集所有提供者：
- *
  * ```typescript
  * await bootstrapApplication(RootComponent, {
  *   providers: [
@@ -107,10 +77,6 @@
  * providers using `provideProtractorTestingSupport()` function and adding them into the `providers`
  * array, for example:
  *
- * 注意：默认情况下， `bootstrapApplication` 方法不包含[Testability](api/core/Testability)
- * 。你可以通过使用 `provideProtractorTestingSupport()` 函数获取必要的提供程序列表并将它们添加到
- * `providers` 数组中来添加[Testability](api/core/Testability) ，例如：
- *
  * ```typescript
  * import {provideProtractorTestingSupport} from '@angular/platform-browser';
  *
@@ -118,19 +84,10 @@
  * ```
  *
  * @param rootComponent A reference to a standalone component that should be rendered.
- *
- * 对应该渲染的独立组件的引用。
- *
  * @param options Extra configuration for the bootstrap operation, see `ApplicationConfig` for
  *     additional info.
- *
- * 引导操作的额外配置，有关其他信息，请参阅 `ApplicationConfig` 。
- *
- * @returns
- *
- * A promise that returns an `ApplicationRef` instance once resolved.
- *
- * 解析后返回 `ApplicationRef` 实例的 Promise。
+ * @returns A promise that returns an `ApplicationRef` instance once resolved.
+ *
  * @publicApi
  */
 export function bootstrapApplication(
@@ -144,20 +101,9 @@
  * associated injectors) from rendering components on a screen. Components can be subsequently
  * bootstrapped on the returned `ApplicationRef`.
  *
- * 在不引导任何组件的情况下创建 Angular
- * 应用程序的实例。这对于希望将应用程序环境创建（平台和关联的注入器）与屏幕上的渲染组件解耦的情况很有用。随后可以在返回的
- * `ApplicationRef` 上引导组件。
- *
  * @param options Extra configuration for the application environment, see `ApplicationConfig` for
  *     additional info.
- *
- * 应用程序环境的额外配置，请参阅 `ApplicationConfig` 了解更多信息。
- *
- * @returns
- *
- * A promise that returns an `ApplicationRef` instance once resolved.
- *
- * 解析后返回 `ApplicationRef` 实例的 Promise。
+ * @returns A promise that returns an `ApplicationRef` instance once resolved.
  *
  * @publicApi
  */
@@ -181,20 +127,9 @@
  * needed to support testing an application with Protractor (which relies on the Testability APIs
  * to be present).
  *
- * 返回使用 `bootstrapApplication`
- * 函数引导的应用程序设置[Testability](api/core/Testability)所需的一组提供程序。需要这组提供者来支持使用
- * Protractor（依赖于存在的 Testability API）测试应用程序。
- *
- * @returns
- *
- * An array of providers required to setup Testability for an application and make it
+ * @returns An array of providers required to setup Testability for an application and make it
  *     available for testing using Protractor.
  *
-<<<<<<< HEAD
- * 为应用程序设置 Testability 并使其可使用 Protractor 进行测试所需的提供者数组。
- *
-=======
->>>>>>> 6a32ac28
  * @publicApi
  */
 export function provideProtractorTestingSupport(): Provider[] {
@@ -228,8 +163,6 @@
  * A factory function that returns a `PlatformRef` instance associated with browser service
  * providers.
  *
- * 一个工厂函数，它返回与浏览器服务提供者关联的 `PlatformRef` 实例
- *
  * @publicApi
  */
 export const platformBrowser: (extraProviders?: StaticProvider[]) => PlatformRef =
@@ -240,11 +173,6 @@
  * This is needed to avoid loading `BrowserModule` providers twice. We can't rely on the
  * `BrowserModule` presence itself, since the standalone-based bootstrap just imports
  * `BrowserModule` providers without referencing the module itself.
- *
- * 用于表明来自 `BrowserModule` 的提供程序是否已存在于 DI 中的内部标记。这是为了避免两次加载
- * `BrowserModule` 提供程序。我们不能依赖 `BrowserModule` 本身的存在，因为基于独立的引导程序只是导入
- * `BrowserModule` 提供程序而不引用模块本身。
- *
  */
 const BROWSER_MODULE_PROVIDERS_MARKER = new InjectionToken(
     (typeof ngDevMode === 'undefined' || ngDevMode) ? 'BrowserModule Providers Marker' : '');
@@ -291,9 +219,6 @@
  * Re-exports `CommonModule` and `ApplicationModule`, making their
  * exports and providers available to all apps.
  *
- * 导出所有 Angular 应用都需要的基础设施。默认包含在用 CLI 的 `new` 命令创建的所有 Angular 应用中。
- * 它二次导出了 `CommonModule` 和 `ApplicationModule`，以便它们的导出物和提供者能用于所有应用中。
- *
  * @publicApi
  */
 @NgModule({
@@ -314,22 +239,11 @@
    * Configures a browser-based app to transition from a server-rendered app, if
    * one is present on the page.
    *
-   * 配置基于浏览器的应用，使其可以从当前页面上的服务端渲染（SSR）应用过渡而来。
-   * 指定的参数必须包含一个应用 id，在客户端应用和服务端应用之间它必须一致。
-   *
    * @param params An object containing an identifier for the app to transition.
    * The ID must match between the client and server versions of the app.
-   *
-   * 包含要迁移的应用 id 的对象。在应用的客户端版本和服务端版本中这个 ID 必须匹配。
-   *
    * @returns The reconfigured `BrowserModule` to import into the app's root `AppModule`.
    *
-<<<<<<< HEAD
-   * 重新配置过的 `BrowserModule`，可供导入到应用的根模块 `AppModule` 中。
-   *
-=======
    * @deprecated Use {@link APP_ID} instead to set the application ID.
->>>>>>> 6a32ac28
    */
   static withServerTransition(params: {appId: string}): ModuleWithProviders<BrowserModule> {
     return {
