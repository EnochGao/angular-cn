--- conflicted
+++ resolved
@@ -90,13 +90,10 @@
    * 事件发生时要调用的函数。接收事件对象作为参数。
    *
    * @returns A callback function that can be used to remove the handler.
-<<<<<<< HEAD
    *
    * 可用于删除处理器的回调函数。
    *
-=======
    * @deprecated No longer being used in Ivy code. To be removed in version 14.
->>>>>>> 4e2590e5
    */
   addGlobalEventListener(target: string, eventName: string, handler: Function): Function {
     const plugin = this._findPluginFor(eventName);
