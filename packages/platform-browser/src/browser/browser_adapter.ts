--- conflicted
+++ resolved
@@ -12,8 +12,6 @@
 
 /**
  * A `DomAdapter` powered by full browser DOM APIs.
- *
- * 由完整浏览器 DOM API 提供支持的 `DomAdapter` 。
  *
  * @security Tread carefully! Interacting with the DOM directly is dangerous and
  * can introduce XSS risks.
@@ -59,20 +57,8 @@
     return node instanceof DocumentFragment;
   }
 
-<<<<<<< HEAD
-  /**
-   * @deprecated
-   *
-   * No longer being used in Ivy code. To be removed in version 14.
-   *
-   * 不再在 Ivy 代码中使用。要在版本 14 中删除。
-   *
-   */
-  getGlobalEventTarget(doc: Document, target: string): EventTarget|null {
-=======
   /** @deprecated No longer being used in Ivy code. To be removed in version 14. */
   override getGlobalEventTarget(doc: Document, target: string): EventTarget|null {
->>>>>>> 6a32ac28
     if (target === 'window') {
       return window;
     }
