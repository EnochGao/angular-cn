--- conflicted
+++ resolved
@@ -43,12 +43,10 @@
  * NgModule to install on the server side while using the `TransferState` to transfer state from
  * server to client.
  *
-<<<<<<< HEAD
  * 要安装在服务端的 NgModule，它同时会使用 `TransferState` 将状态从服务器传输到客户端。
-=======
+ *
  * Note: this module is not needed if the `renderApplication` function is used.
  * The `renderApplication` makes all providers from this module available in the application.
->>>>>>> 5c9a5662
  *
  * @publicApi
  * @deprecated no longer needed, you can inject the `TransferState` in an app without providing
