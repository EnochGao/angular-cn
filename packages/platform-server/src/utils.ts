--- conflicted
+++ resolved
@@ -95,18 +95,8 @@
  * `url` is the URL for the current render request.
  * `extraProviders` are the platform level providers for the current render request.
  *
-<<<<<<< HEAD
  * `document` 是要渲染的页面的完整文档 HTML，为字符串形式。`url` 是当前渲染请求的 URL。`extraProviders` 是当前渲染请求的平台级提供者。
  *
- * If compiling with the ViewEngine renderer, do not use this in a production server environment.
- * Use pre-compiled {@link NgModuleFactory} with {@link renderModuleFactory} instead. If
- * compiling with the Ivy renderer, this method is the recommended rendering method for
- * platform-server.
- *
- * 如果使用 ViewEngine 渲染器进行编译，请不要在生产服务器环境中使用它。而是将预编译的 {@link NgModuleFactory} 与 {@link renderModuleFactory} 一起使用。如果使用 Ivy 渲染器进行编译，则这是服务端平台的首选渲染方式。
- *
-=======
->>>>>>> f7af5d41
  * @publicApi
  */
 export function renderModule<T>(
