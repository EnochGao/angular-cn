/**
 * @license
 * Copyright Google LLC All Rights Reserved.
 *
 * Use of this source code is governed by an MIT-style license that can be
 * found in the LICENSE file at https://angular.io/license
 */

import {InjectionToken} from '@angular/core';

/**
 * Config object passed to initialize the platform.
 *
 * 传递配置对象以初始化平台。
 *
 * @publicApi
 */
export interface PlatformConfig {
  /**
   * The initial DOM to use to bootstrap the server application.
   *
   * 用于引导服务端应用程序的初始 DOM。
   *
   * @default create a new DOM using Domino
   *
   * 使用 Domino 创建一个新的 DOM
   */
  document?: string;
  /**
   * The URL for the current application state. This is used for initializing
   * the platform's location. `protocol`, `hostname`, and `port` will be
   * overridden if `baseUrl` is set.
   *
   * 当前应用程序状态的 URL。这用于初始化平台的 location。如果设置了 `baseUrl`，则将覆盖
   * `protocol`、`hostname`、`port`。
   *
   * @default none
   */
  url?: string;
  /**
   * Note: this option has no effect and can be removed from the config.
   *
   * Whether to append the absolute URL to any relative HTTP requests. If set to
   * true, this logic executes prior to any HTTP interceptors that may run later
   * on in the request. `baseUrl` must be supplied if this flag is enabled.
   *
<<<<<<< HEAD
   * 是否在 HTTP 请求中将绝对 URL 附加到任何相对 URL 上。如果设置为
   * true，则此逻辑就会在稍后的请求中运行任何 HTTP 拦截器之前执行。如果启用了此标志，则必须提供
   * `baseUrl`。
   *
=======
   * @deprecated This option is a noop.
>>>>>>> 6a32ac28
   * @default false
   */
  useAbsoluteUrl?: boolean;
  /**
   * Note: this option has no effect and can be removed from the config.
   *
   * The base URL for resolving absolute URL for HTTP requests. It must be set
   * if `useAbsoluteUrl` is true, and must consist of protocol, hostname,
   * and optional port. This option has no effect if `useAbsoluteUrl` is not
   * enabled.
   *
<<<<<<< HEAD
   * 用于解析 HTTP 请求的绝对 URL 的基本 URL。如果 `useAbsoluteUrl` 为
   * true，则必须设置它，并且必须包含协议、主机名和可选端口。如果未启用 `useAbsoluteUrl`
   * 则此选项无效。
   *
=======
   * @deprecated This option is a noop.
>>>>>>> 6a32ac28
   */
  baseUrl?: string;
}

/**
 * The DI token for setting the initial config for the platform.
 *
 * DI 令牌，用于设置平台的初始配置。
 *
 * @publicApi
 */
export const INITIAL_CONFIG = new InjectionToken<PlatformConfig>('Server.INITIAL_CONFIG');

/**
 * A function that will be executed when calling `renderApplication` or
 * `renderModule` just before current platform state is rendered to string.
 *
 * 在将当前平台状态渲染为字符串之前，调用 `renderModuleFactory` 或 `renderModule` 时要执行的函数。
 *
 * @publicApi
 */
export const BEFORE_APP_SERIALIZED =
    new InjectionToken<Array<() => void | Promise<void>>>('Server.RENDER_MODULE_HOOK');<|MERGE_RESOLUTION|>--- conflicted
+++ resolved
@@ -11,29 +11,18 @@
 /**
  * Config object passed to initialize the platform.
  *
- * 传递配置对象以初始化平台。
- *
  * @publicApi
  */
 export interface PlatformConfig {
   /**
    * The initial DOM to use to bootstrap the server application.
-   *
-   * 用于引导服务端应用程序的初始 DOM。
-   *
    * @default create a new DOM using Domino
-   *
-   * 使用 Domino 创建一个新的 DOM
    */
   document?: string;
   /**
    * The URL for the current application state. This is used for initializing
    * the platform's location. `protocol`, `hostname`, and `port` will be
    * overridden if `baseUrl` is set.
-   *
-   * 当前应用程序状态的 URL。这用于初始化平台的 location。如果设置了 `baseUrl`，则将覆盖
-   * `protocol`、`hostname`、`port`。
-   *
    * @default none
    */
   url?: string;
@@ -44,14 +33,7 @@
    * true, this logic executes prior to any HTTP interceptors that may run later
    * on in the request. `baseUrl` must be supplied if this flag is enabled.
    *
-<<<<<<< HEAD
-   * 是否在 HTTP 请求中将绝对 URL 附加到任何相对 URL 上。如果设置为
-   * true，则此逻辑就会在稍后的请求中运行任何 HTTP 拦截器之前执行。如果启用了此标志，则必须提供
-   * `baseUrl`。
-   *
-=======
    * @deprecated This option is a noop.
->>>>>>> 6a32ac28
    * @default false
    */
   useAbsoluteUrl?: boolean;
@@ -63,22 +45,13 @@
    * and optional port. This option has no effect if `useAbsoluteUrl` is not
    * enabled.
    *
-<<<<<<< HEAD
-   * 用于解析 HTTP 请求的绝对 URL 的基本 URL。如果 `useAbsoluteUrl` 为
-   * true，则必须设置它，并且必须包含协议、主机名和可选端口。如果未启用 `useAbsoluteUrl`
-   * 则此选项无效。
-   *
-=======
    * @deprecated This option is a noop.
->>>>>>> 6a32ac28
    */
   baseUrl?: string;
 }
 
 /**
  * The DI token for setting the initial config for the platform.
- *
- * DI 令牌，用于设置平台的初始配置。
  *
  * @publicApi
  */
@@ -88,8 +61,6 @@
  * A function that will be executed when calling `renderApplication` or
  * `renderModule` just before current platform state is rendered to string.
  *
- * 在将当前平台状态渲染为字符串之前，调用 `renderModuleFactory` 或 `renderModule` 时要执行的函数。
- *
  * @publicApi
  */
 export const BEFORE_APP_SERIALIZED =
