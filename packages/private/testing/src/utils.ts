--- conflicted
+++ resolved
@@ -10,12 +10,8 @@
 /**
  * Wraps a function in a new function which sets up document and HTML for running a test.
  *
- * 将函数包装在一个新函数中，该函数会设置文档和 HTML 以运行测试。
- *
  * This function wraps an existing testing function. The wrapper adds HTML to the `body` element of
  * the `document` and subsequently tears it down.
- *
- * 此函数旨在包装现有的测试函数。包装器将 HTML 添加到 `document` 的 `body` 元素，然后将其删除。
  *
  * This function can be used with `async await` and `Promise`s. If the wrapped function returns a
  * promise (or is `async`) then the teardown is delayed until that `Promise` is resolved.
@@ -24,8 +20,6 @@
  * one by loading `domino` and installing it.
  *
  * Example:
- *
- * 示例：
  *
  * ```
  * describe('something', () => {
@@ -38,13 +32,7 @@
  * ```
  *
  * @param html HTML which should be inserted into the `body` of the `document`.
- *
- * 应该插入到 `document` `body` 中的 HTML。
- *
  * @param blockFn function to wrap. The function can return promise or be `async`.
- *
- * 要包装的函数。该函数可以返回 promise 或者是 `async` 。
- *
  */
 export function withBody<T extends Function>(html: string, blockFn: T): T {
   return wrapTestFn(() => document.body, html, blockFn);
@@ -101,11 +89,7 @@
 /**
  * Runs jasmine expectations against the provided keys for `ngDevMode`.
  *
- * 根据为 `ngDevMode` 提供的键运行 jasmine 预期。
- *
  * Will not perform expectations for keys that are not provided.
- *
- * 不会对未提供的键执行预期。
  *
  * ```ts
  * // Expect that `ngDevMode.styleMap` is `1`, and `ngDevMode.tNode` is `3`, but we don't care
@@ -115,7 +99,6 @@
  *   tNode: 3,
  * })
  * ```
- *
  */
 export function expectPerfCounters(expectedCounters: Partial<NgDevModePerfCounters>): void {
   Object.keys(expectedCounters).forEach(key => {
@@ -132,29 +115,10 @@
 let domino: typeof import('../../../platform-server/src/bundled-domino')['default']|null|undefined =
     undefined;
 
-<<<<<<< HEAD
-/**
- * System.js uses regexp to look for `require` statements. `domino` has to be
- * extracted into a constant so that the regexp in the System.js does not match
- * and does not try to load domino in the browser.
- *
- * System.js 使用正则表达式来查找 `require` 语句。必须将 `domino` 提取为常量，以便 System.js
- * 中的正则表达式不匹配，并且不会尝试在浏览器中加载 domino。
- *
- */
-const domino: any = (function(domino) {
-  if (typeof global == 'object' && global.process && typeof require == 'function') {
-    try {
-      return require(domino);
-    } catch (e) {
-      // It is possible that we don't have domino available in which case just give up.
-    }
-=======
 async function loadDominoOrNull():
     Promise<typeof import('../../../platform-server/src/bundled-domino')['default']|null> {
   if (domino !== undefined) {
     return domino;
->>>>>>> 6a32ac28
   }
 
   try {
@@ -166,9 +130,6 @@
 
 /**
  * Ensure that global has `Document` if we are in node.js
- *
- * 如果我们在 node.js 中，请确保全局具有 `Document`
- *
  * @publicApi
  */
 export async function ensureDocument(): Promise<void> {
@@ -205,9 +166,6 @@
 
 /**
  * Restore the state of `Document` between tests.
- *
- * 在测试之间恢复 `Document` 的状态。
- *
  * @publicApi
  */
 export function cleanupDocument(): void {
