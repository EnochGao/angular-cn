load("//tools:defaults.bzl", "esbuild", "jasmine_node_test", "ts_config", "ts_library")

package(default_visibility = ["//visibility:public"])

ts_config(
    name = "tsconfig",
    src = "tsconfig-build.json",
    deps = ["//packages:tsconfig-build.json"],
)

ts_library(
    name = "ng-add",
    srcs = [
        "index.ts",
        "schema.d.ts",
    ],
    tsconfig = ":tsconfig",
    deps = [
        "@npm//@angular-devkit/core",
        "@npm//@angular-devkit/schematics",
        "@npm//@schematics/angular",
    ],
)

esbuild(
    name = "ng_add_bundle",
    entry_point = ":index.ts",
    external = [
        "@angular-devkit/*",
        "@schematics/*",
    ],
    format = "cjs",
    platform = "node",
    deps = [":ng-add"],
)

filegroup(
    name = "assets",
    srcs = [
        "schema.json",
        ":ng_add_bundle",
    ],
)

ts_library(
    name = "test_lib",
    testonly = True,
    srcs = [
        "index_spec.ts",
    ],
    data = [
        "//packages/localize/schematics:package_assets",
    ],
    deps = [
        "@npm//@angular-devkit/schematics",
<<<<<<< HEAD
=======
        "@npm//@bazel/runfiles",
>>>>>>> 6a32ac28
        "@npm//typescript",
    ],
)

jasmine_node_test(
    name = "test",
    deps = [
        ":assets",
        ":ng-add",
        ":test_lib",
    ],
)<|MERGE_RESOLUTION|>--- conflicted
+++ resolved
@@ -53,10 +53,7 @@
     ],
     deps = [
         "@npm//@angular-devkit/schematics",
-<<<<<<< HEAD
-=======
         "@npm//@bazel/runfiles",
->>>>>>> 6a32ac28
         "@npm//typescript",
     ],
 )
