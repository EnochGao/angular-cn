--- conflicted
+++ resolved
@@ -35,11 +35,7 @@
   ],
   "dependencies": {
     "@babel/core": "7.19.3",
-<<<<<<< HEAD
-    "glob": "8.0.3",
-=======
     "glob": "8.1.0",
->>>>>>> 6a32ac28
     "yargs": "^17.2.1"
   },
   "peerDependencies": {
