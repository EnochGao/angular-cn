--- conflicted
+++ resolved
@@ -6,42 +6,6 @@
  * found in the LICENSE file at https://angular.io/license
  */
 
-<<<<<<< HEAD
-import {XhrFactory as XhrFactory_fromAngularCommon} from '@angular/common';
-
-/**
- * A wrapper around the `XMLHttpRequest` constructor.
- *
- * `XMLHttpRequest` 构造函数的包装器。
- *
- * @publicApi
- * @see `XhrFactory`
- * @deprecated
- *
- * `XhrFactory` has moved, please import `XhrFactory` from `@angular/common` instead.
- *
- * `XhrFactory` 已移动，请改为从 `@angular/common` 导入 `XhrFactory` 。
- *
- */
-export type XhrFactory = XhrFactory_fromAngularCommon;
-/**
- * A wrapper around the `XMLHttpRequest` constructor.
- *
- * `XMLHttpRequest` 构造函数的包装器。
- *
- * @publicApi
- * @see `XhrFactory`
- * @deprecated
- *
- * `XhrFactory` has moved, please import `XhrFactory` from `@angular/common` instead.
- *
- * `XhrFactory` 已移动，请改为从 `@angular/common` 导入 `XhrFactory` 。
- *
- */
-export const XhrFactory = XhrFactory_fromAngularCommon;
-
-=======
->>>>>>> 6a32ac28
 export {HttpBackend, HttpHandler} from './src/backend';
 export {HttpClient} from './src/client';
 export {HttpContext, HttpContextToken} from './src/context';
@@ -50,11 +14,7 @@
 export {JsonpClientBackend, JsonpInterceptor} from './src/jsonp';
 export {HttpClientJsonpModule, HttpClientModule, HttpClientXsrfModule} from './src/module';
 export {HttpParameterCodec, HttpParams, HttpParamsOptions, HttpUrlEncodingCodec} from './src/params';
-<<<<<<< HEAD
-export {HttpFeature, HttpFeatureKind, provideHttpClient, withJsonpSupport, withNoXsrfProtection, withXsrfConfiguration, withInterceptors, withInterceptorsFromDi, withRequestsMadeViaParent} from './src/provider';
-=======
 export {HttpFeature, HttpFeatureKind, provideHttpClient, withInterceptors, withInterceptorsFromDi, withJsonpSupport, withNoXsrfProtection, withRequestsMadeViaParent, withXsrfConfiguration} from './src/provider';
->>>>>>> 6a32ac28
 export {HttpRequest} from './src/request';
 export {HttpDownloadProgressEvent, HttpErrorResponse, HttpEvent, HttpEventType, HttpHeaderResponse, HttpProgressEvent, HttpResponse, HttpResponseBase, HttpSentEvent, HttpStatusCode, HttpUploadProgressEvent, HttpUserEvent} from './src/response';
 export {withHttpTransferCache as ɵwithHttpTransferCache} from './src/transfer_cache';
