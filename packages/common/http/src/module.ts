--- conflicted
+++ resolved
@@ -15,19 +15,12 @@
 /**
  * Configures XSRF protection support for outgoing requests.
  *
- * 配置 XSRF 保护，以支持外发请求。
- *
  * For a server that supports a cookie-based XSRF protection system,
  * use directly to configure XSRF protection with the correct
  * cookie and header names.
  *
- * 对于支持基于 Cookie 的 XSRF 保护系统的服务器来说，只要配置上正确的 Cookie
- * 名和请求头的名字，就可以自动获得 XSRF 保护。
- *
  * If no names are supplied, the default cookie name is `XSRF-TOKEN`
  * and the default header name is `X-XSRF-TOKEN`.
- *
- * 如果没有提供名字，则默认的 Cookie 名是 `XSRF-TOKEN`，默认的请求头名字是 `X-XSRF-TOKEN`。
  *
  * @publicApi
  */
@@ -46,8 +39,6 @@
 export class HttpClientXsrfModule {
   /**
    * Disable the default XSRF protection.
-   *
-   * 禁用默认的 XSRF 保护。
    */
   static disable(): ModuleWithProviders<HttpClientXsrfModule> {
     return {
@@ -60,21 +51,10 @@
 
   /**
    * Configure XSRF protection.
-   *
-   * 配置 XSRF 保护。
-   *
    * @param options An object that can specify either or both
    * cookie name or header name.
-   *
-   * 一个对象，可以指定 Cookie 名和/或请求头的名字。
-   *
    * - Cookie name default is `XSRF-TOKEN`.
-   *
-   *   Cookie 名默认值是 `XSRF-TOKEN`。
-   *
    * - Header name default is `X-XSRF-TOKEN`.
-   *
-   *   请求头的名字默认是 `X-XSRF-TOKEN`。
    *
    */
   static withOptions(options: {
@@ -92,14 +72,8 @@
  * Configures the [dependency injector](guide/glossary#injector) for `HttpClient`
  * with supporting services for XSRF. Automatically imported by `HttpClientModule`.
  *
- * 为支持 XSRF 的 `HttpClient` 配置[依赖注入器](guide/glossary#injector)。它会被 `HttpClientModule`
- * 自动导入。
- *
  * You can add interceptors to the chain behind `HttpClient` by binding them to the
  * multiprovider for built-in [DI token](guide/glossary#di-token) `HTTP_INTERCEPTORS`.
- *
- * 通过把拦截器提供为内置的 [DI 令牌](guide/glossary#di-token)
- * `HTTP_INTERCEPTORS`（允许有多个），你可以把它们添加到 `HttpClient` 调用链的后面。
  *
  * @publicApi
  */
@@ -107,21 +81,9 @@
   /**
    * Configures the [dependency injector](guide/glossary#injector) where it is imported
    * with supporting services for HTTP communications.
-   *
-   * 配置[依赖注入器](guide/glossary#injector)，其中导入了用于支持 HTTP通讯的服务。
    */
   providers: [
-<<<<<<< HEAD
-    provideHttpClient(
-        withInterceptorsFromDi(),
-        withXsrfConfiguration({
-          cookieName: XSRF_DEFAULT_COOKIE_NAME,
-          headerName: XSRF_DEFAULT_HEADER_NAME,
-        }),
-        ),
-=======
     provideHttpClient(withInterceptorsFromDi()),
->>>>>>> 6a32ac28
   ],
 })
 export class HttpClientModule {
@@ -133,9 +95,6 @@
  * Without this module, Jsonp requests reach the backend
  * with method JSONP, where they are rejected.
  *
- * 为支持 JSONP 的 `HttpClient` 配置[依赖注入器](guide/glossary#injector)。
- * 如果没有该模块，Jsonp 请求就会被发送到后端，然后被后端拒绝。
- *
  * @publicApi
  */
 @NgModule({
