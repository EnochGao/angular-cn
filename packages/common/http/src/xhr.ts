/**
 * @license
 * Copyright Google LLC All Rights Reserved.
 *
 * Use of this source code is governed by an MIT-style license that can be
 * found in the LICENSE file at https://angular.io/license
 */

import {XhrFactory} from '@angular/common';
import {Injectable, ɵRuntimeError as RuntimeError} from '@angular/core';
import {from, Observable, Observer, of} from 'rxjs';
import {switchMap} from 'rxjs/operators';

import {HttpBackend} from './backend';
import {RuntimeErrorCode} from './errors';
import {HttpHeaders} from './headers';
import {HttpRequest} from './request';
import {HttpDownloadProgressEvent, HttpErrorResponse, HttpEvent, HttpEventType, HttpHeaderResponse, HttpJsonParseError, HttpResponse, HttpStatusCode, HttpUploadProgressEvent} from './response';


const XSSI_PREFIX = /^\)\]\}',?\n/;

/**
 * Determine an appropriate URL for the response, by checking either
 * XMLHttpRequest.responseURL or the X-Request-URL header.
 *
 * 通过检查 XMLHttpRequest.responseURL 或 X-Request-URL 标头，为响应确定适当的 URL。
 *
 */
function getResponseUrl(xhr: any): string|null {
  if ('responseURL' in xhr && xhr.responseURL) {
    return xhr.responseURL;
  }
  if (/^X-Request-URL:/m.test(xhr.getAllResponseHeaders())) {
    return xhr.getResponseHeader('X-Request-URL');
  }
  return null;
}

/**
 * Uses `XMLHttpRequest` to send requests to a backend server.
<<<<<<< HEAD
 *
 * 使用 `XMLHttpRequest` 将请求发送到后端服务器。
 *
 * @see `HttpHandler`
 * @see `JsonpClientBackend`
=======
 * @see {@link HttpHandler}
 * @see {@link JsonpClientBackend}
>>>>>>> 0b10f426
 *
 * @publicApi
 */
@Injectable()
export class HttpXhrBackend implements HttpBackend {
  constructor(private xhrFactory: XhrFactory) {}

  /**
   * Processes a request and returns a stream of response events.
   *
   * 处理请求并返回响应事件流。
   *
   * @param req The request object.
   *
   * 请求对象。
   *
   * @returns An observable of the response events.
   *
   * 响应事件的可观察对象。
   *
   */
  handle(req: HttpRequest<any>): Observable<HttpEvent<any>> {
    // Quick check to give a better error message when a user attempts to use
    // HttpClient.jsonp() without installing the HttpClientJsonpModule
    if (req.method === 'JSONP') {
      throw new RuntimeError(
          RuntimeErrorCode.MISSING_JSONP_MODULE,
          (typeof ngDevMode === 'undefined' || ngDevMode) &&
              `Cannot make a JSONP request without JSONP support. To fix the problem, either add the \`withJsonpSupport()\` call (if \`provideHttpClient()\` is used) or import the \`HttpClientJsonpModule\` in the root NgModule.`);
    }

    // Check whether this factory has a special function to load an XHR implementation
    // for various non-browser environments. We currently limit it to only `ServerXhr`
    // class, which needs to load an XHR implementation.
    const xhrFactory: XhrFactory&{ɵloadImpl?: () => Promise<void>} = this.xhrFactory;
    const source: Observable<void|null> =
        xhrFactory.ɵloadImpl ? from(xhrFactory.ɵloadImpl()) : of(null);

    return source.pipe(
        switchMap(() => {
          // Everything happens on Observable subscription.
          return new Observable((observer: Observer<HttpEvent<any>>) => {
            // Start by setting up the XHR object with request method, URL, and withCredentials
            // flag.
            const xhr = xhrFactory.build();
            xhr.open(req.method, req.urlWithParams);
            if (req.withCredentials) {
              xhr.withCredentials = true;
            }

            // Add all the requested headers.
            req.headers.forEach((name, values) => xhr.setRequestHeader(name, values.join(',')));

            // Add an Accept header if one isn't present already.
            if (!req.headers.has('Accept')) {
              xhr.setRequestHeader('Accept', 'application/json, text/plain, */*');
            }

            // Auto-detect the Content-Type header if one isn't present already.
            if (!req.headers.has('Content-Type')) {
              const detectedType = req.detectContentTypeHeader();
              // Sometimes Content-Type detection fails.
              if (detectedType !== null) {
                xhr.setRequestHeader('Content-Type', detectedType);
              }
            }

            // Set the responseType if one was requested.
            if (req.responseType) {
              const responseType = req.responseType.toLowerCase();

              // JSON responses need to be processed as text. This is because if the server
              // returns an XSSI-prefixed JSON response, the browser will fail to parse it,
              // xhr.response will be null, and xhr.responseText cannot be accessed to
              // retrieve the prefixed JSON data in order to strip the prefix. Thus, all JSON
              // is parsed by first requesting text and then applying JSON.parse.
              xhr.responseType = ((responseType !== 'json') ? responseType : 'text') as any;
            }

            // Serialize the request body if one is present. If not, this will be set to null.
            const reqBody = req.serializeBody();

            // If progress events are enabled, response headers will be delivered
            // in two events - the HttpHeaderResponse event and the full HttpResponse
            // event. However, since response headers don't change in between these
            // two events, it doesn't make sense to parse them twice. So headerResponse
            // caches the data extracted from the response whenever it's first parsed,
            // to ensure parsing isn't duplicated.
            let headerResponse: HttpHeaderResponse|null = null;

            // partialFromXhr extracts the HttpHeaderResponse from the current XMLHttpRequest
            // state, and memoizes it into headerResponse.
            const partialFromXhr = (): HttpHeaderResponse => {
              if (headerResponse !== null) {
                return headerResponse;
              }

              const statusText = xhr.statusText || 'OK';

              // Parse headers from XMLHttpRequest - this step is lazy.
              const headers = new HttpHeaders(xhr.getAllResponseHeaders());

              // Read the response URL from the XMLHttpResponse instance and fall back on the
              // request URL.
              const url = getResponseUrl(xhr) || req.url;

              // Construct the HttpHeaderResponse and memoize it.
              headerResponse =
                  new HttpHeaderResponse({headers, status: xhr.status, statusText, url});
              return headerResponse;
            };

            // Next, a few closures are defined for the various events which XMLHttpRequest can
            // emit. This allows them to be unregistered as event listeners later.

            // First up is the load event, which represents a response being fully available.
            const onLoad = () => {
              // Read response state from the memoized partial data.
              let {headers, status, statusText, url} = partialFromXhr();

              // The body will be read out if present.
              let body: any|null = null;

              if (status !== HttpStatusCode.NoContent) {
                // Use XMLHttpRequest.response if set, responseText otherwise.
                body = (typeof xhr.response === 'undefined') ? xhr.responseText : xhr.response;
              }

              // Normalize another potential bug (this one comes from CORS).
              if (status === 0) {
                status = !!body ? HttpStatusCode.Ok : 0;
              }

              // ok determines whether the response will be transmitted on the event or
              // error channel. Unsuccessful status codes (not 2xx) will always be errors,
              // but a successful status code can still result in an error if the user
              // asked for JSON data and the body cannot be parsed as such.
              let ok = status >= 200 && status < 300;

              // Check whether the body needs to be parsed as JSON (in many cases the browser
              // will have done that already).
              if (req.responseType === 'json' && typeof body === 'string') {
                // Save the original body, before attempting XSSI prefix stripping.
                const originalBody = body;
                body = body.replace(XSSI_PREFIX, '');
                try {
                  // Attempt the parse. If it fails, a parse error should be delivered to the
                  // user.
                  body = body !== '' ? JSON.parse(body) : null;
                } catch (error) {
                  // Since the JSON.parse failed, it's reasonable to assume this might not have
                  // been a JSON response. Restore the original body (including any XSSI prefix)
                  // to deliver a better error response.
                  body = originalBody;

                  // If this was an error request to begin with, leave it as a string, it
                  // probably just isn't JSON. Otherwise, deliver the parsing error to the user.
                  if (ok) {
                    // Even though the response status was 2xx, this is still an error.
                    ok = false;
                    // The parse error contains the text of the body that failed to parse.
                    body = {error, text: body} as HttpJsonParseError;
                  }
                }
              }

              if (ok) {
                // A successful response is delivered on the event stream.
                observer.next(new HttpResponse({
                  body,
                  headers,
                  status,
                  statusText,
                  url: url || undefined,
                }));
                // The full body has been received and delivered, no further events
                // are possible. This request is complete.
                observer.complete();
              } else {
                // An unsuccessful request is delivered on the error channel.
                observer.error(new HttpErrorResponse({
                  // The error in this case is the response body (error from the server).
                  error: body,
                  headers,
                  status,
                  statusText,
                  url: url || undefined,
                }));
              }
            };

            // The onError callback is called when something goes wrong at the network level.
            // Connection timeout, DNS error, offline, etc. These are actual errors, and are
            // transmitted on the error channel.
            const onError = (error: ProgressEvent) => {
              const {url} = partialFromXhr();
              const res = new HttpErrorResponse({
                error,
                status: xhr.status || 0,
                statusText: xhr.statusText || 'Unknown Error',
                url: url || undefined,
              });
              observer.error(res);
            };

            // The sentHeaders flag tracks whether the HttpResponseHeaders event
            // has been sent on the stream. This is necessary to track if progress
            // is enabled since the event will be sent on only the first download
            // progress event.
            let sentHeaders = false;

            // The download progress event handler, which is only registered if
            // progress events are enabled.
            const onDownProgress = (event: ProgressEvent) => {
              // Send the HttpResponseHeaders event if it hasn't been sent already.
              if (!sentHeaders) {
                observer.next(partialFromXhr());
                sentHeaders = true;
              }

              // Start building the download progress event to deliver on the response
              // event stream.
              let progressEvent: HttpDownloadProgressEvent = {
                type: HttpEventType.DownloadProgress,
                loaded: event.loaded,
              };

              // Set the total number of bytes in the event if it's available.
              if (event.lengthComputable) {
                progressEvent.total = event.total;
              }

              // If the request was for text content and a partial response is
              // available on XMLHttpRequest, include it in the progress event
              // to allow for streaming reads.
              if (req.responseType === 'text' && !!xhr.responseText) {
                progressEvent.partialText = xhr.responseText;
              }

              // Finally, fire the event.
              observer.next(progressEvent);
            };

            // The upload progress event handler, which is only registered if
            // progress events are enabled.
            const onUpProgress = (event: ProgressEvent) => {
              // Upload progress events are simpler. Begin building the progress
              // event.
              let progress: HttpUploadProgressEvent = {
                type: HttpEventType.UploadProgress,
                loaded: event.loaded,
              };

              // If the total number of bytes being uploaded is available, include
              // it.
              if (event.lengthComputable) {
                progress.total = event.total;
              }

              // Send the event.
              observer.next(progress);
            };

            // By default, register for load and error events.
            xhr.addEventListener('load', onLoad);
            xhr.addEventListener('error', onError);
            xhr.addEventListener('timeout', onError);
            xhr.addEventListener('abort', onError);

            // Progress events are only enabled if requested.
            if (req.reportProgress) {
              // Download progress is always enabled if requested.
              xhr.addEventListener('progress', onDownProgress);

              // Upload progress depends on whether there is a body to upload.
              if (reqBody !== null && xhr.upload) {
                xhr.upload.addEventListener('progress', onUpProgress);
              }
            }

            // Fire the request, and notify the event stream that it was fired.
            xhr.send(reqBody!);
            observer.next({type: HttpEventType.Sent});
            // This is the return from the Observable function, which is the
            // request cancellation handler.
            return () => {
              // On a cancellation, remove all registered event listeners.
              xhr.removeEventListener('error', onError);
              xhr.removeEventListener('abort', onError);
              xhr.removeEventListener('load', onLoad);
              xhr.removeEventListener('timeout', onError);

              if (req.reportProgress) {
                xhr.removeEventListener('progress', onDownProgress);
                if (reqBody !== null && xhr.upload) {
                  xhr.upload.removeEventListener('progress', onUpProgress);
                }
              }

              // Finally, abort the in-flight request.
              if (xhr.readyState !== xhr.DONE) {
                xhr.abort();
              }
            };
          });
        }),
    );
  }
}<|MERGE_RESOLUTION|>--- conflicted
+++ resolved
@@ -39,16 +39,11 @@
 
 /**
  * Uses `XMLHttpRequest` to send requests to a backend server.
-<<<<<<< HEAD
  *
  * 使用 `XMLHttpRequest` 将请求发送到后端服务器。
  *
- * @see `HttpHandler`
- * @see `JsonpClientBackend`
-=======
  * @see {@link HttpHandler}
  * @see {@link JsonpClientBackend}
->>>>>>> 0b10f426
  *
  * @publicApi
  */
