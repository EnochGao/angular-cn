/**
 * @license
 * Copyright Google LLC All Rights Reserved.
 *
 * Use of this source code is governed by an MIT-style license that can be
 * found in the LICENSE file at https://angular.io/license
 */

interface Update {
  name: string;
  value?: string|string[];
  op: 'a'|'s'|'d';
}

/**
 * Represents the header configuration options for an HTTP request.
 * Instances are immutable. Modifying methods return a cloned
 * instance with the change. The original object is never changed.
 *
 * Http 头的不可变集合，惰性解析。
 *
 * @publicApi
 */
export class HttpHeaders {
  /**
   * Internal map of lowercase header names to values.
   *
   * 一个内部映射表，key 是头名称的小写形式，value 是其值。
   */
  // TODO(issue/24571): remove '!'.
  private headers!: Map<string, string[]>;


  /**
   * Internal map of lowercased header names to the normalized
   * form of the name (the form seen first).
   *
   * 一个内部映射表，key 是头名称的小写形式，值是该名称的标准化形式（即首先看到的形式）。
   */
  private normalizedNames: Map<string, string> = new Map();

  /**
   * Complete the lazy initialization of this object (needed before reading).
   *
   * 完成该对象的惰性初始化（在读取之前需要）。
   */
  private lazyInit!: HttpHeaders|Function|null;

  /**
   * Queued updates to be materialized the next initialization.
   *
   * 一个队列，用于存储下次初始化时要执行的更新。
   */
  private lazyUpdate: Update[]|null = null;

  /**
   *  Constructs a new HTTP header object with the given values.
   *
   * 使用给定的值构造一个新的 HTTP 标头对象。
   *
   */

  constructor(headers?: string|{[name: string]: string | string[]}) {
    if (!headers) {
      this.headers = new Map<string, string[]>();
    } else if (typeof headers === 'string') {
      this.lazyInit = () => {
        this.headers = new Map<string, string[]>();
        headers.split('\n').forEach(line => {
          const index = line.indexOf(':');
          if (index > 0) {
            const name = line.slice(0, index);
            const key = name.toLowerCase();
            const value = line.slice(index + 1).trim();
            this.maybeSetNormalizedName(name, key);
            if (this.headers.has(key)) {
              this.headers.get(key)!.push(value);
            } else {
              this.headers.set(key, [value]);
            }
          }
        });
      };
    } else {
      this.lazyInit = () => {
        if (typeof ngDevMode === 'undefined' || ngDevMode) {
          assertValidHeaders(headers);
        }
        this.headers = new Map<string, string[]>();
        Object.keys(headers).forEach(name => {
          let values: string|string[] = headers[name];
          const key = name.toLowerCase();
          if (typeof values === 'string') {
            values = [values];
          }
          if (values.length > 0) {
            this.headers.set(key, values);
            this.maybeSetNormalizedName(name, key);
          }
        });
      };
    }
  }

  /**
   * Checks for existence of a given header.
   *
   * 检查是否存在指定名称的头。
   *
   * @param name The header name to check for existence.
   *
   * 要检查是否存在的头名称
   *
   * @returns True if the header exists, false otherwise.
   *
   * 这个头是否存在。
   *
   */
  has(name: string): boolean {
    this.init();

    return this.headers.has(name.toLowerCase());
  }

  /**
   * Retrieves the first value of a given header.
   *
   * 返回匹配指定名称的第一个头的值。
   *
   * @param name The header name.
   *
   * 要取的头名称
   *
   * @returns The value string if the header exists, null otherwise
   *
   * 如果头存在则返回一个字符串，否则返回 null
   *
   */
  get(name: string): string|null {
    this.init();

    const values = this.headers.get(name.toLowerCase());
    return values && values.length > 0 ? values[0] : null;
  }

  /**
   * Retrieves the names of the headers.
   *
   * 返回所有的头名称。
   *
   * @returns A list of header names.
   *
   * 一个头名称列表。
   */
  keys(): string[] {
    this.init();

    return Array.from(this.normalizedNames.values());
  }

  /**
   * Retrieves a list of values for a given header.
   *
   * 返回头中具有指定名称的值的列表。
   *
   * @param name The header name from which to retrieve values.
   *
   * 准备获取值的头名称
   *
   * @returns A string of values if the header exists, null otherwise.
   *
   * 如果标头存在则返回一个字符串数组，否则返回 null。
   *
   */
  getAll(name: string): string[]|null {
    this.init();

    return this.headers.get(name.toLowerCase()) || null;
  }

  /**
   * Appends a new value to the existing set of values for a header
   * and returns them in a clone of the original instance.
   *
   * 将新值附加到标头的现有值集中，并在原始实例的克隆中返回它们。
   *
   * @param name The header name for which to append the values.
   *
   * 要附加值的标头名称。
   *
   * @param value The value to append.
   *
   * 要附加的值。
   *
   * @returns A clone of the HTTP headers object with the value appended to the given header.
   *
   * HTTP 标头对象的克隆，带有由给定标头追加的值。
   *
   */

  append(name: string, value: string|string[]): HttpHeaders {
    return this.clone({name, value, op: 'a'});
  }
  /**
   * Sets or modifies a value for a given header in a clone of the original instance.
   * If the header already exists, its value is replaced with the given value
   * in the returned object.
   *
   * 设置或修改原始实例的克隆中给定标头的值。如果标题已经存在，则其值将在返回对象中被给定值替换。
   *
   * @param name The header name.
<<<<<<< HEAD
   *
   * 标头名称。
   *
   * @param value The value or values to set or overide for the given header.
=======
   * @param value The value or values to set or override for the given header.
>>>>>>> 5c9a5662
   *
   * 要设置或覆盖给定标头的一个或多个值。
   *
   * @returns A clone of the HTTP headers object with the newly set header value.
   *
   * HTTP 标头对象的克隆，其中包含新设置的标头值。
   *
   */
  set(name: string, value: string|string[]): HttpHeaders {
    return this.clone({name, value, op: 's'});
  }
  /**
   * Deletes values for a given header in a clone of the original instance.
   *
   * 在原始实例的克隆中删除给定标头的值。
   *
   * @param name The header name.
   *
   * 标头名称。
   *
   * @param value The value or values to delete for the given header.
   *
   * 要删除的给定标头的一个或多个值。
   *
   * @returns A clone of the HTTP headers object with the given value deleted.
   *
   * HTTP 标头对象的克隆，其中删除了给定值。
   *
   */
  delete(name: string, value?: string|string[]): HttpHeaders {
    return this.clone({name, value, op: 'd'});
  }

  private maybeSetNormalizedName(name: string, lcName: string): void {
    if (!this.normalizedNames.has(lcName)) {
      this.normalizedNames.set(lcName, name);
    }
  }

  private init(): void {
    if (!!this.lazyInit) {
      if (this.lazyInit instanceof HttpHeaders) {
        this.copyFrom(this.lazyInit);
      } else {
        this.lazyInit();
      }
      this.lazyInit = null;
      if (!!this.lazyUpdate) {
        this.lazyUpdate.forEach(update => this.applyUpdate(update));
        this.lazyUpdate = null;
      }
    }
  }

  private copyFrom(other: HttpHeaders) {
    other.init();
    Array.from(other.headers.keys()).forEach(key => {
      this.headers.set(key, other.headers.get(key)!);
      this.normalizedNames.set(key, other.normalizedNames.get(key)!);
    });
  }

  private clone(update: Update): HttpHeaders {
    const clone = new HttpHeaders();
    clone.lazyInit =
        (!!this.lazyInit && this.lazyInit instanceof HttpHeaders) ? this.lazyInit : this;
    clone.lazyUpdate = (this.lazyUpdate || []).concat([update]);
    return clone;
  }

  private applyUpdate(update: Update): void {
    const key = update.name.toLowerCase();
    switch (update.op) {
      case 'a':
      case 's':
        let value = update.value!;
        if (typeof value === 'string') {
          value = [value];
        }
        if (value.length === 0) {
          return;
        }
        this.maybeSetNormalizedName(update.name, key);
        const base = (update.op === 'a' ? this.headers.get(key) : undefined) || [];
        base.push(...value);
        this.headers.set(key, base);
        break;
      case 'd':
        const toDelete = update.value as string | undefined;
        if (!toDelete) {
          this.headers.delete(key);
          this.normalizedNames.delete(key);
        } else {
          let existing = this.headers.get(key);
          if (!existing) {
            return;
          }
          existing = existing.filter(value => toDelete.indexOf(value) === -1);
          if (existing.length === 0) {
            this.headers.delete(key);
            this.normalizedNames.delete(key);
          } else {
            this.headers.set(key, existing);
          }
        }
        break;
    }
  }

  /**
   * @internal
   */
  forEach(fn: (name: string, values: string[]) => void) {
    this.init();
    Array.from(this.normalizedNames.keys())
        .forEach(key => fn(this.normalizedNames.get(key)!, this.headers.get(key)!));
  }
}

/**
 * Verifies that the headers object has the right shape: the values
 * must be either strings or arrays. Throws an error if an invalid
 * header value is present.
 */
function assertValidHeaders(headers: Record<string, unknown>):
    asserts headers is Record<string, string|string[]> {
  for (const [key, value] of Object.entries(headers)) {
    if (typeof value !== 'string' && !Array.isArray(value)) {
      throw new Error(
          `Unexpected value of the \`${key}\` header provided. ` +
          `Expecting either a string or an array, but got: \`${value}\`.`);
    }
  }
}<|MERGE_RESOLUTION|>--- conflicted
+++ resolved
@@ -209,14 +209,10 @@
    * 设置或修改原始实例的克隆中给定标头的值。如果标题已经存在，则其值将在返回对象中被给定值替换。
    *
    * @param name The header name.
-<<<<<<< HEAD
    *
    * 标头名称。
    *
-   * @param value The value or values to set or overide for the given header.
-=======
    * @param value The value or values to set or override for the given header.
->>>>>>> 5c9a5662
    *
    * 要设置或覆盖给定标头的一个或多个值。
    *
