/**
 * @license
 * Copyright Google LLC All Rights Reserved.
 *
 * Use of this source code is governed by an MIT-style license that can be
 * found in the LICENSE file at https://angular.io/license
 */

import {DOCUMENT} from '@angular/common';
import {EnvironmentInjector, Inject, inject, Injectable} from '@angular/core';
import {Observable, Observer} from 'rxjs';

import {HttpBackend, HttpHandler} from './backend';
import {HttpHandlerFn} from './interceptor';
import {HttpRequest} from './request';
import {HttpErrorResponse, HttpEvent, HttpEventType, HttpResponse, HttpStatusCode} from './response';


// Every request made through JSONP needs a callback name that's unique across the
// whole page. Each request is assigned an id and the callback name is constructed
// from that. The next id to be assigned is tracked in a global variable here that
// is shared among all applications on the page.
let nextRequestId: number = 0;

/**
 * When a pending <script> is unsubscribed we'll move it to this document, so it won't be
 * executed.
 *
 * 当一个待处理<script>已退订，我们将其移动到此文档，因此它不会被执行。
 *
 */
let foreignDocument: Document|undefined;

// Error text given when a JSONP script is injected, but doesn't invoke the callback
// passed in its URL.
export const JSONP_ERR_NO_CALLBACK = 'JSONP injected script did not invoke callback.';

// Error text given when a request is passed to the JsonpClientBackend that doesn't
// have a request method JSONP.
export const JSONP_ERR_WRONG_METHOD = 'JSONP requests must use JSONP request method.';
export const JSONP_ERR_WRONG_RESPONSE_TYPE = 'JSONP requests must use Json response type.';

// Error text given when a request is passed to the JsonpClientBackend that has
// headers set
export const JSONP_ERR_HEADERS_NOT_SUPPORTED = 'JSONP requests do not support headers.';

/**
 * DI token/abstract type representing a map of JSONP callbacks.
 *
 * 表示 JSONP 回调映射的 DI 令牌/抽象类型。
 *
 * In the browser, this should always be the `window` object.
 *
 * 在浏览器中，这应该始终是 `window` 对象。
 *
 */
export abstract class JsonpCallbackContext {
  [key: string]: (data: any) => void;
}

/**
 * Factory function that determines where to store JSONP callbacks.
 *
 * 确定在哪里存储 JSONP 回调的工厂函数。
 *
 * Ordinarily JSONP callbacks are stored on the `window` object, but this may not exist
 * in test environments. In that case, callbacks are stored on an anonymous object instead.
 *
 * 通常，JSONP 回调存储在 `window` 对象上，但这在测试环境中可能不存在。在这种情况下，回调会存储在匿名对象上。
 *
 */
export function jsonpCallbackContext(): Object {
  if (typeof window === 'object') {
    return window;
  }
  return {};
}

/**
 * Processes an `HttpRequest` with the JSONP method,
 * by performing JSONP style requests.
<<<<<<< HEAD
 *
 * 通过执行 JSONP 风格的请求，使用 JSONP 方法处理 `HttpRequest`
 *
 * @see `HttpHandler`
 * @see `HttpXhrBackend`
=======
 * @see {@link HttpHandler}
 * @see {@link HttpXhrBackend}
>>>>>>> 0b10f426
 *
 * @publicApi
 */
@Injectable()
export class JsonpClientBackend implements HttpBackend {
  /**
   * A resolved promise that can be used to schedule microtasks in the event handlers.
   *
   * 已解决的 Promise 可用于安排事件处理器中的微任务。
   *
   */
  private readonly resolvedPromise = Promise.resolve();

  constructor(private callbackMap: JsonpCallbackContext, @Inject(DOCUMENT) private document: any) {}

  /**
   * Get the name of the next callback method, by incrementing the global `nextRequestId`.
   *
   * 通过递增 `nextRequestId`，来获取下一个回调方法的名称。
   *
   */
  private nextCallback(): string {
    return `ng_jsonp_callback_${nextRequestId++}`;
  }

  /**
   * Processes a JSONP request and returns an event stream of the results.
   *
   * 处理 JSONP 请求并返回结果的事件流。
   *
   * @param req The request object.
   *
   * 请求对象。
   *
   * @returns An observable of the response events.
   *
   * 响应事件的可观察对象。
   *
   */
  handle(req: HttpRequest<never>): Observable<HttpEvent<any>> {
    // Firstly, check both the method and response type. If either doesn't match
    // then the request was improperly routed here and cannot be handled.
    if (req.method !== 'JSONP') {
      throw new Error(JSONP_ERR_WRONG_METHOD);
    } else if (req.responseType !== 'json') {
      throw new Error(JSONP_ERR_WRONG_RESPONSE_TYPE);
    }

    // Check the request headers. JSONP doesn't support headers and
    // cannot set any that were supplied.
    if (req.headers.keys().length > 0) {
      throw new Error(JSONP_ERR_HEADERS_NOT_SUPPORTED);
    }

    // Everything else happens inside the Observable boundary.
    return new Observable<HttpEvent<any>>((observer: Observer<HttpEvent<any>>) => {
      // The first step to make a request is to generate the callback name, and replace the
      // callback placeholder in the URL with the name. Care has to be taken here to ensure
      // a trailing &, if matched, gets inserted back into the URL in the correct place.
      const callback = this.nextCallback();
      const url = req.urlWithParams.replace(/=JSONP_CALLBACK(&|$)/, `=${callback}$1`);

      // Construct the <script> tag and point it at the URL.
      const node = this.document.createElement('script');
      node.src = url;

      // A JSONP request requires waiting for multiple callbacks. These variables
      // are closed over and track state across those callbacks.

      // The response object, if one has been received, or null otherwise.
      let body: any|null = null;

      // Whether the response callback has been called.
      let finished: boolean = false;

      // Set the response callback in this.callbackMap (which will be the window
      // object in the browser. The script being loaded via the <script> tag will
      // eventually call this callback.
      this.callbackMap[callback] = (data?: any) => {
        // Data has been received from the JSONP script. Firstly, delete this callback.
        delete this.callbackMap[callback];

        // Set state to indicate data was received.
        body = data;
        finished = true;
      };

      // cleanup() is a utility closure that removes the <script> from the page and
      // the response callback from the window. This logic is used in both the
      // success, error, and cancellation paths, so it's extracted out for convenience.
      const cleanup = () => {
        // Remove the <script> tag if it's still on the page.
        if (node.parentNode) {
          node.parentNode.removeChild(node);
        }

        // Remove the response callback from the callbackMap (window object in the
        // browser).
        delete this.callbackMap[callback];
      };

      // onLoad() is the success callback which runs after the response callback
      // if the JSONP script loads successfully. The event itself is unimportant.
      // If something went wrong, onLoad() may run without the response callback
      // having been invoked.
      const onLoad = (event: Event) => {
        // We wrap it in an extra Promise, to ensure the microtask
        // is scheduled after the loaded endpoint has executed any potential microtask itself,
        // which is not guaranteed in Internet Explorer and EdgeHTML. See issue #39496
        this.resolvedPromise.then(() => {
          // Cleanup the page.
          cleanup();

          // Check whether the response callback has run.
          if (!finished) {
            // It hasn't, something went wrong with the request. Return an error via
            // the Observable error path. All JSONP errors have status 0.
            observer.error(new HttpErrorResponse({
              url,
              status: 0,
              statusText: 'JSONP Error',
              error: new Error(JSONP_ERR_NO_CALLBACK),
            }));
            return;
          }

          // Success. body either contains the response body or null if none was
          // returned.
          observer.next(new HttpResponse({
            body,
            status: HttpStatusCode.Ok,
            statusText: 'OK',
            url,
          }));

          // Complete the stream, the response is over.
          observer.complete();
        });
      };

      // onError() is the error callback, which runs if the script returned generates
      // a Javascript error. It emits the error via the Observable error channel as
      // a HttpErrorResponse.
      const onError: any = (error: Error) => {
        cleanup();

        // Wrap the error in a HttpErrorResponse.
        observer.error(new HttpErrorResponse({
          error,
          status: 0,
          statusText: 'JSONP Error',
          url,
        }));
      };

      // Subscribe to both the success (load) and error events on the <script> tag,
      // and add it to the page.
      node.addEventListener('load', onLoad);
      node.addEventListener('error', onError);
      this.document.body.appendChild(node);

      // The request has now been successfully sent.
      observer.next({type: HttpEventType.Sent});

      // Cancellation handler.
      return () => {
        if (!finished) {
          this.removeListeners(node);
        }

        // And finally, clean up the page.
        cleanup();
      };
    });
  }

  private removeListeners(script: HTMLScriptElement): void {
    // Issue #34818
    // Changing <script>'s ownerDocument will prevent it from execution.
    // https://html.spec.whatwg.org/multipage/scripting.html#execute-the-script-block
    if (!foreignDocument) {
      foreignDocument = (this.document.implementation as DOMImplementation).createHTMLDocument();
    }
    foreignDocument.adoptNode(script);
  }
}

/**
 * Identifies requests with the method JSONP and shifts them to the `JsonpClientBackend`.
 *
 * 使用 JSONP 方法识别请求并将它们转移到 `JsonpClientBackend` 。
 *
 */
export function jsonpInterceptorFn(
    req: HttpRequest<unknown>, next: HttpHandlerFn): Observable<HttpEvent<unknown>> {
  if (req.method === 'JSONP') {
    return inject(JsonpClientBackend).handle(req as HttpRequest<never>);
  }

  // Fall through for normal HTTP requests.
  return next(req);
}

/**
 * Identifies requests with the method JSONP and
 * shifts them to the `JsonpClientBackend`.
 *
<<<<<<< HEAD
 * 使用 JSONP 方法标识这些请求，并将其转移到 `JsonpClientBackend` 。
 *
 * @see `HttpInterceptor`
=======
 * @see {@link HttpInterceptor}
>>>>>>> 0b10f426
 *
 * @publicApi
 */
@Injectable()
export class JsonpInterceptor {
  constructor(private injector: EnvironmentInjector) {}

  /**
   * Identifies and handles a given JSONP request.
   *
   * 识别并处理给定的 JSONP 请求。
   *
   * @param initialRequest The outgoing request object to handle.
   *
   * 要处理的传出请求对象。
   *
   * @param next The next interceptor in the chain, or the backend
   * if no interceptors remain in the chain.
   *
   * 链中的下一个拦截器，如果链中没有拦截器，则为其后端接口。
   *
   * @returns An observable of the event stream.
   *
   * 事件流的可观察对象。
   */
  intercept(initialRequest: HttpRequest<any>, next: HttpHandler): Observable<HttpEvent<any>> {
    return this.injector.runInContext(
        () => jsonpInterceptorFn(
            initialRequest, downstreamRequest => next.handle(downstreamRequest)));
  }
}<|MERGE_RESOLUTION|>--- conflicted
+++ resolved
@@ -79,16 +79,11 @@
 /**
  * Processes an `HttpRequest` with the JSONP method,
  * by performing JSONP style requests.
-<<<<<<< HEAD
  *
  * 通过执行 JSONP 风格的请求，使用 JSONP 方法处理 `HttpRequest`
  *
- * @see `HttpHandler`
- * @see `HttpXhrBackend`
-=======
  * @see {@link HttpHandler}
  * @see {@link HttpXhrBackend}
->>>>>>> 0b10f426
  *
  * @publicApi
  */
@@ -296,13 +291,9 @@
  * Identifies requests with the method JSONP and
  * shifts them to the `JsonpClientBackend`.
  *
-<<<<<<< HEAD
  * 使用 JSONP 方法标识这些请求，并将其转移到 `JsonpClientBackend` 。
  *
- * @see `HttpInterceptor`
-=======
  * @see {@link HttpInterceptor}
->>>>>>> 0b10f426
  *
  * @publicApi
  */
