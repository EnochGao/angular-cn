/**
 * @license
 * Copyright Google LLC All Rights Reserved.
 *
 * Use of this source code is governed by an MIT-style license that can be
 * found in the LICENSE file at https://angular.io/license
 */

import {EnvironmentProviders, inject, InjectionToken, makeEnvironmentProviders, Provider} from '@angular/core';

import {HttpBackend, HttpHandler} from './backend';
import {HttpClient} from './client';
import {HTTP_INTERCEPTOR_FNS, HttpInterceptorFn, HttpInterceptorHandler, legacyInterceptorFnFactory} from './interceptor';
import {jsonpCallbackContext, JsonpCallbackContext, JsonpClientBackend, jsonpInterceptorFn} from './jsonp';
import {HttpXhrBackend} from './xhr';
import {HttpXsrfCookieExtractor, HttpXsrfTokenExtractor, XSRF_COOKIE_NAME, XSRF_ENABLED, XSRF_HEADER_NAME, xsrfInterceptorFn} from './xsrf';

/**
 * Identifies a particular kind of `HttpFeature`.
 *
 * 标识一种特定类型的 `HttpFeature` 。
 *
 * @publicApi
 */
export enum HttpFeatureKind {
  Interceptors,
  LegacyInterceptors,
  CustomXsrfConfiguration,
  NoXsrfProtection,
  JsonpSupport,
  RequestsMadeViaParent,
}

/**
 * A feature for use when configuring `provideHttpClient`.
 *
 * 配置 `provideHttpClient` 时使用的特性。
 *
 * @publicApi
 */
export interface HttpFeature<KindT extends HttpFeatureKind> {
  ɵkind: KindT;
  ɵproviders: Provider[];
}

function makeHttpFeature<KindT extends HttpFeatureKind>(
    kind: KindT, providers: Provider[]): HttpFeature<KindT> {
  return {
    ɵkind: kind,
    ɵproviders: providers,
  };
}

/**
 * Configures Angular's `HttpClient` service to be available for injection.
 *
 * 将 Angular 的 `HttpClient` 服务配置为可注入。
 *
 * By default, `HttpClient` will be configured for injection with its default options for XSRF
 * protection of outgoing requests. Additional configuration options can be provided by passing
 * feature functions to `provideHttpClient`. For example, HTTP interceptors can be added using the
 * `withInterceptors(...)` feature.
 *
<<<<<<< HEAD
 * 默认情况下， `HttpClient` 将配置为注入，其默认选项是对传出请求的 XSRF 保护。可以通过将特性函数传递给 `provideHttpClient` 来提供其他配置选项。例如，可以用 `withInterceptors(...)` 特性添加 HTTP 拦截器。
 *
 * @see withInterceptors
 *
 * 带有拦截器
 *
 * @see withInterceptorsFromDi
 * @see withXsrfConfiguration
 * @see withNoXsrfProtection
 * @see withJsonpSupport
 *
 * 使用 Jsonp 支持
 *
 * @see withRequestsMadeViaParent
=======
 * @see {@link withInterceptors}
 * @see {@link withInterceptorsFromDi}
 * @see {@link withXsrfConfiguration}
 * @see {@link withNoXsrfProtection}
 * @see {@link withJsonpSupport}
 * @see {@link withRequestsMadeViaParent}
>>>>>>> 0b10f426
 */
export function provideHttpClient(...features: HttpFeature<HttpFeatureKind>[]):
    EnvironmentProviders {
  if (ngDevMode) {
    const featureKinds = new Set(features.map(f => f.ɵkind));
    if (featureKinds.has(HttpFeatureKind.NoXsrfProtection) &&
        featureKinds.has(HttpFeatureKind.CustomXsrfConfiguration)) {
      throw new Error(
          ngDevMode ?
              `Configuration error: found both withXsrfConfiguration() and withNoXsrfProtection() in the same call to provideHttpClient(), which is a contradiction.` :
              '');
    }
  }

  const providers: Provider[] = [
    HttpClient,
    HttpXhrBackend,
    HttpInterceptorHandler,
    {provide: HttpHandler, useExisting: HttpInterceptorHandler},
    {provide: HttpBackend, useExisting: HttpXhrBackend},
    {
      provide: HTTP_INTERCEPTOR_FNS,
      useValue: xsrfInterceptorFn,
      multi: true,
    },
    {provide: XSRF_ENABLED, useValue: true},
    {provide: HttpXsrfTokenExtractor, useClass: HttpXsrfCookieExtractor},
  ];

  for (const feature of features) {
    providers.push(...feature.ɵproviders);
  }

  return makeEnvironmentProviders(providers);
}

/**
 * Adds one or more functional-style HTTP interceptors to the configuration of the `HttpClient`
 * instance.
 *
<<<<<<< HEAD
 * 将一个或多个功能风格的 HTTP 拦截器添加到 `HttpClient` 实例的配置中。
 *
 * @see HttpInterceptorFn
 * @see provideHttpClient
 *
 * 提供 HttpClient
 *
=======
 * @see {@link HttpInterceptorFn}
 * @see {@link provideHttpClient}
>>>>>>> 0b10f426
 * @publicApi
 */
export function withInterceptors(interceptorFns: HttpInterceptorFn[]):
    HttpFeature<HttpFeatureKind.Interceptors> {
  return makeHttpFeature(HttpFeatureKind.Interceptors, interceptorFns.map(interceptorFn => {
    return {
      provide: HTTP_INTERCEPTOR_FNS,
      useValue: interceptorFn,
      multi: true,
    };
  }));
}

const LEGACY_INTERCEPTOR_FN = new InjectionToken<HttpInterceptorFn>('LEGACY_INTERCEPTOR_FN');

/**
 * Includes class-based interceptors configured using a multi-provider in the current injector into
 * the configured `HttpClient` instance.
 *
 * 包括使用当前注入器中的多重提供器配置的基于类的拦截器到配置的 `HttpClient` 实例中。
 *
 * Prefer `withInterceptors` and functional interceptors instead, as support for DI-provided
 * interceptors may be phased out in a later release.
 *
<<<<<<< HEAD
 * 更喜欢 `withInterceptors` 和功能性拦截器，因为对 DI 提供的拦截器的支持可能会在以后的版本中逐步淘汰。
 *
 * @see HttpInterceptor
 * @see HTTP_INTERCEPTORS
 * @see provideHttpClient
 *
 * 提供 HttpClient
 *
=======
 * @see {@link HttpInterceptor}
 * @see {@link HTTP_INTERCEPTORS}
 * @see {@link provideHttpClient}
>>>>>>> 0b10f426
 */
export function withInterceptorsFromDi(): HttpFeature<HttpFeatureKind.LegacyInterceptors> {
  // Note: the legacy interceptor function is provided here via an intermediate token
  // (`LEGACY_INTERCEPTOR_FN`), using a pattern which guarantees that if these providers are
  // included multiple times, all of the multi-provider entries will have the same instance of the
  // interceptor function. That way, the `HttpINterceptorHandler` will dedup them and legacy
  // interceptors will not run multiple times.
  return makeHttpFeature(HttpFeatureKind.LegacyInterceptors, [
    {
      provide: LEGACY_INTERCEPTOR_FN,
      useFactory: legacyInterceptorFnFactory,
    },
    {
      provide: HTTP_INTERCEPTOR_FNS,
      useExisting: LEGACY_INTERCEPTOR_FN,
      multi: true,
    }
  ]);
}

/**
 * Customizes the XSRF protection for the configuration of the current `HttpClient` instance.
 *
 * 为当前 `HttpClient` 实例的配置自定义 XSRF 保护。
 *
 * This feature is incompatible with the `withNoXsrfProtection` feature.
 *
<<<<<<< HEAD
 * 此特性与 `withNoXsrfProtection` 特性不兼容。
 *
 * @see provideHttpClient
 *
 * 提供 HttpClient
 *
=======
 * @see {@link provideHttpClient}
>>>>>>> 0b10f426
 */
export function withXsrfConfiguration(
    {cookieName, headerName}: {cookieName?: string, headerName?: string}):
    HttpFeature<HttpFeatureKind.CustomXsrfConfiguration> {
  const providers: Provider[] = [];
  if (cookieName !== undefined) {
    providers.push({provide: XSRF_COOKIE_NAME, useValue: cookieName});
  }
  if (headerName !== undefined) {
    providers.push({provide: XSRF_HEADER_NAME, useValue: headerName});
  }

  return makeHttpFeature(HttpFeatureKind.CustomXsrfConfiguration, providers);
}

/**
 * Disables XSRF protection in the configuration of the current `HttpClient` instance.
 *
 * 在当前 `HttpClient` 实例的配置中禁用 XSRF 保护。
 *
 * This feature is incompatible with the `withXsrfConfiguration` feature.
 *
<<<<<<< HEAD
 * 此特性与 `withXsrfConfiguration` 特性不兼容。
 *
 * @see provideHttpClient
 *
 * 提供 HttpClient
 *
=======
 * @see {@link provideHttpClient}
>>>>>>> 0b10f426
 */
export function withNoXsrfProtection(): HttpFeature<HttpFeatureKind.NoXsrfProtection> {
  return makeHttpFeature(HttpFeatureKind.NoXsrfProtection, [
    {
      provide: XSRF_ENABLED,
      useValue: false,
    },
  ]);
}

/**
 * Add JSONP support to the configuration of the current `HttpClient` instance.
 *
<<<<<<< HEAD
 * 将 JSONP 支持添加到当前 `HttpClient` 实例的配置中。
 *
 * @see provideHttpClient
 *
 * 提供 HttpClient
 *
=======
 * @see {@link provideHttpClient}
>>>>>>> 0b10f426
 */
export function withJsonpSupport(): HttpFeature<HttpFeatureKind.JsonpSupport> {
  return makeHttpFeature(HttpFeatureKind.JsonpSupport, [
    JsonpClientBackend,
    {provide: JsonpCallbackContext, useFactory: jsonpCallbackContext},
    {provide: HTTP_INTERCEPTOR_FNS, useValue: jsonpInterceptorFn, multi: true},
  ]);
}

/**
 * Configures the current `HttpClient` instance to make requests via the parent injector's
 * `HttpClient` instead of directly.
 *
 * 将当前的 `HttpClient` 实例配置为通过父注入器的 `HttpClient` 而不是直接发出请求。
 *
 * By default, `provideHttpClient` configures `HttpClient` in its injector to be an independent
 * instance. For example, even if `HttpClient` is configured in the parent injector with
 * one or more interceptors, they will not intercept requests made via this instance.
 *
 * 默认情况下， `provideHttpClient` 将其注入器中的 `HttpClient` 配置为独立实例。例如，即使 `HttpClient` 在父注入器中配置为一个或多个拦截器，它们也不会拦截通过此实例发出的请求。
 *
 * With this option enabled, once the request has passed through the current injector's
 * interceptors, it will be delegated to the parent injector's `HttpClient` chain instead of
 * dispatched directly, and interceptors in the parent configuration will be applied to the request.
 *
 * 启用此选项后，一旦请求通过当前注入器的拦截器，它将被委托给父注入器的 `HttpClient` 链，而不是直接分派，并且父配置中的拦截器将应用于请求。
 *
 * If there are several `HttpClient` instances in the injector hierarchy, it's possible for
 * `withRequestsMadeViaParent` to be used at multiple levels, which will cause the request to
 * "bubble up" until either reaching the root level or an `HttpClient` which was not configured with
 * this option.
 *
<<<<<<< HEAD
 * 如果注入器层次结构中有几个 `HttpClient` 实例，则 `withRequestsMadeViaParent` 可能会在多个级别使用，这将导致请求“冒泡”，直到达到根级别或未配置使用此选项的 `HttpClient` 。
 *
 * @see provideHttpClient
 *
 * 提供 HttpClient
 *
=======
 * @see {@link provideHttpClient}
>>>>>>> 0b10f426
 * @developerPreview
 */
export function withRequestsMadeViaParent(): HttpFeature<HttpFeatureKind.RequestsMadeViaParent> {
  return makeHttpFeature(HttpFeatureKind.RequestsMadeViaParent, [
    {
      provide: HttpBackend,
      useFactory: () => {
        const handlerFromParent = inject(HttpHandler, {skipSelf: true, optional: true});
        if (ngDevMode && handlerFromParent === null) {
          throw new Error(
              'withRequestsMadeViaParent() can only be used when the parent injector also configures HttpClient');
        }
        return handlerFromParent;
      },
    },
  ]);
}<|MERGE_RESOLUTION|>--- conflicted
+++ resolved
@@ -61,29 +61,14 @@
  * feature functions to `provideHttpClient`. For example, HTTP interceptors can be added using the
  * `withInterceptors(...)` feature.
  *
-<<<<<<< HEAD
  * 默认情况下， `HttpClient` 将配置为注入，其默认选项是对传出请求的 XSRF 保护。可以通过将特性函数传递给 `provideHttpClient` 来提供其他配置选项。例如，可以用 `withInterceptors(...)` 特性添加 HTTP 拦截器。
  *
- * @see withInterceptors
- *
- * 带有拦截器
- *
- * @see withInterceptorsFromDi
- * @see withXsrfConfiguration
- * @see withNoXsrfProtection
- * @see withJsonpSupport
- *
- * 使用 Jsonp 支持
- *
- * @see withRequestsMadeViaParent
-=======
  * @see {@link withInterceptors}
  * @see {@link withInterceptorsFromDi}
  * @see {@link withXsrfConfiguration}
  * @see {@link withNoXsrfProtection}
  * @see {@link withJsonpSupport}
  * @see {@link withRequestsMadeViaParent}
->>>>>>> 0b10f426
  */
 export function provideHttpClient(...features: HttpFeature<HttpFeatureKind>[]):
     EnvironmentProviders {
@@ -124,18 +109,10 @@
  * Adds one or more functional-style HTTP interceptors to the configuration of the `HttpClient`
  * instance.
  *
-<<<<<<< HEAD
  * 将一个或多个功能风格的 HTTP 拦截器添加到 `HttpClient` 实例的配置中。
  *
- * @see HttpInterceptorFn
- * @see provideHttpClient
- *
- * 提供 HttpClient
- *
-=======
  * @see {@link HttpInterceptorFn}
  * @see {@link provideHttpClient}
->>>>>>> 0b10f426
  * @publicApi
  */
 export function withInterceptors(interceptorFns: HttpInterceptorFn[]):
@@ -160,20 +137,11 @@
  * Prefer `withInterceptors` and functional interceptors instead, as support for DI-provided
  * interceptors may be phased out in a later release.
  *
-<<<<<<< HEAD
- * 更喜欢 `withInterceptors` 和功能性拦截器，因为对 DI 提供的拦截器的支持可能会在以后的版本中逐步淘汰。
- *
- * @see HttpInterceptor
- * @see HTTP_INTERCEPTORS
- * @see provideHttpClient
- *
- * 提供 HttpClient
- *
-=======
+ * 更推荐 `withInterceptors` 和函数式拦截器，因为对 DI 提供的拦截器的支持可能会在以后的版本中逐步淘汰。
+ *
  * @see {@link HttpInterceptor}
  * @see {@link HTTP_INTERCEPTORS}
  * @see {@link provideHttpClient}
->>>>>>> 0b10f426
  */
 export function withInterceptorsFromDi(): HttpFeature<HttpFeatureKind.LegacyInterceptors> {
   // Note: the legacy interceptor function is provided here via an intermediate token
@@ -201,16 +169,9 @@
  *
  * This feature is incompatible with the `withNoXsrfProtection` feature.
  *
-<<<<<<< HEAD
  * 此特性与 `withNoXsrfProtection` 特性不兼容。
  *
- * @see provideHttpClient
- *
- * 提供 HttpClient
- *
-=======
- * @see {@link provideHttpClient}
->>>>>>> 0b10f426
+ * @see {@link provideHttpClient}
  */
 export function withXsrfConfiguration(
     {cookieName, headerName}: {cookieName?: string, headerName?: string}):
@@ -233,16 +194,9 @@
  *
  * This feature is incompatible with the `withXsrfConfiguration` feature.
  *
-<<<<<<< HEAD
  * 此特性与 `withXsrfConfiguration` 特性不兼容。
  *
- * @see provideHttpClient
- *
- * 提供 HttpClient
- *
-=======
- * @see {@link provideHttpClient}
->>>>>>> 0b10f426
+ * @see {@link provideHttpClient}
  */
 export function withNoXsrfProtection(): HttpFeature<HttpFeatureKind.NoXsrfProtection> {
   return makeHttpFeature(HttpFeatureKind.NoXsrfProtection, [
@@ -256,16 +210,9 @@
 /**
  * Add JSONP support to the configuration of the current `HttpClient` instance.
  *
-<<<<<<< HEAD
  * 将 JSONP 支持添加到当前 `HttpClient` 实例的配置中。
  *
- * @see provideHttpClient
- *
- * 提供 HttpClient
- *
-=======
- * @see {@link provideHttpClient}
->>>>>>> 0b10f426
+ * @see {@link provideHttpClient}
  */
 export function withJsonpSupport(): HttpFeature<HttpFeatureKind.JsonpSupport> {
   return makeHttpFeature(HttpFeatureKind.JsonpSupport, [
@@ -298,16 +245,9 @@
  * "bubble up" until either reaching the root level or an `HttpClient` which was not configured with
  * this option.
  *
-<<<<<<< HEAD
  * 如果注入器层次结构中有几个 `HttpClient` 实例，则 `withRequestsMadeViaParent` 可能会在多个级别使用，这将导致请求“冒泡”，直到达到根级别或未配置使用此选项的 `HttpClient` 。
  *
- * @see provideHttpClient
- *
- * 提供 HttpClient
- *
-=======
- * @see {@link provideHttpClient}
->>>>>>> 0b10f426
+ * @see {@link provideHttpClient}
  * @developerPreview
  */
 export function withRequestsMadeViaParent(): HttpFeature<HttpFeatureKind.RequestsMadeViaParent> {
