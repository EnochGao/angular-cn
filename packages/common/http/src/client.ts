/**
 * @license
 * Copyright Google LLC All Rights Reserved.
 *
 * Use of this source code is governed by an MIT-style license that can be
 * found in the LICENSE file at https://angular.io/license
 */

import {Injectable} from '@angular/core';
import {Observable, of} from 'rxjs';
import {concatMap, filter, map} from 'rxjs/operators';

import {HttpHandler} from './backend';
import {HttpContext} from './context';
import {HttpHeaders} from './headers';
import {HttpParams, HttpParamsOptions} from './params';
import {HttpRequest} from './request';
import {HttpEvent, HttpResponse} from './response';


/**
 * Constructs an instance of `HttpRequestOptions<T>` from a source `HttpMethodOptions` and
 * the given `body`. This function clones the object and adds the body.
 *
 * 从源 `HttpMethodOptions` 和给定的 `body` 构造 `HttpRequestOptions<T>`
 * 的实例。此函数会克隆对象并添加主体。
 *
 * Note that the `responseType` *options* value is a String that identifies the
 * single data type of the response.
 * A single overload version of the method handles each response type.
 * The value of `responseType` cannot be a union, as the combined signature could imply.
 *
 * 请注意，`responseType`*选项*的值是一个
 * String，用于标识响应的单个数据类型。该方法的单个重载版本会处理每种响应类型。 `responseType`
 * 的值不能是联合，因为组合签名可能暗示。
 *
 */
function addBody<T>(
    options: {
      headers?: HttpHeaders|{[header: string]: string | string[]},
      context?: HttpContext,
      observe?: 'body'|'events'|'response',
      params?: HttpParams|
            {[param: string]: string | number | boolean | ReadonlyArray<string|number|boolean>},
      reportProgress?: boolean,
      responseType?: 'arraybuffer'|'blob'|'json'|'text',
      withCredentials?: boolean,
    },
    body: T|null): any {
  return {
    body,
    headers: options.headers,
    context: options.context,
    observe: options.observe,
    params: options.params,
    reportProgress: options.reportProgress,
    responseType: options.responseType,
    withCredentials: options.withCredentials,
  };
}

/**
 * Performs HTTP requests.
 * This service is available as an injectable class, with methods to perform HTTP requests.
 * Each request method has multiple signatures, and the return type varies based on
 * the signature that is called (mainly the values of `observe` and `responseType`).
 *
 * 执行 HTTP 请求。该服务作为可注入类提供，带有执行 HTTP
 * 请求的方法。每个请求方法都有多个签名，并且返回类型会根据所调用的签名（主要的值是 `observe` 和
 * `responseType`）而有所不同。
 *
 * Note that the `responseType` *options* value is a String that identifies the
 * single data type of the response.
 * A single overload version of the method handles each response type.
 * The value of `responseType` cannot be a union, as the combined signature could imply.
 *
 * 请注意，`responseType`
 * *选项*的值是一个字符串，用于标识此响应的单一数据类型。该方法的各个重载版本处理每种响应类型。正如组合签名所暗示的那样
 * `responseType` 的值不能为联合类型。
 *
 * @usageNotes
 *
 * Sample HTTP requests for the [Tour of Heroes](/tutorial/toh-pt0) application.
 *
 * [“英雄之旅”](/tutorial/toh-pt0)应用程序的示例 HTTP 请求。
 *
 * ### HTTP Request Example
 *
 * ### HTTP 请求示例
 *
 * ```
 *  // GET heroes whose name contains search term
 * searchHeroes(term: string): observable<Hero[]>{
 *
 *  const params = new HttpParams({fromString: 'name=term'});
 *    return this.httpClient.request('GET', this.heroesUrl, {responseType:'json', params});
 * }
 * ```
 *
 * Alternatively, the parameter string can be used without invoking HttpParams
 * by directly joining to the URL.
 *
 * 或者，可以通过直接加入 URL 来使用参数字符串，而无需调用 HttpParams。
 *
 * ```
 * this.httpClient.request('GET', this.heroesUrl + '?' + 'name=term', {responseType:'json'});
 * ```
 *
 * ### JSONP Example
 *
 * ### JSONP 示例
 *
 * ```
 * requestJsonp(url, callback = 'callback') {
 *  return this.httpClient.jsonp(this.heroesURL, callback);
 * }
 * ```
 *
 * ### PATCH Example
 *
 * ### PATCH 示例
 *
 * ```
 * // PATCH one of the heroes' name
 * patchHero (id: number, heroName: string): Observable<{}> {
 * const url = `${this.heroesUrl}/${id}`;   // PATCH api/heroes/42
 *  return this.httpClient.patch(url, {name: heroName}, httpOptions)
 *    .pipe(catchError(this.handleError('patchHero')));
 * }
 * ```
 *
 * @see [HTTP Guide](guide/http)
 *
 * [HTTP 指南](guide/http)
 *
 * @see [HTTP Request](api/common/http/HttpRequest)
 *
 * [HTTP 指南](guide/http)
 * @publicApi
 */
@Injectable()
export class HttpClient {
  constructor(private handler: HttpHandler) {}

  /**
   * Sends an `HttpRequest` and returns a stream of `HttpEvent`s.
   *
   * 发送 `HTTPRequest` 并返回 `HTTPEvents` 流。
   *
   * @return An `Observable` of the response, with the response body as a stream of `HttpEvent`s.
   *
   * 响应对象的 `Observable` ，其响应体为 `HTTPEvents` 流。
   *
   */
  request<R>(req: HttpRequest<any>): Observable<HttpEvent<R>>;

  /**
   * Constructs a request that interprets the body as an `ArrayBuffer` and returns the response in
   * an `ArrayBuffer`.
   *
   * 构造一个请求，它将请求体解释为 `ArrayBuffer`，并且返回 `ArrayBuffer` 格式的响应体。
   *
   * @param method  The HTTP method.
   *
   * HTTP 方法。
   *
   * @param url     The endpoint URL.
   *
   * 端点 URL。
   *
   * @param options The HTTP options to send with the request.
   *
   * 与请求一起发送的 HTTP 选项。
   *
   * @return An `Observable` of the response, with the response body as an `ArrayBuffer`.
   *
   * 响应对象的 `Observable`，其响应体为 `ArrayBuffer` 类型。
   *
   */
  request(method: string, url: string, options: {
    body?: any,
    headers?: HttpHeaders|{[header: string]: string | string[]},
    context?: HttpContext,
    observe?: 'body',
    params?: HttpParams|
          {[param: string]: string | number | boolean | ReadonlyArray<string|number|boolean>},
    reportProgress?: boolean, responseType: 'arraybuffer',
    withCredentials?: boolean,
  }): Observable<ArrayBuffer>;

  /**
   * Constructs a request that interprets the body as a blob and returns
   * the response as a blob.
   *
   * 构造一个请求，将请求体解释为 `Blob` 类型，其响应体为 `Blob` 类型。
   *
   * @param method  The HTTP method.
   *
   * HTTP 方法。
   *
   * @param url     The endpoint URL.
   *
   * 端点 URL。
   *
   * @param options The HTTP options to send with the request.
   *
   * 与请求一起发送的 HTTP 选项。
   *
   * @return An `Observable` of the response, with the response body of type `Blob`.
   *
   * 此请求的响应对象的 `Observable`，其响应体为 `Blob` 类型。
   *
   */
  request(method: string, url: string, options: {
    body?: any,
    headers?: HttpHeaders|{[header: string]: string | string[]},
    context?: HttpContext,
    observe?: 'body',
    params?: HttpParams|
          {[param: string]: string | number | boolean | ReadonlyArray<string|number|boolean>},
    reportProgress?: boolean, responseType: 'blob',
    withCredentials?: boolean,
  }): Observable<Blob>;

  /**
   * Constructs a request that interprets the body as a text string and
   * returns a string value.
   *
   * 构造一个请求，它将请求体解释为字符串，并且返回一个字符串。
   *
   * @param method  The HTTP method.
   *
   * HTTP 方法。
   *
   * @param url     The endpoint URL.
   *
   * 端点 URL。
   *
   * @param options The HTTP options to send with the request.
   *
   * 与请求一起发送的 HTTP 选项。
   *
   * @return An `Observable` of the response, with the response body of type string.
   *
   * 此请求的响应对象的 `Observable`，其响应体为 string 类型。
   *
   */
  request(method: string, url: string, options: {
    body?: any,
    headers?: HttpHeaders|{[header: string]: string | string[]},
    context?: HttpContext,
    observe?: 'body',
    params?: HttpParams|
          {[param: string]: string | number | boolean | ReadonlyArray<string|number|boolean>},
    reportProgress?: boolean, responseType: 'text',
    withCredentials?: boolean,
  }): Observable<string>;

  /**
   * Constructs a request that interprets the body as an `ArrayBuffer` and returns the
   * the full event stream.
   *
   * 构造一个请求，它将请求体解释为 `ArrayBuffer`，并返回完整的事件流。
   *
   * @param method  The HTTP method.
   *
   * HTTP 方法。
   *
   * @param url     The endpoint URL.
   *
   * 端点 URL。
   *
   * @param options The HTTP options to send with the request.
   *
   * 与请求一起发送的 HTTP 选项。
   *
   * @return An `Observable` of the response, with the response body as an array of `HttpEvent`s for
   * the request.
   *
   * 一个响应对象的 `Observable`，其响应主体为此请求的 `HttpEvent`
   *
   */
  request(method: string, url: string, options: {
    body?: any,
    headers?: HttpHeaders|{[header: string]: string | string[]},
    context?: HttpContext,
    params?: HttpParams|
          {[param: string]: string | number | boolean | ReadonlyArray<string|number|boolean>},
          observe: 'events',
    reportProgress?: boolean, responseType: 'arraybuffer',
    withCredentials?: boolean,
  }): Observable<HttpEvent<ArrayBuffer>>;

  /**
   * Constructs a request that interprets the body as a `Blob` and returns
   * the full event stream.
   *
   * 构造一个请求，它将请求体解释为 `Blob`，并返回完整的事件流。
   *
   * @param method  The HTTP method.
   *
   * HTTP 方法。
   *
   * @param url     The endpoint URL.
   *
   * 端点 URL。
   *
   * @param options The HTTP options to send with the request.
   *
   * 与请求一起发送的 HTTP 选项。
   *
   * @return An `Observable` of all `HttpEvent`s for the request,
   * with the response body of type `Blob`.
   *
   * 此请求的 `HttpEvents` 的 `Observable`，其响应体为 `Blob` 类型。
   *
   */
  request(method: string, url: string, options: {
    body?: any,
    headers?: HttpHeaders|{[header: string]: string | string[]}, observe: 'events',
    context?: HttpContext,
    params?: HttpParams|
          {[param: string]: string | number | boolean | ReadonlyArray<string|number|boolean>},
    reportProgress?: boolean, responseType: 'blob',
    withCredentials?: boolean,
  }): Observable<HttpEvent<Blob>>;

  /**
   * Constructs a request which interprets the body as a text string and returns the full event
   * stream.
   *
   * 构造一个请求，它将请求体解释为文本字符串，并且返回完整的事件流。
   *
   * @param method  The HTTP method.
   *
   * HTTP 方法。
   *
   * @param url     The endpoint URL.
   *
   * 端点 URL。
   *
   * @param options The HTTP options to send with the request.
   *
   * 与请求一起发送的 HTTP 选项。
   *
   * @return An `Observable` of all `HttpEvent`s for the request,
   * with the response body of type string.
   *
   * 此请求的 `HttpEvents` 的 `Observable`，其响应体为 string 类型。
   *
   */
  request(method: string, url: string, options: {
    body?: any,
    headers?: HttpHeaders|{[header: string]: string | string[]}, observe: 'events',
    context?: HttpContext,
    params?: HttpParams|
          {[param: string]: string | number | boolean | ReadonlyArray<string|number|boolean>},
    reportProgress?: boolean, responseType: 'text',
    withCredentials?: boolean,
  }): Observable<HttpEvent<string>>;

  /**
   * Constructs a request which interprets the body as a JavaScript object and returns the full
   * event stream.
   *
   * 构造一个请求，它将请求体解释为 JSON 对象，并且返回完整的 HTTP 事件流。
   *
   * @param method  The HTTP method.
   *
   * HTTP 方法。
   *
   * @param url     The endpoint URL.
   *
   * 端点 URL。
   *
   * @param options The HTTP options to send with the  request.
   *
   * 要和此请求一起发送的 HTTP 选项。
   *
   * @return An `Observable` of all `HttpEvent`s for the request,
   * with the response body of type `Object`.
   *
   * 此请求的 `HttpEvents` 的 `Observable`，其响应体为 `Object` 类型。
   *
   */
  request(method: string, url: string, options: {
    body?: any,
    headers?: HttpHeaders|{[header: string]: string | string[]},
    context?: HttpContext,
    reportProgress?: boolean, observe: 'events',
    params?: HttpParams|
          {[param: string]: string | number | boolean | ReadonlyArray<string|number|boolean>},
    responseType?: 'json',
    withCredentials?: boolean,
  }): Observable<HttpEvent<any>>;

  /**
   * Constructs a request which interprets the body as a JavaScript object and returns the full
   * event stream.
   *
   * 构造一个请求，它将请求体解释为 JSON 对象，并且返回完整的 HTTP 事件流。
   *
   * @param method  The HTTP method.
   *
   * HTTP 方法。
   *
   * @param url     The endpoint URL.
   *
   * 端点 URL。
   *
   * @param options The HTTP options to send with the request.
   *
   * 与请求一起发送的 HTTP 选项。
   *
   * @return An `Observable` of all `HttpEvent`s for the request,
   * with the response body of type `R`.
   *
   * 此请求的 `HttpEvents` 的 `Observable`，其响应体为 `R` 类型。
   *
   */
  request<R>(method: string, url: string, options: {
    body?: any,
    headers?: HttpHeaders|{[header: string]: string | string[]},
    context?: HttpContext,
    reportProgress?: boolean, observe: 'events',
    params?: HttpParams|
          {[param: string]: string | number | boolean | ReadonlyArray<string|number|boolean>},
    responseType?: 'json',
    withCredentials?: boolean,
  }): Observable<HttpEvent<R>>;

  /**
   * Constructs a request which interprets the body as an `ArrayBuffer`
   * and returns the full `HttpResponse`.
   *
   * 构造一个请求，它将请求体解释为 `ArrayBuffer`，并且返回完整的 `HttpResponse`。
   *
   * @param method  The HTTP method.
   *
   * HTTP 方法。
   *
   * @param url     The endpoint URL.
   *
   * 端点 URL。
   *
   * @param options The HTTP options to send with the request.
   *
   * 与请求一起发送的 HTTP 选项。
   *
   * @return An `Observable` of the `HttpResponse`, with the response body as an `ArrayBuffer`.
   *
   * 此请求的响应对象的 `Observable`，其响应体为 `ArrayBuffer` 类型。
   *
   */
  request(method: string, url: string, options: {
    body?: any,
    headers?: HttpHeaders|{[header: string]: string | string[]}, observe: 'response',
    context?: HttpContext,
    params?: HttpParams|
          {[param: string]: string | number | boolean | ReadonlyArray<string|number|boolean>},
    reportProgress?: boolean, responseType: 'arraybuffer',
    withCredentials?: boolean,
  }): Observable<HttpResponse<ArrayBuffer>>;

  /**
   * Constructs a request which interprets the body as a `Blob` and returns the full `HttpResponse`.
   *
   * 构造一个请求，它将请求体解释为 `Blob`，并且返回完整的 `HttpResponse`。
   *
   * @param method  The HTTP method.
   *
   * HTTP 方法。
   *
   * @param url     The endpoint URL.
   *
   * 端点 URL。
   *
   * @param options The HTTP options to send with the request.
   *
   * 与请求一起发送的 HTTP 选项。
   *
   * @return An `Observable` of the `HttpResponse`, with the response body of type `Blob`.
   *
   * 此请求的响应对象的 `Observable`，其响应体为 `Blob` 类型。
   *
   */
  request(method: string, url: string, options: {
    body?: any,
    headers?: HttpHeaders|{[header: string]: string | string[]}, observe: 'response',
    context?: HttpContext,
    params?: HttpParams|
          {[param: string]: string | number | boolean | ReadonlyArray<string|number|boolean>},
    reportProgress?: boolean, responseType: 'blob',
    withCredentials?: boolean,
  }): Observable<HttpResponse<Blob>>;

  /**
   * Constructs a request which interprets the body as a text stream and returns the full
   * `HttpResponse`.
   *
   * 构造一个请求，它将请求体解释为文本流，并且返回完整的 `HttpResponse`。
   *
   * @param method  The HTTP method.
   *
   * HTTP 方法。
   *
   * @param url     The endpoint URL.
   *
   * 端点 URL。
   *
   * @param options The HTTP options to send with the request.
   *
   * 与请求一起发送的 HTTP 选项。
   *
   * @return An `Observable` of the HTTP response, with the response body of type string.
   *
   * 此请求的 `HTTP response` 的 `Observable`，其响应体为 string 类型。
   *
   */
  request(method: string, url: string, options: {
    body?: any,
    headers?: HttpHeaders|{[header: string]: string | string[]}, observe: 'response',
    context?: HttpContext,
    params?: HttpParams|
          {[param: string]: string | number | boolean | ReadonlyArray<string|number|boolean>},
    reportProgress?: boolean, responseType: 'text',
    withCredentials?: boolean,
  }): Observable<HttpResponse<string>>;

  /**
   * Constructs a request which interprets the body as a JavaScript object and returns the full
   * `HttpResponse`.
   *
   * 构造一个请求，它将请求体解释为 JSON 对象，并返回完整 `HTTPResponse`。
   *
   * @param method  The HTTP method.
   *
   * HTTP 方法。
   *
   * @param url     The endpoint URL.
   *
   * 端点 URL。
   *
   * @param options The HTTP options to send with the request.
   *
   * 与请求一起发送的 HTTP 选项。
   *
   * @return An `Observable` of the full `HttpResponse`,
   * with the response body of type `Object`.
   *
   * 此请求的完整 `HTTPResponse` 的 `Observable`，其响应体为 `Object` 类型。
   *
   */
  request(method: string, url: string, options: {
    body?: any,
    headers?: HttpHeaders|{[header: string]: string | string[]},
    context?: HttpContext,
    reportProgress?: boolean, observe: 'response',
    params?: HttpParams|
          {[param: string]: string | number | boolean | ReadonlyArray<string|number|boolean>},
    responseType?: 'json',
    withCredentials?: boolean,
  }): Observable<HttpResponse<Object>>;

  /**
   * Constructs a request which interprets the body as a JavaScript object and returns
   * the full `HttpResponse` with the response body in the requested type.
   *
   * 构造一个请求，它将请求体解释为 JSON 对象，并返回带有请求主体类型 `HTTPResponse`
   *
   * @param method  The HTTP method.
   *
   * HTTP 方法。
   *
   * @param url     The endpoint URL.
   *
   * 端点 URL。
   *
   * @param options The HTTP options to send with the request.
   *
   * 与请求一起发送的 HTTP 选项。
   *
   * @return  An `Observable` of the full `HttpResponse`, with the response body of type `R`.
   *
   * 此请求的完整 `HTTPResponse` 的 `Observable`，其响应体为 `R` 类型。
   *
   */
  request<R>(method: string, url: string, options: {
    body?: any,
    headers?: HttpHeaders|{[header: string]: string | string[]},
    context?: HttpContext,
    reportProgress?: boolean, observe: 'response',
    params?: HttpParams|
          {[param: string]: string | number | boolean | ReadonlyArray<string|number|boolean>},
    responseType?: 'json',
    withCredentials?: boolean,
  }): Observable<HttpResponse<R>>;

  /**
   * Constructs a request which interprets the body as a JavaScript object and returns the full
   * `HttpResponse` as a JavaScript object.
   *
   * 构造一个请求，它将请求体解释为 JSON 对象，并返回完整的 `HTTPResponse`。
   *
   * @param method  The HTTP method.
   *
   * HTTP 方法。
   *
   * @param url     The endpoint URL.
   *
   * 端点 URL。
   *
   * @param options The HTTP options to send with the request.
   *
   * 与请求一起发送的 HTTP 选项。
   *
   * @return An `Observable` of the `HttpResponse`, with the response body of type `Object`.
   *
   * 此请求的响应对象的 `Observable`，其响应体为 `Object` 类型。
   *
   */
  request(method: string, url: string, options?: {
    body?: any,
    headers?: HttpHeaders|{[header: string]: string | string[]},
    context?: HttpContext,
    observe?: 'body',
    params?: HttpParams|
          {[param: string]: string | number | boolean | ReadonlyArray<string|number|boolean>},
    responseType?: 'json',
    reportProgress?: boolean,
    withCredentials?: boolean,
  }): Observable<Object>;

  /**
   * Constructs a request which interprets the body as a JavaScript object
   * with the response body of the requested type.
   *
   * 构造一个请求，它将请求体解释为 JSON 对象，并返回所请求类型的响应体。
   *
   * @param method  The HTTP method.
   *
   * HTTP 方法。
   *
   * @param url     The endpoint URL.
   *
   * 端点 URL。
   *
   * @param options The HTTP options to send with the request.
   *
   * 与请求一起发送的 HTTP 选项。
   *
   * @return An `Observable` of the `HttpResponse`, with the response body of type `R`.
   *
   * 此请求的响应对象的 `Observable`，其响应体为 `R` 类型。
   *
   */
  request<R>(method: string, url: string, options?: {
    body?: any,
    headers?: HttpHeaders|{[header: string]: string | string[]},
    context?: HttpContext,
    observe?: 'body',
    params?: HttpParams|
          {[param: string]: string | number | boolean | ReadonlyArray<string|number|boolean>},
    responseType?: 'json',
    reportProgress?: boolean,
    withCredentials?: boolean,
  }): Observable<R>;

  /**
   * Constructs a request where response type and requested observable are not known statically.
   *
   * 构造一个请求，其中的响应类型和所请求的可观察对象都不是静态已知的。
   *
   * @param method  The HTTP method.
   *
   * HTTP 方法。
   *
   * @param url     The endpoint URL.
   *
   * 端点 URL。
   *
   * @param options The HTTP options to send with the request.
   *
   * 与请求一起发送的 HTTP 选项。
   *
   * @return An `Observable` of the requested response, with body of type `any`.
   *
   * 所请求的响应对象的 `Observable`，其响应体是 `any` 类型。
   *
   */
  request(method: string, url: string, options?: {
    body?: any,
    headers?: HttpHeaders|{[header: string]: string | string[]},
    context?: HttpContext,
    params?: HttpParams|
          {[param: string]: string | number | boolean | ReadonlyArray<string|number|boolean>},
    observe?: 'body'|'events'|'response',
    reportProgress?: boolean,
    responseType?: 'arraybuffer'|'blob'|'json'|'text',
    withCredentials?: boolean,
  }): Observable<any>;

  /**
   * Constructs an observable for a generic HTTP request that, when subscribed,
   * fires the request through the chain of registered interceptors and on to the
   * server.
   *
   * 为任意 HTTP
   * 请求构造一个可观察的对象，该请求在被订阅时将通过已注册的拦截器链触发该请求，然后发送到服务器。
   *
   * You can pass an `HttpRequest` directly as the only parameter. In this case,
   * the call returns an observable of the raw `HttpEvent` stream.
   *
   * 你可以直接把 `HttpRequest` 作为唯一参数。在这种情况下，该调用将返回原始 `HttpEvent`
   * 流的可观察值。
   *
   * Alternatively you can pass an HTTP method as the first parameter,
   * a URL string as the second, and an options hash containing the request body as the third.
   * See `addBody()`. In this case, the specified `responseType` and `observe` options determine the
   * type of returned observable.
   *
   * 或者，你可以将 HTTP 方法作为第一个参数，将 URL
   * 字符串作为第二个参数，将包含请求正文的选项哈希作为第三个参数。参见
   * `addBody()`。在这种情况下，指定的 `responseType` 和 `observe` 选项会决定要返回的 observable
   * 类型。
   *
   * - The `responseType` value determines how a successful response body is parsed.
   *
   *   此 `responseType` 值确定如何解析成功的响应体。
   *
   * - If `responseType` is the default `json`, you can pass a type interface for the resulting
   *   object as a type parameter to the call.
   *
   *   如果 `responseType` 是默认的 `json` ，你可以将结果对象的类型接口作为类型参数传递给调用。
   *
   *   ```
   *   如果 `responseType` 是默认的 `json` ，则可以将结果对象的类型接口作为类型参数传递给调用。
   *   ```
   *
   * The `observe` value determines the return type, according to what you are interested in
   * observing.
   *
   * `observe` 值根据你感兴趣的观察值确定其返回类型。
   *
   * - An `observe` value of events returns an observable of the raw `HttpEvent` stream, including
   *   progress events by default.
   *
   *   事件的 observable 值会返回原始 `HttpEvent` 流的可 `observe` 值，默认包括进度事件。
   *
   *   ```
   *   事件的 `observe` 值返回原始 `HttpEvent` 流的可观察值，默认情况下包括进度事件。
   *   ```
   *
   * - An `observe` value of response returns an observable of `HttpResponse<T>`,
   *   where the `T` parameter depends on the `responseType` and any optionally provided type
   *   parameter.
   *
   *   response 的 `observe` 值会返回 `HttpResponse<T>` 的 observable，其中 `T` 参数取决于
   * `responseType` 和任何可选提供的类型参数。
   *
   *   ```
   *   响应对象的 `observe` 值返回 `HttpResponse<T>` 的可观察对象，其中 `T` 参数取决于
   *   ```
   *
   *   `responseType` 和所提供的可选类型参数。
   *
   * - An `observe` value of body returns an observable of `<T>` with the same `T` body type.
   *
   *   `observe` 的 body 值会返回与 `T` 的响应体具有相同类型的 `<T>` 型可观察对象。
   *
   */
  request(first: string|HttpRequest<any>, url?: string, options: {
    body?: any,
    headers?: HttpHeaders|{[header: string]: string | string[]},
    context?: HttpContext,
    observe?: 'body'|'events'|'response',
    params?: HttpParams|
          {[param: string]: string | number | boolean | ReadonlyArray<string|number|boolean>},
    reportProgress?: boolean,
    responseType?: 'arraybuffer'|'blob'|'json'|'text',
    withCredentials?: boolean,
  } = {}): Observable<any> {
    let req: HttpRequest<any>;
    // First, check whether the primary argument is an instance of `HttpRequest`.
    if (first instanceof HttpRequest) {
      // It is. The other arguments must be undefined (per the signatures) and can be
      // ignored.
      req = first;
    } else {
      // It's a string, so it represents a URL. Construct a request based on it,
      // and incorporate the remaining arguments (assuming `GET` unless a method is
      // provided.

      // Figure out the headers.
      let headers: HttpHeaders|undefined = undefined;
      if (options.headers instanceof HttpHeaders) {
        headers = options.headers;
      } else {
        headers = new HttpHeaders(options.headers);
      }

      // Sort out parameters.
      let params: HttpParams|undefined = undefined;
      if (!!options.params) {
        if (options.params instanceof HttpParams) {
          params = options.params;
        } else {
          params = new HttpParams({fromObject: options.params} as HttpParamsOptions);
        }
      }

      // Construct the request.
      req = new HttpRequest(first, url!, (options.body !== undefined ? options.body : null), {
        headers,
        context: options.context,
        params,
        reportProgress: options.reportProgress,
        // By default, JSON is assumed to be returned for all calls.
        responseType: options.responseType || 'json',
        withCredentials: options.withCredentials,
      });
    }

    // Start with an Observable.of() the initial request, and run the handler (which
    // includes all interceptors) inside a concatMap(). This way, the handler runs
    // inside an Observable chain, which causes interceptors to be re-run on every
    // subscription (this also makes retries re-run the handler, including interceptors).
    const events$: Observable<HttpEvent<any>> =
        of(req).pipe(concatMap((req: HttpRequest<any>) => this.handler.handle(req)));

    // If coming via the API signature which accepts a previously constructed HttpRequest,
    // the only option is to get the event stream. Otherwise, return the event stream if
    // that is what was requested.
    if (first instanceof HttpRequest || options.observe === 'events') {
      return events$;
    }

    // The requested stream contains either the full response or the body. In either
    // case, the first step is to filter the event stream to extract a stream of
    // responses(s).
    const res$: Observable<HttpResponse<any>> = <Observable<HttpResponse<any>>>events$.pipe(
        filter((event: HttpEvent<any>) => event instanceof HttpResponse));

    // Decide which stream to return.
    switch (options.observe || 'body') {
      case 'body':
        // The requested stream is the body. Map the response stream to the response
        // body. This could be done more simply, but a misbehaving interceptor might
        // transform the response body into a different format and ignore the requested
        // responseType. Guard against this by validating that the response is of the
        // requested type.
        switch (req.responseType) {
          case 'arraybuffer':
            return res$.pipe(map((res: HttpResponse<any>) => {
              // Validate that the body is an ArrayBuffer.
              if (res.body !== null && !(res.body instanceof ArrayBuffer)) {
                throw new Error('Response is not an ArrayBuffer.');
              }
              return res.body;
            }));
          case 'blob':
            return res$.pipe(map((res: HttpResponse<any>) => {
              // Validate that the body is a Blob.
              if (res.body !== null && !(res.body instanceof Blob)) {
                throw new Error('Response is not a Blob.');
              }
              return res.body;
            }));
          case 'text':
            return res$.pipe(map((res: HttpResponse<any>) => {
              // Validate that the body is a string.
              if (res.body !== null && typeof res.body !== 'string') {
                throw new Error('Response is not a string.');
              }
              return res.body;
            }));
          case 'json':
          default:
            // No validation needed for JSON responses, as they can be of any type.
            return res$.pipe(map((res: HttpResponse<any>) => res.body));
        }
      case 'response':
        // The response stream was requested directly, so return it.
        return res$;
      default:
        // Guard against new future observe types being added.
        throw new Error(`Unreachable: unhandled observe type ${options.observe}}`);
    }
  }

  /**
   * Constructs a `DELETE` request that interprets the body as an `ArrayBuffer`
   *  and returns the response as an `ArrayBuffer`.
   *
   * 构造一个 `DELETE` 请求，它将请求体解释为 `ArrayBuffer`，并且返回 `ArrayBuffer` 格式的响应体。
   *
   * @param url     The endpoint URL.
   *
   * 端点 URL。
   *
   * @param options The HTTP options to send with the request.
   *
   * 与请求一起发送的 HTTP 选项。
   *
   * @return  An `Observable` of the response body as an `ArrayBuffer`.
   *
   * 类型为 `ArrayBuffer` 的响应体的 `Observable`。
   *
   */
  delete(url: string, options: {
    headers?: HttpHeaders|{[header: string]: string | string[]},
    context?: HttpContext,
    observe?: 'body',
    params?: HttpParams|
          {[param: string]: string | number | boolean | ReadonlyArray<string|number|boolean>},
    reportProgress?: boolean, responseType: 'arraybuffer',
    withCredentials?: boolean,
    body?: any|null,
  }): Observable<ArrayBuffer>;


  /**
   * Constructs a `DELETE` request that interprets the body as a `Blob` and returns
   * the response as a `Blob`.
   *
   * 构造一个 `DELETE` 请求，它将请求体解释为 `Blob`，并且返回 `Blob` 格式的响应体。
   *
   * @param url     The endpoint URL.
   *
   * 端点 URL。
   *
   * @param options The HTTP options to send with the request.
   *
   * 与请求一起发送的 HTTP 选项。
   *
   * @return An `Observable` of the response body as a `Blob`.
   *
   * 类型为 `Blob` 的响应体的 `Observable`。
   *
   */
  delete(url: string, options: {
    headers?: HttpHeaders|{[header: string]: string | string[]},
    context?: HttpContext,
    observe?: 'body',
    params?: HttpParams|
          {[param: string]: string | number | boolean | ReadonlyArray<string|number|boolean>},
    reportProgress?: boolean, responseType: 'blob',
    withCredentials?: boolean,
    body?: any|null,
  }): Observable<Blob>;

  /**
   * Constructs a `DELETE` request that interprets the body as a text string and returns
   * a string.
   *
   * 构造一个 `DELETE` 请求，它将请求体解释为字符串，并且返回一个字符串。
   *
   * @param url     The endpoint URL.
   *
   * 端点 URL。
   *
   * @param options The HTTP options to send with the request.
   *
   * 与请求一起发送的 HTTP 选项。
   *
   * @return An `Observable` of the response, with the response body of type string.
   *
   * 此请求的响应对象的 `Observable`，其响应体为 string 类型。
   *
   */
  delete(url: string, options: {
    headers?: HttpHeaders|{[header: string]: string | string[]},
    context?: HttpContext,
    observe?: 'body',
    params?: HttpParams|
          {[param: string]: string | number | boolean | ReadonlyArray<string|number|boolean>},
    reportProgress?: boolean, responseType: 'text',
    withCredentials?: boolean,
    body?: any|null,
  }): Observable<string>;

  /**
   * Constructs a `DELETE` request that interprets the body as an `ArrayBuffer`
   *  and returns the full event stream.
   *
   * 构造一个 `DELETE` 请求，它将请求体解释为 `ArrayBuffer`，并返回完整的事件流。
   *
   * @param url     The endpoint URL.
   *
   * 端点 URL。
   *
   * @param options The HTTP options to send with the request.
   *
   * 与请求一起发送的 HTTP 选项。
   *
   * @return An `Observable` of all `HttpEvent`s for the request,
   * with response body as an `ArrayBuffer`.
   *
   * 此请求的所有 `HTTPEvents` 的 `Observable`，其响应体为 `ArrayBuffer` 类型。
   *
   */
  delete(url: string, options: {
    headers?: HttpHeaders|{[header: string]: string | string[]}, observe: 'events',
    context?: HttpContext,
    params?: HttpParams|
          {[param: string]: string | number | boolean | ReadonlyArray<string|number|boolean>},
    reportProgress?: boolean, responseType: 'arraybuffer',
    withCredentials?: boolean,
    body?: any|null
  }): Observable<HttpEvent<ArrayBuffer>>;

  /**
   * Constructs a `DELETE` request that interprets the body as a `Blob`
   *  and returns the full event stream.
   *
   * 构造一个 `DELETE` 请求，它将请求体解释为 `Blob`，并返回完整的事件流。
   *
   * @param url     The endpoint URL.
   *
   * 端点 URL。
   *
   * @param options The HTTP options to send with the request.
   *
   * 与请求一起发送的 HTTP 选项。
   *
   * @return An `Observable` of all the `HttpEvent`s for the request, with the response body as a
   * `Blob`.
   *
   * 此请求的所有 `HTTPEvents` 的 `Observable`，其响应体为 `Blob` 类型。
   *
   */
  delete(url: string, options: {
    headers?: HttpHeaders|{[header: string]: string | string[]}, observe: 'events',
    context?: HttpContext,
    params?: HttpParams|
          {[param: string]: string | number | boolean | ReadonlyArray<string|number|boolean>},
    reportProgress?: boolean, responseType: 'blob',
    withCredentials?: boolean,
    body?: any|null,
  }): Observable<HttpEvent<Blob>>;

  /**
   * Constructs a `DELETE` request that interprets the body as a text string
   * and returns the full event stream.
   *
   * 构造一个 `DELETE` 请求，它将请求体解释为文本字符串，并且返回完整的事件流。
   *
   * @param url     The endpoint URL.
   *
   * 端点 URL。
   *
   * @param options The HTTP options to send with the request.
   *
   * 与请求一起发送的 HTTP 选项。
   *
   * @return An `Observable` of all `HttpEvent`s for the request, with the response
   * body of type string.
   *
   * 表示啥此请求的 `HTTPEvents` 的 `Observable`，响应体为 string 类型。
   *
   */
  delete(url: string, options: {
    headers?: HttpHeaders|{[header: string]: string | string[]}, observe: 'events',
    context?: HttpContext,
    params?: HttpParams|
          {[param: string]: string | number | boolean | ReadonlyArray<string|number|boolean>},
    reportProgress?: boolean, responseType: 'text',
    withCredentials?: boolean,
    body?: any|null,
  }): Observable<HttpEvent<string>>;

  /**
   * Constructs a `DELETE` request that interprets the body as JSON
   * and returns the full event stream.
   *
   * 构造一个 `DELETE` 请求，它将请求体解释为 JSON 对象，并且返回完整的 HTTP 事件流。
   *
   * @param url     The endpoint URL.
   *
   * 端点 URL。
   *
   * @param options The HTTP options to send with the request.
   *
   * 与请求一起发送的 HTTP 选项。
   *
   * @return An `Observable` of all `HttpEvent`s for the request, with response body of
   * type `Object`.
   *
   * 表示啥此请求的 `HTTPEvents` 的 `Observable`，响应体为 `Object` 类型。
   *
   */
  delete(url: string, options: {
    headers?: HttpHeaders|{[header: string]: string | string[]}, observe: 'events',
    context?: HttpContext,
    params?: HttpParams|
          {[param: string]: string | number | boolean | ReadonlyArray<string|number|boolean>},
    reportProgress?: boolean,
    responseType?: 'json',
    withCredentials?: boolean,
    body?: any|null,
  }): Observable<HttpEvent<Object>>;

  /**
   * Constructs a `DELETE`request that interprets the body as JSON
   * and returns the full event stream.
   *
   * 构造一个 `DELETE` 请求，它将请求体解释为 JSON 对象，并且返回完整的 HTTP 事件流。
   *
   * @param url     The endpoint URL.
   *
   * 端点 URL。
   *
   * @param options The HTTP options to send with the request.
   *
   * 与请求一起发送的 HTTP 选项。
   *
   * @return An `Observable` of all the `HttpEvent`s for the request, with a response
   * body in the requested type.
   *
   * 表示此请求的 `HTTPEvents` 的 `Observable`，响应体为所请求的类型。
   *
   */
  delete<T>(url: string, options: {
    headers?: HttpHeaders|{[header: string]: string | string[]}, observe: 'events',
    context?: HttpContext,
    params?: HttpParams|
          {[param: string]: string | number | boolean | (string | number | boolean)[]},
    reportProgress?: boolean,
    responseType?: 'json',
    withCredentials?: boolean,
    body?: any|null,
  }): Observable<HttpEvent<T>>;

  /**
   * Constructs a `DELETE` request that interprets the body as an `ArrayBuffer` and returns
   *  the full `HttpResponse`.
   *
   * 构造一个 `DELETE` 请求，它将请求体解释为 `ArrayBuffer`，并且返回完整的 `HttpResponse`。
   *
   * @param url     The endpoint URL.
   *
   * 端点 URL。
   *
   * @param options The HTTP options to send with the request.
   *
   * 与请求一起发送的 HTTP 选项。
   *
   * @return An `Observable` of the full `HttpResponse`, with the response body as an `ArrayBuffer`.
   *
   * 此请求的完整 `HTTPResponse` 的 `Observable`，其响应体为 `ArrayBuffer` 类型。
   *
   */
  delete(url: string, options: {
    headers?: HttpHeaders|{[header: string]: string | string[]}, observe: 'response',
    context?: HttpContext,
    params?: HttpParams|
          {[param: string]: string | number | boolean | ReadonlyArray<string|number|boolean>},
    reportProgress?: boolean, responseType: 'arraybuffer',
    withCredentials?: boolean,
    body?: any|null,
  }): Observable<HttpResponse<ArrayBuffer>>;

  /**
   * Constructs a `DELETE` request that interprets the body as a `Blob` and returns the full
   * `HttpResponse`.
   *
   * 构造一个 `DELETE` 请求，它将请求体解释为 `Blob`，并且返回完整的 `HttpResponse`。
   *
   * @param url     The endpoint URL.
   *
   * 端点 URL。
   *
   * @param options The HTTP options to send with the request.
   *
   * 与请求一起发送的 HTTP 选项。
   *
   * @return An `Observable` of the `HttpResponse`, with the response body of type `Blob`.
   *
   * 此请求的响应对象的 `Observable`，其响应体为 `Blob` 类型。
   *
   */
  delete(url: string, options: {
    headers?: HttpHeaders|{[header: string]: string | string[]}, observe: 'response',
    context?: HttpContext,
    params?: HttpParams|
          {[param: string]: string | number | boolean | ReadonlyArray<string|number|boolean>},
    reportProgress?: boolean, responseType: 'blob',
    withCredentials?: boolean,
    body?: any|null,
  }): Observable<HttpResponse<Blob>>;

  /**
   * Constructs a `DELETE` request that interprets the body as a text stream and
   *  returns the full `HttpResponse`.
   *
   * 构造一个 `DELETE` 请求，它将请求体解释为文本流，并且返回完整的 `HttpResponse`。
   *
   * @param url     The endpoint URL.
   *
   * 端点 URL。
   *
   * @param options The HTTP options to send with the request.
   *
   * 与请求一起发送的 HTTP 选项。
   *
   * @return An `Observable` of the full `HttpResponse`, with the response body of type string.
   *
   * 此请求的完整 `HTTPResponse` 的 `Observable`，其响应体为 string 类型。
   *
   */
  delete(url: string, options: {
    headers?: HttpHeaders|{[header: string]: string | string[]}, observe: 'response',
    context?: HttpContext,
    params?: HttpParams|
          {[param: string]: string | number | boolean | ReadonlyArray<string|number|boolean>},
    reportProgress?: boolean, responseType: 'text',
    withCredentials?: boolean,
    body?: any|null,
  }): Observable<HttpResponse<string>>;

  /**
   * Constructs a `DELETE` request the interprets the body as a JavaScript object and returns
   * the full `HttpResponse`.
   *
   * 构造一个 `DELETE` 请求，它将请求体解释为 JSON 对象，并且返回完整的 `HttpResponse`。
   *
   * @param url     The endpoint URL.
   *
   * 端点 URL。
   *
   * @param options The HTTP options to send with the request.
   *
   * 与请求一起发送的 HTTP 选项。
   *
   * @return An `Observable` of the `HttpResponse`, with the response body of type `Object`.
   *
   * 此请求的响应对象的 `Observable`，其响应体为 `Object` 类型。
   *
   */
  delete(url: string, options: {
    headers?: HttpHeaders|{[header: string]: string | string[]}, observe: 'response',
    context?: HttpContext,
    params?: HttpParams|
          {[param: string]: string | number | boolean | ReadonlyArray<string|number|boolean>},
    reportProgress?: boolean,
    responseType?: 'json',
    withCredentials?: boolean,
    body?: any|null,
  }): Observable<HttpResponse<Object>>;

  /**
   * Constructs a `DELETE` request that interprets the body as JSON
   * and returns the full `HttpResponse`.
   *
   * 构造一个 `DELETE` 请求，它将请求体解释为 JSON 对象，并且返回完整的 `HttpResponse`。
   *
   * @param url     The endpoint URL.
   *
   * 端点 URL。
   *
   * @param options The HTTP options to send with the request.
   *
   * 与请求一起发送的 HTTP 选项。
   *
   * @return An `Observable` of the `HttpResponse`, with the response body of the requested type.
   *
   * 此请求的响应对象的 `Observable`，其响应体为所请求的类型。
   *
   */
  delete<T>(url: string, options: {
    headers?: HttpHeaders|{[header: string]: string | string[]}, observe: 'response',
    context?: HttpContext,
    params?: HttpParams|
          {[param: string]: string | number | boolean | ReadonlyArray<string|number|boolean>},
    reportProgress?: boolean,
    responseType?: 'json',
    withCredentials?: boolean,
    body?: any|null,
  }): Observable<HttpResponse<T>>;

  /**
   * Constructs a `DELETE` request that interprets the body as JSON and
   * returns the response body as an object parsed from JSON.
   *
   * 构造一个 `DELETE` 请求，它将请求体解释为 JSON 对象，并且返回 JSON 对象格式的响应体。
   *
   * @param url     The endpoint URL.
   *
   * 端点 URL。
   *
   * @param options The HTTP options to send with the request.
   *
   * 与请求一起发送的 HTTP 选项。
   *
   * @return An `Observable` of the response, with the response body of type `Object`.
   *
   * 此请求的响应对象的 `Observable`，其响应体为 `Object` 类型。
   *
   */
  delete(url: string, options?: {
    headers?: HttpHeaders|{[header: string]: string | string[]},
    context?: HttpContext,
    observe?: 'body',
    params?: HttpParams|
          {[param: string]: string | number | boolean | ReadonlyArray<string|number|boolean>},
    reportProgress?: boolean,
    responseType?: 'json',
    withCredentials?: boolean,
    body?: any|null,
  }): Observable<Object>;

  /**
   * Constructs a DELETE request that interprets the body as JSON and returns
   * the response in a given type.
   *
   * 构造一个 `DELETE` 请求，它将请求体解释为 JSON 对象，并且返回给定类型的响应。
   *
   * @param url     The endpoint URL.
   *
   * 端点 URL。
   *
   * @param options The HTTP options to send with the request.
   *
   * 与请求一起发送的 HTTP 选项。
   *
   * @return An `Observable` of the `HttpResponse`, with response body in the requested type.
   *
   * 此请求的响应对象的 `Observable`，其响应体为所请求的类型。
   *
   */
  delete<T>(url: string, options?: {
    headers?: HttpHeaders|{[header: string]: string | string[]},
    context?: HttpContext,
    observe?: 'body',
    params?: HttpParams|
          {[param: string]: string | number | boolean | ReadonlyArray<string|number|boolean>},
    reportProgress?: boolean,
    responseType?: 'json',
    withCredentials?: boolean,
    body?: any|null,
  }): Observable<T>;

  /**
   * Constructs an observable that, when subscribed, causes the configured
   * `DELETE` request to execute on the server. See the individual overloads for
   * details on the return type.
   *
   * 构造一个 Observable，当它被订阅时，会要求服务器执行配置好的 `DELETE`
   * 请求。参见它的各个独立重载形式，以了解其返回值类型。
   *
   * @param url     The endpoint URL.
   *
   * 端点 URL。
   *
   * @param options The HTTP options to send with the request.
   *
   * 与请求一起发送的 HTTP 选项。
   *
   */
  delete(url: string, options: {
    headers?: HttpHeaders|{[header: string]: string | string[]},
    context?: HttpContext,
    observe?: 'body'|'events'|'response',
    params?: HttpParams|
          {[param: string]: string | number | boolean | ReadonlyArray<string|number|boolean>},
    reportProgress?: boolean,
    responseType?: 'arraybuffer'|'blob'|'json'|'text',
    withCredentials?: boolean,
    body?: any|null,
  } = {}): Observable<any> {
    return this.request<any>('DELETE', url, options as any);
  }


  /**
   * Constructs a `GET` request that interprets the body as an `ArrayBuffer` and returns the
   * response in an `ArrayBuffer`.
   *
   * 构造一个 `GET` 请求，它将请求体解释为 `ArrayBuffer`，并且返回 `ArrayBuffer` 格式的响应体。
   *
   * @param url     The endpoint URL.
   *
   * 端点 URL。
   *
   * @param options The HTTP options to send with the request.
   *
   * 与请求一起发送的 HTTP 选项。
   *
   * @return An `Observable` of the response, with the response body as an `ArrayBuffer`.
   *
   * 响应对象的 `Observable`，其响应体为 `ArrayBuffer` 类型。
   *
   */
  get(url: string, options: {
    headers?: HttpHeaders|{[header: string]: string | string[]},
    context?: HttpContext,
    observe?: 'body',
    params?: HttpParams|
          {[param: string]: string | number | boolean | ReadonlyArray<string|number|boolean>},
    reportProgress?: boolean, responseType: 'arraybuffer',
    withCredentials?: boolean,
  }): Observable<ArrayBuffer>;

  /**
   * Constructs a `GET` request that interprets the body as a `Blob`
   * and returns the response as a `Blob`.
   *
   * 构造一个 `GET` 请求，它将请求体解释为 `Blob`，并且返回 `Blob` 格式的响应体。
   *
   * @param url     The endpoint URL.
   *
   * 端点 URL。
   *
   * @param options The HTTP options to send with the request.
   *
   * 与请求一起发送的 HTTP 选项。
   *
   * @return An `Observable` of the response, with the response body as a `Blob`.
   *
   * 响应对象的 `Observable` ，其响应体为 `Blob` 类型。
   *
   */
  get(url: string, options: {
    headers?: HttpHeaders|{[header: string]: string | string[]},
    context?: HttpContext,
    observe?: 'body',
    params?: HttpParams|
          {[param: string]: string | number | boolean | ReadonlyArray<string|number|boolean>},
    reportProgress?: boolean, responseType: 'blob',
    withCredentials?: boolean,
  }): Observable<Blob>;

  /**
   * Constructs a `GET` request that interprets the body as a text string
   * and returns the response as a string value.
   *
   * 构造一个 `GET` 请求，它将请求体解释为字符串，并且返回字符串格式的响应。
   *
   * @param url     The endpoint URL.
   *
   * 端点 URL。
   *
   * @param options The HTTP options to send with the request.
   *
   * 与请求一起发送的 HTTP 选项。
   *
   * @return An `Observable` of the response, with the response body of type string.
   *
   * 此请求的响应对象的 `Observable`，其响应体为 string 类型。
   *
   */
  get(url: string, options: {
    headers?: HttpHeaders|{[header: string]: string | string[]},
    context?: HttpContext,
    observe?: 'body',
    params?: HttpParams|
          {[param: string]: string | number | boolean | ReadonlyArray<string|number|boolean>},
    reportProgress?: boolean, responseType: 'text',
    withCredentials?: boolean,
  }): Observable<string>;

  /**
   * Constructs a `GET` request that interprets the body as an `ArrayBuffer` and returns
   *  the full event stream.
   *
   * 构造一个 `GET` 请求，它将请求体解释为 `ArrayBuffer`，并返回完整的事件流。
   *
   * @param url     The endpoint URL.
   *
   * 端点 URL。
   *
   * @param options The HTTP options to send with the request.
   *
   * 与请求一起发送的 HTTP 选项。
   *
   * @return An `Observable` of all `HttpEvent`s for the request, with the response
   * body as an `ArrayBuffer`.
   *
   * 表示此请求的 `HttpEvents` 的 `Observable`，响应体为 n `ArrayBuffer` 类型。
   *
   */
  get(url: string, options: {
    headers?: HttpHeaders|{[header: string]: string | string[]}, observe: 'events',
    context?: HttpContext,
    params?: HttpParams|
          {[param: string]: string | number | boolean | ReadonlyArray<string|number|boolean>},
    reportProgress?: boolean, responseType: 'arraybuffer',
    withCredentials?: boolean,
  }): Observable<HttpEvent<ArrayBuffer>>;

  /**
   * Constructs a `GET` request that interprets the body as a `Blob` and
   * returns the full event stream.
   *
   * 构造一个 `GET` 请求，它将请求体解释为 `Blob`，并返回完整的事件流。
   *
   * @param url     The endpoint URL.
   *
   * 端点 URL。
   *
   * @param options The HTTP options to send with the request.
   *
   * 与请求一起发送的 HTTP 选项。
   *
   * @return An `Observable` of the response, with the response body as a `Blob`.
   *
   * 响应对象的 `Observable` ，其响应体为 `Blob` 类型。
   *
   */
  get(url: string, options: {
    headers?: HttpHeaders|{[header: string]: string | string[]}, observe: 'events',
    context?: HttpContext,
    params?: HttpParams|
          {[param: string]: string | number | boolean | ReadonlyArray<string|number|boolean>},
    reportProgress?: boolean, responseType: 'blob',
    withCredentials?: boolean,
  }): Observable<HttpEvent<Blob>>;

  /**
   * Constructs a `GET` request that interprets the body as a text string and returns
   * the full event stream.
   *
   * 构造一个 `GET` 请求，它将请求体解释为文本字符串，并且返回完整的事件流。
   *
   * @param url     The endpoint URL.
   *
   * 端点 URL。
   *
   * @param options The HTTP options to send with the request.
   *
   * 与请求一起发送的 HTTP 选项。
   *
   * @return An `Observable` of the response, with the response body of type string.
   *
   * 此请求的响应对象的 `Observable`，其响应体为 string 类型。
   *
   */
  get(url: string, options: {
    headers?: HttpHeaders|{[header: string]: string | string[]}, observe: 'events',
    context?: HttpContext,
    params?: HttpParams|
          {[param: string]: string | number | boolean | ReadonlyArray<string|number|boolean>},
    reportProgress?: boolean, responseType: 'text',
    withCredentials?: boolean,
  }): Observable<HttpEvent<string>>;

  /**
   * Constructs a `GET` request that interprets the body as JSON
   * and returns the full event stream.
   *
   * 构造一个 `GET` 请求，它将请求体解释为 JSON 对象，并且返回完整的 HTTP 事件流。
   *
   * @param url     The endpoint URL.
   *
   * 端点 URL。
   *
   * @param options The HTTP options to send with the request.
   *
   * 与请求一起发送的 HTTP 选项。
   *
   * @return An `Observable` of the response, with the response body of type `Object`.
   *
   * 此请求的响应对象的 `Observable`，其响应体为 `Object` 类型。
   *
   */
  get(url: string, options: {
    headers?: HttpHeaders|{[header: string]: string | string[]}, observe: 'events',
    context?: HttpContext,
    params?: HttpParams|
          {[param: string]: string | number | boolean | ReadonlyArray<string|number|boolean>},
    reportProgress?: boolean,
    responseType?: 'json',
    withCredentials?: boolean,
  }): Observable<HttpEvent<Object>>;

  /**
   * Constructs a `GET` request that interprets the body as JSON and returns the full
   * event stream.
   *
   * 构造一个 `GET` 请求，它将请求体解释为 JSON 对象，并且返回完整的 HTTP 事件流。
   *
   * @param url     The endpoint URL.
   *
   * 端点 URL。
   *
   * @param options The HTTP options to send with the request.
   *
   * 与请求一起发送的 HTTP 选项。
   *
   * @return An `Observable` of the response, with a response body in the requested type.
   *
   * 响应对象的 `Observable` ，其响应体为所请求的类型。
   *
   */
  get<T>(url: string, options: {
    headers?: HttpHeaders|{[header: string]: string | string[]}, observe: 'events',
    context?: HttpContext,
    params?: HttpParams|
          {[param: string]: string | number | boolean | ReadonlyArray<string|number|boolean>},
    reportProgress?: boolean,
    responseType?: 'json',
    withCredentials?: boolean,
  }): Observable<HttpEvent<T>>;

  /**
   * Constructs a `GET` request that interprets the body as an `ArrayBuffer` and
   * returns the full `HttpResponse`.
   *
   * 构造一个 `GET` 请求，它将请求体解释为 `ArrayBuffer`，并且返回完整的 `HttpResponse`。
   *
   * @param url     The endpoint URL.
   *
   * 端点 URL。
   *
   * @param options The HTTP options to send with the request.
   *
   * 与请求一起发送的 HTTP 选项。
   *
   * @return An `Observable` of the `HttpResponse` for the request,
   * with the response body as an `ArrayBuffer`.
   *
   * 此请求的响应对象的 `Observable`，其响应体为 `ArrayBuffer` 类型。
   *
   */
  get(url: string, options: {
    headers?: HttpHeaders|{[header: string]: string | string[]}, observe: 'response',
    context?: HttpContext,
    params?: HttpParams|
          {[param: string]: string | number | boolean | ReadonlyArray<string|number|boolean>},
    reportProgress?: boolean, responseType: 'arraybuffer',
    withCredentials?: boolean,
  }): Observable<HttpResponse<ArrayBuffer>>;

  /**
   * Constructs a `GET` request that interprets the body as a `Blob` and
   * returns the full `HttpResponse`.
   *
   * 构造一个 `GET` 请求，它将请求体解释为 `Blob`，并且返回完整的 `HttpResponse`。
   *
   * @param url     The endpoint URL.
   *
   * 端点 URL。
   *
   * @param options The HTTP options to send with the request.
   *
   * 与请求一起发送的 HTTP 选项。
   *
   * @return An `Observable` of the `HttpResponse` for the request,
   * with the response body as a `Blob`.
   *
   * 此请求的响应对象的 `Observable`，其响应体为 `Blob` 类型。
   *
   */
  get(url: string, options: {
    headers?: HttpHeaders|{[header: string]: string | string[]}, observe: 'response',
    context?: HttpContext,
    params?: HttpParams|
          {[param: string]: string | number | boolean | ReadonlyArray<string|number|boolean>},
    reportProgress?: boolean, responseType: 'blob',
    withCredentials?: boolean,
  }): Observable<HttpResponse<Blob>>;

  /**
   * Constructs a `GET` request that interprets the body as a text stream and
   * returns the full `HttpResponse`.
   *
   * 构造一个 `GET` 请求，它将请求体解释为文本流，并且返回完整的 `HttpResponse`。
   *
   * @param url     The endpoint URL.
   *
   * 端点 URL。
   *
   * @param options The HTTP options to send with the request.
   *
   * 与请求一起发送的 HTTP 选项。
   *
   * @return An `Observable` of the `HttpResponse` for the request,
   * with the response body of type string.
   *
   * 此请求的响应对象的 `Observable`，其响应体为 string 类型。
   *
   */
  get(url: string, options: {
    headers?: HttpHeaders|{[header: string]: string | string[]}, observe: 'response',
    context?: HttpContext,
    params?: HttpParams|
          {[param: string]: string | number | boolean | ReadonlyArray<string|number|boolean>},
    reportProgress?: boolean, responseType: 'text',
    withCredentials?: boolean,
  }): Observable<HttpResponse<string>>;

  /**
   * Constructs a `GET` request that interprets the body as JSON and
   * returns the full `HttpResponse`.
   *
   * 构造一个 `GET` 请求，它将请求体解释为 JSON 对象，并且返回完整的 `HttpResponse`。
   *
   * @param url     The endpoint URL.
   *
   * 端点 URL。
   *
   * @param options The HTTP options to send with the request.
   *
   * 与请求一起发送的 HTTP 选项。
   *
   * @return An `Observable` of the full `HttpResponse`,
   * with the response body of type `Object`.
   *
   * 此请求的完整 `HttpResponse` 的 `Observable`，其响应体为 `Object` 类型。
   *
   */
  get(url: string, options: {
    headers?: HttpHeaders|{[header: string]: string | string[]}, observe: 'response',
    context?: HttpContext,
    params?: HttpParams|
          {[param: string]: string | number | boolean | ReadonlyArray<string|number|boolean>},
    reportProgress?: boolean,
    responseType?: 'json',
    withCredentials?: boolean,
  }): Observable<HttpResponse<Object>>;

  /**
   * Constructs a `GET` request that interprets the body as JSON and
   * returns the full `HttpResponse`.
   *
   * 构造一个 `GET` 请求，它将请求体解释为 JSON 对象，并且返回完整的 `HttpResponse`。
   *
   * @param url     The endpoint URL.
   *
   * 端点 URL。
   *
   * @param options The HTTP options to send with the request.
   *
   * 与请求一起发送的 HTTP 选项。
   *
   * @return An `Observable` of the full `HttpResponse` for the request,
   * with a response body in the requested type.
   *
   * 此请求的完整 `HTTPResponse` 的 `Observable`，其响应体为所请求的类型。
   *
   */
  get<T>(url: string, options: {
    headers?: HttpHeaders|{[header: string]: string | string[]}, observe: 'response',
    context?: HttpContext,
    params?: HttpParams|
          {[param: string]: string | number | boolean | ReadonlyArray<string|number|boolean>},
    reportProgress?: boolean,
    responseType?: 'json',
    withCredentials?: boolean,
  }): Observable<HttpResponse<T>>;

  /**
   * Constructs a `GET` request that interprets the body as JSON and
   * returns the response body as an object parsed from JSON.
   *
   * 构造一个 `GET` 请求，它将请求体解释为 JSON 对象，并且返回 JSON 对象格式的响应体。
   *
   * @param url     The endpoint URL.
   *
   * 端点 URL。
   *
   * @param options The HTTP options to send with the request.
   *
   * 与请求一起发送的 HTTP 选项。
   *
<<<<<<< HEAD
   * @return An `Observable` of the response body as a JSON object.
   *
   * 响应体的 `Observable` 作为 JSON 对象。
   *
=======
   * @return An `Observable` of the response body as a JavaScript object.
>>>>>>> 5c9a5662
   */
  get(url: string, options?: {
    headers?: HttpHeaders|{[header: string]: string | string[]},
    context?: HttpContext,
    observe?: 'body',
    params?: HttpParams|
          {[param: string]: string | number | boolean | ReadonlyArray<string|number|boolean>},
    reportProgress?: boolean,
    responseType?: 'json',
    withCredentials?: boolean,
  }): Observable<Object>;

  /**
   * Constructs a `GET` request that interprets the body as JSON and returns
   * the response body in a given type.
   *
   * 构造一个 `GET` 请求，它将请求体解释为 JSON 对象，并且返回给定类型的响应体。
   *
   * @param url     The endpoint URL.
   *
   * 端点 URL。
   *
   * @param options The HTTP options to send with the request.
   *
   * 与请求一起发送的 HTTP 选项。
   *
   * @return An `Observable` of the `HttpResponse`, with a response body in the requested type.
   *
   * 此请求的响应对象的 `Observable`，其响应体为所请求的类型。
   *
   */
  get<T>(url: string, options?: {
    headers?: HttpHeaders|{[header: string]: string | string[]},
    context?: HttpContext,
    observe?: 'body',
    params?: HttpParams|
          {[param: string]: string | number | boolean | ReadonlyArray<string|number|boolean>},
    reportProgress?: boolean,
    responseType?: 'json',
    withCredentials?: boolean,
  }): Observable<T>;

  /**
   * Constructs an observable that, when subscribed, causes the configured
   * `GET` request to execute on the server. See the individual overloads for
   * details on the return type.
   *
   * 构造一个 Observable，当它被订阅时，会要求服务器执行配置好的 `GET`
   * 请求。参见它的各个独立重载形式，以了解其返回值类型。
   *
   */
  get(url: string, options: {
    headers?: HttpHeaders|{[header: string]: string | string[]},
    context?: HttpContext,
    observe?: 'body'|'events'|'response',
    params?: HttpParams|
          {[param: string]: string | number | boolean | ReadonlyArray<string|number|boolean>},
    reportProgress?: boolean,
    responseType?: 'arraybuffer'|'blob'|'json'|'text',
    withCredentials?: boolean,
  } = {}): Observable<any> {
    return this.request<any>('GET', url, options as any);
  }


  /**
   * Constructs a `HEAD` request that interprets the body as an `ArrayBuffer` and
   * returns the response as an `ArrayBuffer`.
   *
   * 构造一个 `HEAD` 请求，它将请求体解释为 `ArrayBuffer`，并且返回 `ArrayBuffer` 格式的响应体。
   *
   * @param url     The endpoint URL.
   *
   * 端点 URL。
   *
   * @param options The HTTP options to send with the request.
   *
   * 与请求一起发送的 HTTP 选项。
   *
   * @return An `Observable` of the response, with the response body as an `ArrayBuffer`.
   *
   * 响应对象的 `Observable`，其响应体为 `ArrayBuffer` 类型。
   *
   */
  head(url: string, options: {
    headers?: HttpHeaders|{[header: string]: string | string[]},
    context?: HttpContext,
    observe?: 'body',
    params?: HttpParams|
          {[param: string]: string | number | boolean | ReadonlyArray<string|number|boolean>},
    reportProgress?: boolean, responseType: 'arraybuffer',
    withCredentials?: boolean,
  }): Observable<ArrayBuffer>;

  /**
   * Constructs a `HEAD` request that interprets the body as a `Blob` and returns
   * the response as a `Blob`.
   *
   * 构造一个 `HEAD` 请求，它将请求体解释为 `Blob`，并且返回 `Blob` 格式的响应体。
   *
   * @param url     The endpoint URL.
   *
   * 端点 URL。
   *
   * @param options The HTTP options to send with the request.
   *
   * 与请求一起发送的 HTTP 选项。
   *
   * @return  An `Observable` of the response, with the response body as a `Blob`.
   *
   * 响应对象的 `Observable` ，其响应体为 `Blob` 类型。
   *
   */

  head(url: string, options: {
    headers?: HttpHeaders|{[header: string]: string | string[]},
    context?: HttpContext,
    observe?: 'body',
    params?: HttpParams|
          {[param: string]: string | number | boolean | ReadonlyArray<string|number|boolean>},
    reportProgress?: boolean, responseType: 'blob',
    withCredentials?: boolean,
  }): Observable<Blob>;

  /**
   * Constructs a `HEAD` request that interprets the body as a text string and returns the response
   * as a string value.
   *
   * 构造一个 `HEAD` 请求，它将请求体解释为字符串，并且返回字符串格式的响应。
   *
   * @param url     The endpoint URL.
   *
   * 端点 URL。
   *
   * @param options The HTTP options to send with the request.
   *
   * 与请求一起发送的 HTTP 选项。
   *
   * @return An `Observable` of the response, with the response body of type string.
   *
   * 此请求的响应对象的 `Observable`，其响应体为 string 类型。
   *
   */
  head(url: string, options: {
    headers?: HttpHeaders|{[header: string]: string | string[]},
    context?: HttpContext,
    observe?: 'body',
    params?: HttpParams|
          {[param: string]: string | number | boolean | ReadonlyArray<string|number|boolean>},
    reportProgress?: boolean, responseType: 'text',
    withCredentials?: boolean,
  }): Observable<string>;

  /**
   * Constructs a `HEAD` request that interprets the body as an  `ArrayBuffer`
   *  and returns the full event stream.
   *
   * 构造一个 `HEAD` 请求，它把请求体解释为 `ArrayBuffer`，并返回完整事件的流。
   *
   * @param url     The endpoint URL.
   *
   * 端点 URL。
   *
   * @param options The HTTP options to send with the request.
   *
   * 与请求一起发送的 HTTP 选项。
   *
   * @return An `Observable` of all `HttpEvent`s for the request,
   * with the response body as an `ArrayBuffer`.
   *
   * 此请求的 `HttpEvents` 的 `Observable`，其响应体为 `ArrayBuffer` 类型。
   *
   */
  head(url: string, options: {
    headers?: HttpHeaders|{[header: string]: string | string[]}, observe: 'events',
    context?: HttpContext,
    params?: HttpParams|
          {[param: string]: string | number | boolean | ReadonlyArray<string|number|boolean>},
    reportProgress?: boolean, responseType: 'arraybuffer',
    withCredentials?: boolean,
  }): Observable<HttpEvent<ArrayBuffer>>;

  /**
   * Constructs a `HEAD` request that interprets the body as a `Blob` and
   * returns the full event stream.
   *
   * 构造一个 `HEAD` 请求，它将请求体解释为 `Blob`，并返回完整的事件流。
   *
   * @param url     The endpoint URL.
   *
   * 端点 URL。
   *
   * @param options The HTTP options to send with the request.
   *
   * 与请求一起发送的 HTTP 选项。
   *
   * @return An `Observable` of all `HttpEvent`s for the request,
   * with the response body as a `Blob`.
   *
   * 此请求的 `HttpEvents` 的 `Observable`，其响应体为 `Blob` 类型。
   *
   */
  head(url: string, options: {
    headers?: HttpHeaders|{[header: string]: string | string[]}, observe: 'events',
    context?: HttpContext,
    params?: HttpParams|
          {[param: string]: string | number | boolean | ReadonlyArray<string|number|boolean>},
    reportProgress?: boolean, responseType: 'blob',
    withCredentials?: boolean,
  }): Observable<HttpEvent<Blob>>;

  /**
   * Constructs a `HEAD` request that interprets the body as a text string
   * and returns the full event stream.
   *
   * 构造一个 `HEAD` 请求，它将请求体解释为文本字符串，并且返回完整的事件流。
   *
   * @param url     The endpoint URL.
   *
   * 端点 URL。
   *
   * @param options The HTTP options to send with the request.
   *
   * 与请求一起发送的 HTTP 选项。
   *
   * @return An `Observable` of all `HttpEvent`s for the request, with the response body of type
   * string.
   *
   * 表示啥此请求的 `HttpEvents for the request` 的 `Observable`，响应体为 string 类型。
   *
   */
  head(url: string, options: {
    headers?: HttpHeaders|{[header: string]: string | string[]}, observe: 'events',
    context?: HttpContext,
    params?: HttpParams|
          {[param: string]: string | number | boolean | ReadonlyArray<string|number|boolean>},
    reportProgress?: boolean, responseType: 'text',
    withCredentials?: boolean,
  }): Observable<HttpEvent<string>>;

  /**
   * Constructs a `HEAD` request that interprets the body as JSON
   * and returns the full HTTP event stream.
   *
   * 构造一个 `HEAD` 请求，它将请求体解释为 JSON 对象，并且返回完整的 HTTP 事件流。
   *
   * @param url     The endpoint URL.
   *
   * 端点 URL。
   *
   * @param options The HTTP options to send with the request.
   *
   * 与请求一起发送的 HTTP 选项。
   *
   * @return An `Observable` of all `HttpEvent`s for the request, with a response body of
   * type `Object`.
   *
   * 表示啥此请求的 `HTTPEvents` 的 `Observable`，响应体为 `Object` 类型。
   *
   */
  head(url: string, options: {
    headers?: HttpHeaders|{[header: string]: string | string[]}, observe: 'events',
    context?: HttpContext,
    params?: HttpParams|
          {[param: string]: string | number | boolean | ReadonlyArray<string|number|boolean>},
    reportProgress?: boolean,
    responseType?: 'json',
    withCredentials?: boolean,
  }): Observable<HttpEvent<Object>>;

  /**
   * Constructs a `HEAD` request that interprets the body as JSON and
   * returns the full event stream.
   *
   * 构造一个 `HEAD` 请求，它将请求体解释为 JSON 对象，并且返回完整的 HTTP 事件流。
   *
   * @return An `Observable` of all the `HttpEvent`s for the request,
   * with a response body in the requested type.
   *
   * 表示此请求的 `HTTPEvents` 的 `Observable`，响应体为所请求的类型。
   *
   * @param url     The endpoint URL.
   *
   * 端点 URL。
   *
   * @param options The HTTP options to send with the request.
   *
   * 与请求一起发送的 HTTP 选项。
   *
   */
  head<T>(url: string, options: {
    headers?: HttpHeaders|{[header: string]: string | string[]}, observe: 'events',
    context?: HttpContext,
    params?: HttpParams|
          {[param: string]: string | number | boolean | ReadonlyArray<string|number|boolean>},
    reportProgress?: boolean,
    responseType?: 'json',
    withCredentials?: boolean,
  }): Observable<HttpEvent<T>>;

  /**
   * Constructs a `HEAD` request that interprets the body as an `ArrayBuffer`
   *  and returns the full HTTP response.
   *
   * 构造一个 `HEAD` 请求，它将请求体解释为 `ArrayBuffer`，并且返回完整的 `HttpResponse`。
   *
   * @param url     The endpoint URL.
   *
   * 端点 URL。
   *
   * @param options The HTTP options to send with the request.
   *
   * 与请求一起发送的 HTTP 选项。
   *
   * @return An `Observable` of the `HttpResponse` for the request,
   * with the response body as an `ArrayBuffer`.
   *
   * 此请求的响应对象的 `Observable`，其响应体为 `ArrayBuffer` 类型。
   *
   */
  head(url: string, options: {
    headers?: HttpHeaders|{[header: string]: string | string[]}, observe: 'response',
    context?: HttpContext,
    params?: HttpParams|
          {[param: string]: string | number | boolean | ReadonlyArray<string|number|boolean>},
    reportProgress?: boolean, responseType: 'arraybuffer',
    withCredentials?: boolean,
  }): Observable<HttpResponse<ArrayBuffer>>;

  /**
   * Constructs a `HEAD` request that interprets the body as a `Blob` and returns
   * the full `HttpResponse`.
   *
   * 构造一个 `HEAD` 请求，它将请求体解释为 `Blob`，并且返回完整的 `HttpResponse`。
   *
   * @param url     The endpoint URL.
   *
   * 端点 URL。
   *
   * @param options The HTTP options to send with the request.
   *
   * 与请求一起发送的 HTTP 选项。
   *
   * @return An `Observable` of the `HttpResponse` for the request,
   * with the response body as a blob.
   *
   * 此请求的响应对象的 `Observable`，其响应体为 blob 类型。
   *
   */
  head(url: string, options: {
    headers?: HttpHeaders|{[header: string]: string | string[]}, observe: 'response',
    context?: HttpContext,
    params?: HttpParams|
          {[param: string]: string | number | boolean | ReadonlyArray<string|number|boolean>},
    reportProgress?: boolean, responseType: 'blob',
    withCredentials?: boolean,
  }): Observable<HttpResponse<Blob>>;

  /**
   * Constructs a `HEAD` request that interprets the body as text stream
   * and returns the full `HttpResponse`.
   *
   * 构造一个 `HEAD` 请求，它将请求体解释为文本流，并且返回完整的 `HttpResponse`。
   *
   * @param url     The endpoint URL.
   *
   * 端点 URL。
   *
   * @param options The HTTP options to send with the request.
   *
   * 与请求一起发送的 HTTP 选项。
   *
   * @return An `Observable` of the `HttpResponse` for the request,
   * with the response body of type string.
   *
   * 此请求的响应对象的 `Observable`，其响应体为 string 类型。
   *
   */
  head(url: string, options: {
    headers?: HttpHeaders|{[header: string]: string | string[]}, observe: 'response',
    context?: HttpContext,
    params?: HttpParams|
          {[param: string]: string | number | boolean | ReadonlyArray<string|number|boolean>},
    reportProgress?: boolean, responseType: 'text',
    withCredentials?: boolean,
  }): Observable<HttpResponse<string>>;

  /**
   * Constructs a `HEAD` request that interprets the body as JSON and
   * returns the full `HttpResponse`.
   *
   * 构造一个 `HEAD` 请求，它将请求体解释为 JSON 对象，并且返回完整的 `HttpResponse`。
   *
   * @param url     The endpoint URL.
   *
   * 端点 URL。
   *
   * @param options The HTTP options to send with the request.
   *
   * 与请求一起发送的 HTTP 选项。
   *
   * @return An `Observable` of the `HttpResponse` for the request,
   * with the response body of type `Object`.
   *
   * 此请求的响应对象的 `Observable`，其响应体为 `Object` 类型。
   *
   */
  head(url: string, options: {
    headers?: HttpHeaders|{[header: string]: string | string[]}, observe: 'response',
    context?: HttpContext,
    params?: HttpParams|
          {[param: string]: string | number | boolean | ReadonlyArray<string|number|boolean>},
    reportProgress?: boolean,
    responseType?: 'json',
    withCredentials?: boolean,
  }): Observable<HttpResponse<Object>>;

  /**
   * Constructs a `HEAD` request that interprets the body as JSON
   * and returns the full `HttpResponse`.
   *
   * 构造一个 `HEAD` 请求，它将请求体解释为 JSON 对象，并且返回完整的 `HttpResponse`。
   *
   * @param url     The endpoint URL.
   *
   * 端点 URL。
   *
   * @param options The HTTP options to send with the request.
   *
   * 与请求一起发送的 HTTP 选项。
   *
   * @return An `Observable` of the `HttpResponse` for the request,
   * with a response body of the requested type.
   *
   * 此请求的响应对象的 `Observable`，其响应体为所请求的类型。
   *
   */
  head<T>(url: string, options: {
    headers?: HttpHeaders|{[header: string]: string | string[]}, observe: 'response',
    context?: HttpContext,
    params?: HttpParams|
          {[param: string]: string | number | boolean | ReadonlyArray<string|number|boolean>},
    reportProgress?: boolean,
    responseType?: 'json',
    withCredentials?: boolean,
  }): Observable<HttpResponse<T>>;

  /**

   * Constructs a `HEAD` request that interprets the body as JSON and
   * returns the response body as an object parsed from JSON.
   *
   * 构造一个 `HEAD` 请求，它将请求体解释为 JSON 对象，并且返回 JSON 对象格式的响应体。
   *
   * @param url     The endpoint URL.
   *
   * 端点 URL。
   *
   * @param options The HTTP options to send with the request.
   *
<<<<<<< HEAD
   * 与请求一起发送的 HTTP 选项。
   *
   * @return An `Observable` of the response, with the response body as a JSON object.
   *
   * 响应对象的 `Observable` ，其响应体为 JSON 对象。
   *
=======
   * @return An `Observable` of the response, with the response body as an object parsed from JSON.
>>>>>>> 5c9a5662
   */
  head(url: string, options?: {
    headers?: HttpHeaders|{[header: string]: string | string[]},
    context?: HttpContext,
    observe?: 'body',
    params?: HttpParams|
          {[param: string]: string | number | boolean | ReadonlyArray<string|number|boolean>},
    reportProgress?: boolean,
    responseType?: 'json',
    withCredentials?: boolean,
  }): Observable<Object>;

  /**
   * Constructs a `HEAD` request that interprets the body as JSON and returns
   * the response in a given type.
   *
   * 构造一个 `HEAD` 请求，它将请求体解释为 JSON 对象，并且返回给定类型的响应。
   *
   * @param url     The endpoint URL.
   *
   * 端点 URL。
   *
   * @param options The HTTP options to send with the request.
   *
   * 与请求一起发送的 HTTP 选项。
   *
   * @return An `Observable` of the `HttpResponse` for the request,
   * with a response body of the given type.
   *
   * 此请求的响应对象的 `Observable`，其响应体为给定的类型。
   *
   */
  head<T>(url: string, options?: {
    headers?: HttpHeaders|{[header: string]: string | string[]},
    context?: HttpContext,
    observe?: 'body',
    params?: HttpParams|
          {[param: string]: string | number | boolean | ReadonlyArray<string|number|boolean>},
    reportProgress?: boolean,
    responseType?: 'json',
    withCredentials?: boolean,
  }): Observable<T>;

  /**
   * Constructs an observable that, when subscribed, causes the configured
   * `HEAD` request to execute on the server. The `HEAD` method returns
   * meta information about the resource without transferring the
   * resource itself. See the individual overloads for
   * details on the return type.
   *
   * 构造一个 Observable，当它被订阅时，会要求服务器执行配置好的 `HEAD` 请求。`HEAD`
   * 方法会返回该资源的元数据，而不会传输资源本身。参见它的各个独立重载形式，以了解其返回类型。
   *
   */
  head(url: string, options: {
    headers?: HttpHeaders|{[header: string]: string | string[]},
    context?: HttpContext,
    observe?: 'body'|'events'|'response',
    params?: HttpParams|
          {[param: string]: string | number | boolean | ReadonlyArray<string|number|boolean>},
    reportProgress?: boolean,
    responseType?: 'arraybuffer'|'blob'|'json'|'text',
    withCredentials?: boolean,
  } = {}): Observable<any> {
    return this.request<any>('HEAD', url, options as any);
  }

  /**
   * Constructs a `JSONP` request for the given URL and name of the callback parameter.
   *
   * 为给定的 URL 和回调参数的名称构造一个 `JSONP`
   *
   * @param url The resource URL.
   *
   * 资源 URL。
   *
   * @param callbackParam The callback function name.
   *
   * 回调函数名称。
   *
   * @return An `Observable` of the response object, with response body as an object.
   *
   * 响应对象的 `Observable` ，其响应体为对象类型。
   *
   */
  jsonp(url: string, callbackParam: string): Observable<Object>;

  /**
   * Constructs a `JSONP` request for the given URL and name of the callback parameter.
   *
   * 为给定的 URL 和回调参数的名称构造一个 `JSONP`
   *
   * @param url The resource URL.
   *
   * 资源 URL。
   *
   * @param callbackParam The callback function name.
   *
   * 回调函数名称。
   *
   * You must install a suitable interceptor, such as one provided by `HttpClientJsonpModule`.
   * If no such interceptor is reached,
   * then the `JSONP` request can be rejected by the configured backend.
   *
   * 你必须安装合适的拦截器，比如 `HttpClientJsonpModule`
   * 提供的拦截器。如果未经过此类拦截器，则所配置的后端可以拒绝 `JSONP`
   *
   * @return An `Observable` of the response object, with response body in the requested type.
   *
   * 响应对象的 `Observable` ，其响应体为所请求的类型。
   *
   */
  jsonp<T>(url: string, callbackParam: string): Observable<T>;

  /**
   * Constructs an `Observable` that, when subscribed, causes a request with the special method
   * `JSONP` to be dispatched via the interceptor pipeline.
   * The [JSONP pattern](https://en.wikipedia.org/wiki/JSONP) works around limitations of certain
   * API endpoints that don't support newer,
   * and preferable [CORS](https://developer.mozilla.org/en-US/docs/Web/HTTP/CORS) protocol.
   * JSONP treats the endpoint API as a JavaScript file and tricks the browser to process the
   * requests even if the API endpoint is not located on the same domain (origin) as the client-side
   * application making the request.
   * The endpoint API must support JSONP callback for JSONP requests to work.
   * The resource API returns the JSON response wrapped in a callback function.
   * You can pass the callback function name as one of the query parameters.
   * Note that JSONP requests can only be used with `GET` requests.
   *
   * 构造一个 `Observable` ，当订阅该 Observable 时，将通过拦截器管道分派特殊的 `JSONP` 方法。[JSONP
   * 模式](https://en.wikipedia.org/wiki/JSONP) 可绕过某些 API
   * 端点的局限性，这些端点不支持新的方式。更推荐使用
   * [CORS](https://developer.mozilla.org/en-US/docs/Web/HTTP/CORS) 协议。JSONP 将端点 API 视为
   * JavaScript 文件，并欺骗浏览器处理请求，即使 API
   * 端点与发出请求的客户端应用不在同一个域（源）上。端点 API 必须支持 JSONP 回调，JSONP
   * 请求才能正常工作。此资源 API 会返回包装在回调函数中的 JSON
   * 响应。你可以将回调函数名称作为查询参数之一传递。请注意，JSONP 请求只能与 `GET` 请求一起使用。
   *
   * @param url The resource URL.
   *
   * 资源 URL。
   *
   * @param callbackParam The callback function name.
   *
   * 回调函数名称。
   *
   */
  jsonp<T>(url: string, callbackParam: string): Observable<T> {
    return this.request<any>('JSONP', url, {
      params: new HttpParams().append(callbackParam, 'JSONP_CALLBACK'),
      observe: 'body',
      responseType: 'json',
    });
  }

  /**
   * Constructs an `OPTIONS` request that interprets the body as an
   * `ArrayBuffer` and returns the response as an `ArrayBuffer`.
   *
   * 构造一个 `OPTIONS` 请求，它将请求体解释为 `ArrayBuffer`，并且返回 `ArrayBuffer` 格式的响应体。
   *
   * @param url The endpoint URL.
   *
   * 端点 URL。
   *
   * @param options HTTP options.
   *
   * HTTP 选项。
   *
   * @return An `Observable` of the response, with the response body as an `ArrayBuffer`.
   *
   * 响应对象的 `Observable`，其响应体为 `ArrayBuffer` 类型。
   *
   */
  options(url: string, options: {
    headers?: HttpHeaders|{[header: string]: string | string[]},
    context?: HttpContext,
    observe?: 'body',
    params?: HttpParams|
          {[param: string]: string | number | boolean | ReadonlyArray<string|number|boolean>},
    reportProgress?: boolean, responseType: 'arraybuffer',
    withCredentials?: boolean,
  }): Observable<ArrayBuffer>;

  /**
   * Constructs an `OPTIONS` request that interprets the body as a `Blob` and returns
   * the response as a `Blob`.
   *
   * 构造一个 `OPTIONS` 请求，它将请求体解释为 `Blob`，并且返回 `Blob` 格式的响应体。
   *
   * @param url The endpoint URL.
   *
   * 端点 URL。
   *
   * @param options HTTP options.
   *
   * HTTP 选项。
   *
   * @return An `Observable` of the response, with the response body as a `Blob`.
   *
   * 响应对象的 `Observable` ，其响应体为 `Blob` 类型。
   *
   */
  options(url: string, options: {
    headers?: HttpHeaders|{[header: string]: string | string[]},
    context?: HttpContext,
    observe?: 'body',
    params?: HttpParams|
          {[param: string]: string | number | boolean | ReadonlyArray<string|number|boolean>},
    reportProgress?: boolean, responseType: 'blob',
    withCredentials?: boolean,
  }): Observable<Blob>;

  /**
   * Constructs an `OPTIONS` request that interprets the body as a text string and
   * returns a string value.
   *
   * 构造一个 `OPTIONS` 请求，它将请求体解释为字符串，并且返回一个字符串。
   *
   * @param url The endpoint URL.
   *
   * 端点 URL。
   *
   * @param options HTTP options.
   *
   * HTTP 选项。
   *
   * @return An `Observable` of the response, with the response body of type string.
   *
   * 此请求的响应对象的 `Observable`，其响应体为 string 类型。
   *
   */
  options(url: string, options: {
    headers?: HttpHeaders|{[header: string]: string | string[]},
    context?: HttpContext,
    observe?: 'body',
    params?: HttpParams|
          {[param: string]: string | number | boolean | ReadonlyArray<string|number|boolean>},
    reportProgress?: boolean, responseType: 'text',
    withCredentials?: boolean,
  }): Observable<string>;

  /**
   * Constructs an `OPTIONS` request that interprets the body as an `ArrayBuffer`
   *  and returns the full event stream.
   *
   * 构造一个 `OPTIONS` 请求，它将请求体解释为 `ArrayBuffer`，并返回完整的事件流。
   *
   * @param url The endpoint URL.
   *
   * 端点 URL。
   *
   * @param options HTTP options.
   *
   * HTTP 选项。
   *
   * @return  An `Observable` of all `HttpEvent`s for the request,
   * with the response body as an `ArrayBuffer`.
   *
   * 此请求的 `HttpEvents` 的 `Observable`，其响应体为 `ArrayBuffer` 类型。
   *
   */
  options(url: string, options: {
    headers?: HttpHeaders|{[header: string]: string | string[]}, observe: 'events',
    context?: HttpContext,
    params?: HttpParams|
          {[param: string]: string | number | boolean | ReadonlyArray<string|number|boolean>},
    reportProgress?: boolean, responseType: 'arraybuffer',
    withCredentials?: boolean,
  }): Observable<HttpEvent<ArrayBuffer>>;

  /**
   * Constructs an `OPTIONS` request that interprets the body as a `Blob` and
   * returns the full event stream.
   *
   * 构造一个 `OPTIONS` 请求，它将请求体解释为 `Blob`，并返回完整的事件流。
   *
   * @param url The endpoint URL.
   *
   * 端点 URL。
   *
   * @param options HTTP options.
   *
   * HTTP 选项。
   *
   * @return An `Observable` of all `HttpEvent`s for the request,
   * with the response body as a `Blob`.
   *
   * 此请求的 `HttpEvents` 的 `Observable`，其响应体为 `Blob` 类型。
   *
   */
  options(url: string, options: {
    headers?: HttpHeaders|{[header: string]: string | string[]}, observe: 'events',
    context?: HttpContext,
    params?: HttpParams|
          {[param: string]: string | number | boolean | ReadonlyArray<string|number|boolean>},
    reportProgress?: boolean, responseType: 'blob',
    withCredentials?: boolean,
  }): Observable<HttpEvent<Blob>>;

  /**
   * Constructs an `OPTIONS` request that interprets the body as a text string
   * and returns the full event stream.
   *
   * 构造一个 `OPTIONS` 请求，它将请求体解释为文本字符串，并且返回完整的事件流。
   *
   * @param url The endpoint URL.
   *
   * 端点 URL。
   *
   * @param options HTTP options.
   *
   * HTTP 选项。
   *
   * @return An `Observable` of all the `HttpEvent`s for the request,
   * with the response body of type string.
   *
   * 此请求的 `HTTPEvents` 的 `Observable`，其响应体为 string 类型。
   *
   */
  options(url: string, options: {
    headers?: HttpHeaders|{[header: string]: string | string[]}, observe: 'events',
    context?: HttpContext,
    params?: HttpParams|
          {[param: string]: string | number | boolean | ReadonlyArray<string|number|boolean>},
    reportProgress?: boolean, responseType: 'text',
    withCredentials?: boolean,
  }): Observable<HttpEvent<string>>;

  /**
   * Constructs an `OPTIONS` request that interprets the body as JSON
   * and returns the full event stream.
   *
   * 构造一个 `OPTIONS` 请求，它将请求体解释为 JSON 对象，并且返回完整的 HTTP 事件流。
   *
   * @param url The endpoint URL.
   *
   * 端点 URL。
   *
   * @param options HTTP options.
   *
   * HTTP 选项。
   *
   * @return An `Observable` of all the `HttpEvent`s for the request with the response
   * body of type `Object`.
   *
   * 表示啥此请求的 `HttpEvents` 的 `Observable`，响应体为 `Object` 类型。
   *
   */
  options(url: string, options: {
    headers?: HttpHeaders|{[header: string]: string | string[]}, observe: 'events',
    context?: HttpContext,
    params?: HttpParams|
          {[param: string]: string | number | boolean | ReadonlyArray<string|number|boolean>},
    reportProgress?: boolean,
    responseType?: 'json',
    withCredentials?: boolean,
  }): Observable<HttpEvent<Object>>;

  /**
   * Constructs an `OPTIONS` request that interprets the body as JSON and
   * returns the full event stream.
   *
   * 构造一个 `OPTIONS` 请求，它将请求体解释为 JSON 对象，并且返回完整的 HTTP 事件流。
   *
   * @param url The endpoint URL.
   *
   * 端点 URL。
   *
   * @param options HTTP options.
   *
   * HTTP 选项。
   *
   * @return An `Observable` of all the `HttpEvent`s for the request,
   * with a response body in the requested type.
   *
   * 此请求的 `HttpEvents` 的 `Observable`，其响应体为所请求的类型。
   *
   */
  options<T>(url: string, options: {
    headers?: HttpHeaders|{[header: string]: string | string[]}, observe: 'events',
    context?: HttpContext,
    params?: HttpParams|
          {[param: string]: string | number | boolean | ReadonlyArray<string|number|boolean>},
    reportProgress?: boolean,
    responseType?: 'json',
    withCredentials?: boolean,
  }): Observable<HttpEvent<T>>;

  /**
   * Constructs an `OPTIONS` request that interprets the body as an `ArrayBuffer`
   *  and returns the full HTTP response.
   *
   * 构造一个 `OPTIONS` 请求，它将请求体解释为 `ArrayBuffer`，并且返回完整的 `HttpResponse`。
   *
   * @param url The endpoint URL.
   *
   * 端点 URL。
   *
   * @param options HTTP options.
   *
   * HTTP 选项。
   *
   * @return An `Observable` of the `HttpResponse` for the request,
   * with the response body as an `ArrayBuffer`.
   *
   * 此请求的响应对象的 `Observable`，其响应体为 `ArrayBuffer` 类型。
   *
   */
  options(url: string, options: {
    headers?: HttpHeaders|{[header: string]: string | string[]}, observe: 'response',
    context?: HttpContext,
    params?: HttpParams|
          {[param: string]: string | number | boolean | ReadonlyArray<string|number|boolean>},
    reportProgress?: boolean, responseType: 'arraybuffer',
    withCredentials?: boolean,
  }): Observable<HttpResponse<ArrayBuffer>>;

  /**
   * Constructs an `OPTIONS` request that interprets the body as a `Blob`
   *  and returns the full `HttpResponse`.
   *
   * 构造一个 `OPTIONS` 请求，它将请求体解释为 `Blob`，并且返回完整的 `HttpResponse`。
   *
   * @param url The endpoint URL.
   *
   * 端点 URL。
   *
   * @param options HTTP options.
   *
   * HTTP 选项。
   *
   * @return An `Observable` of the `HttpResponse` for the request,
   * with the response body as a `Blob`.
   *
   * 此请求的响应对象的 `Observable`，其响应体为 `Blob` 类型。
   *
   */
  options(url: string, options: {
    headers?: HttpHeaders|{[header: string]: string | string[]}, observe: 'response',
    context?: HttpContext,
    params?: HttpParams|
          {[param: string]: string | number | boolean | ReadonlyArray<string|number|boolean>},
    reportProgress?: boolean, responseType: 'blob',
    withCredentials?: boolean,
  }): Observable<HttpResponse<Blob>>;

  /**
   * Constructs an `OPTIONS` request that interprets the body as text stream
   * and returns the full `HttpResponse`.
   *
   * 构造一个 `OPTIONS` 请求，它将请求体解释为文本流，并且返回完整的 `HttpResponse`。
   *
   * @param url The endpoint URL.
   *
   * 端点 URL。
   *
   * @param options HTTP options.
   *
   * HTTP 选项。
   *
   * @return An `Observable` of the `HttpResponse` for the request,
   * with the response body of type string.
   *
   * 此请求的响应对象的 `Observable`，其响应体为 string 类型。
   *
   */
  options(url: string, options: {
    headers?: HttpHeaders|{[header: string]: string | string[]}, observe: 'response',
    context?: HttpContext,
    params?: HttpParams|
          {[param: string]: string | number | boolean | ReadonlyArray<string|number|boolean>},
    reportProgress?: boolean, responseType: 'text',
    withCredentials?: boolean,
  }): Observable<HttpResponse<string>>;

  /**
   * Constructs an `OPTIONS` request that interprets the body as JSON
   * and returns the full `HttpResponse`.
   *
   * 构造一个 `OPTIONS` 请求，它将请求体解释为 JSON 对象，并且返回完整的 `HttpResponse`。
   *
   * @param url The endpoint URL.
   *
   * 端点 URL。
   *
   * @param options HTTP options.
   *
   * HTTP 选项。
   *
   * @return An `Observable` of the `HttpResponse` for the request,
   * with the response body of type `Object`.
   *
   * 此请求的响应对象的 `Observable`，其响应体为 `Object` 类型。
   *
   */
  options(url: string, options: {
    headers?: HttpHeaders|{[header: string]: string | string[]}, observe: 'response',
    context?: HttpContext,
    params?: HttpParams|
          {[param: string]: string | number | boolean | ReadonlyArray<string|number|boolean>},
    reportProgress?: boolean,
    responseType?: 'json',
    withCredentials?: boolean,
  }): Observable<HttpResponse<Object>>;

  /**
   * Constructs an `OPTIONS` request that interprets the body as JSON and
   * returns the full `HttpResponse`.
   *
   * 构造一个 `OPTIONS` 请求，它将请求体解释为 JSON 对象，并且返回完整的 `HttpResponse`。
   *
   * @param url The endpoint URL.
   *
   * 端点 URL。
   *
   * @param options HTTP options.
   *
   * HTTP 选项。
   *
   * @return An `Observable` of the `HttpResponse` for the request,
   * with a response body in the requested type.
   *
   * 此请求的响应对象的 `Observable`，其响应体为所请求的类型。
   *
   */
  options<T>(url: string, options: {
    headers?: HttpHeaders|{[header: string]: string | string[]}, observe: 'response',
    context?: HttpContext,
    params?: HttpParams|
          {[param: string]: string | number | boolean | ReadonlyArray<string|number|boolean>},
    reportProgress?: boolean,
    responseType?: 'json',
    withCredentials?: boolean,
  }): Observable<HttpResponse<T>>;

  /**

   * Constructs an `OPTIONS` request that interprets the body as JSON and returns the
   * response body as an object parsed from JSON.
   *
   * 构造一个 `OPTIONS` 请求，它将请求体解释为 JSON 对象，并且返回 JSON 对象格式的响应体。
   *
   * @param url The endpoint URL.
   *
   * 端点 URL。
   *
   * @param options HTTP options.
   *
<<<<<<< HEAD
   * HTTP 选项。
   *
   * @return An `Observable` of the response, with the response body as a JSON object.
   *
   * 响应对象的 `Observable` ，其响应体为 JSON 对象。
   *
=======
   * @return An `Observable` of the response, with the response body as an object parsed from JSON.
>>>>>>> 5c9a5662
   */
  options(url: string, options?: {
    headers?: HttpHeaders|{[header: string]: string | string[]},
    context?: HttpContext,
    observe?: 'body',
    params?: HttpParams|
          {[param: string]: string | number | boolean | ReadonlyArray<string|number|boolean>},
    reportProgress?: boolean,
    responseType?: 'json',
    withCredentials?: boolean,
  }): Observable<Object>;

  /**
   * Constructs an `OPTIONS` request that interprets the body as JSON and returns the
   * response in a given type.
   *
   * 构造一个 `OPTIONS` 请求，它将请求体解释为 JSON 对象，并且返回给定类型的响应。
   *
   * @param url The endpoint URL.
   *
   * 端点 URL。
   *
   * @param options HTTP options.
   *
   * HTTP 选项。
   *
   * @return An `Observable` of the `HttpResponse`, with a response body of the given type.
   *
   * 此请求的响应对象的 `Observable`，其响应体为给定的类型。
   *
   */
  options<T>(url: string, options?: {
    headers?: HttpHeaders|{[header: string]: string | string[]},
    context?: HttpContext,
    observe?: 'body',
    params?: HttpParams|
          {[param: string]: string | number | boolean | ReadonlyArray<string|number|boolean>},
    reportProgress?: boolean,
    responseType?: 'json',
    withCredentials?: boolean,
  }): Observable<T>;

  /**
   * Constructs an `Observable` that, when subscribed, causes the configured
   * `OPTIONS` request to execute on the server. This method allows the client
   * to determine the supported HTTP methods and other capabilities of an endpoint,
   * without implying a resource action. See the individual overloads for
   * details on the return type.
   *
   * 构造一个 `Observable`，当订阅该 Observable 时，它会让已配置的 `OPTIONS`
   * 请求在服务器上执行。此方法允许客户端确定所支持的 HTTP
   * 方法和端点的其他功能，而无需进行隐式资源操作。有关返回类型的详细信息，请参见各个重载。
   *
   */
  options(url: string, options: {
    headers?: HttpHeaders|{[header: string]: string | string[]},
    context?: HttpContext,
    observe?: 'body'|'events'|'response',
    params?: HttpParams|
          {[param: string]: string | number | boolean | ReadonlyArray<string|number|boolean>},
    reportProgress?: boolean,
    responseType?: 'arraybuffer'|'blob'|'json'|'text',
    withCredentials?: boolean,
  } = {}): Observable<any> {
    return this.request<any>('OPTIONS', url, options as any);
  }

  /**
   * Constructs a `PATCH` request that interprets the body as an `ArrayBuffer` and returns
   * the response as an `ArrayBuffer`.
   *
   * 构造一个 `PATCH` 请求，它将请求体解释为 `ArrayBuffer`，并且返回 `ArrayBuffer` 格式的响应体。
   *
   * @param url The endpoint URL.
   *
   * 端点 URL。
   *
   * @param body The resources to edit.
   *
   * 要编辑的资源。
   *
   * @param options HTTP options.
   *
   * HTTP 选项。
   *
   * @return An `Observable` of the response, with the response body as an `ArrayBuffer`.
   *
   * 响应对象的 `Observable`，其响应体为 `ArrayBuffer` 类型。
   *
   */
  patch(url: string, body: any|null, options: {
    headers?: HttpHeaders|{[header: string]: string | string[]},
    context?: HttpContext,
    observe?: 'body',
    params?: HttpParams|
          {[param: string]: string | number | boolean | ReadonlyArray<string|number|boolean>},
    reportProgress?: boolean, responseType: 'arraybuffer',
    withCredentials?: boolean,
  }): Observable<ArrayBuffer>;

  /**
   * Constructs a `PATCH` request that interprets the body as a `Blob` and returns the response
   * as a `Blob`.
   *
   * 构造一个 `PATCH` 请求，它将请求体解释为 `Blob`，并且返回 `Blob` 格式的响应体。
   *
   * @param url The endpoint URL.
   *
   * 端点 URL。
   *
   * @param body The resources to edit.
   *
   * 要编辑的资源。
   *
   * @param options HTTP options.
   *
   * HTTP 选项。
   *
   * @return An `Observable` of the response, with the response body as a `Blob`.
   *
   * 响应对象的 `Observable` ，其响应体为 `Blob` 类型。
   *
   */
  patch(url: string, body: any|null, options: {
    headers?: HttpHeaders|{[header: string]: string | string[]},
    context?: HttpContext,
    observe?: 'body',
    params?: HttpParams|
          {[param: string]: string | number | boolean | ReadonlyArray<string|number|boolean>},
    reportProgress?: boolean, responseType: 'blob',
    withCredentials?: boolean,
  }): Observable<Blob>;

  /**
   * Constructs a `PATCH` request that interprets the body as a text string and
   * returns the response as a string value.
   *
   * 构造一个 `PATCH` 请求，它将请求体解释为字符串，并且返回字符串格式的响应。
   *
   * @param url The endpoint URL.
   *
   * 端点 URL。
   *
   * @param body The resources to edit.
   *
   * 要编辑的资源。
   *
   * @param options HTTP options.
   *
   * HTTP 选项。
   *
   * @return An `Observable` of the response, with a response body of type string.
   *
   * 此请求的响应对象的 `Observable`，其响应体为 string 类型。
   *
   */
  patch(url: string, body: any|null, options: {
    headers?: HttpHeaders|{[header: string]: string | string[]},
    context?: HttpContext,
    observe?: 'body',
    params?: HttpParams|
          {[param: string]: string | number | boolean | ReadonlyArray<string|number|boolean>},
    reportProgress?: boolean, responseType: 'text',
    withCredentials?: boolean,
  }): Observable<string>;

  /**
   * Constructs a `PATCH` request that interprets the body as an `ArrayBuffer` and
   *  returns the full event stream.
   *
   * 构造一个 `PATCH` 请求，它将请求体解释为 `ArrayBuffer`，并返回完整的事件流。
   *
   * @param url The endpoint URL.
   *
   * 端点 URL。
   *
   * @param body The resources to edit.
   *
   * 要编辑的资源。
   *
   * @param options HTTP options.
   *
   * HTTP 选项。
   *
   * @return An `Observable` of all the `HttpEvent`s for the request,
   * with the response body as an `ArrayBuffer`.
   *
   * 此请求的 `HTTPevents` 的 `Observable`，其响应体为 `ArrayBuffer` 类型。
   *
   */

  patch(url: string, body: any|null, options: {
    headers?: HttpHeaders|{[header: string]: string | string[]}, observe: 'events',
    context?: HttpContext,
    params?: HttpParams|
          {[param: string]: string | number | boolean | ReadonlyArray<string|number|boolean>},
    reportProgress?: boolean, responseType: 'arraybuffer',
    withCredentials?: boolean,
  }): Observable<HttpEvent<ArrayBuffer>>;

  /**
   * Constructs a `PATCH` request that interprets the body as a `Blob`
   *  and returns the full event stream.
   *
   * 构造一个 `PATCH` 请求，它将请求体解释为 `Blob`，并返回完整的事件流。
   *
   * @param url The endpoint URL.
   *
   * 端点 URL。
   *
   * @param body The resources to edit.
   *
   * 要编辑的资源。
   *
   * @param options HTTP options.
   *
   * HTTP 选项。
   *
   * @return An `Observable` of all the `HttpEvent`s for the request, with the
   * response body as `Blob`.
   *
   * 表示此请求的 `HTTPevents` 的 `Observable`，响应体为 `Blob` 类型。
   *
   */
  patch(url: string, body: any|null, options: {
    headers?: HttpHeaders|{[header: string]: string | string[]}, observe: 'events',
    context?: HttpContext,
    params?: HttpParams|
          {[param: string]: string | number | boolean | ReadonlyArray<string|number|boolean>},
    reportProgress?: boolean, responseType: 'blob',
    withCredentials?: boolean,
  }): Observable<HttpEvent<Blob>>;

  /**
   * Constructs a `PATCH` request that interprets the body as a text string and
   * returns the full event stream.
   *
   * 构造一个 `PATCH` 请求，它将请求体解释为文本字符串，并且返回完整的事件流。
   *
   * @param url The endpoint URL.
   *
   * 端点 URL。
   *
   * @param body The resources to edit.
   *
   * 要编辑的资源。
   *
   * @param options HTTP options.
   *
   * HTTP 选项。
   *
   * @return An `Observable` of all the `HttpEvent`s for the request, with a
   * response body of type string.
   *
   * 表示啥此请求的 `HTTPevents` 的 `Observable`，响应体为 string 类型。
   *
   */
  patch(url: string, body: any|null, options: {
    headers?: HttpHeaders|{[header: string]: string | string[]}, observe: 'events',
    context?: HttpContext,
    params?: HttpParams|
          {[param: string]: string | number | boolean | ReadonlyArray<string|number|boolean>},
    reportProgress?: boolean, responseType: 'text',
    withCredentials?: boolean,
  }): Observable<HttpEvent<string>>;

  /**
   * Constructs a `PATCH` request that interprets the body as JSON
   * and returns the full event stream.
   *
   * 构造一个 `PATCH` 请求，它将请求体解释为 JSON 对象，并且返回完整的 HTTP 事件流。
   *
   * @param url The endpoint URL.
   *
   * 端点 URL。
   *
   * @param body The resources to edit.
   *
   * 要编辑的资源。
   *
   * @param options HTTP options.
   *
   * HTTP 选项。
   *
   * @return An `Observable` of all the `HttpEvent`s for the request,
   * with a response body of type `Object`.
   *
   * 此请求的 `HTTPevents` 的 `Observable`，其响应体为 `Object` 类型。
   *
   */
  patch(url: string, body: any|null, options: {
    headers?: HttpHeaders|{[header: string]: string | string[]}, observe: 'events',
    context?: HttpContext,
    params?: HttpParams|
          {[param: string]: string | number | boolean | ReadonlyArray<string|number|boolean>},
    reportProgress?: boolean,
    responseType?: 'json',
    withCredentials?: boolean,
  }): Observable<HttpEvent<Object>>;

  /**
   * Constructs a `PATCH` request that interprets the body as JSON
   * and returns the full event stream.
   *
   * 构造一个 `PATCH` 请求，它将请求体解释为 JSON 对象，并且返回完整的 HTTP 事件流。
   *
   * @param url The endpoint URL.
   *
   * 端点 URL。
   *
   * @param body The resources to edit.
   *
   * 要编辑的资源。
   *
   * @param options HTTP options.
   *
   * HTTP 选项。
   *
   * @return An `Observable` of all the `HttpEvent`s for the request,
   * with a response body in the requested type.
   *
   * 此请求的 `HTTPevents` 的 `Observable`，其响应体为所请求的类型。
   *
   */
  patch<T>(url: string, body: any|null, options: {
    headers?: HttpHeaders|{[header: string]: string | string[]}, observe: 'events',
    context?: HttpContext,
    params?: HttpParams|
          {[param: string]: string | number | boolean | ReadonlyArray<string|number|boolean>},
    reportProgress?: boolean,
    responseType?: 'json',
    withCredentials?: boolean,
  }): Observable<HttpEvent<T>>;

  /**
   * Constructs a `PATCH` request that interprets the body as an `ArrayBuffer`
   *  and returns the full `HttpResponse`.
   *
   * 构造一个 `PATCH` 请求，它将请求体解释为 `ArrayBuffer`，并且返回完整的 `HttpResponse`。
   *
   * @param url The endpoint URL.
   *
   * 端点 URL。
   *
   * @param body The resources to edit.
   *
   * 要编辑的资源。
   *
   * @param options HTTP options.
   *
   * HTTP 选项。
   *
   * @return  An `Observable` of the `HttpResponse` for the request,
   * with the response body as an `ArrayBuffer`.
   *
   * 此请求的响应对象的 `Observable`，其响应体为 `ArrayBuffer` 类型。
   *
   */
  patch(url: string, body: any|null, options: {
    headers?: HttpHeaders|{[header: string]: string | string[]}, observe: 'response',
    context?: HttpContext,
    params?: HttpParams|
          {[param: string]: string | number | boolean | ReadonlyArray<string|number|boolean>},
    reportProgress?: boolean, responseType: 'arraybuffer',
    withCredentials?: boolean,
  }): Observable<HttpResponse<ArrayBuffer>>;

  /**
   * Constructs a `PATCH` request that interprets the body as a `Blob` and returns the full
   * `HttpResponse`.
   *
   * 构造一个 `PATCH` 请求，它将请求体解释为 `Blob`，并且返回完整的 `HttpResponse`。
   *
   * @param url The endpoint URL.
   *
   * 端点 URL。
   *
   * @param body The resources to edit.
   *
   * 要编辑的资源。
   *
   * @param options HTTP options.
   *
   * HTTP 选项。
   *
   * @return  An `Observable` of the `HttpResponse` for the request,
   * with the response body as a `Blob`.
   *
   * 此请求的响应对象的 `Observable`，其响应体为 `Blob` 类型。
   *
   */
  patch(url: string, body: any|null, options: {
    headers?: HttpHeaders|{[header: string]: string | string[]}, observe: 'response',
    context?: HttpContext,
    params?: HttpParams|
          {[param: string]: string | number | boolean | ReadonlyArray<string|number|boolean>},
    reportProgress?: boolean, responseType: 'blob',
    withCredentials?: boolean,
  }): Observable<HttpResponse<Blob>>;

  /**
   * Constructs a `PATCH` request that interprets the body as a text stream and returns the
   * full `HttpResponse`.
   *
   * 构造一个 `PATCH` 请求，它将请求体解释为文本流，并且返回完整的 `HttpResponse`。
   *
   * @param url The endpoint URL.
   *
   * 端点 URL。
   *
   * @param body The resources to edit.
   *
   * 要编辑的资源。
   *
   * @param options HTTP options.
   *
   * HTTP 选项。
   *
   * @return  An `Observable` of the `HttpResponse` for the request,
   * with a response body of type string.
   *
   * 此请求的响应对象的 `Observable`，其响应体为 string 类型。
   *
   */
  patch(url: string, body: any|null, options: {
    headers?: HttpHeaders|{[header: string]: string | string[]}, observe: 'response',
    context?: HttpContext,
    params?: HttpParams|
          {[param: string]: string | number | boolean | ReadonlyArray<string|number|boolean>},
    reportProgress?: boolean, responseType: 'text',
    withCredentials?: boolean,
  }): Observable<HttpResponse<string>>;

  /**
   * Constructs a `PATCH` request that interprets the body as JSON
   * and returns the full `HttpResponse`.
   *
   * 构造一个 `PATCH` 请求，它将请求体解释为 JSON 对象，并且返回完整的 `HttpResponse`。
   *
   * @param url The endpoint URL.
   *
   * 端点 URL。
   *
   * @param body The resources to edit.
   *
   * 要编辑的资源。
   *
   * @param options HTTP options.
   *
   * HTTP 选项。
   *
   * @return An `Observable` of the `HttpResponse` for the request,
   * with a response body in the requested type.
   *
   * 此请求的响应对象的 `Observable`，其响应体为所请求的类型。
   *
   */
  patch(url: string, body: any|null, options: {
    headers?: HttpHeaders|{[header: string]: string | string[]}, observe: 'response',
    context?: HttpContext,
    params?: HttpParams|
          {[param: string]: string | number | boolean | ReadonlyArray<string|number|boolean>},
    reportProgress?: boolean,
    responseType?: 'json',
    withCredentials?: boolean,
  }): Observable<HttpResponse<Object>>;

  /**
   * Constructs a `PATCH` request that interprets the body as JSON
   * and returns the full `HttpResponse`.
   *
   * 构造一个 `PATCH` 请求，它将请求体解释为 JSON 对象，并且返回完整的 `HttpResponse`。
   *
   * @param url The endpoint URL.
   *
   * 端点 URL。
   *
   * @param body The resources to edit.
   *
   * 要编辑的资源。
   *
   * @param options HTTP options.
   *
   * HTTP 选项。
   *
   * @return An `Observable` of the `HttpResponse` for the request,
   * with a response body in the given type.
   *
   * 此请求的响应对象的 `Observable`，其响应体为给定的类型。
   *
   */
  patch<T>(url: string, body: any|null, options: {
    headers?: HttpHeaders|{[header: string]: string | string[]}, observe: 'response',
    context?: HttpContext,
    params?: HttpParams|
          {[param: string]: string | number | boolean | ReadonlyArray<string|number|boolean>},
    reportProgress?: boolean,
    responseType?: 'json',
    withCredentials?: boolean,
  }): Observable<HttpResponse<T>>;

  /**

   * Constructs a `PATCH` request that interprets the body as JSON and
   * returns the response body as an object parsed from JSON.
   *
   * 构造一个 `PATCH` 请求，它将请求体解释为 JSON 对象，并且返回 JSON 对象格式的响应体。
   *
   * @param url The endpoint URL.
   *
   * 端点 URL。
   *
   * @param body The resources to edit.
   *
   * 要编辑的资源。
   *
   * @param options HTTP options.
   *
<<<<<<< HEAD
   * HTTP 选项。
   *
   * @return An `Observable` of the response, with the response body as a JSON object.
   *
   * 响应对象的 `Observable` ，其响应体为 JSON 对象。
   *
=======
   * @return An `Observable` of the response, with the response body as an object parsed from JSON.
>>>>>>> 5c9a5662
   */
  patch(url: string, body: any|null, options?: {
    headers?: HttpHeaders|{[header: string]: string | string[]},
    context?: HttpContext,
    observe?: 'body',
    params?: HttpParams|
          {[param: string]: string | number | boolean | ReadonlyArray<string|number|boolean>},
    reportProgress?: boolean,
    responseType?: 'json',
    withCredentials?: boolean,
  }): Observable<Object>;

  /**
   * Constructs a `PATCH` request that interprets the body as JSON
   * and returns the response in a given type.
   *
   * 构造一个 `PATCH` 请求，它将请求体解释为 JSON 对象，并且返回给定类型的响应。
   *
   * @param url The endpoint URL.
   *
   * 端点 URL。
   *
   * @param body The resources to edit.
   *
   * 要编辑的资源。
   *
   * @param options HTTP options.
   *
   * HTTP 选项。
   *
   * @return  An `Observable` of the `HttpResponse` for the request,
   * with a response body in the given type.
   *
   * 此请求的响应对象的 `Observable`，其响应体为给定的类型。
   *
   */
  patch<T>(url: string, body: any|null, options?: {
    headers?: HttpHeaders|{[header: string]: string | string[]},
    context?: HttpContext,
    observe?: 'body',
    params?: HttpParams|
          {[param: string]: string | number | boolean | ReadonlyArray<string|number|boolean>},
    reportProgress?: boolean,
    responseType?: 'json',
    withCredentials?: boolean,
  }): Observable<T>;

  /**
   * Constructs an observable that, when subscribed, causes the configured
   * `PATCH` request to execute on the server. See the individual overloads for
   * details on the return type.
   *
   * 构造一个 Observable，当它被订阅时，会要求服务器执行配置好的 `PATCH`
   * 请求。参见它的各个独立重载形式，以了解其返回值类型。
   *
   */
  patch(url: string, body: any|null, options: {
    headers?: HttpHeaders|{[header: string]: string | string[]},
    context?: HttpContext,
    observe?: 'body'|'events'|'response',
    params?: HttpParams|
          {[param: string]: string | number | boolean | ReadonlyArray<string|number|boolean>},
    reportProgress?: boolean,
    responseType?: 'arraybuffer'|'blob'|'json'|'text',
    withCredentials?: boolean,
  } = {}): Observable<any> {
    return this.request<any>('PATCH', url, addBody(options, body));
  }

  /**
   * Constructs a `POST` request that interprets the body as an `ArrayBuffer` and returns
   * an `ArrayBuffer`.
   *
   * 构造一个 `POST` 请求，它将请求体解释为 `ArrayBuffer`，并且返回 `ArrayBuffer`。
   *
   * @param url The endpoint URL.
   *
   * 端点 URL。
   *
   * @param body The content to replace with.
   *
   * 要替换的内容。
   *
   * @param options HTTP options.
   *
   * HTTP 选项。
   *
   * @return An `Observable` of the response, with the response body as an `ArrayBuffer`.
   *
   * 响应对象的 `Observable`，其响应体为 `ArrayBuffer` 类型。
   *
   */
  post(url: string, body: any|null, options: {
    headers?: HttpHeaders|{[header: string]: string | string[]},
    context?: HttpContext,
    observe?: 'body',
    params?: HttpParams|
          {[param: string]: string | number | boolean | ReadonlyArray<string|number|boolean>},
    reportProgress?: boolean, responseType: 'arraybuffer',
    withCredentials?: boolean,
  }): Observable<ArrayBuffer>;

  /**
   * Constructs a `POST` request that interprets the body as a `Blob` and returns the
   * response as a `Blob`.
   *
   * 构造一个 `POST` 请求，它将请求体解释为 `Blob`，并且返回 `Blob` 格式的响应体。
   *
   * @param url The endpoint URL.
   *
   * 端点 URL。
   *
   * @param body The content to replace with.
   *
   * 要替换的内容。
   *
   * @param options HTTP options
   *
   * HTTP 选项
   *
   * @return An `Observable` of the response, with the response body as a `Blob`.
   *
   * 响应对象的 `Observable` ，其响应体为 `Blob` 类型。
   *
   */
  post(url: string, body: any|null, options: {
    headers?: HttpHeaders|{[header: string]: string | string[]},
    context?: HttpContext,
    observe?: 'body',
    params?: HttpParams|
          {[param: string]: string | number | boolean | ReadonlyArray<string|number|boolean>},
    reportProgress?: boolean, responseType: 'blob',
    withCredentials?: boolean,
  }): Observable<Blob>;

  /**
   * Constructs a `POST` request that interprets the body as a text string and
   * returns the response as a string value.
   *
   * 构造一个 `POST` 请求，它将请求体解释为字符串，并且返回字符串格式的响应。
   *
   * @param url The endpoint URL.
   *
   * 端点 URL。
   *
   * @param body The content to replace with.
   *
   * 要替换的内容。
   *
   * @param options HTTP options
   *
   * HTTP 选项
   *
   * @return An `Observable` of the response, with a response body of type string.
   *
   * 此请求的响应对象的 `Observable`，其响应体为 string 类型。
   *
   */
  post(url: string, body: any|null, options: {
    headers?: HttpHeaders|{[header: string]: string | string[]},
    context?: HttpContext,
    observe?: 'body',
    params?: HttpParams|
          {[param: string]: string | number | boolean | ReadonlyArray<string|number|boolean>},
    reportProgress?: boolean, responseType: 'text',
    withCredentials?: boolean,
  }): Observable<string>;

  /**
   * Constructs a `POST` request that interprets the body as an `ArrayBuffer` and
   * returns the full event stream.
   *
   * 构造一个 `POST` 请求，它将请求体解释为 `ArrayBuffer`，并返回完整的事件流。
   *
   * @param url The endpoint URL.
   *
   * 端点 URL。
   *
   * @param body The content to replace with.
   *
   * 要替换的内容。
   *
   * @param options HTTP options
   *
   * HTTP 选项
   *
   * @return An `Observable` of all `HttpEvent`s for the request,
   * with the response body as an `ArrayBuffer`.
   *
   * 此请求的 `HttpEvents` 的 `Observable`，其响应体为 `ArrayBuffer` 类型。
   *
   */
  post(url: string, body: any|null, options: {
    headers?: HttpHeaders|{[header: string]: string | string[]}, observe: 'events',
    context?: HttpContext,
    params?: HttpParams|
          {[param: string]: string | number | boolean | ReadonlyArray<string|number|boolean>},
    reportProgress?: boolean, responseType: 'arraybuffer',
    withCredentials?: boolean,
  }): Observable<HttpEvent<ArrayBuffer>>;

  /**
   * Constructs a `POST` request that interprets the body as a `Blob`
   * and returns the response in an observable of the full event stream.
   *
   * 构造一个 `POST` 请求，它把请求体解释为 `Blob`，并返回完整事件流的 `Observable`。
   *
   * @param url The endpoint URL.
   *
   * 端点 URL。
   *
   * @param body The content to replace with.
   *
   * 要替换的内容。
   *
   * @param options HTTP options
   *
   * HTTP 选项
   *
   * @return An `Observable` of all `HttpEvent`s for the request, with the response body as `Blob`.
   *
   * 此请求的 `HttpEvents` 的 `Observable`，其响应体为 `Blob` 类型。
   *
   */
  post(url: string, body: any|null, options: {
    headers?: HttpHeaders|{[header: string]: string | string[]}, observe: 'events',
    context?: HttpContext,
    params?: HttpParams|
          {[param: string]: string | number | boolean | ReadonlyArray<string|number|boolean>},
    reportProgress?: boolean, responseType: 'blob',
    withCredentials?: boolean,
  }): Observable<HttpEvent<Blob>>;

  /**
   * Constructs a `POST` request that interprets the body as a text string and returns the full
   * event stream.
   *
   * 构造一个 `POST` 请求，它将请求体解释为文本字符串，并且返回完整的事件流。
   *
   * @param url The endpoint URL.
   *
   * 端点 URL。
   *
   * @param body The content to replace with.
   *
   * 要替换的内容。
   *
   * @param options HTTP options
   *
   * HTTP 选项
   *
   * @return  An `Observable` of all `HttpEvent`s for the request,
   * with a response body of type string.
   *
   * 此请求的 `HttpEvents` 的 `Observable`，其响应体为 string 类型。
   *
   */
  post(url: string, body: any|null, options: {
    headers?: HttpHeaders|{[header: string]: string | string[]}, observe: 'events',
    context?: HttpContext,
    params?: HttpParams|
          {[param: string]: string | number | boolean | ReadonlyArray<string|number|boolean>},
    reportProgress?: boolean, responseType: 'text',
    withCredentials?: boolean,
  }): Observable<HttpEvent<string>>;

  /**
   * Constructs a POST request that interprets the body as JSON and returns the full
   * event stream.
   *
   * 构造一个 `POST` 请求，它将请求体解释为 JSON 对象，并且返回完整的 HTTP 事件流。
   *
   * @param url The endpoint URL.
   *
   * 端点 URL。
   *
   * @param body The content to replace with.
   *
   * 要替换的内容。
   *
   * @param options HTTP options
   *
   * HTTP 选项
   *
   * @return  An `Observable` of all `HttpEvent`s for the request,
   * with a response body of type `Object`.
   *
   * 此请求的 `HttpEvents` 的 `Observable`，其响应体为 `Object` 类型。
   *
   */
  post(url: string, body: any|null, options: {
    headers?: HttpHeaders|{[header: string]: string | string[]}, observe: 'events',
    context?: HttpContext,
    params?: HttpParams|
          {[param: string]: string | number | boolean | ReadonlyArray<string|number|boolean>},
    reportProgress?: boolean,
    responseType?: 'json',
    withCredentials?: boolean,
  }): Observable<HttpEvent<Object>>;

  /**
   * Constructs a POST request that interprets the body as JSON and returns the full
   * event stream.
   *
   * 构造一个 `POST` 请求，它将请求体解释为 JSON 对象，并且返回完整的 HTTP 事件流。
   *
   * @param url The endpoint URL.
   *
   * 端点 URL。
   *
   * @param body The content to replace with.
   *
   * 要替换的内容。
   *
   * @param options HTTP options
   *
   * HTTP 选项
   *
   * @return An `Observable` of all `HttpEvent`s for the request,
   * with a response body in the requested type.
   *
   * 此请求的 `HttpEvents` 的 `Observable`，其响应体为所请求的类型。
   *
   */
  post<T>(url: string, body: any|null, options: {
    headers?: HttpHeaders|{[header: string]: string | string[]}, observe: 'events',
    context?: HttpContext,
    params?: HttpParams|
          {[param: string]: string | number | boolean | ReadonlyArray<string|number|boolean>},
    reportProgress?: boolean,
    responseType?: 'json',
    withCredentials?: boolean,
  }): Observable<HttpEvent<T>>;

  /**
   * Constructs a POST request that interprets the body as an `ArrayBuffer`
   *  and returns the full `HttpResponse`.
   *
   * 构造一个 POST 请求，它将请求体解释为 `ArrayBuffer` 类型，并返回完整的 `HTTPresponse` 。
   *
   * @param url The endpoint URL.
   *
   * 端点 URL。
   *
   * @param body The content to replace with.
   *
   * 要替换的内容。
   *
   * @param options HTTP options
   *
   * HTTP 选项
   *
   * @return  An `Observable` of the `HttpResponse` for the request, with the response body as an
   * `ArrayBuffer`.
   *
   * 此请求的响应对象的 `Observable`，其响应体为 `ArrayBuffer` 类型。
   *
   */
  post(url: string, body: any|null, options: {
    headers?: HttpHeaders|{[header: string]: string | string[]}, observe: 'response',
    context?: HttpContext,
    params?: HttpParams|
          {[param: string]: string | number | boolean | ReadonlyArray<string|number|boolean>},
    reportProgress?: boolean, responseType: 'arraybuffer',
    withCredentials?: boolean,
  }): Observable<HttpResponse<ArrayBuffer>>;

  /**
   * Constructs a `POST` request that interprets the body as a `Blob` and returns the full
   * `HttpResponse`.
   *
   * 构造一个 `POST` 请求，它将请求体解释为 `Blob`，并且返回完整的 `HttpResponse`。
   *
   * @param url The endpoint URL.
   *
   * 端点 URL。
   *
   * @param body The content to replace with.
   *
   * 要替换的内容。
   *
   * @param options HTTP options
   *
   * HTTP 选项
   *
   * @return An `Observable` of the `HttpResponse` for the request,
   * with the response body as a `Blob`.
   *
   * 此请求的响应对象的 `Observable`，其响应体为 `Blob` 类型。
   *
   */
  post(url: string, body: any|null, options: {
    headers?: HttpHeaders|{[header: string]: string | string[]}, observe: 'response',
    context?: HttpContext,
    params?: HttpParams|
          {[param: string]: string | number | boolean | ReadonlyArray<string|number|boolean>},
    reportProgress?: boolean, responseType: 'blob',
    withCredentials?: boolean,
  }): Observable<HttpResponse<Blob>>;

  /**
   * Constructs a `POST` request that interprets the body as a text stream and returns
   * the full `HttpResponse`.
   *
   * 构造一个 `POST` 请求，它将请求体解释为文本流，并且返回完整的 `HttpResponse`。
   *
   * @param url The endpoint URL.
   *
   * 端点 URL。
   *
   * @param body The content to replace with.
   *
   * 要替换的内容。
   *
   * @param options HTTP options
   *
   * HTTP 选项
   *
   * @return  An `Observable` of the `HttpResponse` for the request,
   * with a response body of type string.
   *
   * 此请求的响应对象的 `Observable`，其响应体为 string 类型。
   *
   */
  post(url: string, body: any|null, options: {
    headers?: HttpHeaders|{[header: string]: string | string[]}, observe: 'response',
    context?: HttpContext,
    params?: HttpParams|
          {[param: string]: string | number | boolean | ReadonlyArray<string|number|boolean>},
    reportProgress?: boolean, responseType: 'text',
    withCredentials?: boolean,
  }): Observable<HttpResponse<string>>;

  /**
   * Constructs a `POST` request that interprets the body as JSON
   * and returns the full `HttpResponse`.
   *
   * 构造一个 `POST` 请求，它将请求体解释为 JSON 对象，并且返回完整的 `HttpResponse`。
   *
   * @param url The endpoint URL.
   *
   * 端点 URL。
   *
   * @param body The content to replace with.
   *
   * 要替换的内容。
   *
   * @param options HTTP options
   *
   * HTTP 选项
   *
   * @return An `Observable` of the `HttpResponse` for the request, with a response body of type
   * `Object`.
   *
   * 表示啥此请求的 `HTTPResponse` 的 `Observable`，响应体为 `Object` 类型。
   *
   */
  post(url: string, body: any|null, options: {
    headers?: HttpHeaders|{[header: string]: string | string[]}, observe: 'response',
    context?: HttpContext,
    params?: HttpParams|
          {[param: string]: string | number | boolean | ReadonlyArray<string|number|boolean>},
    reportProgress?: boolean,
    responseType?: 'json',
    withCredentials?: boolean,
  }): Observable<HttpResponse<Object>>;

  /**
   * Constructs a `POST` request that interprets the body as JSON and returns the
   * full `HttpResponse`.
   *
   * 构造一个 `POST` 请求，它将请求体解释为 JSON 对象，并且返回完整的 `HttpResponse`。
   *
   * @param url The endpoint URL.
   *
   * 端点 URL。
   *
   * @param body The content to replace with.
   *
   * 要替换的内容。
   *
   * @param options HTTP options
   *
   * HTTP 选项
   *
   * @return An `Observable` of the `HttpResponse` for the request, with a response body in the
   * requested type.
   *
   * 表示此请求的 `HTTPResponse` 的 `Observable`，响应体为所请求的类型。
   *
   */
  post<T>(url: string, body: any|null, options: {
    headers?: HttpHeaders|{[header: string]: string | string[]}, observe: 'response',
    context?: HttpContext,
    params?: HttpParams|
          {[param: string]: string | number | boolean | ReadonlyArray<string|number|boolean>},
    reportProgress?: boolean,
    responseType?: 'json',
    withCredentials?: boolean,
  }): Observable<HttpResponse<T>>;

  /**
   * Constructs a `POST` request that interprets the body as JSON
   * and returns the response body as an object parsed from JSON.
   *
   * 构造一个 `POST` 请求，它将请求体解释为 JSON 对象，并且返回 JSON 对象格式的响应体。
   *
   * @param url The endpoint URL.
   *
   * 端点 URL。
   *
   * @param body The content to replace with.
   *
   * 要替换的内容。
   *
   * @param options HTTP options
   *
<<<<<<< HEAD
   * HTTP 选项
   *
   * @return An `Observable` of the response, with the response body as a JSON object.
   *
   * 响应对象的 `Observable` ，其响应体为 JSON 对象。
   *
=======
   * @return An `Observable` of the response, with the response body as an object parsed from JSON.
>>>>>>> 5c9a5662
   */
  post(url: string, body: any|null, options?: {
    headers?: HttpHeaders|{[header: string]: string | string[]},
    context?: HttpContext,
    observe?: 'body',
    params?: HttpParams|
          {[param: string]: string | number | boolean | ReadonlyArray<string|number|boolean>},
    reportProgress?: boolean,
    responseType?: 'json',
    withCredentials?: boolean,
  }): Observable<Object>;

  /**
   * Constructs a `POST` request that interprets the body as JSON
   * and returns an observable of the response.
   *
   * 构造一个 `POST` 请求，它将请求体解释为 JSON 对象，并且返回响应对象的 `Observable`。
   *
   * @param url The endpoint URL.
   *
   * 端点 URL。
   *
   * @param body The content to replace with.
   *
   * 要替换的内容。
   *
   * @param options HTTP options
   *
   * HTTP 选项
   *
   * @return  An `Observable` of the `HttpResponse` for the request, with a response body in the
   * requested type.
   *
   * 表示此请求的 `HTTPResponse` 的 `Observable`，响应体为所请求的类型。
   *
   */
  post<T>(url: string, body: any|null, options?: {
    headers?: HttpHeaders|{[header: string]: string | string[]},
    context?: HttpContext,
    observe?: 'body',
    params?: HttpParams|
          {[param: string]: string | number | boolean | ReadonlyArray<string|number|boolean>},
    reportProgress?: boolean,
    responseType?: 'json',
    withCredentials?: boolean,
  }): Observable<T>;

  /**
   * Constructs an observable that, when subscribed, causes the configured
   * `POST` request to execute on the server. The server responds with the location of
   * the replaced resource. See the individual overloads for
   * details on the return type.
   *
   * 构造一个 `Observable`，当订阅该 Observable 时，它会让已配置的 `POST`
   * 请求在服务器上执行。。服务器以替换后资源的位置进行响应。有关返回类型的详细信息，请参见各个重载。
   *
   */
  post(url: string, body: any|null, options: {
    headers?: HttpHeaders|{[header: string]: string | string[]},
    context?: HttpContext,
    observe?: 'body'|'events'|'response',
    params?: HttpParams|
          {[param: string]: string | number | boolean | ReadonlyArray<string|number|boolean>},
    reportProgress?: boolean,
    responseType?: 'arraybuffer'|'blob'|'json'|'text',
    withCredentials?: boolean,
  } = {}): Observable<any> {
    return this.request<any>('POST', url, addBody(options, body));
  }

  /**
   * Constructs a `PUT` request that interprets the body as an `ArrayBuffer` and returns the
   * response as an `ArrayBuffer`.
   *
   * 构造一个 `PUT` 请求，它将请求体解释为 `ArrayBuffer`，并且返回 `ArrayBuffer` 格式的响应体。
   *
   * @param url The endpoint URL.
   *
   * 端点 URL。
   *
   * @param body The resources to add/update.
   *
   * 要添加/更新的资源。
   *
   * @param options HTTP options
   *
   * HTTP 选项
   *
   * @return An `Observable` of the response, with the response body as an `ArrayBuffer`.
   *
   * 响应对象的 `Observable`，其响应体为 `ArrayBuffer` 类型。
   *
   */
  put(url: string, body: any|null, options: {
    headers?: HttpHeaders|{[header: string]: string | string[]},
    context?: HttpContext,
    observe?: 'body',
    params?: HttpParams|
          {[param: string]: string | number | boolean | ReadonlyArray<string|number|boolean>},
    reportProgress?: boolean, responseType: 'arraybuffer',
    withCredentials?: boolean,
  }): Observable<ArrayBuffer>;

  /**
   * Constructs a `PUT` request that interprets the body as a `Blob` and returns
   * the response as a `Blob`.
   *
   * 构造一个 `PUT` 请求，它将请求体解释为 `Blob`，并且返回 `Blob` 格式的响应体。
   *
   * @param url The endpoint URL.
   *
   * 端点 URL。
   *
   * @param body The resources to add/update.
   *
   * 要添加/更新的资源。
   *
   * @param options HTTP options
   *
   * HTTP 选项
   *
   * @return An `Observable` of the response, with the response body as a `Blob`.
   *
   * 响应对象的 `Observable` ，其响应体为 `Blob` 类型。
   *
   */
  put(url: string, body: any|null, options: {
    headers?: HttpHeaders|{[header: string]: string | string[]},
    context?: HttpContext,
    observe?: 'body',
    params?: HttpParams|
          {[param: string]: string | number | boolean | ReadonlyArray<string|number|boolean>},
    reportProgress?: boolean, responseType: 'blob',
    withCredentials?: boolean,
  }): Observable<Blob>;

  /**
   * Constructs a `PUT` request that interprets the body as a text string and
   * returns the response as a string value.
   *
   * 构造一个 `PUT` 请求，它将请求体解释为字符串，并且返回字符串格式的响应。
   *
   * @param url The endpoint URL.
   *
   * 端点 URL。
   *
   * @param body The resources to add/update.
   *
   * 要添加/更新的资源。
   *
   * @param options HTTP options
   *
   * HTTP 选项
   *
   * @return An `Observable` of the response, with a response body of type string.
   *
   * 此请求的响应对象的 `Observable`，其响应体为 string 类型。
   *
   */
  put(url: string, body: any|null, options: {
    headers?: HttpHeaders|{[header: string]: string | string[]},
    context?: HttpContext,
    observe?: 'body',
    params?: HttpParams|
          {[param: string]: string | number | boolean | ReadonlyArray<string|number|boolean>},
    reportProgress?: boolean, responseType: 'text',
    withCredentials?: boolean,
  }): Observable<string>;

  /**
   * Constructs a `PUT` request that interprets the body as an `ArrayBuffer` and
   * returns the full event stream.
   *
   * 构造一个 `PUT` 请求，它将请求体解释为 `ArrayBuffer`，并返回完整的事件流。
   *
   * @param url The endpoint URL.
   *
   * 端点 URL。
   *
   * @param body The resources to add/update.
   *
   * 要添加/更新的资源。
   *
   * @param options HTTP options
   *
   * HTTP 选项
   *
   * @return An `Observable` of all `HttpEvent`s for the request,
   * with the response body as an `ArrayBuffer`.
   *
   * 此请求的 `HttpEvents` 的 `Observable`，其响应体为 `ArrayBuffer` 类型。
   *
   */
  put(url: string, body: any|null, options: {
    headers?: HttpHeaders|{[header: string]: string | string[]}, observe: 'events',
    context?: HttpContext,
    params?: HttpParams|
          {[param: string]: string | number | boolean | ReadonlyArray<string|number|boolean>},
    reportProgress?: boolean, responseType: 'arraybuffer',
    withCredentials?: boolean,
  }): Observable<HttpEvent<ArrayBuffer>>;

  /**
   * Constructs a `PUT` request that interprets the body as a `Blob` and returns the full event
   * stream.
   *
   * 构造一个 `PUT` 请求，它将请求体解释为 `Blob`，并返回完整的事件流。
   *
   * @param url The endpoint URL.
   *
   * 端点 URL。
   *
   * @param body The resources to add/update.
   *
   * 要添加/更新的资源。
   *
   * @param options HTTP options
   *
   * HTTP 选项
   *
   * @return An `Observable` of all `HttpEvent`s for the request,
   * with the response body as a `Blob`.
   *
   * 此请求的 `HttpEvents` 的 `Observable`，其响应体为 `Blob` 类型。
   *
   */
  put(url: string, body: any|null, options: {
    headers?: HttpHeaders|{[header: string]: string | string[]}, observe: 'events',
    context?: HttpContext,
    params?: HttpParams|
          {[param: string]: string | number | boolean | ReadonlyArray<string|number|boolean>},
    reportProgress?: boolean, responseType: 'blob',
    withCredentials?: boolean,
  }): Observable<HttpEvent<Blob>>;

  /**
   * Constructs a `PUT` request that interprets the body as a text string and returns the full event
   * stream.
   *
   * 构造一个 `PUT` 请求，它将请求体解释为文本字符串，并且返回完整的事件流。
   *
   * @param url The endpoint URL.
   *
   * 端点 URL。
   *
   * @param body The resources to add/update.
   *
   * 要添加/更新的资源。
   *
   * @param options HTTP options
   *
   * HTTP 选项
   *
   * @return An `Observable` of all `HttpEvent`s for the request, with a response body
   * of type string.
   *
   * 表示啥此请求的 `HttpEvents for the request` 的 `Observable`，响应体为 string 类型。
   *
   */
  put(url: string, body: any|null, options: {
    headers?: HttpHeaders|{[header: string]: string | string[]}, observe: 'events',
    context?: HttpContext,
    params?: HttpParams|
          {[param: string]: string | number | boolean | ReadonlyArray<string|number|boolean>},
    reportProgress?: boolean, responseType: 'text',
    withCredentials?: boolean,
  }): Observable<HttpEvent<string>>;

  /**
   * Constructs a `PUT` request that interprets the body as JSON and returns the full
   * event stream.
   *
   * 构造一个 `PUT` 请求，它将请求体解释为 JSON 对象，并且返回完整的 HTTP 事件流。
   *
   * @param url The endpoint URL.
   *
   * 端点 URL。
   *
   * @param body The resources to add/update.
   *
   * 要添加/更新的资源。
   *
   * @param options HTTP options
   *
   * HTTP 选项
   *
   * @return An `Observable` of all `HttpEvent`s for the request, with a response body of
   * type `Object`.
   *
   * 此请求的 `HttpEvents` 的 `Observable`，其响应体为 `Object` 类型。
   *
   */
  put(url: string, body: any|null, options: {
    headers?: HttpHeaders|{[header: string]: string | string[]}, observe: 'events',
    context?: HttpContext,
    params?: HttpParams|
          {[param: string]: string | number | boolean | ReadonlyArray<string|number|boolean>},
    reportProgress?: boolean,
    responseType?: 'json',
    withCredentials?: boolean,
  }): Observable<HttpEvent<Object>>;

  /**
   * Constructs a `PUT` request that interprets the body as JSON and returns the
   * full event stream.
   *
   * 构造一个 `PUT` 请求，它将请求体解释为 JSON 对象，并且返回完整的 HTTP 事件流。
   *
   * @param url The endpoint URL.
   *
   * 端点 URL。
   *
   * @param body The resources to add/update.
   *
   * 要添加/更新的资源。
   *
   * @param options HTTP options
   *
   * HTTP 选项
   *
   * @return An `Observable` of all `HttpEvent`s for the request,
   * with a response body in the requested type.
   *
   * 此请求的 `HttpEvents` 的 `Observable`，其响应体为所请求的类型。
   *
   */
  put<T>(url: string, body: any|null, options: {
    headers?: HttpHeaders|{[header: string]: string | string[]}, observe: 'events',
    context?: HttpContext,
    params?: HttpParams|
          {[param: string]: string | number | boolean | ReadonlyArray<string|number|boolean>},
    reportProgress?: boolean,
    responseType?: 'json',
    withCredentials?: boolean,
  }): Observable<HttpEvent<T>>;

  /**
   * Constructs a `PUT` request that interprets the body as an
   * `ArrayBuffer` and returns an observable of the full HTTP response.
   *
   * 构造一个 `PUT` 请求，它将请求体解释为 `ArrayBuffer`，并返回完整的 `HttpResponse`。
   *
   * @param url The endpoint URL.
   *
   * 端点 URL。
   *
   * @param body The resources to add/update.
   *
   * 要添加/更新的资源。
   *
   * @param options HTTP options
   *
   * HTTP 选项
   *
   * @return An `Observable` of the `HttpResponse` for the request, with the response body as an
   * `ArrayBuffer`.
   *
   * 此请求的响应对象的 `Observable`，其响应体为 `ArrayBuffer` 类型。
   *
   */
  put(url: string, body: any|null, options: {
    headers?: HttpHeaders|{[header: string]: string | string[]}, observe: 'response',
    context?: HttpContext,
    params?: HttpParams|
          {[param: string]: string | number | boolean | ReadonlyArray<string|number|boolean>},
    reportProgress?: boolean, responseType: 'arraybuffer',
    withCredentials?: boolean,
  }): Observable<HttpResponse<ArrayBuffer>>;

  /**
   * Constructs a `PUT` request that interprets the body as a `Blob` and returns the
   * full HTTP response.
   *
   * 构造一个 `PUT` 请求，它将请求体解释为 `Blob`，并且返回完整的 `HttpResponse`。
   *
   * @param url The endpoint URL.
   *
   * 端点 URL。
   *
   * @param body The resources to add/update.
   *
   * 要添加/更新的资源。
   *
   * @param options HTTP options
   *
   * HTTP 选项
   *
   * @return An `Observable` of the `HttpResponse` for the request,
   * with the response body as a `Blob`.
   *
   * 此请求的响应对象的 `Observable`，其响应体为 `Blob` 类型。
   *
   */
  put(url: string, body: any|null, options: {
    headers?: HttpHeaders|{[header: string]: string | string[]}, observe: 'response',
    context?: HttpContext,
    params?: HttpParams|
          {[param: string]: string | number | boolean | ReadonlyArray<string|number|boolean>},
    reportProgress?: boolean, responseType: 'blob',
    withCredentials?: boolean,
  }): Observable<HttpResponse<Blob>>;

  /**
   * Constructs a `PUT` request that interprets the body as a text stream and returns the
   * full HTTP response.
   *
   * 构造一个 `PUT` 请求，它将请求体解释为文本流，并返回完整的 `HttpResponse`。
   *
   * @param url The endpoint URL.
   *
   * 端点 URL。
   *
   * @param body The resources to add/update.
   *
   * 要添加/更新的资源。
   *
   * @param options HTTP options
   *
   * HTTP 选项
   *
   * @return An `Observable` of the `HttpResponse` for the request, with a response body of type
   * string.
   *
   * 表示啥此请求的 `HTTPResponse` 的 `Observable`，响应体为 string 类型。
   *
   */
  put(url: string, body: any|null, options: {
    headers?: HttpHeaders|{[header: string]: string | string[]}, observe: 'response',
    context?: HttpContext,
    params?: HttpParams|
          {[param: string]: string | number | boolean | ReadonlyArray<string|number|boolean>},
    reportProgress?: boolean, responseType: 'text',
    withCredentials?: boolean,
  }): Observable<HttpResponse<string>>;

  /**
   * Constructs a `PUT` request that interprets the body as JSON and returns the full
   * HTTP response.
   *
   * 构造一个 `PUT` 请求，它将请求体解释为 JSON 对象，并返回完整的 `HttpResponse`。
   *
   * @param url The endpoint URL.
   *
   * 端点 URL。
   * @param body The resources to add/update.
   *
   * 要添加/更新的资源。
   * @param options HTTP options
   *
   * HTTP 选项
   * @return An `Observable` of the `HttpResponse` for the request, with a response body
   * of type 'Object\`.
   *
   * 此请求的响应对象的 `Observable`，其响应体为 `Object` 类型。
   *
   */
  put(url: string, body: any|null, options: {
    headers?: HttpHeaders|{[header: string]: string | string[]}, observe: 'response',
    context?: HttpContext,
    params?: HttpParams|
          {[param: string]: string | number | boolean | ReadonlyArray<string|number|boolean>},
    reportProgress?: boolean,
    responseType?: 'json',
    withCredentials?: boolean,
  }): Observable<HttpResponse<Object>>;

  /**
   * Constructs a `PUT` request that interprets the body as an instance of the requested type and
   * returns the full HTTP response.
   *
   * 构造一个 `PUT` 请求，它将请求体解释为所请求类型的实例，并返回完整的 HTTP 响应对象。
   *
   * @param url The endpoint URL.
   *
   * 端点 URL。
   *
   * @param body The resources to add/update.
   *
   * 要添加/更新的资源。
   *
   * @param options HTTP options
   *
   * HTTP 选项
   *
   * @return An `Observable` of the `HttpResponse` for the request,
   * with a response body in the requested type.
   *
   * 此请求的响应对象的 `Observable`，其响应体为所请求的类型。
   *
   */
  put<T>(url: string, body: any|null, options: {
    headers?: HttpHeaders|{[header: string]: string | string[]}, observe: 'response',
    context?: HttpContext,
    params?: HttpParams|
          {[param: string]: string | number | boolean | ReadonlyArray<string|number|boolean>},
    reportProgress?: boolean,
    responseType?: 'json',
    withCredentials?: boolean,
  }): Observable<HttpResponse<T>>;

  /**
   * Constructs a `PUT` request that interprets the body as JSON
   * and returns an observable of JavaScript object.
   *
   * 构造一个 `PUT` 请求，它将请求体解释为 JSON 对象，并返回 JSON 对象的 `Observable`。
   *
   * @param url The endpoint URL.
   *
   * 端点 URL。
   *
   * @param body The resources to add/update.
   *
   * 要添加/更新的资源。
   *
   * @param options HTTP options
   *
<<<<<<< HEAD
   * HTTP 选项
   *
   * @return An `Observable` of the response as a JSON object.
   *
   * JSON 格式的响应对象的 `Observable`
   *
=======
   * @return An `Observable` of the response as a JavaScript object.
>>>>>>> 5c9a5662
   */
  put(url: string, body: any|null, options?: {
    headers?: HttpHeaders|{[header: string]: string | string[]},
    context?: HttpContext,
    observe?: 'body',
    params?: HttpParams|
          {[param: string]: string | number | boolean | ReadonlyArray<string|number|boolean>},
    reportProgress?: boolean,
    responseType?: 'json',
    withCredentials?: boolean,
  }): Observable<Object>;

  /**
   * Constructs a `PUT` request that interprets the body as an instance of the requested type
   * and returns an observable of the requested type.
   *
   * 构造一个 `PUT` 请求，它将请求体解释为所请求类型的实例，并返回所请求类型的响应流。
   *
   * @param url The endpoint URL.
   *
   * 端点 URL。
   *
   * @param body The resources to add/update.
   *
   * 要添加/更新的资源。
   *
   * @param options HTTP options
   *
   * HTTP 选项
   *
   * @return An `Observable` of the requested type.
   *
   * 所请求类型的 `Observable`
   *
   */
  put<T>(url: string, body: any|null, options?: {
    headers?: HttpHeaders|{[header: string]: string | string[]},
    context?: HttpContext,
    observe?: 'body',
    params?: HttpParams|
          {[param: string]: string | number | boolean | ReadonlyArray<string|number|boolean>},
    reportProgress?: boolean,
    responseType?: 'json',
    withCredentials?: boolean,
  }): Observable<T>;

  /**
   * Constructs an observable that, when subscribed, causes the configured
   * `PUT` request to execute on the server. The `PUT` method replaces an existing resource
   * with a new set of values.
   * See the individual overloads for details on the return type.
   *
   * 构造一个 `Observable`，当订阅该 Observable 时，它会让已配置的 `PUT` 请求在服务器上执行。。
   * `PUT` 方法用一组新值替换现有资源。有关返回类型的详细信息，请参见各个重载。
   *
   */
  put(url: string, body: any|null, options: {
    headers?: HttpHeaders|{[header: string]: string | string[]},
    context?: HttpContext,
    observe?: 'body'|'events'|'response',
    params?: HttpParams|
          {[param: string]: string | number | boolean | ReadonlyArray<string|number|boolean>},
    reportProgress?: boolean,
    responseType?: 'arraybuffer'|'blob'|'json'|'text',
    withCredentials?: boolean,
  } = {}): Observable<any> {
    return this.request<any>('PUT', url, addBody(options, body));
  }
}<|MERGE_RESOLUTION|>--- conflicted
+++ resolved
@@ -1763,14 +1763,10 @@
    *
    * 与请求一起发送的 HTTP 选项。
    *
-<<<<<<< HEAD
-   * @return An `Observable` of the response body as a JSON object.
+   * @return An `Observable` of the response body as a JavaScript object.
    *
    * 响应体的 `Observable` 作为 JSON 对象。
    *
-=======
-   * @return An `Observable` of the response body as a JavaScript object.
->>>>>>> 5c9a5662
    */
   get(url: string, options?: {
     headers?: HttpHeaders|{[header: string]: string | string[]},
@@ -2231,16 +2227,12 @@
    *
    * @param options The HTTP options to send with the request.
    *
-<<<<<<< HEAD
-   * 与请求一起发送的 HTTP 选项。
-   *
-   * @return An `Observable` of the response, with the response body as a JSON object.
+   * 与请求一起发送的 HTTP 选项。
+   *
+   * @return An `Observable` of the response, with the response body as an object parsed from JSON.
    *
    * 响应对象的 `Observable` ，其响应体为 JSON 对象。
    *
-=======
-   * @return An `Observable` of the response, with the response body as an object parsed from JSON.
->>>>>>> 5c9a5662
    */
   head(url: string, options?: {
     headers?: HttpHeaders|{[header: string]: string | string[]},
@@ -2789,16 +2781,12 @@
    *
    * @param options HTTP options.
    *
-<<<<<<< HEAD
    * HTTP 选项。
    *
-   * @return An `Observable` of the response, with the response body as a JSON object.
+   * @return An `Observable` of the response, with the response body as an object parsed from JSON.
    *
    * 响应对象的 `Observable` ，其响应体为 JSON 对象。
    *
-=======
-   * @return An `Observable` of the response, with the response body as an object parsed from JSON.
->>>>>>> 5c9a5662
    */
   options(url: string, options?: {
     headers?: HttpHeaders|{[header: string]: string | string[]},
@@ -3317,16 +3305,12 @@
    *
    * @param options HTTP options.
    *
-<<<<<<< HEAD
    * HTTP 选项。
    *
-   * @return An `Observable` of the response, with the response body as a JSON object.
+   * @return An `Observable` of the response, with the response body as an object parsed from JSON.
    *
    * 响应对象的 `Observable` ，其响应体为 JSON 对象。
    *
-=======
-   * @return An `Observable` of the response, with the response body as an object parsed from JSON.
->>>>>>> 5c9a5662
    */
   patch(url: string, body: any|null, options?: {
     headers?: HttpHeaders|{[header: string]: string | string[]},
@@ -3844,16 +3828,12 @@
    *
    * @param options HTTP options
    *
-<<<<<<< HEAD
    * HTTP 选项
    *
-   * @return An `Observable` of the response, with the response body as a JSON object.
+   * @return An `Observable` of the response, with the response body as an object parsed from JSON.
    *
    * 响应对象的 `Observable` ，其响应体为 JSON 对象。
    *
-=======
-   * @return An `Observable` of the response, with the response body as an object parsed from JSON.
->>>>>>> 5c9a5662
    */
   post(url: string, body: any|null, options?: {
     headers?: HttpHeaders|{[header: string]: string | string[]},
@@ -4370,16 +4350,12 @@
    *
    * @param options HTTP options
    *
-<<<<<<< HEAD
    * HTTP 选项
    *
-   * @return An `Observable` of the response as a JSON object.
+   * @return An `Observable` of the response as a JavaScript object.
    *
    * JSON 格式的响应对象的 `Observable`
    *
-=======
-   * @return An `Observable` of the response as a JavaScript object.
->>>>>>> 5c9a5662
    */
   put(url: string, body: any|null, options?: {
     headers?: HttpHeaders|{[header: string]: string | string[]},
