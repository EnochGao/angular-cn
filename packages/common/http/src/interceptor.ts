/**
 * @license
 * Copyright Google LLC All Rights Reserved.
 *
 * Use of this source code is governed by an MIT-style license that can be
 * found in the LICENSE file at https://angular.io/license
 */

import {EnvironmentInjector, inject, Injectable, InjectionToken} from '@angular/core';
import {Observable} from 'rxjs';

import {HttpBackend, HttpHandler} from './backend';
import {HttpRequest} from './request';
import {HttpEvent} from './response';

/**
 * Intercepts and handles an `HttpRequest` or `HttpResponse`.
 *
 * 拦截 `HttpRequest` 并处理它们。
 *
 * Most interceptors transform the outgoing request before passing it to the
 * next interceptor in the chain, by calling `next.handle(transformedReq)`.
 * An interceptor may transform the
 * response event stream as well, by applying additional RxJS operators on the stream
 * returned by `next.handle()`.
 *
 * 大多数拦截器都会在外发的请求由 `next.handle(transformedReq)`
 * 发给拦截器链中的下一个拦截器之前，对该请求进行转换。 拦截器还可以通过为 `next.handle()`
 * 返回的流添加额外的 RxJS 操作符，来对响应事件流进行转换。
 *
 * More rarely, an interceptor may handle the request entirely,
 * and compose a new event stream instead of invoking `next.handle()`. This is an
 * acceptable behavior, but keep in mind that further interceptors will be skipped entirely.
 *
 * 极少数情况下，拦截器也可以自己完全处理一个请求，并且组合出新的事件流来而不必调用
 * `next.handle()`。 这也是允许的，不过要时刻记住，这将会完全跳过所有后继拦截器。
 *
 * It is also rare but valid for an interceptor to return multiple responses on the
 * event stream for a single request.
 *
 * 另一种同样罕见但是有用的拦截器，会为单个请求在事件流上给出多个响应对象。
 *
 * @publicApi
 *
 * @see [HTTP Guide](guide/http#intercepting-requests-and-responses)
 *
 * [HTTP 一章](guide/http#intercepting-requests-and-responses)
 *
 * @usageNotes
 *
 * To use the same instance of `HttpInterceptors` for the entire app, import the `HttpClientModule`
 * only in your `AppModule`, and add the interceptors to the root application injector.
 * If you import `HttpClientModule` multiple times across different modules (for example, in lazy
 * loading modules), each import creates a new copy of the `HttpClientModule`, which overwrites the
 * interceptors provided in the root module.
 *
 * 要想在整个应用中使用 `HttpInterceptors` 的同一个实例，就只能在 `AppModule` 模块中导入
 * `HttpClientModule`，并且把拦截器都添加到应用的根注入器中。 如果你在不同的模块中多次导入
 * `HttpClientModule`，则每次导入都会创建 `HttpClientModule`
 * 的一个新复本，它将会覆盖根模块上提供的那些拦截器。
 *
 */
export interface HttpInterceptor {
  /**
   * Identifies and handles a given HTTP request.
   *
   * 标识并处理给定的 HTTP 请求。
   *
   * @param req The outgoing request object to handle.
   *
   * 要处理的传出请求对象。
   *
   * @param next The next interceptor in the chain, or the backend
   * if no interceptors remain in the chain.
   *
   * 链中的下一个拦截器，如果链中没有拦截器，则为其后端接口。
   *
   * @returns An observable of the event stream.
   *
   * 事件流的可观察值。
   */
  intercept(req: HttpRequest<any>, next: HttpHandler): Observable<HttpEvent<any>>;
}

/**
 * Represents the next interceptor in an interceptor chain, or the real backend if there are no
 * further interceptors.
 *
 * 表示拦截器链中的下一个拦截器，如果没有进一步的拦截器，则表示真正的后端。
 *
 * Most interceptors will delegate to this function, and either modify the outgoing request or the
 * response when it arrives. Within the scope of the current request, however, this function may be
 * called any number of times, for any number of downstream requests. Such downstream requests need
 * not be to the same URL or even the same origin as the current request. It is also valid to not
 * call the downstream handler at all, and process the current request entirely within the
 * interceptor.
 *
 * 大多数拦截器将委托给此函数，并在传出请求或到达时修改响应。但是，在当前请求的范围内，可以对于任意数量的下游请求调用任意次数。此类下游请求无需与当前请求来自同一个 URL 甚至与同一个来源。根本不调用下游处理程序，并完全在拦截器中处理当前请求也是有效的。
 *
 * This function should only be called within the scope of the request that's currently being
 * intercepted. Once that request is complete, this downstream handler function should not be
 * called.
 *
<<<<<<< HEAD
 * 此函数只能在当前被截获的请求范围内调用。一旦该请求完成，就不应调用此下游处理程序函数。
 *
 * @publicApi
 * @see [HTTP Guide](guide/http#intercepting-requests-and-responses)
 *
 * [HTTP 指南](guide/http#intercepting-requests-and-responses)
 *
=======
 * @publicApi
 *
 * @see [HTTP Guide](guide/http#intercepting-requests-and-responses)
>>>>>>> 6a32ac28
 */
export type HttpHandlerFn = (req: HttpRequest<unknown>) => Observable<HttpEvent<unknown>>;

/**
 * An interceptor for HTTP requests made via `HttpClient`.
 *
 * 通过 `HttpClient` 发出的 HTTP 请求的拦截器。
 *
 * `HttpInterceptorFn`s are middleware functions which `HttpClient` calls when a request is made.
 * These functions have the opportunity to modify the outgoing request or any response that comes
 * back, as well as block, redirect, or otherwise change the request or response semantics.
 *
 * `HttpInterceptorFn` 是 `HttpClient` 在发出请求时调用的中间件函数。这些函数有机会修改传出请求或任何返回的响应，以及阻止、重定向或以其他方式更改请求或响应语义。
 *
 * An `HttpHandlerFn` representing the next interceptor (or the backend which will make a real HTTP
 * request) is provided. Most interceptors will delegate to this function, but that is not required
 * (see `HttpHandlerFn` for more details).
 *
 * 提供了一个表示下一个拦截器（或将发出真实 HTTP 请求的后端）的 `HttpHandlerFn` 。大多数拦截器会委托给此函数，但这不是必需的（有关详细信息，请参阅 `HttpHandlerFn` ）。
 *
 * `HttpInterceptorFn`s have access to `inject()` via the `EnvironmentInjector` from which they were
 * configured.
 *
 * `HttpInterceptorFn` 可以通过配置它们的 `EnvironmentInjector` 访问 injection `inject()` 。
 *
 */
export type HttpInterceptorFn = (req: HttpRequest<unknown>, next: HttpHandlerFn) =>
    Observable<HttpEvent<unknown>>;

/**
 * Function which invokes an HTTP interceptor chain.
 *
 * `HttpHandler` 会把 `HttpInterceptor` 应用到 `HttpRequest` 上。
 *
 * Each interceptor in the interceptor chain is turned into a `ChainedInterceptorFn` which closes
 * over the rest of the chain (represented by another `ChainedInterceptorFn`). The last such
 * function in the chain will instead delegate to the `finalHandlerFn`, which is passed down when
 * the chain is invoked.
 *
 * 拦截器链中的每个拦截器都会变成一个 `ChainedInterceptorFn` ，它会在链的其余部分关闭（由另一个 `ChainedInterceptorFn` 表示）。链中的最后一个这样的函数将委托给 `finalHandlerFn` ，它在调用链时会向下传递。
 *
 * This pattern allows for a chain of many interceptors to be composed and wrapped in a single
 * `HttpInterceptorFn`, which is a useful abstraction for including different kinds of interceptors
 * (e.g. legacy class-based interceptors) in the same chain.
 *
 * 这种模式允许组成一个由许多拦截器组成的链并包装在单个 `HttpInterceptorFn` 中，这是一个有用的抽象，可以在同一个链中包含不同类型的拦截器（例如，基于类的旧式拦截器）。
 *
 */
type ChainedInterceptorFn<RequestT> = (req: HttpRequest<RequestT>, finalHandlerFn: HttpHandlerFn) =>
    Observable<HttpEvent<RequestT>>;

function interceptorChainEndFn(
    req: HttpRequest<any>, finalHandlerFn: HttpHandlerFn): Observable<HttpEvent<any>> {
  return finalHandlerFn(req);
}

/**
 * Constructs a `ChainedInterceptorFn` which adapts a legacy `HttpInterceptor` to the
 * `ChainedInterceptorFn` interface.
 *
 * 构造一个 `ChainedInterceptorFn` ，它将旧版 `HttpInterceptor` 调整为 `ChainedInterceptorFn` 接口。
 *
 */
function adaptLegacyInterceptorToChain(
    chainTailFn: ChainedInterceptorFn<any>,
    interceptor: HttpInterceptor): ChainedInterceptorFn<any> {
  return (initialRequest, finalHandlerFn) => interceptor.intercept(initialRequest, {
    handle: (downstreamRequest) => chainTailFn(downstreamRequest, finalHandlerFn),
  });
}

/**
 * Constructs a `ChainedInterceptorFn` which wraps and invokes a functional interceptor in the given
 * injector.
 *
 * 构造一个 `ChainedInterceptorFn` ，它包装并调用给定注入器中的功能拦截器。
 *
 */
function chainedInterceptorFn(
    chainTailFn: ChainedInterceptorFn<unknown>, interceptorFn: HttpInterceptorFn,
    injector: EnvironmentInjector): ChainedInterceptorFn<unknown> {
  // clang-format off
  return (initialRequest, finalHandlerFn) => injector.runInContext(() =>
    interceptorFn(
      initialRequest,
      downstreamRequest => chainTailFn(downstreamRequest, finalHandlerFn)
    )
  );
  // clang-format on
}

/**
 * A multi-provider token that represents the array of registered
 * `HttpInterceptor` objects.
 *
 * 一个多重提供者（multi-provider）令牌，它代表所有已注册的 `HttpInterceptor` 构成的数组。
 *
 * @publicApi
 */
export const HTTP_INTERCEPTORS =
    new InjectionToken<HttpInterceptor[]>(ngDevMode ? 'HTTP_INTERCEPTORS' : '');

/**
 * A multi-provided token of `HttpInterceptorFn`s.
 *
 * `HttpInterceptorFn` 的多重提供的令牌。
 *
 */
export const HTTP_INTERCEPTOR_FNS =
    new InjectionToken<HttpInterceptorFn[]>(ngDevMode ? 'HTTP_INTERCEPTOR_FNS' : '');

/**
 * A multi-provided token of `HttpInterceptorFn`s that are only set in root.
 */
export const HTTP_ROOT_INTERCEPTOR_FNS =
    new InjectionToken<HttpInterceptorFn[]>(ngDevMode ? 'HTTP_ROOT_INTERCEPTOR_FNS' : '');

/**
 * Creates an `HttpInterceptorFn` which lazily initializes an interceptor chain from the legacy
 * class-based interceptors and runs the request through it.
 *
 * 创建一个 `HttpInterceptorFn` ，它会从旧版基于类的拦截器延迟初始化拦截器链并通过它运行请求。
 *
 */
export function legacyInterceptorFnFactory(): HttpInterceptorFn {
  let chain: ChainedInterceptorFn<any>|null = null;

  return (req, handler) => {
    if (chain === null) {
      const interceptors = inject(HTTP_INTERCEPTORS, {optional: true}) ?? [];
      // Note: interceptors are wrapped right-to-left so that final execution order is
      // left-to-right. That is, if `interceptors` is the array `[a, b, c]`, we want to
      // produce a chain that is conceptually `c(b(a(end)))`, which we build from the inside
      // out.
      chain = interceptors.reduceRight(
          adaptLegacyInterceptorToChain, interceptorChainEndFn as ChainedInterceptorFn<any>);
    }

    return chain(req, handler);
  };
}

@Injectable()
export class HttpInterceptorHandler extends HttpHandler {
  private chain: ChainedInterceptorFn<unknown>|null = null;

  constructor(private backend: HttpBackend, private injector: EnvironmentInjector) {
    super();
  }

  override handle(initialRequest: HttpRequest<any>): Observable<HttpEvent<any>> {
    if (this.chain === null) {
      const dedupedInterceptorFns = Array.from(new Set([
        ...this.injector.get(HTTP_INTERCEPTOR_FNS),
        ...this.injector.get(HTTP_ROOT_INTERCEPTOR_FNS, []),
      ]));

      // Note: interceptors are wrapped right-to-left so that final execution order is
      // left-to-right. That is, if `dedupedInterceptorFns` is the array `[a, b, c]`, we want to
      // produce a chain that is conceptually `c(b(a(end)))`, which we build from the inside
      // out.
      this.chain = dedupedInterceptorFns.reduceRight(
          (nextSequencedFn, interceptorFn) =>
              chainedInterceptorFn(nextSequencedFn, interceptorFn, this.injector),
          interceptorChainEndFn as ChainedInterceptorFn<unknown>);
    }
    return this.chain(initialRequest, downstreamRequest => this.backend.handle(downstreamRequest));
  }
}<|MERGE_RESOLUTION|>--- conflicted
+++ resolved
@@ -15,8 +15,6 @@
 
 /**
  * Intercepts and handles an `HttpRequest` or `HttpResponse`.
- *
- * 拦截 `HttpRequest` 并处理它们。
  *
  * Most interceptors transform the outgoing request before passing it to the
  * next interceptor in the chain, by calling `next.handle(transformedReq)`.
@@ -24,27 +22,16 @@
  * response event stream as well, by applying additional RxJS operators on the stream
  * returned by `next.handle()`.
  *
- * 大多数拦截器都会在外发的请求由 `next.handle(transformedReq)`
- * 发给拦截器链中的下一个拦截器之前，对该请求进行转换。 拦截器还可以通过为 `next.handle()`
- * 返回的流添加额外的 RxJS 操作符，来对响应事件流进行转换。
- *
  * More rarely, an interceptor may handle the request entirely,
  * and compose a new event stream instead of invoking `next.handle()`. This is an
  * acceptable behavior, but keep in mind that further interceptors will be skipped entirely.
  *
- * 极少数情况下，拦截器也可以自己完全处理一个请求，并且组合出新的事件流来而不必调用
- * `next.handle()`。 这也是允许的，不过要时刻记住，这将会完全跳过所有后继拦截器。
- *
  * It is also rare but valid for an interceptor to return multiple responses on the
  * event stream for a single request.
  *
- * 另一种同样罕见但是有用的拦截器，会为单个请求在事件流上给出多个响应对象。
- *
  * @publicApi
  *
  * @see [HTTP Guide](guide/http#intercepting-requests-and-responses)
- *
- * [HTTP 一章](guide/http#intercepting-requests-and-responses)
  *
  * @usageNotes
  *
@@ -53,31 +40,14 @@
  * If you import `HttpClientModule` multiple times across different modules (for example, in lazy
  * loading modules), each import creates a new copy of the `HttpClientModule`, which overwrites the
  * interceptors provided in the root module.
- *
- * 要想在整个应用中使用 `HttpInterceptors` 的同一个实例，就只能在 `AppModule` 模块中导入
- * `HttpClientModule`，并且把拦截器都添加到应用的根注入器中。 如果你在不同的模块中多次导入
- * `HttpClientModule`，则每次导入都会创建 `HttpClientModule`
- * 的一个新复本，它将会覆盖根模块上提供的那些拦截器。
- *
  */
 export interface HttpInterceptor {
   /**
    * Identifies and handles a given HTTP request.
-   *
-   * 标识并处理给定的 HTTP 请求。
-   *
    * @param req The outgoing request object to handle.
-   *
-   * 要处理的传出请求对象。
-   *
    * @param next The next interceptor in the chain, or the backend
    * if no interceptors remain in the chain.
-   *
-   * 链中的下一个拦截器，如果链中没有拦截器，则为其后端接口。
-   *
    * @returns An observable of the event stream.
-   *
-   * 事件流的可观察值。
    */
   intercept(req: HttpRequest<any>, next: HttpHandler): Observable<HttpEvent<any>>;
 }
@@ -85,8 +55,6 @@
 /**
  * Represents the next interceptor in an interceptor chain, or the real backend if there are no
  * further interceptors.
- *
- * 表示拦截器链中的下一个拦截器，如果没有进一步的拦截器，则表示真正的后端。
  *
  * Most interceptors will delegate to this function, and either modify the outgoing request or the
  * response when it arrives. Within the scope of the current request, however, this function may be
@@ -95,72 +63,44 @@
  * call the downstream handler at all, and process the current request entirely within the
  * interceptor.
  *
- * 大多数拦截器将委托给此函数，并在传出请求或到达时修改响应。但是，在当前请求的范围内，可以对于任意数量的下游请求调用任意次数。此类下游请求无需与当前请求来自同一个 URL 甚至与同一个来源。根本不调用下游处理程序，并完全在拦截器中处理当前请求也是有效的。
- *
  * This function should only be called within the scope of the request that's currently being
  * intercepted. Once that request is complete, this downstream handler function should not be
  * called.
  *
-<<<<<<< HEAD
- * 此函数只能在当前被截获的请求范围内调用。一旦该请求完成，就不应调用此下游处理程序函数。
- *
  * @publicApi
+ *
  * @see [HTTP Guide](guide/http#intercepting-requests-and-responses)
- *
- * [HTTP 指南](guide/http#intercepting-requests-and-responses)
- *
-=======
- * @publicApi
- *
- * @see [HTTP Guide](guide/http#intercepting-requests-and-responses)
->>>>>>> 6a32ac28
  */
 export type HttpHandlerFn = (req: HttpRequest<unknown>) => Observable<HttpEvent<unknown>>;
 
 /**
  * An interceptor for HTTP requests made via `HttpClient`.
- *
- * 通过 `HttpClient` 发出的 HTTP 请求的拦截器。
  *
  * `HttpInterceptorFn`s are middleware functions which `HttpClient` calls when a request is made.
  * These functions have the opportunity to modify the outgoing request or any response that comes
  * back, as well as block, redirect, or otherwise change the request or response semantics.
  *
- * `HttpInterceptorFn` 是 `HttpClient` 在发出请求时调用的中间件函数。这些函数有机会修改传出请求或任何返回的响应，以及阻止、重定向或以其他方式更改请求或响应语义。
- *
  * An `HttpHandlerFn` representing the next interceptor (or the backend which will make a real HTTP
  * request) is provided. Most interceptors will delegate to this function, but that is not required
  * (see `HttpHandlerFn` for more details).
  *
- * 提供了一个表示下一个拦截器（或将发出真实 HTTP 请求的后端）的 `HttpHandlerFn` 。大多数拦截器会委托给此函数，但这不是必需的（有关详细信息，请参阅 `HttpHandlerFn` ）。
- *
  * `HttpInterceptorFn`s have access to `inject()` via the `EnvironmentInjector` from which they were
  * configured.
- *
- * `HttpInterceptorFn` 可以通过配置它们的 `EnvironmentInjector` 访问 injection `inject()` 。
- *
  */
 export type HttpInterceptorFn = (req: HttpRequest<unknown>, next: HttpHandlerFn) =>
     Observable<HttpEvent<unknown>>;
 
 /**
  * Function which invokes an HTTP interceptor chain.
- *
- * `HttpHandler` 会把 `HttpInterceptor` 应用到 `HttpRequest` 上。
  *
  * Each interceptor in the interceptor chain is turned into a `ChainedInterceptorFn` which closes
  * over the rest of the chain (represented by another `ChainedInterceptorFn`). The last such
  * function in the chain will instead delegate to the `finalHandlerFn`, which is passed down when
  * the chain is invoked.
  *
- * 拦截器链中的每个拦截器都会变成一个 `ChainedInterceptorFn` ，它会在链的其余部分关闭（由另一个 `ChainedInterceptorFn` 表示）。链中的最后一个这样的函数将委托给 `finalHandlerFn` ，它在调用链时会向下传递。
- *
  * This pattern allows for a chain of many interceptors to be composed and wrapped in a single
  * `HttpInterceptorFn`, which is a useful abstraction for including different kinds of interceptors
  * (e.g. legacy class-based interceptors) in the same chain.
- *
- * 这种模式允许组成一个由许多拦截器组成的链并包装在单个 `HttpInterceptorFn` 中，这是一个有用的抽象，可以在同一个链中包含不同类型的拦截器（例如，基于类的旧式拦截器）。
- *
  */
 type ChainedInterceptorFn<RequestT> = (req: HttpRequest<RequestT>, finalHandlerFn: HttpHandlerFn) =>
     Observable<HttpEvent<RequestT>>;
@@ -173,9 +113,6 @@
 /**
  * Constructs a `ChainedInterceptorFn` which adapts a legacy `HttpInterceptor` to the
  * `ChainedInterceptorFn` interface.
- *
- * 构造一个 `ChainedInterceptorFn` ，它将旧版 `HttpInterceptor` 调整为 `ChainedInterceptorFn` 接口。
- *
  */
 function adaptLegacyInterceptorToChain(
     chainTailFn: ChainedInterceptorFn<any>,
@@ -188,9 +125,6 @@
 /**
  * Constructs a `ChainedInterceptorFn` which wraps and invokes a functional interceptor in the given
  * injector.
- *
- * 构造一个 `ChainedInterceptorFn` ，它包装并调用给定注入器中的功能拦截器。
- *
  */
 function chainedInterceptorFn(
     chainTailFn: ChainedInterceptorFn<unknown>, interceptorFn: HttpInterceptorFn,
@@ -209,8 +143,6 @@
  * A multi-provider token that represents the array of registered
  * `HttpInterceptor` objects.
  *
- * 一个多重提供者（multi-provider）令牌，它代表所有已注册的 `HttpInterceptor` 构成的数组。
- *
  * @publicApi
  */
 export const HTTP_INTERCEPTORS =
@@ -218,9 +150,6 @@
 
 /**
  * A multi-provided token of `HttpInterceptorFn`s.
- *
- * `HttpInterceptorFn` 的多重提供的令牌。
- *
  */
 export const HTTP_INTERCEPTOR_FNS =
     new InjectionToken<HttpInterceptorFn[]>(ngDevMode ? 'HTTP_INTERCEPTOR_FNS' : '');
@@ -234,9 +163,6 @@
 /**
  * Creates an `HttpInterceptorFn` which lazily initializes an interceptor chain from the legacy
  * class-based interceptors and runs the request through it.
- *
- * 创建一个 `HttpInterceptorFn` ，它会从旧版基于类的拦截器延迟初始化拦截器链并通过它运行请求。
- *
  */
 export function legacyInterceptorFnFactory(): HttpInterceptorFn {
   let chain: ChainedInterceptorFn<any>|null = null;
