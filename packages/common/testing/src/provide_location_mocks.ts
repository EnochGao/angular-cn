/**
 * @license
 * Copyright Google LLC All Rights Reserved.
 *
 * Use of this source code is governed by an MIT-style license that can be
 * found in the LICENSE file at https://angular.io/license
 */

import {Location, LocationStrategy} from '@angular/common';
import {Provider} from '@angular/core';

import {SpyLocation} from './location_mock';
import {MockLocationStrategy} from './mock_location_strategy';

/**
 * Returns mock providers for the `Location` and `LocationStrategy` classes.
 * The mocks are helpful in tests to fire simulated location events.
 *
<<<<<<< HEAD
 * 返回 `Location` 和 `LocationStrategy` 类的模拟提供程序。模拟在测试中有助于触发模拟的位置事件。
 *
=======
>>>>>>> 6a32ac28
 * @publicApi
 */
export function provideLocationMocks(): Provider[] {
  return [
    {provide: Location, useClass: SpyLocation},
    {provide: LocationStrategy, useClass: MockLocationStrategy},
  ];
}<|MERGE_RESOLUTION|>--- conflicted
+++ resolved
@@ -16,11 +16,6 @@
  * Returns mock providers for the `Location` and `LocationStrategy` classes.
  * The mocks are helpful in tests to fire simulated location events.
  *
-<<<<<<< HEAD
- * 返回 `Location` 和 `LocationStrategy` 类的模拟提供程序。模拟在测试中有助于触发模拟的位置事件。
- *
-=======
->>>>>>> 6a32ac28
  * @publicApi
  */
 export function provideLocationMocks(): Provider[] {
