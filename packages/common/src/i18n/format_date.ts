--- conflicted
+++ resolved
@@ -70,13 +70,9 @@
  *
  * 格式化之后的日期字符串。
  * @see `DatePipe`
-<<<<<<< HEAD
- * @see [Internationalization \(i18n\) Guide](https://angular.io/guide/i18n-overview)
+ * @see [Internationalization \(i18n\) Guide](/guide/i18n-overview)
  *
  * [国际化（i18n）指南](guide/i18n-overview)
-=======
- * @see [Internationalization (i18n) Guide](/guide/i18n-overview)
->>>>>>> 0b10f426
  *
  * @publicApi
  */
