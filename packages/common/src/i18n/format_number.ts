--- conflicted
+++ resolved
@@ -147,14 +147,10 @@
  * @param currencyCode The [ISO 4217](https://en.wikipedia.org/wiki/ISO_4217)
  * currency code, such as `USD` for the US dollar and `EUR` for the euro.
  * Used to determine the number of digits in the decimal part.
-<<<<<<< HEAD
  *
  * [ISO 4217](https://en.wikipedia.org/wiki/ISO_4217) 货币代码，例如 `USD` 表示美元，`EUR` 表示欧元。用于确定小数部分的位数。
  *
- * @param digitInfo Decimal representation options, specified by a string in the following format:
-=======
  * @param digitsInfo Decimal representation options, specified by a string in the following format:
->>>>>>> 8dc32060
  * `{minIntegerDigits}.{minFractionDigits}-{maxFractionDigits}`. See `DecimalPipe` for more details.
  *
  * 十进制表示形式的选项，通过字符串以如下格式指定：`{minIntegerDigits}.{minFractionDigits}-{maxFractionDigits}` 。欲知详情，请参见 `DecimalPipe`。
@@ -206,14 +202,10 @@
  * 要格式化的数字。
  *
  * @param locale A locale code for the locale format rules to use.
-<<<<<<< HEAD
  *
  * 用于要使用的语言环境格式规则的语言环境代码。
  *
- * @param digitInfo Decimal representation options, specified by a string in the following format:
-=======
  * @param digitsInfo Decimal representation options, specified by a string in the following format:
->>>>>>> 8dc32060
  * `{minIntegerDigits}.{minFractionDigits}-{maxFractionDigits}`. See `DecimalPipe` for more details.
  *
  * 十进制表示形式的选项，通过字符串以如下格式指定：`{minIntegerDigits}.{minFractionDigits}-{maxFractionDigits}`。欲知详情，请参见 `DecimalPipe`。
@@ -254,14 +246,10 @@
  * 要格式化的数字。
  *
  * @param locale A locale code for the locale format rules to use.
-<<<<<<< HEAD
  *
  * 用于要使用的语言环境格式规则的语言环境代码。
  *
- * @param digitInfo Decimal representation options, specified by a string in the following format:
-=======
  * @param digitsInfo Decimal representation options, specified by a string in the following format:
->>>>>>> 8dc32060
  * `{minIntegerDigits}.{minFractionDigits}-{maxFractionDigits}`. See `DecimalPipe` for more details.
  *
  * 十进制表示形式的选项，通过字符串以如下格式指定：`{minIntegerDigits}.{minFractionDigits}-{maxFractionDigits}` 。欲知详情，请参见 `DecimalPipe`。
