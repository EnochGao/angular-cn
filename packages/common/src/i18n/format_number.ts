/**
 * @license
 * Copyright Google LLC All Rights Reserved.
 *
 * Use of this source code is governed by an MIT-style license that can be
 * found in the LICENSE file at https://angular.io/license
 */

import {getLocaleNumberFormat, getLocaleNumberSymbol, getNumberOfCurrencyDigits, NumberFormatStyle, NumberSymbol} from './locale_data_api';

export const NUMBER_FORMAT_REGEXP = /^(\d+)?\.((\d+)(-(\d+))?)?$/;
const MAX_DIGITS = 22;
const DECIMAL_SEP = '.';
const ZERO_CHAR = '0';
const PATTERN_SEP = ';';
const GROUP_SEP = ',';
const DIGIT_CHAR = '#';
const CURRENCY_CHAR = '¤';
const PERCENT_CHAR = '%';

/**
 * Transforms a number to a locale string based on a style and a format.
 */
function formatNumberToLocaleString(
    value: number, pattern: ParsedNumberFormat, locale: string, groupSymbol: NumberSymbol,
    decimalSymbol: NumberSymbol, digitsInfo?: string, isPercent = false): string {
  let formattedText = '';
  let isZero = false;

  if (!isFinite(value)) {
    formattedText = getLocaleNumberSymbol(locale, NumberSymbol.Infinity);
  } else {
    let parsedNumber = parseNumber(value);

    if (isPercent) {
      parsedNumber = toPercent(parsedNumber);
    }

    let minInt = pattern.minInt;
    let minFraction = pattern.minFrac;
    let maxFraction = pattern.maxFrac;

    if (digitsInfo) {
      const parts = digitsInfo.match(NUMBER_FORMAT_REGEXP);
      if (parts === null) {
        throw new Error(`${digitsInfo} is not a valid digit info`);
      }
      const minIntPart = parts[1];
      const minFractionPart = parts[3];
      const maxFractionPart = parts[5];
      if (minIntPart != null) {
        minInt = parseIntAutoRadix(minIntPart);
      }
      if (minFractionPart != null) {
        minFraction = parseIntAutoRadix(minFractionPart);
      }
      if (maxFractionPart != null) {
        maxFraction = parseIntAutoRadix(maxFractionPart);
      } else if (minFractionPart != null && minFraction > maxFraction) {
        maxFraction = minFraction;
      }
    }

    roundNumber(parsedNumber, minFraction, maxFraction);

    let digits = parsedNumber.digits;
    let integerLen = parsedNumber.integerLen;
    const exponent = parsedNumber.exponent;
    let decimals = [];
    isZero = digits.every(d => !d);

    // pad zeros for small numbers
    for (; integerLen < minInt; integerLen++) {
      digits.unshift(0);
    }

    // pad zeros for small numbers
    for (; integerLen < 0; integerLen++) {
      digits.unshift(0);
    }

    // extract decimals digits
    if (integerLen > 0) {
      decimals = digits.splice(integerLen, digits.length);
    } else {
      decimals = digits;
      digits = [0];
    }

    // format the integer digits with grouping separators
    const groups = [];
    if (digits.length >= pattern.lgSize) {
      groups.unshift(digits.splice(-pattern.lgSize, digits.length).join(''));
    }

    while (digits.length > pattern.gSize) {
      groups.unshift(digits.splice(-pattern.gSize, digits.length).join(''));
    }

    if (digits.length) {
      groups.unshift(digits.join(''));
    }

    formattedText = groups.join(getLocaleNumberSymbol(locale, groupSymbol));

    // append the decimal digits
    if (decimals.length) {
      formattedText += getLocaleNumberSymbol(locale, decimalSymbol) + decimals.join('');
    }

    if (exponent) {
      formattedText += getLocaleNumberSymbol(locale, NumberSymbol.Exponential) + '+' + exponent;
    }
  }

  if (value < 0 && !isZero) {
    formattedText = pattern.negPre + formattedText + pattern.negSuf;
  } else {
    formattedText = pattern.posPre + formattedText + pattern.posSuf;
  }

  return formattedText;
}

/**
 * @ngModule CommonModule
 * @description
 *
 * Formats a number as currency using locale rules.
 *
 * 使用区域设置规则将数字格式化为货币。
 *
 * @param value The number to format.
 *
 * 要格式化的数字。
 *
 * @param locale A locale code for the locale format rules to use.
 *
 * 用于要使用的语言环境格式规则的语言环境代码。
 *
 * @param currency A string containing the currency symbol or its name,
 * such as "$" or "Canadian Dollar". Used in output string, but does not affect the operation
 * of the function.
 *
 * 包含货币符号或其名称的字符串，例如 “$” 或 “加元”。在输出字符串中使用，但不影响该函数的操作。
 *
 * @param currencyCode The [ISO 4217](https://en.wikipedia.org/wiki/ISO_4217)
 * currency code, such as `USD` for the US dollar and `EUR` for the euro.
 * Used to determine the number of digits in the decimal part.
 *
 * [ISO 4217](https://en.wikipedia.org/wiki/ISO_4217) 货币代码，例如 `USD` 表示美元，`EUR` 表示欧元。用于确定小数部分的位数。
 *
 * @param digitsInfo Decimal representation options, specified by a string in the following format:
 * `{minIntegerDigits}.{minFractionDigits}-{maxFractionDigits}`. See `DecimalPipe` for more details.
 *
 * 十进制表示形式的选项，通过字符串以如下格式指定：`{minIntegerDigits}.{minFractionDigits}-{maxFractionDigits}` 。欲知详情，请参见 `DecimalPipe`。
 *
 * @returns The formatted currency value.
 *
 * 要格式化的货币值。
 *
 * @see `formatNumber()`
 * @see `DecimalPipe`
 * @see [Internationalization (i18n) Guide](https://angular.io/guide/i18n-overview)
 *
 * [国际化（i18n）指南](guide/i18n)
 *
 * @publicApi
 */
export function formatCurrency(
    value: number, locale: string, currency: string, currencyCode?: string,
    digitsInfo?: string): string {
  const format = getLocaleNumberFormat(locale, NumberFormatStyle.Currency);
  const pattern = parseNumberFormat(format, getLocaleNumberSymbol(locale, NumberSymbol.MinusSign));

  pattern.minFrac = getNumberOfCurrencyDigits(currencyCode!);
  pattern.maxFrac = pattern.minFrac;

  const res = formatNumberToLocaleString(
      value, pattern, locale, NumberSymbol.CurrencyGroup, NumberSymbol.CurrencyDecimal, digitsInfo);
  return res
      .replace(CURRENCY_CHAR, currency)
      // if we have 2 time the currency character, the second one is ignored
      .replace(CURRENCY_CHAR, '')
      // If there is a spacing between currency character and the value and
      // the currency character is supressed by passing an empty string, the
      // spacing character would remain as part of the string. Then we
      // should remove it.
      .trim();
}

/**
 * @ngModule CommonModule
 * @description
 *
 * Formats a number as a percentage according to locale rules.
 *
 * 根据语言环境规则将数字格式化为百分比。
 *
 * @param value The number to format.
 *
 * 要格式化的数字。
 *
 * @param locale A locale code for the locale format rules to use.
 *
 * 用于要使用的语言环境格式规则的语言环境代码。
 *
 * @param digitsInfo Decimal representation options, specified by a string in the following format:
 * `{minIntegerDigits}.{minFractionDigits}-{maxFractionDigits}`. See `DecimalPipe` for more details.
 *
 * 十进制表示形式的选项，通过字符串以如下格式指定：`{minIntegerDigits}.{minFractionDigits}-{maxFractionDigits}`。欲知详情，请参见 `DecimalPipe`。
 *
 * @returns The formatted percentage value.
 *
 * 已格式化的百分比值。
 *
 * @see `formatNumber()`
 * @see `DecimalPipe`
<<<<<<< HEAD
 * @see [Internationalization (i18n) Guide](https://angular.io/guide/i18n)
 *
 * [国际化（i18n）指南](guide/i18n)
 *
=======
 * @see [Internationalization (i18n) Guide](https://angular.io/guide/i18n-overview)
>>>>>>> f7af5d41
 * @publicApi
 *
 */
export function formatPercent(value: number, locale: string, digitsInfo?: string): string {
  const format = getLocaleNumberFormat(locale, NumberFormatStyle.Percent);
  const pattern = parseNumberFormat(format, getLocaleNumberSymbol(locale, NumberSymbol.MinusSign));
  const res = formatNumberToLocaleString(
      value, pattern, locale, NumberSymbol.Group, NumberSymbol.Decimal, digitsInfo, true);
  return res.replace(
      new RegExp(PERCENT_CHAR, 'g'), getLocaleNumberSymbol(locale, NumberSymbol.PercentSign));
}

/**
 * @ngModule CommonModule
 * @description
 *
 * Formats a number as text, with group sizing, separator, and other
 * parameters based on the locale.
 *
 * 将数字格式化为文本格式，并根据区域来设置组大小、分隔符和其他参数。
 *
 * @param value The number to format.
 *
 * 要格式化的数字。
 *
 * @param locale A locale code for the locale format rules to use.
 *
 * 用于要使用的语言环境格式规则的语言环境代码。
 *
 * @param digitsInfo Decimal representation options, specified by a string in the following format:
 * `{minIntegerDigits}.{minFractionDigits}-{maxFractionDigits}`. See `DecimalPipe` for more details.
 *
 * 十进制表示形式的选项，通过字符串以如下格式指定：`{minIntegerDigits}.{minFractionDigits}-{maxFractionDigits}` 。欲知详情，请参见 `DecimalPipe`。
 *
 * @returns The formatted text string.
<<<<<<< HEAD
 *
 * 已格式化的文本字符串。
 *
 * @see [Internationalization (i18n) Guide](https://angular.io/guide/i18n)
=======
 * @see [Internationalization (i18n) Guide](https://angular.io/guide/i18n-overview)
>>>>>>> f7af5d41
 *
 * [国际化（i18n）指南](guide/i18n)
 *
 * @publicApi
 */
export function formatNumber(value: number, locale: string, digitsInfo?: string): string {
  const format = getLocaleNumberFormat(locale, NumberFormatStyle.Decimal);
  const pattern = parseNumberFormat(format, getLocaleNumberSymbol(locale, NumberSymbol.MinusSign));
  return formatNumberToLocaleString(
      value, pattern, locale, NumberSymbol.Group, NumberSymbol.Decimal, digitsInfo);
}

interface ParsedNumberFormat {
  minInt: number;
  // the minimum number of digits required in the fraction part of the number
  minFrac: number;
  // the maximum number of digits required in the fraction part of the number
  maxFrac: number;
  // the prefix for a positive number
  posPre: string;
  // the suffix for a positive number
  posSuf: string;
  // the prefix for a negative number (e.g. `-` or `(`))
  negPre: string;
  // the suffix for a negative number (e.g. `)`)
  negSuf: string;
  // number of digits in each group of separated digits
  gSize: number;
  // number of digits in the last group of digits before the decimal separator
  lgSize: number;
}

function parseNumberFormat(format: string, minusSign = '-'): ParsedNumberFormat {
  const p = {
    minInt: 1,
    minFrac: 0,
    maxFrac: 0,
    posPre: '',
    posSuf: '',
    negPre: '',
    negSuf: '',
    gSize: 0,
    lgSize: 0
  };

  const patternParts = format.split(PATTERN_SEP);
  const positive = patternParts[0];
  const negative = patternParts[1];

  const positiveParts = positive.indexOf(DECIMAL_SEP) !== -1 ?
      positive.split(DECIMAL_SEP) :
      [
        positive.substring(0, positive.lastIndexOf(ZERO_CHAR) + 1),
        positive.substring(positive.lastIndexOf(ZERO_CHAR) + 1)
      ],
        integer = positiveParts[0], fraction = positiveParts[1] || '';

  p.posPre = integer.substr(0, integer.indexOf(DIGIT_CHAR));

  for (let i = 0; i < fraction.length; i++) {
    const ch = fraction.charAt(i);
    if (ch === ZERO_CHAR) {
      p.minFrac = p.maxFrac = i + 1;
    } else if (ch === DIGIT_CHAR) {
      p.maxFrac = i + 1;
    } else {
      p.posSuf += ch;
    }
  }

  const groups = integer.split(GROUP_SEP);
  p.gSize = groups[1] ? groups[1].length : 0;
  p.lgSize = (groups[2] || groups[1]) ? (groups[2] || groups[1]).length : 0;

  if (negative) {
    const trunkLen = positive.length - p.posPre.length - p.posSuf.length,
          pos = negative.indexOf(DIGIT_CHAR);

    p.negPre = negative.substr(0, pos).replace(/'/g, '');
    p.negSuf = negative.substr(pos + trunkLen).replace(/'/g, '');
  } else {
    p.negPre = minusSign + p.posPre;
    p.negSuf = p.posSuf;
  }

  return p;
}

interface ParsedNumber {
  // an array of digits containing leading zeros as necessary
  digits: number[];
  // the exponent for numbers that would need more than `MAX_DIGITS` digits in `d`
  exponent: number;
  // the number of the digits in `d` that are to the left of the decimal point
  integerLen: number;
}

// Transforms a parsed number into a percentage by multiplying it by 100
function toPercent(parsedNumber: ParsedNumber): ParsedNumber {
  // if the number is 0, don't do anything
  if (parsedNumber.digits[0] === 0) {
    return parsedNumber;
  }

  // Getting the current number of decimals
  const fractionLen = parsedNumber.digits.length - parsedNumber.integerLen;
  if (parsedNumber.exponent) {
    parsedNumber.exponent += 2;
  } else {
    if (fractionLen === 0) {
      parsedNumber.digits.push(0, 0);
    } else if (fractionLen === 1) {
      parsedNumber.digits.push(0);
    }
    parsedNumber.integerLen += 2;
  }

  return parsedNumber;
}

/**
 * Parses a number.
 * Significant bits of this parse algorithm came from https://github.com/MikeMcl/big.js/
 */
function parseNumber(num: number): ParsedNumber {
  let numStr = Math.abs(num) + '';
  let exponent = 0, digits, integerLen;
  let i, j, zeros;

  // Decimal point?
  if ((integerLen = numStr.indexOf(DECIMAL_SEP)) > -1) {
    numStr = numStr.replace(DECIMAL_SEP, '');
  }

  // Exponential form?
  if ((i = numStr.search(/e/i)) > 0) {
    // Work out the exponent.
    if (integerLen < 0) integerLen = i;
    integerLen += +numStr.slice(i + 1);
    numStr = numStr.substring(0, i);
  } else if (integerLen < 0) {
    // There was no decimal point or exponent so it is an integer.
    integerLen = numStr.length;
  }

  // Count the number of leading zeros.
  for (i = 0; numStr.charAt(i) === ZERO_CHAR; i++) { /* empty */
  }

  if (i === (zeros = numStr.length)) {
    // The digits are all zero.
    digits = [0];
    integerLen = 1;
  } else {
    // Count the number of trailing zeros
    zeros--;
    while (numStr.charAt(zeros) === ZERO_CHAR) zeros--;

    // Trailing zeros are insignificant so ignore them
    integerLen -= i;
    digits = [];
    // Convert string to array of digits without leading/trailing zeros.
    for (j = 0; i <= zeros; i++, j++) {
      digits[j] = Number(numStr.charAt(i));
    }
  }

  // If the number overflows the maximum allowed digits then use an exponent.
  if (integerLen > MAX_DIGITS) {
    digits = digits.splice(0, MAX_DIGITS - 1);
    exponent = integerLen - 1;
    integerLen = 1;
  }

  return {digits, exponent, integerLen};
}

/**
 * Round the parsed number to the specified number of decimal places
 * This function changes the parsedNumber in-place
 */
function roundNumber(parsedNumber: ParsedNumber, minFrac: number, maxFrac: number) {
  if (minFrac > maxFrac) {
    throw new Error(`The minimum number of digits after fraction (${
        minFrac}) is higher than the maximum (${maxFrac}).`);
  }

  let digits = parsedNumber.digits;
  let fractionLen = digits.length - parsedNumber.integerLen;
  const fractionSize = Math.min(Math.max(minFrac, fractionLen), maxFrac);

  // The index of the digit to where rounding is to occur
  let roundAt = fractionSize + parsedNumber.integerLen;
  let digit = digits[roundAt];

  if (roundAt > 0) {
    // Drop fractional digits beyond `roundAt`
    digits.splice(Math.max(parsedNumber.integerLen, roundAt));

    // Set non-fractional digits beyond `roundAt` to 0
    for (let j = roundAt; j < digits.length; j++) {
      digits[j] = 0;
    }
  } else {
    // We rounded to zero so reset the parsedNumber
    fractionLen = Math.max(0, fractionLen);
    parsedNumber.integerLen = 1;
    digits.length = Math.max(1, roundAt = fractionSize + 1);
    digits[0] = 0;
    for (let i = 1; i < roundAt; i++) digits[i] = 0;
  }

  if (digit >= 5) {
    if (roundAt - 1 < 0) {
      for (let k = 0; k > roundAt; k--) {
        digits.unshift(0);
        parsedNumber.integerLen++;
      }
      digits.unshift(1);
      parsedNumber.integerLen++;
    } else {
      digits[roundAt - 1]++;
    }
  }

  // Pad out with zeros to get the required fraction length
  for (; fractionLen < Math.max(0, fractionSize); fractionLen++) digits.push(0);

  let dropTrailingZeros = fractionSize !== 0;
  // Minimal length = nb of decimals required + current nb of integers
  // Any number besides that is optional and can be removed if it's a trailing 0
  const minLen = minFrac + parsedNumber.integerLen;
  // Do any carrying, e.g. a digit was rounded up to 10
  const carry = digits.reduceRight(function(carry, d, i, digits) {
    d = d + carry;
    digits[i] = d < 10 ? d : d - 10;  // d % 10
    if (dropTrailingZeros) {
      // Do not keep meaningless fractional trailing zeros (e.g. 15.52000 --> 15.52)
      if (digits[i] === 0 && i >= minLen) {
        digits.pop();
      } else {
        dropTrailingZeros = false;
      }
    }
    return d >= 10 ? 1 : 0;  // Math.floor(d / 10);
  }, 0);
  if (carry) {
    digits.unshift(carry);
    parsedNumber.integerLen++;
  }
}

export function parseIntAutoRadix(text: string): number {
  const result: number = parseInt(text);
  if (isNaN(result)) {
    throw new Error('Invalid integer literal when parsing ' + text);
  }
  return result;
}<|MERGE_RESOLUTION|>--- conflicted
+++ resolved
@@ -163,7 +163,7 @@
  * @see `DecimalPipe`
  * @see [Internationalization (i18n) Guide](https://angular.io/guide/i18n-overview)
  *
- * [国际化（i18n）指南](guide/i18n)
+ * [国际化（i18n）指南](guide/i18n-overview)
  *
  * @publicApi
  */
@@ -216,14 +216,10 @@
  *
  * @see `formatNumber()`
  * @see `DecimalPipe`
-<<<<<<< HEAD
- * @see [Internationalization (i18n) Guide](https://angular.io/guide/i18n)
- *
- * [国际化（i18n）指南](guide/i18n)
- *
-=======
  * @see [Internationalization (i18n) Guide](https://angular.io/guide/i18n-overview)
->>>>>>> f7af5d41
+ *
+ * [国际化（i18n）指南](guide/i18n-overview)
+ *
  * @publicApi
  *
  */
@@ -259,16 +255,12 @@
  * 十进制表示形式的选项，通过字符串以如下格式指定：`{minIntegerDigits}.{minFractionDigits}-{maxFractionDigits}` 。欲知详情，请参见 `DecimalPipe`。
  *
  * @returns The formatted text string.
-<<<<<<< HEAD
  *
  * 已格式化的文本字符串。
  *
- * @see [Internationalization (i18n) Guide](https://angular.io/guide/i18n)
-=======
  * @see [Internationalization (i18n) Guide](https://angular.io/guide/i18n-overview)
->>>>>>> f7af5d41
- *
- * [国际化（i18n）指南](guide/i18n)
+ *
+ * [国际化（i18n）指南](guide/i18n-overview)
  *
  * @publicApi
  */
