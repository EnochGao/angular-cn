/**
 * @license
 * Copyright Google LLC All Rights Reserved.
 *
 * Use of this source code is governed by an MIT-style license that can be
 * found in the LICENSE file at https://angular.io/license
 */

import {ɵCurrencyIndex, ɵExtraLocaleDataIndex, ɵfindLocaleData, ɵgetLocaleCurrencyCode, ɵgetLocalePluralCase, ɵLocaleDataIndex} from '@angular/core';

import {CURRENCIES_EN, CurrenciesSymbols} from './currencies';


/**
 * Format styles that can be used to represent numbers.
 *
 * 可用来表示数字的格式化样式。
 *
 * @see `getLocaleNumberFormat()`.
 *
 * @see [Internationalization (i18n) Guide](https://angular.io/guide/i18n)
 *
 * [国际化（i18n）指南](guide/i18n)
 *
 * @publicApi
 */
export enum NumberFormatStyle {
  Decimal,
  Percent,
  Currency,
  Scientific
}

/**
 * Plurality cases used for translating plurals to different languages.
 *
 * 用于将复数形式转换为不同语言的复数形式。
 *
 * @see `NgPlural`
 *
 * @see `NgPluralCase`
 * @see [Internationalization (i18n) Guide](https://angular.io/guide/i18n)
 *
 * [国际化（i18n）指南](guide/i18n)
 *
 * @publicApi
 */
export enum Plural {
  Zero = 0,
  One = 1,
  Two = 2,
  Few = 3,
  Many = 4,
  Other = 5,
}

/**
 * Context-dependant translation forms for strings.
 * Typically the standalone version is for the nominative form of the word,
 * and the format version is used for the genitive case.
 *
 * 字符串的上下文相关翻译形式。通常，独立版本用于单词的主格形式，格式化的版本则用于所有格。
 *
 * @see [CLDR website](http://cldr.unicode.org/translation/date-time-1/date-time#TOC-Standalone-vs.-Format-Styles)
 *
 * [CLDR 网站](http://cldr.unicode.org/translation/date-time-1/date-time#TOC-Standalone-vs.-Format-Styles)
 *
 * @see [Internationalization (i18n) Guide](https://angular.io/guide/i18n)
 *
 * [国际化（i18n）指南](guide/i18n)
 *
 * @publicApi
 */
export enum FormStyle {
  Format,
  Standalone
}

/**
 * String widths available for translations.
 * The specific character widths are locale-specific.
 * Examples are given for the word "Sunday" in English.
 *
 * 字符串宽度可用于翻译。特定的字符宽度是特定于语言环境的。这里给出了英语中 “Sunday” 一词的示例。
 *
 * @publicApi
 */
export enum TranslationWidth {
  /**
   * 1 character for `en-US`. For example: 'S'
   *
   * 对 `en-US` 是 1 字符。比如：'S'
   *
   */
  Narrow,
  /**
   * 3 characters for `en-US`. For example: 'Sun'
   *
   * 对 `en-US` 是 3 字符。比如：'Sun'
   *
   */
  Abbreviated,
  /**
   * Full length for `en-US`. For example: "Sunday"
   *
   * 对 `en-US` 是全长。例如：“星期日”
   *
   */
  Wide,
  /**
   * 2 characters for `en-US`, For example: "Su"
   *
   * 对 `en-US` 是 2 个字符，例如：“Su”
   *
   */
  Short
}

/**
 * String widths available for date-time formats.
 * The specific character widths are locale-specific.
 * Examples are given for `en-US`.
 *
 * 可用于日期时间格式的字符串宽度。特定的字符宽度是特定于语言环境的。示例中是给 `en-US` 的示例。
 *
 * @see `getLocaleDateFormat()`
 * @see `getLocaleTimeFormat()``
 * @see `getLocaleDateTimeFormat()`
 * @see [Internationalization (i18n) Guide](https://angular.io/guide/i18n)
 *
 * [国际化（i18n）指南](guide/i18n)
 *
 * @publicApi
 */
export enum FormatWidth {
  /**
   * For `en-US`, 'M/d/yy, h:mm a'`
   * (Example: `6/15/15, 9:03 AM`)
   *
   * 对于 `en-US`，是 'M/d/yy, h:mm a'`(例如:`6/15/15, 9:03 AM`)
   *
   */
  Short,
  /**
   * For `en-US`, `'MMM d, y, h:mm:ss a'`
   * (Example: `Jun 15, 2015, 9:03:01 AM`)
   *
   * 对于 `en-US`，是 `'MMM d, y, h:mm:ss a'`（例如： `Jun 15, 2015, 9:03:01 AM` ）
   *
   */
  Medium,
  /**
   * For `en-US`, `'MMMM d, y, h:mm:ss a z'`
   * (Example: `June 15, 2015 at 9:03:01 AM GMT+1`)
   *
   * 对于 `en-US`，是 `'MMMM d, y, h:mm:ss a z'`，（例如： `June 15, 2015 at 9:03:01 AM GMT+1` ）
   *
   */
  Long,
  /**
   * For `en-US`, `'EEEE, MMMM d, y, h:mm:ss a zzzz'`
   * (Example: `Monday, June 15, 2015 at 9:03:01 AM GMT+01:00`)
   *
   * 对于 `en-US`，是 `'EEEE, MMMM d, y, h:mm:ss a zzzz'`（例如：`Monday, June 15, 2015 at 9:03:01 AM GMT+01:00` ）
   *
   */
  Full
}

/**
 * Symbols that can be used to replace placeholders in number patterns.
 * Examples are based on `en-US` values.
 *
 * 可用于替换数字模式中占位符的符号。例如基于 `en-US` 的值。
 *
 * @see `getLocaleNumberSymbol()`
 *
 * @see [Internationalization (i18n) Guide](https://angular.io/guide/i18n)
 *
 * [国际化（i18n）指南](guide/i18n)
 *
 * @publicApi
 */
export enum NumberSymbol {
  /**
   * Decimal separator.
   * For `en-US`, the dot character.
<<<<<<< HEAD
   * Example : 2,345`.`67
   *
   * 小数点分隔符。对于 `en-US`，是点字符。例如：2,345`.`67
   *
=======
   * Example: 2,345`.`67
>>>>>>> 8dc32060
   */
  Decimal,
  /**
   * Grouping separator, typically for thousands.
   * For `en-US`, the comma character.
   * Example: 2`,`345.67
   *
   * 分组分隔符，通常为千位。对于 `en-US`，是逗号字符。例如：2`,`345.67
   *
   */
  Group,
  /**
   * List-item separator.
   * Example: "one, two, and three"
   *
   * 列表项分隔符。例如："one, two, and three"
   *
   */
  List,
  /**
   * Sign for percentage (out of 100).
   * Example: 23.4%
   *
   * 百分号（最大为 100）。例如：23.4％
   *
   */
  PercentSign,
  /**
   * Sign for positive numbers.
   * Example: +23
   *
   * 正数的符号。例如：+23
   *
   */
  PlusSign,
  /**
   * Sign for negative numbers.
   * Example: -23
   *
   * 负数的符号。例如：-23
   *
   */
  MinusSign,
  /**
   * Computer notation for exponential value (n times a power of 10).
   * Example: 1.2E3
   *
   * 指数值的计算机表示法（10 的 n 次幂）。例如：1.2E3
   *
   */
  Exponential,
  /**
   * Human-readable format of exponential.
   * Example: 1.2x103
   *
   * 可读的指数格式。例如：1.2x103
   *
   */
  SuperscriptingExponent,
  /**
   * Sign for permille (out of 1000).
   * Example: 23.4‰
   *
   * 千分号（最大为 1000）。例如：23.4‰
   *
   */
  PerMille,
  /**
   * Infinity, can be used with plus and minus.
   * Example: ∞, +∞, -∞
   *
   * 无穷大，可与正负一起使用。例如：∞，+∞，-∞
   *
   */
  Infinity,
  /**
   * Not a number.
   * Example: NaN
   *
   * 非数字。例如：NaN
   *
   */
  NaN,
  /**
   * Symbol used between time units.
   * Example: 10:52
   *
   * 时间单位之间使用的符号。例如：10:52
   *
   */
  TimeSeparator,
  /**
   * Decimal separator for currency values (fallback to `Decimal`).
   * Example: $2,345.67
   *
   * 货币值的小数分隔符（回退为 `Decimal` ）。例如：$2,345.67
   *
   */
  CurrencyDecimal,
  /**
   * Group separator for currency values (fallback to `Group`).
   * Example: $2,345.67
   *
   * 货币值的组分隔符（回退为 `Group` ）。例如：$2,345.67
   *
   */
  CurrencyGroup
}

/**
 * The value for each day of the week, based on the `en-US` locale
 *
 * 一周中每一天的值（基于 `en-US` 语言环境）
 *
 * @publicApi
 */
export enum WeekDay {
  Sunday = 0,
  Monday,
  Tuesday,
  Wednesday,
  Thursday,
  Friday,
  Saturday
}

/**
 * Retrieves the locale ID from the currently loaded locale.
 * The loaded locale could be, for example, a global one rather than a regional one.
 *
 * 从当前已加载的语言环境中检索语言环境 ID。加载的语言环境也可能是全球语言环境，而不是区域性语言环境。
 *
 * @param locale A locale code, such as `fr-FR`.
 *
 * 语言环境代码，例如 `fr-FR` 。
 *
 * @returns The locale code. For example, `fr`.
 *
 * 语言环境代码。例如， `fr` 。
 *
 * @see [Internationalization (i18n) Guide](https://angular.io/guide/i18n)
 *
 * [国际化（i18n）指南](guide/i18n)
 *
 * @publicApi
 */
export function getLocaleId(locale: string): string {
  return ɵfindLocaleData(locale)[ɵLocaleDataIndex.LocaleId];
}

/**
 * Retrieves day period strings for the given locale.
 *
 * 检索给定语言环境的一天时段字符串。
 *
 * @param locale A locale code for the locale format rules to use.
 *
 * 用于要使用的语言环境格式规则的语言环境代码。
 *
 * @param formStyle The required grammatical form.
 *
 * 所需的语法形式。
 *
 * @param width The required character width.
 *
 * 所需的字符宽度。
 *
 * @returns An array of localized period strings. For example, `[AM, PM]` for `en-US`.
 *
 * 本地化的区间字符串数组。例如，`en-US` `[AM, PM]` 。
 *
 * @see [Internationalization (i18n) Guide](https://angular.io/guide/i18n)
 *
 * [国际化(i18n)指南](guide/i18n)
 *
 * @publicApi
 */
export function getLocaleDayPeriods(
    locale: string, formStyle: FormStyle, width: TranslationWidth): Readonly<[string, string]> {
  const data = ɵfindLocaleData(locale);
  const amPmData = <[string, string][][]>[
    data[ɵLocaleDataIndex.DayPeriodsFormat], data[ɵLocaleDataIndex.DayPeriodsStandalone]
  ];
  const amPm = getLastDefinedValue(amPmData, formStyle);
  return getLastDefinedValue(amPm, width);
}

/**
 * Retrieves days of the week for the given locale, using the Gregorian calendar.
 *
 * 使用公历来检索给定语言环境下的星期几。
 *
 * @param locale A locale code for the locale format rules to use.
 *
 * 用于要使用的语言环境格式规则的语言环境代码。
 *
 * @param formStyle The required grammatical form.
 *
 * 所需的语法形式。
 *
 * @param width The required character width.
 *
 * 所需的字符宽度。
 *
 * @returns An array of localized name strings.
 * For example,`[Sunday, Monday, ... Saturday]` for `en-US`.
 *
 * 本地化名称字符串的数组。例如，`en-US` `[Sunday, Monday, ... Saturday]` 。
 *
 * @see [Internationalization (i18n) Guide](https://angular.io/guide/i18n)
 *
 * [国际化(i18n)指南](guide/i18n)
 *
 * @publicApi
 */
export function getLocaleDayNames(
    locale: string, formStyle: FormStyle, width: TranslationWidth): ReadonlyArray<string> {
  const data = ɵfindLocaleData(locale);
  const daysData =
      <string[][][]>[data[ɵLocaleDataIndex.DaysFormat], data[ɵLocaleDataIndex.DaysStandalone]];
  const days = getLastDefinedValue(daysData, formStyle);
  return getLastDefinedValue(days, width);
}

/**
 * Retrieves months of the year for the given locale, using the Gregorian calendar.
 *
 * 使用公历来检索给定语言环境下一年中的月份。
 *
 * @param locale A locale code for the locale format rules to use.
 *
 * 用于要使用的语言环境格式规则的语言环境代码。
 *
 * @param formStyle The required grammatical form.
 *
 * 所需的语法形式。
 *
 * @param width The required character width.
 *
 * 所需的字符宽度。
 *
 * @returns An array of localized name strings.
 * For example,  `[January, February, ...]` for `en-US`.
 *
 * 本地化名称字符串的数组，例如，对于 `en-US` 是 `[January, February, ...]`。
 *
 * @see [Internationalization (i18n) Guide](https://angular.io/guide/i18n)
 *
 * [国际化(i18n)指南](guide/i18n)
 *
 * @publicApi
 */
export function getLocaleMonthNames(
    locale: string, formStyle: FormStyle, width: TranslationWidth): ReadonlyArray<string> {
  const data = ɵfindLocaleData(locale);
  const monthsData =
      <string[][][]>[data[ɵLocaleDataIndex.MonthsFormat], data[ɵLocaleDataIndex.MonthsStandalone]];
  const months = getLastDefinedValue(monthsData, formStyle);
  return getLastDefinedValue(months, width);
}

/**
 * Retrieves Gregorian-calendar eras for the given locale.
 *
 * 检索给定语言环境的格里高利历日历。
 *
 * @param locale A locale code for the locale format rules to use.
 *
 * 用于要使用的语言环境格式规则的语言环境代码。
 *
 * @param width The required character width.
 *
 * 所需的字符宽度。
 *

 * @returns An array of localized era strings.
 * For example, `[AD, BC]` for `en-US`.
 *
 * 本地化年代字符串的数组。例如，对于 `en-US`，是 `[AD, BC]`。
 *
 * @see [Internationalization (i18n) Guide](https://angular.io/guide/i18n)
 *
 * [国际化(i18n)指南](guide/i18n)
 *
 * @publicApi
 */
export function getLocaleEraNames(
    locale: string, width: TranslationWidth): Readonly<[string, string]> {
  const data = ɵfindLocaleData(locale);
  const erasData = <[string, string][]>data[ɵLocaleDataIndex.Eras];
  return getLastDefinedValue(erasData, width);
}

/**
 * Retrieves the first day of the week for the given locale.
 *
 * 检索给定语言环境中一周的第一天。
 *
 * @param locale A locale code for the locale format rules to use.
 *
 * 用于要使用的语言环境格式规则的语言环境代码。
 *
 * @returns A day index number, using the 0-based week-day index for `en-US`
 * (Sunday = 0, Monday = 1, ...).
 * For example, for `fr-FR`, returns 1 to indicate that the first day is Monday.
 *
 * 工作日索引号，使用基于 0 的 `en-US` 的工作日索引（星期日= 0，星期一= 1，...）。例如，对于 `fr-FR` ，返回 1 表示第一天是星期一。
 *
 * @see [Internationalization (i18n) Guide](https://angular.io/guide/i18n)
 *
 * [国际化(i18n)指南](guide/i18n)
 *
 * @publicApi
 */
export function getLocaleFirstDayOfWeek(locale: string): WeekDay {
  const data = ɵfindLocaleData(locale);
  return data[ɵLocaleDataIndex.FirstDayOfWeek];
}

/**
 * Range of week days that are considered the week-end for the given locale.
 *
 * 在给定语言环境中被视为周末的工作日范围。
 *
 * @param locale A locale code for the locale format rules to use.
 *
 * 用于要使用的语言环境格式规则的语言环境代码。
 *
 * @returns The range of day values, `[startDay, endDay]`.
 *
 * 日期值的范围 `[startDay, endDay]` 。
 *
 * @see [Internationalization (i18n) Guide](https://angular.io/guide/i18n)
 *
 * [国际化(i18n)指南](guide/i18n)
 *
 * @publicApi
 */
export function getLocaleWeekEndRange(locale: string): [WeekDay, WeekDay] {
  const data = ɵfindLocaleData(locale);
  return data[ɵLocaleDataIndex.WeekendRange];
}

/**
 * Retrieves a localized date-value formating string.
 *
 * 检索本地化的日期-值格式字符串。
 *
 * @param locale A locale code for the locale format rules to use.
 *
 * 用于要使用的语言环境格式规则的语言环境代码。
 *
 * @param width The format type.
 *
 * 格式类型。
 *
 * @returns The localized formating string.
 *
 * 本地化的格式字符串。
 *
 * @see `FormatWidth`
 *
 * @see [Internationalization (i18n) Guide](https://angular.io/guide/i18n)
 *
 * [国际化(i18n)指南](guide/i18n)
 *
 * @publicApi
 */
export function getLocaleDateFormat(locale: string, width: FormatWidth): string {
  const data = ɵfindLocaleData(locale);
  return getLastDefinedValue(data[ɵLocaleDataIndex.DateFormat], width);
}

/**
 * Retrieves a localized time-value formatting string.
 *
 * 检索本地化的时间值格式字符串。
 *
 * @param locale A locale code for the locale format rules to use.
 *
 * 用于要使用的语言环境格式规则的语言环境代码。
 *
 * @param width The format type.
 *
 * 格式类型。
 *
 * @returns The localized formatting string.
 *
 * 本地化的格式字符串。
 *
 * @see `FormatWidth`
 *
 * @see [Internationalization (i18n) Guide](https://angular.io/guide/i18n)
 *
 * [国际化(i18n)指南](guide/i18n)
 *

 * @publicApi
 */
export function getLocaleTimeFormat(locale: string, width: FormatWidth): string {
  const data = ɵfindLocaleData(locale);
  return getLastDefinedValue(data[ɵLocaleDataIndex.TimeFormat], width);
}

/**
 * Retrieves a localized date-time formatting string.
 *
 * 检索本地化的日期时间格式字符串。
 *
 * @param locale A locale code for the locale format rules to use.
 *
 * 用于要使用的语言环境格式规则的语言环境代码。
 *
 * @param width The format type.
 *
 * 格式类型。
 *
 * @returns The localized formatting string.
 *
 * 本地化的格式字符串。
 *
 * @see `FormatWidth`
 *
 * @see [Internationalization (i18n) Guide](https://angular.io/guide/i18n)
 *
 * [国际化(i18n)指南](guide/i18n)
 *
 * @publicApi
 */
export function getLocaleDateTimeFormat(locale: string, width: FormatWidth): string {
  const data = ɵfindLocaleData(locale);
  const dateTimeFormatData = <string[]>data[ɵLocaleDataIndex.DateTimeFormat];
  return getLastDefinedValue(dateTimeFormatData, width);
}

/**
 * Retrieves a localized number symbol that can be used to replace placeholders in number formats.
 *
 * 检索本地化的数字符号，该符号可用于替换数字格式的占位符。
 *
 * @param locale The locale code.
 *
 * 语言环境代码。
 *
 * @param symbol The symbol to localize.
 *
 * 要本地化的符号。
 *
 * @returns The character for the localized symbol.
 *
 * 本地化符号的字符。
 *
 * @see `NumberSymbol`
 *
 * @see [Internationalization (i18n) Guide](https://angular.io/guide/i18n)
 *
 * [国际化(i18n)指南](guide/i18n)
 *
 * @publicApi
 */
export function getLocaleNumberSymbol(locale: string, symbol: NumberSymbol): string {
  const data = ɵfindLocaleData(locale);
  const res = data[ɵLocaleDataIndex.NumberSymbols][symbol];
  if (typeof res === 'undefined') {
    if (symbol === NumberSymbol.CurrencyDecimal) {
      return data[ɵLocaleDataIndex.NumberSymbols][NumberSymbol.Decimal];
    } else if (symbol === NumberSymbol.CurrencyGroup) {
      return data[ɵLocaleDataIndex.NumberSymbols][NumberSymbol.Group];
    }
  }
  return res;
}

/**
 * Retrieves a number format for a given locale.
 *
 * 检索给定语言环境下的数字格式。
 *
 * Numbers are formatted using patterns, like `#,###.00`. For example, the pattern `#,###.00`
 * when used to format the number 12345.678 could result in "12'345,678". That would happen if the
 * grouping separator for your language is an apostrophe, and the decimal separator is a comma.
 *
 * 数字会以类似 `#,###.00` 的模式进行格式化。例如，模式 `#,###.00` 用于格式化数字 12345.678 时可能的结果是 “12'345,678”。如果你的语言的分组分隔符是撇号，而十进制分隔符是逗号，就会是这样的。
 *
 * <b>Important:</b> The characters `.` `,` `0` `#` (and others below) are special placeholders
 * that stand for the decimal separator, and so on, and are NOT real characters.
 * You must NOT "translate" the placeholders. For example, don't change `.` to `,` even though in
 * your language the decimal point is written with a comma. The symbols should be replaced by the
 * local equivalents, using the appropriate `NumberSymbol` for your language.
 *
 * *重要：*`.` `,` `0` `#`（以及以下的）字符是特殊的占位符，它们代表数字分隔符等，而不是真实的字符。你绝不能“翻译”这些占位符。例如，不要把 `.` 修改成 `,`，虽然在你的语言中小数点分隔符是写成逗号的。该符号会被其本地化等价物替换，也就是适合你的语言的 `NumberSymbol`。
 *
 * Here are the special characters used in number patterns:
 *
 * 以下是数字模式中使用的特殊字符：
 *
 * | Symbol | Meaning |
 * |--------|---------|
 * | 符号 | 含义 |
 * | . | Replaced automatically by the character used for the decimal point. |
 * | . | 自动替换为用作小数点的字符。 |
 * | , | Replaced by the "grouping" (thousands) separator. |
 * | . | 替换为（千）“分组”分隔符。 |
 * | 0 | Replaced by a digit (or zero if there aren't enough digits). |
 * | 0 | 替换为一个数字（如果没有足够的数字，则为零）。 |
 * | # | Replaced by a digit (or nothing if there aren't enough). |
 * | # | 用数字代替（如果数字不足，则不进行任何替换）。 |
 * | ¤ | Replaced by a currency symbol, such as $ or USD. |
 * | ¤ | 替换为货币符号，例如 $ 或 USD。 |
 * | % | Marks a percent format. The % symbol may change position, but must be retained. |
 * | % | 标记百分比格式。％符号可能会更改位置，但必须保留。 |
 * | E | Marks a scientific format. The E symbol may change position, but must be retained. |
 * | E | 标记科学计数法格式。 E 符号可能会改变位置，但必须保留。 |
 * | ' | Special characters used as literal characters are quoted with ASCII single quotes. |
 * | ' | 表示文本字面量的特殊字符，用 ASCII 单引号引起来。 |
 *
 * @param locale A locale code for the locale format rules to use.
 *
 * 用于要使用的语言环境格式规则的语言环境代码。
 *
 * @param type The type of numeric value to be formatted (such as `Decimal` or `Currency`.)
 *
 * 要格式化的数值类型（例如 `Decimal` 或 `Currency`）。
 *
 * @returns The localized format string.
 *
 * 本地化的格式字符串。
 *
 * @see `NumberFormatStyle`
 * @see [CLDR website](http://cldr.unicode.org/translation/number-patterns)
 *
 * [CLDR 官网](http://cldr.unicode.org/translation/number-patterns)
 *
 * @see [Internationalization (i18n) Guide](https://angular.io/guide/i18n)
 *
 * [国际化(i18n)指南](guide/i18n)
 *
 * @publicApi
 */
export function getLocaleNumberFormat(locale: string, type: NumberFormatStyle): string {
  const data = ɵfindLocaleData(locale);
  return data[ɵLocaleDataIndex.NumberFormats][type];
}

/**
 * Retrieves the symbol used to represent the currency for the main country
 * corresponding to a given locale. For example, '$' for `en-US`.
 *
 * 检索用于表示与给定语言环境对应的主要国家/地区的货币的符号。对于 `en-US` 为 `$`。
 *
 * @param locale A locale code for the locale format rules to use.
 *
 * 用于要使用的语言环境格式规则的语言环境代码。
 *
 * @returns The localized symbol character,
 * or `null` if the main country cannot be determined.
 *
 * 本地化的符号字符；如果无法确定主要国家则为 `null`。
 *
 * @see [Internationalization (i18n) Guide](https://angular.io/guide/i18n)
 *
 * [国际化(i18n)指南](guide/i18n)
 *
 * @publicApi
 */
export function getLocaleCurrencySymbol(locale: string): string|null {
  const data = ɵfindLocaleData(locale);
  return data[ɵLocaleDataIndex.CurrencySymbol] || null;
}

/**
 * Retrieves the name of the currency for the main country corresponding
 * to a given locale. For example, 'US Dollar' for `en-US`.
 *
 * 检索与给定语言环境相对应的主要国家/地区的货币名称。对于 `en-US` 是 “US Dollar”。
 *
 * @param locale A locale code for the locale format rules to use.
 *
 * 用于要使用的语言环境格式规则的语言环境代码。
 *
 * @returns The currency name,
 * or `null` if the main country cannot be determined.
 *
 * 货币名称；如果无法确定主要国家/地区，则为 `null`。
 *
 * @see [Internationalization (i18n) Guide](https://angular.io/guide/i18n)
 *
 * [国际化（i18n）指南](guide/i18n)
 *
 * @publicApi
 */
export function getLocaleCurrencyName(locale: string): string|null {
  const data = ɵfindLocaleData(locale);
  return data[ɵLocaleDataIndex.CurrencyName] || null;
}

/**
 * Retrieves the default currency code for the given locale.
 *
 * 检索给定语言环境的默认货币代码。
 *
 * The default is defined as the first currency which is still in use.
 *
 * 默认值定义为仍在使用的第一种货币。
 *
 * @param locale The code of the locale whose currency code we want.
 *
 * 我们想要获取货币代码的语言环境的代码。
 *
 * @returns The code of the default currency for the given locale.
 *
 * 给定语言环境的默认货币代码。
 *
 * @publicApi
 */
export function getLocaleCurrencyCode(locale: string): string|null {
  return ɵgetLocaleCurrencyCode(locale);
}

/**
 * Retrieves the currency values for a given locale.
 *
 * 获取给定语言环境的货币值。
 *
 * @param locale A locale code for the locale format rules to use.
 *
 * 语言格式规则使用的语言环境代码。
 *
 * @returns The currency values.
 *
 * 货币值。
 *
 * @see [Internationalization (i18n) Guide](https://angular.io/guide/i18n)
 *
 * [国际化(i18n)指南](guide/i18n)
 *
 */
function getLocaleCurrencies(locale: string): {[code: string]: CurrenciesSymbols} {
  const data = ɵfindLocaleData(locale);
  return data[ɵLocaleDataIndex.Currencies];
}

/**
 * @alias core/ɵgetLocalePluralCase
 *
 * @publicApi
 */
export const getLocalePluralCase: (locale: string) => ((value: number) => Plural) =
    ɵgetLocalePluralCase;

function checkFullData(data: any) {
  if (!data[ɵLocaleDataIndex.ExtraData]) {
    throw new Error(`Missing extra locale data for the locale "${
        data[ɵLocaleDataIndex
                 .LocaleId]}". Use "registerLocaleData" to load new data. See the "I18n guide" on angular.io to know more.`);
  }
}

/**
 * Retrieves locale-specific rules used to determine which day period to use
 * when more than one period is defined for a locale.
 *
 * 检索特定于语言环境的规则，该规则用于确定在为一个语言环境中定义了多个时段时要使用的一天时段。
 *
 * There is a rule for each defined day period. The
 * first rule is applied to the first day period and so on.
 * Fall back to AM/PM when no rules are available.
 *
 * 每个预定义的一天时段都有一个规则。第一条规则适用于第一个一天时段，依此类推。如果没有可用的规则，请回退为 AM / PM。
 *
 * A rule can specify a period as time range, or as a single time value.
 *
 * 本规则可以将时间段指定为时间范围或单个时间值。
 *
 * This functionality is only available when you have loaded the full locale data.
 * See the ["I18n guide"](guide/i18n#i18n-pipes).
 *
 * 仅当你加载了完整的语言环境数据时，此功能才可用。请参阅 [“I18n 指南”](guide/i18n#i18n-pipes) 。
 *
 * @param locale A locale code for the locale format rules to use.
 *
 * 用于要使用的语言环境格式规则的语言环境代码。
 *
 * @returns The rules for the locale, a single time value or array of *from-time, to-time*,
 * or null if no periods are available.
 *
 * 语言环境的规则，单个时间值或 *from-time，to-time* 或 null 的数组（如果没有可用时段）。
 *
 * @see `getLocaleExtraDayPeriods()`
 *
 * @see [Internationalization (i18n) Guide](https://angular.io/guide/i18n)
 *
 * [国际化(i18n)指南](guide/i18n)
 *
 * @publicApi
 */
export function getLocaleExtraDayPeriodRules(locale: string): (Time|[Time, Time])[] {
  const data = ɵfindLocaleData(locale);
  checkFullData(data);
  const rules = data[ɵLocaleDataIndex.ExtraData][ɵExtraLocaleDataIndex.ExtraDayPeriodsRules] || [];
  return rules.map((rule: string|[string, string]) => {
    if (typeof rule === 'string') {
      return extractTime(rule);
    }
    return [extractTime(rule[0]), extractTime(rule[1])];
  });
}

/**
 * Retrieves locale-specific day periods, which indicate roughly how a day is broken up
 * in different languages.
 * For example, for `en-US`, periods are morning, noon, afternoon, evening, and midnight.
 *
 * 检索特定于语言环境的一天时段，该时段大致指示如何用不同的语言分解一天。例如，对于 `en-US`，这些时段为 morning、noon、afternoon、evening 和 midnight。
 *
 * This functionality is only available when you have loaded the full locale data.
 * See the ["I18n guide"](guide/i18n#i18n-pipes).
 *
 * 仅当你加载了完整的语言环境数据时，此功能才可用。请参阅 [“I18n 指南”](guide/i18n#i18n-pipes) 。
 *
 * @param locale A locale code for the locale format rules to use.
 *
 * 用于要使用的语言环境格式规则的语言环境代码。
 *
 * @param formStyle The required grammatical form.
 *
 * 所需的语法形式。
 *
 * @param width The required character width.
 *
 * 所需的字符宽度。
 *
 * @returns The translated day-period strings.
 *
 * 翻译后的一天时段字符串。
 *
 * @see `getLocaleExtraDayPeriodRules()`
 * @see [Internationalization (i18n) Guide](https://angular.io/guide/i18n)
 *
 * [国际化(i18n)指南](guide/i18n)
 *
 * @publicApi
 */
export function getLocaleExtraDayPeriods(
    locale: string, formStyle: FormStyle, width: TranslationWidth): string[] {
  const data = ɵfindLocaleData(locale);
  checkFullData(data);
  const dayPeriodsData = <string[][][]>[
    data[ɵLocaleDataIndex.ExtraData][ɵExtraLocaleDataIndex.ExtraDayPeriodFormats],
    data[ɵLocaleDataIndex.ExtraData][ɵExtraLocaleDataIndex.ExtraDayPeriodStandalone]
  ];
  const dayPeriods = getLastDefinedValue(dayPeriodsData, formStyle) || [];
  return getLastDefinedValue(dayPeriods, width) || [];
}

/**
 * Retrieves the writing direction of a specified locale
 *
 * 检索指定语言环境的书写方向
 *
 * @param locale A locale code for the locale format rules to use.
 *
 * 用于要使用的语言环境格式规则的语言环境代码。
 *
 * @publicApi
 *
 * @returns 'rtl' or 'ltr'
 *
 * 'rtl' 或 'ltr'
 *
 * @see [Internationalization (i18n) Guide](https://angular.io/guide/i18n)
 *
 * [国际化(i18n)指南](guide/i18n)
 *
 */
export function getLocaleDirection(locale: string): 'ltr'|'rtl' {
  const data = ɵfindLocaleData(locale);
  return data[ɵLocaleDataIndex.Directionality];
}

/**
 * Retrieves the first value that is defined in an array, going backwards from an index position.
 *
 * 检索数组中定义的第一个值，从索引位置开始向后找。
 *
 * To avoid repeating the same data (as when the "format" and "standalone" forms are the same)
 * add the first value to the locale data arrays, and add other values only if they are different.
 *
 * 为避免重复相同的数据（比如当 "format" 和 "standalone" 的格式相同时），将第一个值添加到语言环境数据数组，并仅在它们不同时添加其他值。
 *
 * @param data The data array to retrieve from.
 *
 * 要检索的数据数组。
 *
 * @param index A 0-based index into the array to start from.
 *
 * 从 0 开始的数组索引。
 *
 * @returns The value immediately before the given index position.
 *
 * 给定索引位置之前的值。
 *
 * @see [Internationalization (i18n) Guide](https://angular.io/guide/i18n)
 *
 * [国际化(i18n)指南](guide/i18n)
 *
 * @publicApi
 */
function getLastDefinedValue<T>(data: T[], index: number): T {
  for (let i = index; i > -1; i--) {
    if (typeof data[i] !== 'undefined') {
      return data[i];
    }
  }
  throw new Error('Locale data API: locale data undefined');
}

/**
 * Represents a time value with hours and minutes.
 *
 * 用小时和分钟表示的时间值。
 *
 * @publicApi
 */
export type Time = {
  hours: number,
  minutes: number
};

/**
 * Extracts the hours and minutes from a string like "15:45"
 */
function extractTime(time: string): Time {
  const [h, m] = time.split(':');
  return {hours: +h, minutes: +m};
}



/**
 * Retrieves the currency symbol for a given currency code.
 *
 * 检索给定货币代码的货币符号。
 *
 * For example, for the default `en-US` locale, the code `USD` can
 * be represented by the narrow symbol `$` or the wide symbol `US$`.
 *
 * 例如，对于默认 `en-US` 语言环境，代码 `USD` 可以由窄符号 `$` 或宽符号 `US$` 表示。
 *
 * @param code The currency code.
 *
 * 货币代码。
 *
 * @param format The format, `wide` or `narrow`.
 *
 * 格式，如 `wide` 或 `narrow` 。
 *
 * @param locale A locale code for the locale format rules to use.
 *
 * 要用作语言环境格式规则的语言环境代码。
 *
 * @returns The symbol, or the currency code if no symbol is available.
 *
 * 符号，或货币代码（如果没有可用的符号）。
 *
 * @see [Internationalization (i18n) Guide](https://angular.io/guide/i18n)
 *
 * [国际化(i18n)指南](guide/i18n)
 *
 * @publicApi
 */
export function getCurrencySymbol(code: string, format: 'wide'|'narrow', locale = 'en'): string {
  const currency = getLocaleCurrencies(locale)[code] || CURRENCIES_EN[code] || [];
  const symbolNarrow = currency[ɵCurrencyIndex.SymbolNarrow];

  if (format === 'narrow' && typeof symbolNarrow === 'string') {
    return symbolNarrow;
  }

  return currency[ɵCurrencyIndex.Symbol] || code;
}

// Most currencies have cents, that's why the default is 2
const DEFAULT_NB_OF_CURRENCY_DIGITS = 2;

/**
 * Reports the number of decimal digits for a given currency.
 * The value depends upon the presence of cents in that particular currency.
 *
 * 报告给定货币的小数位数。其值取决于该特定货币中分币是否存在。
 *
 * @param code The currency code.
 *
 * 货币代码。
 *
 * @returns The number of decimal digits, typically 0 or 2.
 *
 * 小数位数，通常为 0 或 2。
 *
 * @see [Internationalization (i18n) Guide](https://angular.io/guide/i18n)
 *
 * [国际化(i18n)指南](guide/i18n)
 *
 * @publicApi
 */
export function getNumberOfCurrencyDigits(code: string): number {
  let digits;
  const currency = CURRENCIES_EN[code];
  if (currency) {
    digits = currency[ɵCurrencyIndex.NbOfDigits];
  }
  return typeof digits === 'number' ? digits : DEFAULT_NB_OF_CURRENCY_DIGITS;
}<|MERGE_RESOLUTION|>--- conflicted
+++ resolved
@@ -185,14 +185,10 @@
   /**
    * Decimal separator.
    * For `en-US`, the dot character.
-<<<<<<< HEAD
-   * Example : 2,345`.`67
+   * Example: 2,345`.`67
    *
    * 小数点分隔符。对于 `en-US`，是点字符。例如：2,345`.`67
    *
-=======
-   * Example: 2,345`.`67
->>>>>>> 8dc32060
    */
   Decimal,
   /**
