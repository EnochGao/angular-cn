--- conflicted
+++ resolved
@@ -546,17 +546,13 @@
  * 用于要使用的语言环境格式规则的语言环境代码。
  *
  * @param width The format type.
-<<<<<<< HEAD
  *
  * 格式类型。
  *
- * @returns The localized formating string.
+ * @returns The localized formatting string.
  *
  * 本地化的格式字符串。
  *
-=======
- * @returns The localized formatting string.
->>>>>>> 5c9a5662
  * @see `FormatWidth`
  *
  * @see [Internationalization (i18n) Guide](https://angular.io/guide/i18n-overview)
