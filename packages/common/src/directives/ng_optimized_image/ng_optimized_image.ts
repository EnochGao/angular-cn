--- conflicted
+++ resolved
@@ -13,11 +13,7 @@
 
 import {imgDirectiveDetails} from './error_helper';
 import {cloudinaryLoaderInfo} from './image_loaders/cloudinary_loader';
-<<<<<<< HEAD
-import {IMAGE_LOADER, ImageLoader, noopImageLoader} from './image_loaders/image_loader';
-=======
 import {IMAGE_LOADER, ImageLoader, ImageLoaderConfig, noopImageLoader} from './image_loaders/image_loader';
->>>>>>> 6a32ac28
 import {imageKitLoaderInfo} from './image_loaders/imagekit_loader';
 import {imgixLoaderInfo} from './image_loaders/imgix_loader';
 import {LCPImageObserver} from './lcp_image_observer';
@@ -79,29 +75,24 @@
  */
 const OVERSIZED_IMAGE_TOLERANCE = 1000;
 
+/**
+ * Used to limit automatic srcset generation of very large sources for
+ * fixed-size images. In pixels.
+ */
+const FIXED_SRCSET_WIDTH_LIMIT = 1920;
+const FIXED_SRCSET_HEIGHT_LIMIT = 1080;
+
+
 /** Info about built-in loaders we can test for. */
 export const BUILT_IN_LOADERS = [imgixLoaderInfo, imageKitLoaderInfo, cloudinaryLoaderInfo];
 
 /**
- * Used to limit automatic srcset generation of very large sources for
- * fixed-size images. In pixels.
- */
-const FIXED_SRCSET_WIDTH_LIMIT = 1920;
-const FIXED_SRCSET_HEIGHT_LIMIT = 1080;
-
-
-/** Info about built-in loaders we can test for. */
-export const BUILT_IN_LOADERS = [imgixLoaderInfo, imageKitLoaderInfo, cloudinaryLoaderInfo];
-
-/**
  * A configuration object for the NgOptimizedImage directive. Contains:
- *
  * - breakpoints: An array of integer breakpoints used to generate
  *      srcsets for responsive images.
  *
  * Learn more about the responsive image configuration in [the NgOptimizedImage
  * guide](guide/image-directive).
- *
  * @publicApi
  * @developerPreview
  */
@@ -128,36 +119,25 @@
  *
  * `NgOptimizedImage` ensures that the loading of the Largest Contentful Paint (LCP) image is
  * prioritized by:
- *
  * - Automatically setting the `fetchpriority` attribute on the `<img>` tag
- *
  * - Lazy loading non-priority images by default
- *
  * - Asserting that there is a corresponding preconnect link tag in the document head
  *
  * In addition, the directive:
- *
  * - Generates appropriate asset URLs if a corresponding `ImageLoader` function is provided
- *
  * - Automatically generates a srcset
- *
  * - Requires that `width` and `height` are set
- *
  * - Warns if `width` or `height` have been set incorrectly
- *
  * - Warns if the image will be visually distorted when rendered
  *
  * @usageNotes
- *
  * The `NgOptimizedImage` directive is marked as [standalone](guide/standalone-components) and can
  * be imported directly.
  *
  * Follow the steps below to enable and use the directive:
- *
  * 1. Import it into the necessary NgModule or a standalone Component.
  * 2. Optionally provide an `ImageLoader` if you use an image hosting service.
  * 3. Update the necessary `<img>` tags in templates and replace `src` attributes with `ngSrc`.
- *
  * Using a `ngSrc` allows the directive to control when the `src` gets set, which triggers an image
  * download.
  *
@@ -199,13 +179,9 @@
  * ```
  *
  * The `NgOptimizedImage` directive provides the following functions:
- *
  * - `provideCloudflareLoader`
- *
  * - `provideCloudinaryLoader`
- *
  * - `provideImageKitLoader`
- *
  * - `provideImgixLoader`
  *
  * If you use a different image provider, you can create a custom loader function as described
@@ -279,12 +255,10 @@
    * descriptors to generate the final `srcset` property of the image.
    *
    * Example:
-   *
    * ```
    * <img ngSrc="hello.jpg" ngSrcset="100w, 200w" />  =>
    * <img src="path/hello.jpg" srcset="path/hello.jpg?w=100 100w, path/hello.jpg?w=200 200w" />
    * ```
-   *
    */
   @Input() ngSrcset!: string;
 
@@ -310,14 +284,8 @@
 
   /**
    * For responsive images: the intrinsic height of the image in pixels.
-<<<<<<< HEAD
-   * For fixed size images: the desired rendered height of the image in pixels.\* The intrinsic
-   * height of the image in pixels.
-   *
-=======
    * For fixed size images: the desired rendered height of the image in pixels.* The intrinsic
    * height of the image in pixels.
->>>>>>> 6a32ac28
    */
   @Input()
   set height(value: string|number|undefined) {
@@ -422,11 +390,8 @@
         assertNoComplexSizes(this);
       }
       assertNotMissingBuiltInLoader(this.ngSrc, this.imageLoader);
-<<<<<<< HEAD
-=======
       assertNoNgSrcsetWithoutLoader(this, this.imageLoader);
       assertNoLoaderParamsWithoutLoader(this, this.imageLoader);
->>>>>>> 6a32ac28
       if (this.priority) {
         const checker = this.injector.get(PreconnectLinkChecker);
         checker.assertPreconnect(this.getRewrittenSrc(), this.ngSrc);
@@ -477,12 +442,7 @@
 
     if (this.ngSrcset) {
       rewrittenSrcset = this.getRewrittenSrcset();
-<<<<<<< HEAD
-    } else if (
-        !this._disableOptimizedSrcset && !this.srcset && this.imageLoader !== noopImageLoader) {
-=======
     } else if (this.shouldGenerateAutomaticSrcset()) {
->>>>>>> 6a32ac28
       rewrittenSrcset = this.getAutomaticSrcset();
     }
 
@@ -508,10 +468,7 @@
         'fill',
         'loading',
         'sizes',
-<<<<<<< HEAD
-=======
         'loaderParams',
->>>>>>> 6a32ac28
         'disableOptimizedSrcset',
       ]);
     }
@@ -590,14 +547,11 @@
     return finalSrcs.join(', ');
   }
 
-<<<<<<< HEAD
-=======
   private shouldGenerateAutomaticSrcset(): boolean {
     return !this._disableOptimizedSrcset && !this.srcset && this.imageLoader !== noopImageLoader &&
         !(this.width! > FIXED_SRCSET_WIDTH_LIMIT || this.height! > FIXED_SRCSET_HEIGHT_LIMIT);
   }
 
->>>>>>> 6a32ac28
   /** @nodoc */
   ngOnDestroy() {
     if (ngDevMode) {
@@ -612,10 +566,7 @@
   }
 }
 
-/**
- * \*\* Helpers
- *
- */
+/***** Helpers *****/
 
 /**
  * Convert input value to integer.
@@ -642,10 +593,7 @@
   return Object.assign({}, defaultConfig, config, sortedBreakpoints);
 }
 
-/**
- * \*\* Assert functions
- *
- */
+/***** Assert functions *****/
 
 /**
  * Verifies that there is no `src` set on a host element.
@@ -838,11 +786,8 @@
 
 /**
  * Verifies that the rendered image is not visually distorted. Effectively this is checking:
- *
  * - Whether the "width" and "height" attributes reflect the actual dimensions of the image.
- *
  * - Whether image styling is "correct" (see below for a longer explanation).
- *
  */
 function assertNoImageDistortion(
     dir: NgOptimizedImage, img: HTMLImageElement, renderer: Renderer2) {
@@ -958,11 +903,7 @@
     dir: NgOptimizedImage, img: HTMLImageElement, renderer: Renderer2) {
   const removeListenerFn = renderer.listen(img, 'load', () => {
     removeListenerFn();
-<<<<<<< HEAD
-    const renderedHeight = parseFloat(img.clientHeight as any);
-=======
     const renderedHeight = img.clientHeight;
->>>>>>> 6a32ac28
     if (dir.fill && renderedHeight === 0) {
       console.warn(formatRuntimeError(
           RuntimeErrorCode.INVALID_INPUT,
@@ -1029,8 +970,6 @@
               `loader function using IMAGE_LOADER to silence this warning.`));
     }
   }
-<<<<<<< HEAD
-=======
 }
 
 /**
@@ -1060,5 +999,4 @@
             `which means that the loaderParams data will not be consumed and will not affect the URL. ` +
             `To fix this, provide a custom loader or remove the \`loaderParams\` attribute from the image.`));
   }
->>>>>>> 6a32ac28
 }