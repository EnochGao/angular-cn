/**
 * @license
 * Copyright Google LLC All Rights Reserved.
 *
 * Use of this source code is governed by an MIT-style license that can be
 * found in the LICENSE file at https://angular.io/license
 */

import {Inject, LOCALE_ID, Pipe, PipeTransform} from '@angular/core';
import {formatDate} from '../i18n/format_date';
import {invalidPipeArgumentError} from './invalid_pipe_argument_error';

// clang-format off
/**
 * @ngModule CommonModule
 * @description
 *
 * Formats a date value according to locale rules.
 *
 * 根据区域设置规则格式化日期值。
 *
 * Only the `en-US` locale data comes with Angular. To localize dates
 * in another language, you must import the corresponding locale data.
 * See the [I18n guide](guide/i18n#i18n-pipes) for more information.
 *
 * Angular 只自带了 `en-US` 区域的数据。要想在其它语言中对日期进行本地化，你必须导入相应的区域数据。
 * 欲知详情，参见 [I18n guide](guide/i18n#i18n-pipes)。
 *
 * @see `formatDate()`
 *
 *
 * @usageNotes
 *
 * The result of this pipe is not reevaluated when the input is mutated. To avoid the need to
 * reformat the date on every change-detection cycle, treat the date as an immutable object
 * and change the reference when the pipe needs to run again.
 *
 * 当输入值发生变化时，该管道的结果并不会改变。如果不想在每个变更检测周期中都强制重新格式化该日期，请把日期看做一个不可变对象，
 * 当需要让该管道重新运行时，请赋给它一个新的对象，以更改它的引用。
 *
 * ### Pre-defined format options
 *
<<<<<<< HEAD
 * ### 预定义的格式选项
 *
 * Examples are given in `en-US` locale.
 *
 * 下面是 `en-US` 区域的例子。
 *
 * - `'short'`: equivalent to `'M/d/yy, h:mm a'` (`6/15/15, 9:03 AM`).
 *
 *   `'short'`: 等价于 `'M/d/yy, h:mm a'` (`6/15/15, 9:03 AM`).
 *
 * - `'medium'`: equivalent to `'MMM d, y, h:mm:ss a'` (`Jun 15, 2015, 9:03:01 AM`).
 *
 *   `'medium'`: 等价于 `'MMM d, y, h:mm:ss a'` (`Jun 15, 2015, 9:03:01 AM`).
 *
 * - `'long'`: equivalent to `'MMMM d, y, h:mm:ss a z'` (`June 15, 2015 at 9:03:01 AM
 *   GMT+1`).
 *
 *     `'long'`: 等价于 `'MMMM d, y, h:mm:ss a z'` (`June 15, 2015 at 9:03:01 AM
 *   GMT+1`)。
 *
 * - `'full'`: equivalent to `'EEEE, MMMM d, y, h:mm:ss a zzzz'` (`Monday, June 15, 2015 at
 *   9:03:01 AM GMT+01:00`).
 *
 *     `'full'`: 等价于 `'EEEE, MMMM d, y, h:mm:ss a zzzz'` (`Monday, June 15, 2015 at
 *   9:03:01 AM GMT+01:00`)。
 *
 * - `'shortDate'`: equivalent to `'M/d/yy'` (`6/15/15`).
 *
 *   `'shortDate'`: 等价于 `'M/d/yy'` (`6/15/15`).
 *
 * - `'mediumDate'`: equivalent to `'MMM d, y'` (`Jun 15, 2015`).
 *
 *   `'mediumDate'`: 等价于 `'MMM d, y'` (`Jun 15, 2015`).
 *
 * - `'longDate'`: equivalent to `'MMMM d, y'` (`June 15, 2015`).
 *
 *   `'longDate'`: 等价于 `'MMMM d, y'` (`June 15, 2015`).
 *
 * - `'fullDate'`: equivalent to `'EEEE, MMMM d, y'` (`Monday, June 15, 2015`).
 *
 *   `'fullDate'`: 等价于 `'EEEE, MMMM d, y'` (`Monday, June 15, 2015`).
 *
 * - `'shortTime'`: equivalent to `'h:mm a'` (`9:03 AM`).
 *
 *   `'shortTime'`: 等价于 `'h:mm a'` (`9:03 AM`).
 *
 * - `'mediumTime'`: equivalent to `'h:mm:ss a'` (`9:03:01 AM`).
 *
 *   `'mediumTime'`: 等价于 `'h:mm:ss a'` (`9:03:01 AM`).
 *
 * - `'longTime'`: equivalent to `'h:mm:ss a z'` (`9:03:01 AM GMT+1`).
 *
 *   `'longTime'`: 等价于 `'h:mm:ss a z'` (`9:03:01 AM GMT+1`).
 *
 * - `'fullTime'`: equivalent to `'h:mm:ss a zzzz'` (`9:03:01 AM GMT+01:00`).
=======
 * | Option        | Equivalent to                       | Examples (given in `en-US` locale)              |
 * |---------------|-------------------------------------|-------------------------------------------------|
 * | `'short'`     | `'M/d/yy, h:mm a'`                  | `6/15/15, 9:03 AM`                              |
 * | `'medium'`    | `'MMM d, y, h:mm:ss a'`             | `Jun 15, 2015, 9:03:01 AM`                      |
 * | `'long'`      | `'MMMM d, y, h:mm:ss a z'`          | `June 15, 2015 at 9:03:01 AM GMT+1`             |
 * | `'full'`      | `'EEEE, MMMM d, y, h:mm:ss a zzzz'` | `Monday, June 15, 2015 at 9:03:01 AM GMT+01:00` |
 * | `'shortDate'` | `'M/d/yy'`                          | `6/15/15`                                       |
 * | `'mediumDate'`| `'MMM d, y'`                        | `Jun 15, 2015`                                  |
 * | `'longDate'`  | `'MMMM d, y'`                       | `June 15, 2015`                                 |
 * | `'fullDate'`  | `'EEEE, MMMM d, y'`                 | `Monday, June 15, 2015`                         |
 * | `'shortTime'` | `'h:mm a'`                          | `9:03 AM`                                       |
 * | `'mediumTime'`| `'h:mm:ss a'`                       | `9:03:01 AM`                                    |
 * | `'longTime'`  | `'h:mm:ss a z'`                     | `9:03:01 AM GMT+1`                              |
 * | `'fullTime'`  | `'h:mm:ss a zzzz'`                  | `9:03:01 AM GMT+01:00`                          |
>>>>>>> 8dc32060
 *
 *   `'fullTime'`: 等价于 `'h:mm:ss a zzzz'` (`9:03:01 AM GMT+01:00`).
 *
 *
 * ### Custom format options
 *
 * ### 自定义格式选项
 *
 * You can construct a format string using symbols to specify the components
 * of a date-time value, as described in the following table.
 * Format details depend on the locale.
 * Fields marked with (*) are only available in the extra data set for the given locale.
 *
<<<<<<< HEAD
 * 你可以使用符号来构造出格式字符串，以指定日期-时间值的各个部分，如下表所示。
 * 具体格式取决于区域设置。
 * 标 `*` 的字段表示仅在特定区域的数据中才有效。
 *
 * | <t>Field type</t><t>字段类型</t> | <t>Format</t><t>格式</t> | <t>Description</t><t>说明</t> | <t>Example Value</t><t>范例值</t> |
 * | -------------------------------- | ------------------------ | ----------------------------- | --------------------------------- |
 * | <t>Era</t><t>纪元</t> | G, GG & GGG | <t>Abbreviated</t><t>缩略</t> | AD |
 * |  | GGGG | <t>Wide</t><t>全称</t> | Anno Domini |
 * |  | GGGGG | <t>Narrow</t><t>最简</t> | A |
 * | <t>Year</t><t>年</t> | y | <t>Numeric</t><t>数字</t>: <t>minimum digits</t><t>最小位数</t> | 2, 20, 201, 2017, 20173 |
 * |  | yy | <t>Numeric</t><t>数字</t>: 2 <t>digits + zero padded</t><t>数字 + 0 补位</t> | 02, 20, 01, 17, 73 |
 * |  | yyy | <t>Numeric</t><t>数字</t>: 3 <t>digits + zero padded</t><t>数字 + 0 补位</t> | 002, 020, 201, 2017, 20173 |
 * |  | yyyy | <t>Numeric</t><t>数字</t>: 4 <t>digits or more + zero padded</t><t>或更多数字 + 0 补位</t> | 0002, 0020, 0201, 2017, 20173 |
 * | Week-numbering year | Y | Numeric: minimum digits | 2, 20, 201, 2017, 20173 |
 * | 周日历年 | Y | 数字: 最少化数字 | 2, 20, 201, 2017, 20173 |
 * |  | YY | Numeric: 2 digits + zero padded | 02, 20, 01, 17, 73 |
 * |  | YY | 数字：2 字符+补零 | 02, 20, 01, 17, 73 |
 * |  | YYY | Numeric: 3 digits + zero padded | 002, 020, 201, 2017, 20173 |
 * |  | YYY | 数字：3 字符+补零 | 002, 020, 201, 2017, 20173 |
 * |  | YYYY | Numeric: 4 digits or more + zero padded | 0002, 0020, 0201, 2017, 20173 |
 * |  | YYYY | 数字：4 字符+补零 | 0002, 0020, 0201, 2017, 20173 |
 * | <t>Month</t><t>月</t> | M | <t>Numeric</t><t>数字</t>: <t>1 digit</t><t>1 数字</t> | 9, 12 |
 * |  | MM | <t>Numeric</t><t>数字</t>: 2 <t>digits + zero padded</t><t>数字 + 0 补位</t> | 09, 12 |
 * |  | MMM | <t>Abbreviated</t><t>缩略</t> | Sep |
 * |  | MMMM | <t>Wide</t><t>全称</t> | September |
 * |  | MMMMM | <t>Narrow</t><t>最简</t> | S |
 * | <t>Month standalone</t><t>独立月份</t> | L | <t>Numeric</t><t>数字</t>: <t>1 digit</t><t>1 数字</t> | 9, 12 |
 * |  | LL | <t>Numeric</t><t>数字</t>: 2 <t>digits + zero padded</t><t>数字 + 0 补位</t> | 09, 12 |
 * |  | LLL | <t>Abbreviated</t><t>缩略</t> | Sep |
 * |  | LLLL | <t>Wide</t><t>全称</t> | September |
 * |  | LLLLL | <t>Narrow</t><t>最简</t> | S |
 * | <t>Week of year</t><t>年内周次</t> | w | <t>Numeric</t><t>数字</t>: <t>minimum digits</t><t>最小位数</t> | 1... 53 |
 * |  | ww | <t>Numeric</t><t>数字</t>: 2 <t>digits + zero padded</t><t>数字 + 0 补位</t> | 01... 53 |
 * | <t>Week of month</t><t>月内周次</t> | W | <t>Numeric</t><t>数字</t>: <t>1 digit</t><t>1 数字</t> | 1... 5 |
 * | <t>Day of month</t><t>月内日</t> | d | <t>Numeric</t><t>数字</t>: <t>minimum digits</t><t>最小位数</t> | 1 |
 * |  | dd | <t>Numeric</t><t>数字</t>: 2 <t>digits + zero padded</t><t>数字 + 0 补位</t> | 01 |
 * | <t>Week day</t><t>周内日</t> | E, EE & EEE | <t>Abbreviated</t><t>缩略</t> | Tue |
 * |  | EEEE | <t>Wide</t><t>全称</t> | Tuesday |
 * |  | EEEEE | <t>Narrow</t><t>最简</t> | T |
 * |  | EEEEEE | <t>Short</t><t>短</t> | Tu |
 * | <t>Period</t><t>日内时段</t> | a, aa & aaa | <t>Abbreviated</t><t>缩略</t> | am/pm or AM/PM |
 * |  | aaaa | <t>Wide</t><t>全称</t><t>(fallback to `a` when missing)</t><t>(缺少时等同于 `a`)</t> | ante meridiem/post meridiem |
 * |  | aaaaa | <t>Narrow</t><t>最简</t> | a/p |
 * | <t>Period\*</t><t>日内时段</t> | B, BB & BBB | <t>Abbreviated</t><t>缩略</t> | mid. |
 * |  | BBBB | <t>Wide</t><t>全称</t> | am, pm, midnight, noon, morning, afternoon, evening, night |
 * |  | BBBBB | <t>Narrow</t><t>最简</t> | md |
 * | <t>Period standalone\*</t><t>独立时段</t> | b, bb & bbb | <t>Abbreviated</t><t>缩略</t> | mid. |
 * |  | bbbb | <t>Wide</t><t>全称</t> | am, pm, midnight, noon, morning, afternoon, evening, night |
 * |  | bbbbb | <t>Narrow</t><t>最简</t> | md |
 * | <t>Hour 1-12</t><t>小时(1-12)</t> | h | <t>Numeric</t><t>数字</t>: <t>minimum digits</t><t>最小位数</t> | 1, 12 |
 * |  | hh | <t>Numeric</t><t>数字</t>: 2 <t>digits + zero padded</t><t>数字 + 0 补位</t> | 01, 12 |
 * | <t>Hour 0-23</t><t>小时(0-23)</t> | H | <t>Numeric</t><t>数字</t>: <t>minimum digits</t><t>最小位数</t> | 0, 23 |
 * |  | HH | <t>Numeric</t><t>数字</t>: 2 <t>digits + zero padded</t><t>数字 + 0 补位</t> | 00, 23 |
 * | <t>Minute</t><t>分</t> | m | <t>Numeric</t><t>数字</t>: <t>minimum digits</t><t>最小位数</t> | 8, 59 |
 * |  | mm | <t>Numeric</t><t>数字</t>: 2 <t>digits + zero padded</t><t>数字 + 0 补位</t> | 08, 59 |
 * | <t>Second</t><t>秒</t> | s | <t>Numeric</t><t>数字</t>: <t>minimum digits</t><t>最小位数</t> | 0... 59 |
 * |  | ss | <t>Numeric</t><t>数字</t>: 2 <t>digits + zero padded</t><t>数字 + 0 补位</t> | 00... 59 |
 * | <t>Fractional seconds</t><t>分数秒</t> | S | <t>Numeric</t><t>数字</t>: <t>1 digit</t><t>1 数字</t> | 0... 9 |
 * |  | SS | <t>Numeric</t><t>数字</t>: 2 <t>digits + zero padded</t><t>数字 + 0 补位</t> | 00... 99 |
 * |  | SSS | <t>Numeric</t><t>数字</t>: 3 <t>digits + zero padded</t><t>数字 + 0 补位</t> (= <t>milliseconds</t><t>毫秒</t>) | 000... 999 |
 * | <t>Zone</t><t>时区</t> | z, zz & zzz | <t>Short specific non location format (fallback to O)</t><t>位置无关短格式（默认为 0）</t> | GMT-8 |
 * |  | zzzz | <t>Long specific non location format (fallback to OOOO)</t><t>位置无关长格式（默认为 0000）</t> | GMT-08:00 |
 * |  | Z, ZZ & ZZZ | ISO8601 <t>basic format</t><t>基本格式</t> | -0800 |
 * |  | ZZZZ | <t>Long localized GMT format</t><t>本地化 GMT 长格式</t> | GMT-8:00 |
 * |  | ZZZZZ | ISO8601 <t>extended format + Z indicator for offset 0</t><t>扩展格式 + 偏移为 0 时用 Z 表示</t> (= XXXXX) | -08:00 |
 * |  | O, OO & OOO | <t>Short localized GMT format</t><t>本地化 GMT 短格式</t> | GMT-8 |
 * |  | OOOO | <t>Long localized GMT format</t><t>本地化 GMT 长格式</t> | GMT-08:00 |
 *
 * Note that timezone correction is not applied to an ISO string that has no time component, such as "2016-09-19"
=======
 *  | Field type          | Format      | Description                                                   | Example Value                                              |
 *  |-------------------- |-------------|---------------------------------------------------------------|------------------------------------------------------------|
 *  | Era                 | G, GG & GGG | Abbreviated                                                   | AD                                                         |
 *  |                     | GGGG        | Wide                                                          | Anno Domini                                                |
 *  |                     | GGGGG       | Narrow                                                        | A                                                          |
 *  | Year                | y           | Numeric: minimum digits                                       | 2, 20, 201, 2017, 20173                                    |
 *  |                     | yy          | Numeric: 2 digits + zero padded                               | 02, 20, 01, 17, 73                                         |
 *  |                     | yyy         | Numeric: 3 digits + zero padded                               | 002, 020, 201, 2017, 20173                                 |
 *  |                     | yyyy        | Numeric: 4 digits or more + zero padded                       | 0002, 0020, 0201, 2017, 20173                              |
 *  | Week-numbering year | Y           | Numeric: minimum digits                                       | 2, 20, 201, 2017, 20173                                    |
 *  |                     | YY          | Numeric: 2 digits + zero padded                               | 02, 20, 01, 17, 73                                         |
 *  |                     | YYY         | Numeric: 3 digits + zero padded                               | 002, 020, 201, 2017, 20173                                 |
 *  |                     | YYYY        | Numeric: 4 digits or more + zero padded                       | 0002, 0020, 0201, 2017, 20173                              |
 *  | Month               | M           | Numeric: 1 digit                                              | 9, 12                                                      |
 *  |                     | MM          | Numeric: 2 digits + zero padded                               | 09, 12                                                     |
 *  |                     | MMM         | Abbreviated                                                   | Sep                                                        |
 *  |                     | MMMM        | Wide                                                          | September                                                  |
 *  |                     | MMMMM       | Narrow                                                        | S                                                          |
 *  | Month standalone    | L           | Numeric: 1 digit                                              | 9, 12                                                      |
 *  |                     | LL          | Numeric: 2 digits + zero padded                               | 09, 12                                                     |
 *  |                     | LLL         | Abbreviated                                                   | Sep                                                        |
 *  |                     | LLLL        | Wide                                                          | September                                                  |
 *  |                     | LLLLL       | Narrow                                                        | S                                                          |
 *  | Week of year        | w           | Numeric: minimum digits                                       | 1... 53                                                    |
 *  |                     | ww          | Numeric: 2 digits + zero padded                               | 01... 53                                                   |
 *  | Week of month       | W           | Numeric: 1 digit                                              | 1... 5                                                     |
 *  | Day of month        | d           | Numeric: minimum digits                                       | 1                                                          |
 *  |                     | dd          | Numeric: 2 digits + zero padded                               | 01                                                         |
 *  | Week day            | E, EE & EEE | Abbreviated                                                   | Tue                                                        |
 *  |                     | EEEE        | Wide                                                          | Tuesday                                                    |
 *  |                     | EEEEE       | Narrow                                                        | T                                                          |
 *  |                     | EEEEEE      | Short                                                         | Tu                                                         |
 *  | Week day standalone | c, cc       | Numeric: 1 digit                                              | 2                                                          |
 *  |                     | ccc         | Abbreviated                                                   | Tue                                                        |
 *  |                     | cccc        | Wide                                                          | Tuesday                                                    |
 *  |                     | ccccc       | Narrow                                                        | T                                                          |
 *  |                     | cccccc      | Short                                                         | Tu                                                         |
 *  | Period              | a, aa & aaa | Abbreviated                                                   | am/pm or AM/PM                                             |
 *  |                     | aaaa        | Wide (fallback to `a` when missing)                           | ante meridiem/post meridiem                                |
 *  |                     | aaaaa       | Narrow                                                        | a/p                                                        |
 *  | Period*             | B, BB & BBB | Abbreviated                                                   | mid.                                                       |
 *  |                     | BBBB        | Wide                                                          | am, pm, midnight, noon, morning, afternoon, evening, night |
 *  |                     | BBBBB       | Narrow                                                        | md                                                         |
 *  | Period standalone*  | b, bb & bbb | Abbreviated                                                   | mid.                                                       |
 *  |                     | bbbb        | Wide                                                          | am, pm, midnight, noon, morning, afternoon, evening, night |
 *  |                     | bbbbb       | Narrow                                                        | md                                                         |
 *  | Hour 1-12           | h           | Numeric: minimum digits                                       | 1, 12                                                      |
 *  |                     | hh          | Numeric: 2 digits + zero padded                               | 01, 12                                                     |
 *  | Hour 0-23           | H           | Numeric: minimum digits                                       | 0, 23                                                      |
 *  |                     | HH          | Numeric: 2 digits + zero padded                               | 00, 23                                                     |
 *  | Minute              | m           | Numeric: minimum digits                                       | 8, 59                                                      |
 *  |                     | mm          | Numeric: 2 digits + zero padded                               | 08, 59                                                     |
 *  | Second              | s           | Numeric: minimum digits                                       | 0... 59                                                    |
 *  |                     | ss          | Numeric: 2 digits + zero padded                               | 00... 59                                                   |
 *  | Fractional seconds  | S           | Numeric: 1 digit                                              | 0... 9                                                     |
 *  |                     | SS          | Numeric: 2 digits + zero padded                               | 00... 99                                                   |
 *  |                     | SSS         | Numeric: 3 digits + zero padded (= milliseconds)              | 000... 999                                                 |
 *  | Zone                | z, zz & zzz | Short specific non location format (fallback to O)            | GMT-8                                                      |
 *  |                     | zzzz        | Long specific non location format (fallback to OOOO)          | GMT-08:00                                                  |
 *  |                     | Z, ZZ & ZZZ | ISO8601 basic format                                          | -0800                                                      |
 *  |                     | ZZZZ        | Long localized GMT format                                     | GMT-8:00                                                   |
 *  |                     | ZZZZZ       | ISO8601 extended format + Z indicator for offset 0 (= XXXXX)  | -08:00                                                     |
 *  |                     | O, OO & OOO | Short localized GMT format                                    | GMT-8                                                      |
 *  |                     | OOOO        | Long localized GMT format                                     | GMT-08:00                                                  |
 *
>>>>>>> 8dc32060
 *
 * 请注意，时区校正不适用于没有时间部分的 ISO 字符串，例如“2016-09-19”
 *
 * ### Format examples
 *
 * ### 格式范例
 *
 * These examples transform a date into various formats,
 * assuming that `dateObj` is a JavaScript `Date` object for
 * year: 2015, month: 6, day: 15, hour: 21, minute: 43, second: 11,
 * given in the local time for the `en-US` locale.
 *
 * 下面这些例子会把日期转换成多种格式。
 * 这里假设 `dateObj` 是个 JavaScript 的 `Date` 对象： 2015 年 6 月 15 日 21 时 43 分 11 秒，
 * 使用的是 `en-US` 区域的当地时间。
 *
 * ```
 * {{ dateObj | date }}               // output is 'Jun 15, 2015'
 * {{ dateObj | date:'medium' }}      // output is 'Jun 15, 2015, 9:43:11 PM'
 * {{ dateObj | date:'shortTime' }}   // output is '9:43 PM'
 * {{ dateObj | date:'mm:ss' }}       // output is '43:11'
 * ```
 *
 * ### Usage example
 *
 * ### 使用范例
 *
 * The following component uses a date pipe to display the current date in different formats.
 *
 * 下列组件借助一个日期管道来以不同的格式显示当前日期。
 *
 * ```
 * @Component({
 *  selector: 'date-pipe',
 *  template: `<div>
 *    <p>Today is {{today | date}}</p>
 *    <p>Or if you prefer, {{today | date:'fullDate'}}</p>
 *    <p>The time is {{today | date:'h:mm a z'}}</p>
 *  </div>`
 * })
 * // Get the current date and time as a date-time value.
 * export class DatePipeComponent {
 *   today: number = Date.now();
 * }
 * ```
 *
 * @publicApi
 */
// clang-format on
@Pipe({name: 'date', pure: true})
export class DatePipe implements PipeTransform {
  constructor(@Inject(LOCALE_ID) private locale: string) {}

  /**
   * @param value The date expression: a `Date` object,  a number
   * (milliseconds since UTC epoch), or an ISO string (https://www.w3.org/TR/NOTE-datetime).
   *
   * 日期表达式：`Date` 对象、数字（从 UTC 时代以来的毫秒数）或一个 ISO 字符串 (https://www.w3.org/TR/NOTE-datetime)。
   *
   * @param format The date/time components to include, using predefined options or a
   * custom format string.
   *
   * 要包含的日期、时间部分的格式，使用预定义选项或自定义格式字符串。
   *
   * @param timezone A timezone offset (such as `'+0430'`), or a standard
   * UTC/GMT or continental US timezone abbreviation.
   * When not supplied, uses the end-user's local system timezone.
   *
   * 一个时区偏移（比如 `'+0430'`）或标准的 UTC/GMT 或美国大陆时区的缩写。默认为最终用户机器上的本地系统时区。
   *
   * @param locale A locale code for the locale format rules to use.
   * When not supplied, uses the value of `LOCALE_ID`, which is `en-US` by default.
   * See [Setting your app locale](guide/i18n#setting-up-the-locale-of-your-app).
   *
   * 要使用的区域格式规则的区域代码。
   * 如果不提供，就使用 `LOCALE_ID` 的值，默认为 `en-US`。
   * 参见[设置应用的区域](guide/i18n#setting-up-the-locale-of-your-app)。
   *
   * @returns A date string in the desired format.
   *
   * 指定格式的日期字符串。
   */
  transform(value: Date|string|number, format?: string, timezone?: string, locale?: string): string
      |null;
  transform(value: null|undefined, format?: string, timezone?: string, locale?: string): null;
  transform(
      value: Date|string|number|null|undefined, format?: string, timezone?: string,
      locale?: string): string|null;
  transform(
      value: Date|string|number|null|undefined, format = 'mediumDate', timezone?: string,
      locale?: string): string|null {
    if (value == null || value === '' || value !== value) return null;

    try {
      return formatDate(value, format, locale || this.locale, timezone);
    } catch (error) {
      throw invalidPipeArgumentError(DatePipe, error.message);
    }
  }
}<|MERGE_RESOLUTION|>--- conflicted
+++ resolved
@@ -40,63 +40,6 @@
  *
  * ### Pre-defined format options
  *
-<<<<<<< HEAD
- * ### 预定义的格式选项
- *
- * Examples are given in `en-US` locale.
- *
- * 下面是 `en-US` 区域的例子。
- *
- * - `'short'`: equivalent to `'M/d/yy, h:mm a'` (`6/15/15, 9:03 AM`).
- *
- *   `'short'`: 等价于 `'M/d/yy, h:mm a'` (`6/15/15, 9:03 AM`).
- *
- * - `'medium'`: equivalent to `'MMM d, y, h:mm:ss a'` (`Jun 15, 2015, 9:03:01 AM`).
- *
- *   `'medium'`: 等价于 `'MMM d, y, h:mm:ss a'` (`Jun 15, 2015, 9:03:01 AM`).
- *
- * - `'long'`: equivalent to `'MMMM d, y, h:mm:ss a z'` (`June 15, 2015 at 9:03:01 AM
- *   GMT+1`).
- *
- *     `'long'`: 等价于 `'MMMM d, y, h:mm:ss a z'` (`June 15, 2015 at 9:03:01 AM
- *   GMT+1`)。
- *
- * - `'full'`: equivalent to `'EEEE, MMMM d, y, h:mm:ss a zzzz'` (`Monday, June 15, 2015 at
- *   9:03:01 AM GMT+01:00`).
- *
- *     `'full'`: 等价于 `'EEEE, MMMM d, y, h:mm:ss a zzzz'` (`Monday, June 15, 2015 at
- *   9:03:01 AM GMT+01:00`)。
- *
- * - `'shortDate'`: equivalent to `'M/d/yy'` (`6/15/15`).
- *
- *   `'shortDate'`: 等价于 `'M/d/yy'` (`6/15/15`).
- *
- * - `'mediumDate'`: equivalent to `'MMM d, y'` (`Jun 15, 2015`).
- *
- *   `'mediumDate'`: 等价于 `'MMM d, y'` (`Jun 15, 2015`).
- *
- * - `'longDate'`: equivalent to `'MMMM d, y'` (`June 15, 2015`).
- *
- *   `'longDate'`: 等价于 `'MMMM d, y'` (`June 15, 2015`).
- *
- * - `'fullDate'`: equivalent to `'EEEE, MMMM d, y'` (`Monday, June 15, 2015`).
- *
- *   `'fullDate'`: 等价于 `'EEEE, MMMM d, y'` (`Monday, June 15, 2015`).
- *
- * - `'shortTime'`: equivalent to `'h:mm a'` (`9:03 AM`).
- *
- *   `'shortTime'`: 等价于 `'h:mm a'` (`9:03 AM`).
- *
- * - `'mediumTime'`: equivalent to `'h:mm:ss a'` (`9:03:01 AM`).
- *
- *   `'mediumTime'`: 等价于 `'h:mm:ss a'` (`9:03:01 AM`).
- *
- * - `'longTime'`: equivalent to `'h:mm:ss a z'` (`9:03:01 AM GMT+1`).
- *
- *   `'longTime'`: 等价于 `'h:mm:ss a z'` (`9:03:01 AM GMT+1`).
- *
- * - `'fullTime'`: equivalent to `'h:mm:ss a zzzz'` (`9:03:01 AM GMT+01:00`).
-=======
  * | Option        | Equivalent to                       | Examples (given in `en-US` locale)              |
  * |---------------|-------------------------------------|-------------------------------------------------|
  * | `'short'`     | `'M/d/yy, h:mm a'`                  | `6/15/15, 9:03 AM`                              |
@@ -111,7 +54,6 @@
  * | `'mediumTime'`| `'h:mm:ss a'`                       | `9:03:01 AM`                                    |
  * | `'longTime'`  | `'h:mm:ss a z'`                     | `9:03:01 AM GMT+1`                              |
  * | `'fullTime'`  | `'h:mm:ss a zzzz'`                  | `9:03:01 AM GMT+01:00`                          |
->>>>>>> 8dc32060
  *
  *   `'fullTime'`: 等价于 `'h:mm:ss a zzzz'` (`9:03:01 AM GMT+01:00`).
  *
@@ -125,77 +67,6 @@
  * Format details depend on the locale.
  * Fields marked with (*) are only available in the extra data set for the given locale.
  *
-<<<<<<< HEAD
- * 你可以使用符号来构造出格式字符串，以指定日期-时间值的各个部分，如下表所示。
- * 具体格式取决于区域设置。
- * 标 `*` 的字段表示仅在特定区域的数据中才有效。
- *
- * | <t>Field type</t><t>字段类型</t> | <t>Format</t><t>格式</t> | <t>Description</t><t>说明</t> | <t>Example Value</t><t>范例值</t> |
- * | -------------------------------- | ------------------------ | ----------------------------- | --------------------------------- |
- * | <t>Era</t><t>纪元</t> | G, GG & GGG | <t>Abbreviated</t><t>缩略</t> | AD |
- * |  | GGGG | <t>Wide</t><t>全称</t> | Anno Domini |
- * |  | GGGGG | <t>Narrow</t><t>最简</t> | A |
- * | <t>Year</t><t>年</t> | y | <t>Numeric</t><t>数字</t>: <t>minimum digits</t><t>最小位数</t> | 2, 20, 201, 2017, 20173 |
- * |  | yy | <t>Numeric</t><t>数字</t>: 2 <t>digits + zero padded</t><t>数字 + 0 补位</t> | 02, 20, 01, 17, 73 |
- * |  | yyy | <t>Numeric</t><t>数字</t>: 3 <t>digits + zero padded</t><t>数字 + 0 补位</t> | 002, 020, 201, 2017, 20173 |
- * |  | yyyy | <t>Numeric</t><t>数字</t>: 4 <t>digits or more + zero padded</t><t>或更多数字 + 0 补位</t> | 0002, 0020, 0201, 2017, 20173 |
- * | Week-numbering year | Y | Numeric: minimum digits | 2, 20, 201, 2017, 20173 |
- * | 周日历年 | Y | 数字: 最少化数字 | 2, 20, 201, 2017, 20173 |
- * |  | YY | Numeric: 2 digits + zero padded | 02, 20, 01, 17, 73 |
- * |  | YY | 数字：2 字符+补零 | 02, 20, 01, 17, 73 |
- * |  | YYY | Numeric: 3 digits + zero padded | 002, 020, 201, 2017, 20173 |
- * |  | YYY | 数字：3 字符+补零 | 002, 020, 201, 2017, 20173 |
- * |  | YYYY | Numeric: 4 digits or more + zero padded | 0002, 0020, 0201, 2017, 20173 |
- * |  | YYYY | 数字：4 字符+补零 | 0002, 0020, 0201, 2017, 20173 |
- * | <t>Month</t><t>月</t> | M | <t>Numeric</t><t>数字</t>: <t>1 digit</t><t>1 数字</t> | 9, 12 |
- * |  | MM | <t>Numeric</t><t>数字</t>: 2 <t>digits + zero padded</t><t>数字 + 0 补位</t> | 09, 12 |
- * |  | MMM | <t>Abbreviated</t><t>缩略</t> | Sep |
- * |  | MMMM | <t>Wide</t><t>全称</t> | September |
- * |  | MMMMM | <t>Narrow</t><t>最简</t> | S |
- * | <t>Month standalone</t><t>独立月份</t> | L | <t>Numeric</t><t>数字</t>: <t>1 digit</t><t>1 数字</t> | 9, 12 |
- * |  | LL | <t>Numeric</t><t>数字</t>: 2 <t>digits + zero padded</t><t>数字 + 0 补位</t> | 09, 12 |
- * |  | LLL | <t>Abbreviated</t><t>缩略</t> | Sep |
- * |  | LLLL | <t>Wide</t><t>全称</t> | September |
- * |  | LLLLL | <t>Narrow</t><t>最简</t> | S |
- * | <t>Week of year</t><t>年内周次</t> | w | <t>Numeric</t><t>数字</t>: <t>minimum digits</t><t>最小位数</t> | 1... 53 |
- * |  | ww | <t>Numeric</t><t>数字</t>: 2 <t>digits + zero padded</t><t>数字 + 0 补位</t> | 01... 53 |
- * | <t>Week of month</t><t>月内周次</t> | W | <t>Numeric</t><t>数字</t>: <t>1 digit</t><t>1 数字</t> | 1... 5 |
- * | <t>Day of month</t><t>月内日</t> | d | <t>Numeric</t><t>数字</t>: <t>minimum digits</t><t>最小位数</t> | 1 |
- * |  | dd | <t>Numeric</t><t>数字</t>: 2 <t>digits + zero padded</t><t>数字 + 0 补位</t> | 01 |
- * | <t>Week day</t><t>周内日</t> | E, EE & EEE | <t>Abbreviated</t><t>缩略</t> | Tue |
- * |  | EEEE | <t>Wide</t><t>全称</t> | Tuesday |
- * |  | EEEEE | <t>Narrow</t><t>最简</t> | T |
- * |  | EEEEEE | <t>Short</t><t>短</t> | Tu |
- * | <t>Period</t><t>日内时段</t> | a, aa & aaa | <t>Abbreviated</t><t>缩略</t> | am/pm or AM/PM |
- * |  | aaaa | <t>Wide</t><t>全称</t><t>(fallback to `a` when missing)</t><t>(缺少时等同于 `a`)</t> | ante meridiem/post meridiem |
- * |  | aaaaa | <t>Narrow</t><t>最简</t> | a/p |
- * | <t>Period\*</t><t>日内时段</t> | B, BB & BBB | <t>Abbreviated</t><t>缩略</t> | mid. |
- * |  | BBBB | <t>Wide</t><t>全称</t> | am, pm, midnight, noon, morning, afternoon, evening, night |
- * |  | BBBBB | <t>Narrow</t><t>最简</t> | md |
- * | <t>Period standalone\*</t><t>独立时段</t> | b, bb & bbb | <t>Abbreviated</t><t>缩略</t> | mid. |
- * |  | bbbb | <t>Wide</t><t>全称</t> | am, pm, midnight, noon, morning, afternoon, evening, night |
- * |  | bbbbb | <t>Narrow</t><t>最简</t> | md |
- * | <t>Hour 1-12</t><t>小时(1-12)</t> | h | <t>Numeric</t><t>数字</t>: <t>minimum digits</t><t>最小位数</t> | 1, 12 |
- * |  | hh | <t>Numeric</t><t>数字</t>: 2 <t>digits + zero padded</t><t>数字 + 0 补位</t> | 01, 12 |
- * | <t>Hour 0-23</t><t>小时(0-23)</t> | H | <t>Numeric</t><t>数字</t>: <t>minimum digits</t><t>最小位数</t> | 0, 23 |
- * |  | HH | <t>Numeric</t><t>数字</t>: 2 <t>digits + zero padded</t><t>数字 + 0 补位</t> | 00, 23 |
- * | <t>Minute</t><t>分</t> | m | <t>Numeric</t><t>数字</t>: <t>minimum digits</t><t>最小位数</t> | 8, 59 |
- * |  | mm | <t>Numeric</t><t>数字</t>: 2 <t>digits + zero padded</t><t>数字 + 0 补位</t> | 08, 59 |
- * | <t>Second</t><t>秒</t> | s | <t>Numeric</t><t>数字</t>: <t>minimum digits</t><t>最小位数</t> | 0... 59 |
- * |  | ss | <t>Numeric</t><t>数字</t>: 2 <t>digits + zero padded</t><t>数字 + 0 补位</t> | 00... 59 |
- * | <t>Fractional seconds</t><t>分数秒</t> | S | <t>Numeric</t><t>数字</t>: <t>1 digit</t><t>1 数字</t> | 0... 9 |
- * |  | SS | <t>Numeric</t><t>数字</t>: 2 <t>digits + zero padded</t><t>数字 + 0 补位</t> | 00... 99 |
- * |  | SSS | <t>Numeric</t><t>数字</t>: 3 <t>digits + zero padded</t><t>数字 + 0 补位</t> (= <t>milliseconds</t><t>毫秒</t>) | 000... 999 |
- * | <t>Zone</t><t>时区</t> | z, zz & zzz | <t>Short specific non location format (fallback to O)</t><t>位置无关短格式（默认为 0）</t> | GMT-8 |
- * |  | zzzz | <t>Long specific non location format (fallback to OOOO)</t><t>位置无关长格式（默认为 0000）</t> | GMT-08:00 |
- * |  | Z, ZZ & ZZZ | ISO8601 <t>basic format</t><t>基本格式</t> | -0800 |
- * |  | ZZZZ | <t>Long localized GMT format</t><t>本地化 GMT 长格式</t> | GMT-8:00 |
- * |  | ZZZZZ | ISO8601 <t>extended format + Z indicator for offset 0</t><t>扩展格式 + 偏移为 0 时用 Z 表示</t> (= XXXXX) | -08:00 |
- * |  | O, OO & OOO | <t>Short localized GMT format</t><t>本地化 GMT 短格式</t> | GMT-8 |
- * |  | OOOO | <t>Long localized GMT format</t><t>本地化 GMT 长格式</t> | GMT-08:00 |
- *
- * Note that timezone correction is not applied to an ISO string that has no time component, such as "2016-09-19"
-=======
  *  | Field type          | Format      | Description                                                   | Example Value                                              |
  *  |-------------------- |-------------|---------------------------------------------------------------|------------------------------------------------------------|
  *  | Era                 | G, GG & GGG | Abbreviated                                                   | AD                                                         |
@@ -261,7 +132,6 @@
  *  |                     | O, OO & OOO | Short localized GMT format                                    | GMT-8                                                      |
  *  |                     | OOOO        | Long localized GMT format                                     | GMT-08:00                                                  |
  *
->>>>>>> 8dc32060
  *
  * 请注意，时区校正不适用于没有时间部分的 ISO 字符串，例如“2016-09-19”
  *
