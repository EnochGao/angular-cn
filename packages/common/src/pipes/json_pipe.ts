/**
 * @license
 * Copyright Google Inc. All Rights Reserved.
 *
 * Use of this source code is governed by an MIT-style license that can be
 * found in the LICENSE file at https://angular.io/license
 */

import {Pipe, PipeTransform} from '@angular/core';

/**
 * @ngModule CommonModule
 * @description
 *
 * Converts a value into its JSON-format representation.  Useful for debugging.
 *
 * 把一个值转换成 JSON 字符串格式。在调试时很有用。
 *
 * @usageNotes
 *
 * The following component uses a JSON pipe to convert an object
 * to JSON format, and displays the string in both formats for comparison.
<<<<<<< HEAD
 *
 * 下列组件使用了一个 `JSON` 管道来把对象转换成 JSON 格式，并以两种格式显示字符串供对比。

 * {@example common/pipes/ts/json_pipe.ts region='JsonPipe'}
=======
>>>>>>> 0a9ea2ae
 *
 * {@example common/pipes/ts/json_pipe.ts region='JsonPipe'}
 *
 */
@Pipe({name: 'json', pure: false})
export class JsonPipe implements PipeTransform {
  /**
   * @param value A value of any type to convert into a JSON-format string.
   *
   * 任何类型的要转换成 JSON 字符串格式的值
   */
  transform(value: any): string { return JSON.stringify(value, null, 2); }
}<|MERGE_RESOLUTION|>--- conflicted
+++ resolved
@@ -20,13 +20,8 @@
  *
  * The following component uses a JSON pipe to convert an object
  * to JSON format, and displays the string in both formats for comparison.
-<<<<<<< HEAD
  *
  * 下列组件使用了一个 `JSON` 管道来把对象转换成 JSON 格式，并以两种格式显示字符串供对比。
-
- * {@example common/pipes/ts/json_pipe.ts region='JsonPipe'}
-=======
->>>>>>> 0a9ea2ae
  *
  * {@example common/pipes/ts/json_pipe.ts region='JsonPipe'}
  *
