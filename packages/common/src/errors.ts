--- conflicted
+++ resolved
@@ -9,9 +9,6 @@
 /**
  * The list of error codes used in runtime code of the `common` package.
  * Reserved error code range: 2000-2999.
- *
- * `common` 包的运行时代码中使用的错误代码列表。保留的错误代码范围： 2000-2999。
- *
  */
 export const enum RuntimeErrorCode {
   // NgSwitch errors
@@ -36,8 +33,5 @@
   OVERSIZED_IMAGE = 2960,
   TOO_MANY_PRELOADED_IMAGES = 2961,
   MISSING_BUILTIN_LOADER = 2962,
-<<<<<<< HEAD
-=======
   MISSING_NECESSARY_LOADER = 2963,
->>>>>>> 6a32ac28
 }