--- conflicted
+++ resolved
@@ -12,38 +12,22 @@
 
 /**
  * FormGroupValue extracts the type of `.value` from a FormGroup's inner object type. The untyped
- * case falls back to {[key: string]&#x3A; any}.
- *
- * FormGroupValue 会从 FormGroup 的内部对象类型中提取 `.value` 的类型。无类型的情况会回到 { [key:
- * string][key: string] : any} 。
+ * case falls back to {[key: string]: any}.
  *
  * Angular uses this type internally to support Typed Forms; do not use it directly.
  *
- * Angular 在内部使用此类型来支持类型化表单；不要直接使用它。
- *
  * For internal use only.
- *
- * 仅供内部使用。
- *
  */
 export type ɵFormGroupValue<T extends {[K in keyof T]?: AbstractControl<any>}> =
     ɵTypedOrUntyped<T, Partial<{[K in keyof T]: ɵValue<T[K]>}>, {[key: string]: any}>;
 
 /**
  * FormGroupRawValue extracts the type of `.getRawValue()` from a FormGroup's inner object type. The
- * untyped case falls back to {[key: string]&#x3A; any}.
- *
- * FormGroupRawValue 会从 FormGroup 的内部对象类型中提取 `.getRawValue()`
- * 的类型。无类型的情况会回到 { [key: string][key: string] : any} 。
+ * untyped case falls back to {[key: string]: any}.
  *
  * Angular uses this type internally to support Typed Forms; do not use it directly.
  *
- * Angular 在内部使用此类型来支持类型化表单；不要直接使用它。
- *
  * For internal use only.
- *
- * 仅供内部使用。
- *
  */
 export type ɵFormGroupRawValue<T extends {[K in keyof T]?: AbstractControl<any>}> =
     ɵTypedOrUntyped<T, {[K in keyof T]: ɵRawValue<T[K]>}, {[key: string]: any}>;
@@ -51,12 +35,7 @@
 /**
  * OptionalKeys returns the union of all optional keys in the object.
  *
- * OptionalKeys 返回对象中所有可选键的并集。
- *
  * Angular uses this type internally to support Typed Forms; do not use it directly.
- *
- * Angular 在内部使用此类型来支持类型化表单；不要直接使用它。
- *
  */
 export type ɵOptionalKeys<T> = {
   [K in keyof T] -?: undefined extends T[K] ? K : never
@@ -64,43 +43,27 @@
 
 /**
  * Tracks the value and validity state of a group of `FormControl` instances.
- *
- * 跟踪一组 `FormControl` 实例的值和有效状态。
  *
  * A `FormGroup` aggregates the values of each child `FormControl` into one object,
  * with each control name as the key.  It calculates its status by reducing the status values
  * of its children. For example, if one of the controls in a group is invalid, the entire
  * group becomes invalid.
  *
- * `FormGroup` 每个子 `FormControl`
- * 的值聚合到一个对象中，以每个控件名称作为键。它通过减少其子项的状态值来计算其状态。例如，如果组中的某个控件无效，则整个组都将变得无效。
- *
  * `FormGroup` is one of the four fundamental building blocks used to define forms in Angular,
  * along with `FormControl`, `FormArray`, and `FormRecord`.
  *
- * `FormGroup` 是用于在 Angular 中定义表单的四个基本构建块之一，与 `FormControl`、`FormArray` 和
- * `FormRecord` 。
- *
  * When instantiating a `FormGroup`, pass in a collection of child controls as the first
  * argument. The key for each child registers the name for the control.
  *
- * 实例化 `FormGroup` 时，请传入子控件的集合作为第一个参数。每个子项的键都会注册控件的名称。
- *
  * `FormGroup` is intended for use cases where the keys are known ahead of time.
  * If you need to dynamically add and remove controls, use {@link FormRecord} instead.
  *
- * `FormGroup` 旨在用于提前已知键的用例。如果需要动态添加和删除控件，请改用 {@link FormRecord} 。
- *
  * `FormGroup` accepts an optional type parameter `TControl`, which is an object type with inner
  * control types as values.
  *
- * `FormGroup` 接受一个可选的类型参数 `TControl` ，它是一种以内部控件类型作为值的对象类型。
- *
  * @usageNotes
  *
  * ### Create a form group with 2 controls
- *
- * ### 创建带有 2 个控件的表单组
  *
  * ```
  * const form = new FormGroup({
@@ -114,19 +77,12 @@
  *
  * ### The type argument, and optional controls
  *
- * ### 类型参数和可选控件
- *
  * `FormGroup` accepts one generic argument, which is an object containing its inner controls.
  * This type will usually be inferred automatically, but you can always specify it explicitly if you
  * wish.
  *
- * `FormGroup`
- * 接受一个通用参数，该参数是一个包含其内部控件的对象。这种类型通常会被自动推断，但如果你愿意，你始终可以显式指定它。
- *
  * If you have controls that are optional (i.e. they can be removed, you can use the `?` in the
  * type):
- *
- * 如果你有可选的控件（即它们可以被删除，你可以在类型中使用 `?`）：
  *
  * ```
  * const form = new FormGroup<{
@@ -141,14 +97,9 @@
  *
  * ### Create a form group with a group-level validator
  *
- * ### 创建使用组级验证器的表单组
- *
  * You include group-level validators as the second arg, or group-level async
  * validators as the third arg. These come in handy when you want to perform validation
  * that considers the value of more than one child control.
- *
- * 你将组级验证器作为第二个 arg 包含在内，或将组级异步验证器作为第三个 arg
- * 包含在内。当你要执行考虑多个子控件的值的验证时，它们会派上用场。
  *
  * ```
  * const form = new FormGroup({
@@ -156,6 +107,7 @@
  *   passwordConfirm: new FormControl('', Validators.minLength(2)),
  * }, passwordMatchValidator);
  *
+ *
  * function passwordMatchValidator(g: FormGroup) {
  *    return g.get('password').value === g.get('passwordConfirm').value
  *       ? null : {'mismatch': true};
@@ -165,8 +117,6 @@
  * Like `FormControl` instances, you choose to pass in
  * validators and async validators as part of an options object.
  *
- * 与 `FormControl` 实例一样，你选择作为 options 对象的一部分传入验证器和异步验证器。
- *
  * ```
  * const form = new FormGroup({
  *   password: new FormControl('')
@@ -176,16 +126,11 @@
  *
  * ### Set the updateOn property for all controls in a form group
  *
- * ### 为表单组中的所有控件设置 updateOn 属性
- *
  * The options object is used to set a default value for each child
  * control's `updateOn` property. If you set `updateOn` to `'blur'` at the
  * group level, all child controls default to 'blur', unless the child
  * has explicitly specified a different `updateOn` value.
  *
- * options 对象用于为每个子控件的 `updateOn` 属性设置默认值。如果你在组级别将 `updateOn` 设置为
- * `'blur'` ，则所有子控件都默认为 'blur'，除非子项显式指定不同的 `updateOn` 值。
- *
  * ```ts
  * const c = new FormGroup({
  *   one: new FormControl()
@@ -194,14 +139,9 @@
  *
  * ### Using a FormGroup with optional controls
  *
- * ### 使用带有可选控件的 FormGroup
- *
  * It is possible to have optional controls in a FormGroup. An optional control can be removed later
  * using `removeControl`, and can be omitted when calling `reset`. Optional controls must be
  * declared optional in the group's type.
- *
- * FormGroup 中可以有可选控件。可选控件可以在以后使用 `removeControl` 删除，并且在调用 `reset`
- * 时可以省略。可选控件必须在组的类型中声明为 optional。
  *
  * ```ts
  * const c = new FormGroup<{one?: FormControl<string>}>({
@@ -212,9 +152,6 @@
  * Notice that `c.value.one` has type `string|null|undefined`. This is because calling `c.reset({})`
  * without providing the optional key `one` will cause it to become `null`.
  *
- * 请注意，`c.value.one` 的类型为 `string|null|undefined` 。这是因为在不提供可选键 `one`
- * 的情况下调用 `c.reset({})` 将导致它变为 `null` 。
- *
  * @publicApi
  */
 export class FormGroup<TControl extends {[K in keyof TControl]: AbstractControl<any>} = any> extends
@@ -224,22 +161,14 @@
   /**
    * Creates a new `FormGroup` instance.
    *
-   * 创建一个新的 `FormGroup` 实例。
-   *
    * @param controls A collection of child controls. The key for each child is the name
    * under which it is registered.
-   *
-   * 子控件的集合。每个子项的键是它注册的名称。
    *
    * @param validatorOrOpts A synchronous validator function, or an array of
    * such functions, or an `AbstractControlOptions` object that contains validation functions
    * and a validation trigger.
    *
-   * 同步验证器函数，或此类函数的数组，或包含验证函数和验证触发器的 `AbstractControlOptions` 对象。
-   *
    * @param asyncValidator A single async validator or array of async validator functions
-   *
-   * 单个异步验证器或异步验证器函数数组
    *
    */
   constructor(
@@ -265,21 +194,11 @@
    * Registers a control with the group's list of controls. In a strongly-typed group, the control
    * must be in the group's type (possibly as an optional key).
    *
-   * 使用组的控件列表注册控件。在强类型组中，控件必须是组的类型（可能作为可选键）。
-   *
    * This method does not update the value or validity of the control.
    * Use {@link FormGroup#addControl addControl} instead.
    *
-   * 此方法不会更新控件的值或有效性。改用 {@link FormGroup#addControl addControl} 。
-   *
    * @param name The control name to register in the collection
-   *
-   * 要在集合中注册的控件名称
-   *
    * @param control Provides the control for the given name
-   *
-   * 提供给定名称的控件
-   *
    */
   registerControl<K extends string&keyof TControl>(name: K, control: TControl[K]): TControl[K];
   registerControl(
@@ -298,33 +217,17 @@
    * Add a control to this group. In a strongly-typed group, the control must be in the group's type
    * (possibly as an optional key).
    *
-   * 向此组添加控件。在强类型组中，控件必须是组的类型（可能作为可选键）。
-   *
    * If a control with a given name already exists, it would *not* be replaced with a new one.
    * If you want to replace an existing control, use the {@link FormGroup#setControl setControl}
    * method instead. This method also updates the value and validity of the control.
    *
-   * 如果已存在具有给定名称的控件，*则不*会将其替换为新名称。如果要替换现有控件，请改用 {@link
-   * FormGroup#setControl setControl} 方法。此方法还会更新控件的值和有效性。
-   *
    * @param name The control name to add to the collection
-   *
-   * 要添加到集合的控件名称
    * @param control Provides the control for the given name
-   *
-   * 提供给定名称的控件
    * @param options Specifies whether this FormGroup instance should emit events after a new
    *     control is added.
-   *
-   * 指定此 FormGroup 实例是否应在添加新控件后发出事件。
-   *
    * * `emitEvent`: When true or not supplied (the default), both the `statusChanges` and
-   *     `valueChanges` observables emit events with the latest status and value when the control is
-   *     added. When false, no events are emitted.
-   *
-   *   `emitEvent` ：当 true 或未提供（默认）时，`statusChanges` 和 `valueChanges`
-   *   可观察对象在添加控件时会发出具有最新状态和值的事件。当 false 时，不会发出事件。
-   *
+   * `valueChanges` observables emit events with the latest status and value when the control is
+   * added. When false, no events are emitted.
    */
   addControl(
       this: FormGroup<{[key: string]: AbstractControl<any>}>, name: string,
@@ -352,27 +255,14 @@
    * Remove a control from this group. In a strongly-typed group, required controls cannot be
    * removed.
    *
-   * 从此组中删除控件。在强类型组中，无法删除所需的控件。
-   *
    * This method also updates the value and validity of the control.
    *
-   * 此方法还会更新控件的值和有效性。
-   *
    * @param name The control name to remove from the collection
-   *
-   * 要从集合中删除的控件名称
    * @param options Specifies whether this FormGroup instance should emit events after a
    *     control is removed.
-   *
-   * 指定此 FormGroup 实例是否应在删除控件后发出事件。
-   *
    * * `emitEvent`: When true or not supplied (the default), both the `statusChanges` and
-   *     `valueChanges` observables emit events with the latest status and value when the control is
-   *     removed. When false, no events are emitted.
-   *
-   *   `emitEvent` ：当为 true 或不提供（默认）时，`statusChanges` 和 `valueChanges`
-   *   可观察对象会在删除控件时发出具有最新状态和值的事件。当 false 时，不会发出事件。
-   *
+   * `valueChanges` observables emit events with the latest status and value when the control is
+   * removed. When false, no events are emitted.
    */
   removeControl(name: string, options: {emitEvent?: boolean;} = {}): void {
     if ((this.controls as any)[name])
@@ -386,30 +276,15 @@
    * Replace an existing control. In a strongly-typed group, the control must be in the group's type
    * (possibly as an optional key).
    *
-   * 替换现有的控件。在强类型组中，控件必须是组的类型（可能作为可选键）。
-   *
    * If a control with a given name does not exist in this `FormGroup`, it will be added.
    *
-   * 如果此 `FormGroup` 中不存在具有给定名称的控件，则将添加它。
-   *
    * @param name The control name to replace in the collection
-   *
-   * 集合中要替换的控件名称
    * @param control Provides the control for the given name
-   *
-   * 提供给定名称的控件
    * @param options Specifies whether this FormGroup instance should emit events after an
    *     existing control is replaced.
-   *
-   * 指定此 FormGroup 实例是否应在替换现有控件后发出事件。
-   *
    * * `emitEvent`: When true or not supplied (the default), both the `statusChanges` and
-   *     `valueChanges` observables emit events with the latest status and value when the control is
-   *     replaced with a new one. When false, no events are emitted.
-   *
-   *   `emitEvent` ：当为 true 或不提供（默认）时，当控件被替换为新控件时，`statusChanges` 和
-   *   `valueChanges` 可观察对象都会发出具有最新状态和值的事件。当 false 时，不会发出事件。
-   *
+   * `valueChanges` observables emit events with the latest status and value when the control is
+   * replaced with a new one. When false, no events are emitted.
    */
   setControl<K extends string&keyof TControl>(name: K, control: TControl[K], options?: {
     emitEvent?: boolean
@@ -431,23 +306,12 @@
   /**
    * Check whether there is an enabled control with the given name in the group.
    *
-   * 检查组中是否存在具有给定名称的启用控件。
-   *
    * Reports false for disabled controls. If you'd like to check for existence in the group
    * only, use {@link AbstractControl#get get} instead.
    *
-   * 为禁用的控件报告 false 。如果你只想检查组中是否存在，请改用 {@link AbstractControl#get get} 。
-   *
    * @param controlName The control name to check for existence in the collection
    *
-   * 要检查集合中是否存在的控件名称
-   *
-   * @returns
-   *
-   * false for disabled controls, true otherwise.
-   *
-   * 禁用的控件为 false ，否则为 true 。
-   *
+   * @returns false for disabled controls, true otherwise.
    */
   contains<K extends string>(controlName: K): boolean;
   contains(this: FormGroup<{[key: string]: AbstractControl<any>}>, controlName: string): boolean;
@@ -460,13 +324,8 @@
    * Sets the value of the `FormGroup`. It accepts an object that matches
    * the structure of the group, with control names as keys.
    *
-   * 设置 `FormGroup` 的值。它接受一个与组结构匹配的对象，以控件名称作为键。
-   *
    * @usageNotes
-   *
    * ### Set the complete value for the form group
-   *
-   * ### 设置表单组的完整值
    *
    * ```
    * const form = new FormGroup({
@@ -479,34 +338,22 @@
    * form.setValue({first: 'Nancy', last: 'Drew'});
    * console.log(form.value);   // {first: 'Nancy', last: 'Drew'}
    * ```
+   *
    * @throws When strict checks fail, such as setting the value of a control
    * that doesn't exist or if you exclude a value of a control that does exist.
    *
-   * 当严格检查失败时，例如设置不存在的控件的值或者排除确实存在的控件的值。
    * @param value The new value for the control that matches the structure of the group.
-   *
-   * 与组结构匹配的控件的新值。
    * @param options Configuration options that determine how the control propagates changes
    * and emits events after the value changes.
    * The configuration options are passed to the {@link AbstractControl#updateValueAndValidity
    * updateValueAndValidity} method.
    *
-   * 确定控件如何传播更改并在值更改后发出事件的配置选项。配置选项会传递给 {@link
-   * AbstractControl#updateValueAndValidity updateValueAndValidity} 方法。
-   *
    * * `onlySelf`: When true, each change only affects this control, and not its parent. Default is
-   *   false.
-   *
-   *   `onlySelf` ：当为 true 时，每次更改只影响此控件，而不影响其父控件。默认为 false。
-   *
+   * false.
    * * `emitEvent`: When true or not supplied (the default), both the `statusChanges` and
-   *     `valueChanges`
-   *     observables emit events with the latest status and value when the control value is updated.
-   *     When false, no events are emitted.
-   *
-   *   `emitEvent` ：当为 true 或不提供（默认）时，`statusChanges` 和 `valueChanges`
-   *   可观察对象会在更新控件值时发出具有最新状态和值的事件。当 false 时，不会发出事件。
-   *
+   * `valueChanges`
+   * observables emit events with the latest status and value when the control value is updated.
+   * When false, no events are emitted.
    */
   override setValue(value: ɵFormGroupRawValue<TControl>, options: {
     onlySelf?: boolean,
@@ -526,17 +373,10 @@
    * names as keys, and does its best to match the values to the correct controls
    * in the group.
    *
-   * 修补 `FormGroup` 的值。它接受以控件名称作为键的对象，并尽力将值与组中的正确控件进行匹配。
-   *
    * It accepts both super-sets and sub-sets of the group without throwing an error.
    *
-   * 它接受组的超集和子集，而不会抛出错误。
-   *
    * @usageNotes
-   *
    * ### Patch the value for a form group
-   *
-   * ### 修补表单组的值
    *
    * ```
    * const form = new FormGroup({
@@ -548,29 +388,16 @@
    * form.patchValue({first: 'Nancy'});
    * console.log(form.value);   // {first: 'Nancy', last: null}
    * ```
+   *
    * @param value The object that matches the structure of the group.
-   *
-   * 与组结构匹配的对象。
    * @param options Configuration options that determine how the control propagates changes and
    * emits events after the value is patched.
-   *
-   * 一些配置选项，用于确定控件在修补值后如何传播更改和发出事件。
-   *
    * * `onlySelf`: When true, each change only affects this control and not its parent. Default is
-   *   true.
-   *
-   *   `onlySelf` ：当为 true 时，每次更改都只影响此控件，而不影响其父级。默认为 true。
-   *
+   * true.
    * * `emitEvent`: When true or not supplied (the default), both the `statusChanges` and
-   *     `valueChanges` observables emit events with the latest status and value when the control
-   *   value is updated. When false, no events are emitted. The configuration options are passed to
-   *     the {@link AbstractControl#updateValueAndValidity updateValueAndValidity} method.
-   *
-   *   `emitEvent` ：当为 true 或不提供（默认）时，`statusChanges` 和 `valueChanges`
-   *   可观察对象会在更新控件值时发出具有最新状态和值的事件。当 false
-   *   时，不会发出事件。配置选项会传递给 {@link AbstractControl#updateValueAndValidity
-   *   updateValueAndValidity} 方法。
-   *
+   * `valueChanges` observables emit events with the latest status and value when the control value
+   * is updated. When false, no events are emitted. The configuration options are passed to
+   * the {@link AbstractControl#updateValueAndValidity updateValueAndValidity} method.
    */
   override patchValue(value: ɵFormGroupValue<TControl>, options: {
     onlySelf?: boolean,
@@ -599,47 +426,28 @@
    * Resets the `FormGroup`, marks all descendants `pristine` and `untouched` and sets
    * the value of all descendants to their default values, or null if no defaults were provided.
    *
-   * 重置 `FormGroup` ，将所有后代标记为 `pristine` 和 `untouched`
-   * ，并将所有后代的值设置为默认值，如果没有提供默认值，则为 null 。
-   *
    * You reset to a specific form state by passing in a map of states
    * that matches the structure of your form, with control names as keys. The state
    * is a standalone value or a form state object with both a value and a disabled
    * status.
    *
-   * 你通过传入与表单结构匹配的状态映射表（以控件名称作为键）来重置为特定的表单状态。状态是独立值或具有值和禁用状态的表单状态对象。
-   *
    * @param value Resets the control with an initial value,
    * or an object that defines the initial value and disabled state.
    *
-   * 使用初始值或定义初始值和禁用状态的对象重置控件。
    * @param options Configuration options that determine how the control propagates changes
    * and emits events when the group is reset.
-   *
-   * 配置选项，确定控件在重置组时如何传播更改和发出事件。
-   *
    * * `onlySelf`: When true, each change only affects this control, and not its parent. Default is
-   *   false.
-   *
-   *   `onlySelf` ：当为 true 时，每次更改只影响此控件，而不影响其父控件。默认为 false。
-   *
+   * false.
    * * `emitEvent`: When true or not supplied (the default), both the `statusChanges` and
-   *     `valueChanges`
-   *     observables emit events with the latest status and value when the control is reset.
-   *     When false, no events are emitted.
-   *     The configuration options are passed to the {@link AbstractControl#updateValueAndValidity
-   *     updateValueAndValidity} method.
-   *
-   *   `emitEvent` ：当 true 或未提供（默认）时，`statusChanges` 和 `valueChanges`
-   *   可观察对象会在控件重置时发出具有最新状态和值的事件。当 false
-   *   时，不会发出事件。配置选项会传递给 {@link AbstractControl#updateValueAndValidity
-   *   updateValueAndValidity} 方法。
+   * `valueChanges`
+   * observables emit events with the latest status and value when the control is reset.
+   * When false, no events are emitted.
+   * The configuration options are passed to the {@link AbstractControl#updateValueAndValidity
+   * updateValueAndValidity} method.
    *
    * @usageNotes
    *
    * ### Reset the form group values
-   *
-   * ### 重置表单组的值
    *
    * ```ts
    * const form = new FormGroup({
@@ -655,8 +463,6 @@
    * ```
    *
    * ### Reset the form group values and disabled status
-   *
-   * ### 重置表单组的值和禁用状态
    *
    * ```
    * const form = new FormGroup({
@@ -688,12 +494,7 @@
   /**
    * The aggregate value of the `FormGroup`, including any disabled controls.
    *
-   * `FormGroup` 的聚合值，包括任何禁用的控件。
-   *
    * Retrieves all values regardless of disabled status.
-   *
-   * 无论禁用状态如何，都检索所有值。
-   *
    */
   override getRawValue(): ɵTypedOrUntyped<TControl, ɵFormGroupRawValue<TControl>, any> {
     return this._reduceChildren({}, (acc, control, name) => {
@@ -792,22 +593,12 @@
   /**
    * The presence of an explicit `prototype` property provides backwards-compatibility for apps that
    * manually inspect the prototype chain.
-   *
-   * 显式 `prototype` 属性的存在为手动检查原型链的应用程序提供了向后兼容。
-   *
    */
   prototype: FormGroup<any>;
 }
 
 /**
-<<<<<<< HEAD
- * UntypedFormGroup is a non-strongly-typed version of @see FormGroup.
- *
- * UntypedFormGroup 是 @see FormGroup 的非强类型版本。
- *
-=======
  * UntypedFormGroup is a non-strongly-typed version of `FormGroup`.
->>>>>>> 6a32ac28
  */
 export type UntypedFormGroup = FormGroup<any>;
 
@@ -825,17 +616,10 @@
  * Tracks the value and validity state of a collection of `FormControl` instances, each of which has
  * the same value type.
  *
- * 跟踪 `FormControl` 实例集合的值和有效状态，每个实例都具有相同的值类型。
- *
  * `FormRecord` is very similar to {@link FormGroup}, except it can be used with a dynamic keys,
  * with controls added and removed as needed.
  *
- * `FormRecord` 与 {@link FormGroup}
- * 非常相似，只是它可以与动态键一起使用，并可以根据需要添加和删除控件。
- *
  * `FormRecord` accepts one generic argument, which describes the type of the controls it contains.
- *
- * `FormRecord` 接受一个通用参数，该参数描述了它包含的控件的类型。
  *
  * @usageNotes
  *
@@ -844,6 +628,7 @@
  * numbers.addControl('bob', new FormControl('415-234-567'));
  * numbers.removeControl('bill');
  * ```
+ *
  * @publicApi
  */
 export class FormRecord<TControl extends AbstractControl = AbstractControl> extends
@@ -853,60 +638,35 @@
   /**
    * Registers a control with the records's list of controls.
    *
-   * 使用记录的控件列表注册一个控件。
-   *
    * See `FormGroup#registerControl` for additional information.
-   *
-   * 有关其他信息，请参阅 `FormGroup#registerControl` 。
-   *
    */
   registerControl(name: string, control: TControl): TControl;
 
   /**
    * Add a control to this group.
    *
-   * 向此组添加控件。
-   *
    * See `FormGroup#addControl` for additional information.
-   *
-   * 有关其他信息，请参阅 `FormGroup#addControl` 。
-   *
    */
   addControl(name: string, control: TControl, options?: {emitEvent?: boolean}): void;
 
   /**
    * Remove a control from this group.
    *
-   * 从此组中删除控件。
-   *
    * See `FormGroup#removeControl` for additional information.
-   *
-   * 有关其他信息，请参阅 `FormGroup#removeControl` 。
-   *
    */
   removeControl(name: string, options?: {emitEvent?: boolean}): void;
 
   /**
    * Replace an existing control.
    *
-   * 替换现有的控件。
-   *
    * See `FormGroup#setControl` for additional information.
-   *
-   * 有关其他信息，请参阅 `FormGroup#setControl` 。
-   *
    */
   setControl(name: string, control: TControl, options?: {emitEvent?: boolean}): void;
 
   /**
    * Check whether there is an enabled control with the given name in the group.
    *
-   * 检查组中是否存在具有给定名称的启用控件。
-   *
    * See `FormGroup#contains` for additional information.
-   *
-   * 有关其他信息，请参阅 `FormGroup#contains` 。
-   *
    */
   contains(controlName: string): boolean;
 
@@ -914,12 +674,7 @@
    * Sets the value of the `FormRecord`. It accepts an object that matches
    * the structure of the group, with control names as keys.
    *
-   * 设置 `FormRecord` 的值。它接受一个与组结构匹配的对象，以控件名称作为键。
-   *
    * See `FormGroup#setValue` for additional information.
-   *
-   * 有关其他信息，请参阅 `FormGroup#setValue` 。
-   *
    */
   setValue(value: {[key: string]: ɵValue<TControl>}, options?: {
     onlySelf?: boolean,
@@ -931,12 +686,7 @@
    * names as keys, and does its best to match the values to the correct controls
    * in the group.
    *
-   * 修补 `FormRecord` 的值。它接受以控件名称作为键的对象，并尽力将值与组中的正确控件进行匹配。
-   *
    * See `FormGroup#patchValue` for additional information.
-   *
-   * 有关其他信息，请参阅 `FormGroup#patchValue` 。
-   *
    */
   patchValue(value: {[key: string]: ɵValue<TControl>}, options?: {
     onlySelf?: boolean,
@@ -947,12 +697,7 @@
    * Resets the `FormRecord`, marks all descendants `pristine` and `untouched` and sets
    * the value of all descendants to null.
    *
-   * 重置 `FormRecord` ，将所有后代标记为 `pristine` 和 `untouched` ，并将所有后代的值设置为 null 。
-   *
    * See `FormGroup#reset` for additional information.
-   *
-   * 有关其他信息，请参阅 `FormGroup#reset` 。
-   *
    */
   reset(value?: {[key: string]: ɵValue<TControl>}, options?: {
     onlySelf?: boolean,
@@ -962,12 +707,7 @@
   /**
    * The aggregate value of the `FormRecord`, including any disabled controls.
    *
-   * `FormRecord` 的聚合值，包括任何禁用的控件。
-   *
    * See `FormGroup#getRawValue` for additional information.
-   *
-   * 有关其他信息，请参阅 `FormGroup#getRawValue` 。
-   *
    */
   getRawValue(): {[key: string]: ɵRawValue<TControl>};
 }
