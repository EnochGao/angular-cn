--- conflicted
+++ resolved
@@ -837,18 +837,11 @@
    * the UI or programmatically. It also emits an event each time you call enable\(\) or disable\(\)
    * without passing along {emitEvent: false} as a function argument.
    *
-<<<<<<< HEAD
-   * 一种多播 observable，每次控件的值发生更改（在 UI
-   * 中或以编程方式）时都会发出事件。它还会在你每次调用 enable\(\) 或 disable\(\)
-   * 时发出一个事件，而不将 {emitEvent: false} 作为函数参数传递。
-   *
-=======
    * **Note**: the emit happens right after a value of this control is updated. The value of a
    * parent control (for example if this FormControl is a part of a FormGroup) is updated later, so
    * accessing a value of a parent control (using the `value` property) from the callback of this
    * event might result in getting a value that has not been updated yet. Subscribe to the
    * `valueChanges` event of the parent control instead.
->>>>>>> 0b10f426
    */
   public readonly valueChanges!: Observable<TValue>;
 
