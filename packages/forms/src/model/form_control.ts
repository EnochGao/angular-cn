/**
 * @license
 * Copyright Google LLC All Rights Reserved.
 *
 * Use of this source code is governed by an MIT-style license that can be
 * found in the LICENSE file at https://angular.io/license
 */

import {AsyncValidatorFn, ValidatorFn} from '../directives/validators';
import {removeListItem} from '../util';

import {AbstractControl, AbstractControlOptions, isOptionsObj, pickAsyncValidators, pickValidators} from './abstract_model';

/**
 * FormControlState is a boxed form value. It is an object with a `value` key and a `disabled` key.
 *
 * FormControlState 是一个装箱的表单值。它是一个带有 `value` 键和 `disabled` 键的对象。
 *
 * @publicApi
 */
export interface FormControlState<T> {
  value: T;
  disabled: boolean;
}

/**
 * Interface for options provided to a `FormControl`.
 *
 * 提供给 `FormControl` 的选项的接口。
 *
 * This interface extends all options from {@link AbstractControlOptions}, plus some options
 * unique to `FormControl`.
 *
 * 此接口扩展了 {@link AbstractControlOptions} 的所有选项，以及 `FormControl` 独有的一些选项。
 *
 * @publicApi
 */
export interface FormControlOptions extends AbstractControlOptions {
  /**
   * @description
   *
   * Whether to use the initial value used to construct the `FormControl` as its default value
   * as well. If this option is false or not provided, the default value of a FormControl is `null`.
   * When a FormControl is reset without an explicit value, its value reverts to
   * its default value.
   *
   * 是否也使用用于构造 `FormControl` 的初始值作为其默认值。如果此选项为 false 或未提供，则
   * FormControl 的默认值为 `null` 。当没有显式值的情况下重置 FormControl 时，其值将恢复为默认值。
   *
   */
  nonNullable?: boolean;

  /**
   * @deprecated
   *
   * Use `nonNullable` instead.
   *
   * 改用 `nonNullable` 。
   *
   */
  initialValueIsDefault?: boolean;
}

/**
 * Tracks the value and validation status of an individual form control.
 *
 * 跟踪单个表单控件的值和验证状态。
 *
 * This is one of the four fundamental building blocks of Angular forms, along with
 * `FormGroup`, `FormArray` and `FormRecord`. It extends the `AbstractControl` class that
 * implements most of the base functionality for accessing the value, validation status,
 * user interactions and events.
 *
 * 这是 Angular 表单的四个基本构建块之一，与 `FormGroup`、`FormArray` 和 `FormRecord` 。它扩展了
 * `AbstractControl` 类，该类实现了用于访问值、验证状态、用户交互和事件的大多数基础特性。
 *
 * `FormControl` takes a single generic argument, which describes the type of its value. This
 * argument always implicitly includes `null` because the control can be reset. To change this
 * behavior, set `nonNullable` or see the usage notes below.
 *
 * `FormControl` 接受一个通用参数，该参数描述其值的类型。此参数始终隐式包含 `null`
 * ，因为控件可以重置。要更改此行为，请设置 `nonNullable` 或查看下面的使用说明。
 *
 * See [usage examples below](#usage-notes).
 *
 * 请参阅[下面的用法示例](#usage-notes)。
 *
 * @see `AbstractControl`
 * @see [Reactive Forms Guide](guide/reactive-forms)
 *
 * [响应式表单指南](guide/reactive-forms)
 *
 * @see [Usage Notes](#usage-notes)
 *
 * [使用说明](#usage-notes)
 *
 * @publicApi
 * @overriddenImplementation ɵFormControlCtor
 * @usageNotes
 *
 * ### Initializing Form Controls
 *
 * ### 初始化表单控件
 *
 * Instantiate a `FormControl`, with an initial value.
 *
 * 实例化一个 `FormControl` ，具有一个初始值。
 *
 * ```ts
 * const control = new FormControl('some value');
 * console.log(control.value);     // 'some value'
 * ```
 *
 * The following example initializes the control with a form state object. The `value`
 * and `disabled` keys are required in this case.
 *
 * 以下示例使用表单状态对象初始化控件。在这种情况下，需要 `value` 和 `disabled` 键。
 *
 * ```ts
 * const control = new FormControl({ value: 'n/a', disabled: true });
 * console.log(control.value);     // 'n/a'
 * console.log(control.status);    // 'DISABLED'
 * ```
 *
 * The following example initializes the control with a synchronous validator.
 *
 * 以下示例使用同步验证器初始化控件。
 *
 * ```ts
 * const control = new FormControl('', Validators.required);
 * console.log(control.value);      // ''
 * console.log(control.status);     // 'INVALID'
 * ```
 *
 * The following example initializes the control using an options object.
 *
 * 以下示例使用 options 对象初始化控件。
 *
 * ```ts
 * const control = new FormControl('', {
 *    validators: Validators.required,
 *    asyncValidators: myAsyncValidator
 * });
 * ```
 *
 * ### The single type argument
 *
 * ### 单一类型参数
 *
 * `FormControl` accepts a generic argument, which describes the type of its value.
 * In most cases, this argument will be inferred.
 *
 * `FormControl` 接受一个通用参数，该参数描述了其值的类型。在大多数情况下，将推断此参数。
 *
 * If you are initializing the control to `null`, or you otherwise wish to provide a
 * wider type, you may specify the argument explicitly:
 *
 * 如果你将控件初始化为 `null` ，或者你希望提供更广泛的类型，你可以显式指定参数：
 *
 * ```
 * let fc = new FormControl<string|null>(null);
 * fc.setValue('foo');
 * ```
 *
 * You might notice that `null` is always added to the type of the control.
 * This is because the control will become `null` if you call `reset`. You can change
 * this behavior by setting `{nonNullable: true}`.
 *
 * 你可能会注意到 `null` 始终添加到控件的类型。这是因为如果你调用 `reset` ，控件将变为 `null`
 * 。你可以通过设置 `{nonNullable: true}` 来更改此行为。
 *
 * ### Configure the control to update on a blur event
 *
 * ### 把控件配置为在 blur 事件上进行更新
 *
 * Set the `updateOn` option to `'blur'` to update on the blur `event`.
 *
 * 将 `updateOn` 选项设置为 `'blur'` 以在 blur `event` 上进行更新。
 *
 * ```ts
 * const control = new FormControl('', { updateOn: 'blur' });
 * ```
 *
 * ### Configure the control to update on a submit event
 *
 * ### 配置控件以在提交事件上进行更新
 *
 * Set the `updateOn` option to `'submit'` to update on a submit `event`.
 *
 * 将 `updateOn` 选项设置为 `'submit'` 以在提交 `event` 上进行更新。
 *
 * ```ts
 * const control = new FormControl('', { updateOn: 'submit' });
 * ```
 *
 * ### Reset the control back to a specific value
 *
 * ### 将控件重置为特定值
 *
 * You reset to a specific form state by passing through a standalone
 * value or a form state object that contains both a value and a disabled state
 * (these are the only two properties that cannot be calculated).
 *
 * 你可以通过传递独立值或同时包含值和禁用状态的表单状态对象（这是唯一无法计算的两个属性）来重置为特定的表单状态。
 *
 * ```ts
 * const control = new FormControl('Nancy');
 *
 * console.log(control.value); // 'Nancy'
 *
 * control.reset('Drew');
 *
 * console.log(control.value); // 'Drew'
 * ```
 *
 * ### Reset the control to its initial value
 *
 * ### 将控件重置为其初始值
 *
 * If you wish to always reset the control to its initial value (instead of null),
 * you can pass the `nonNullable` option:
 *
 * 如果你希望始终将控件重置为其初始值（而不是 null），可以传递 `nonNullable` 选项：
 *
 * ```
 * const control = new FormControl('Nancy', {nonNullable: true});
 *
 * console.log(control.value); // 'Nancy'
 *
 * control.reset();
 *
 * console.log(control.value); // 'Nancy'
 * ```
 *
 * ### Reset the control back to an initial value and disabled
 *
 * ### 将控件重置为初始值并禁用
 *
 * ```
 * const control = new FormControl('Nancy');
 *
 * console.log(control.value); // 'Nancy'
 * console.log(control.status); // 'VALID'
 *
 * control.reset({ value: 'Drew', disabled: true });
 *
 * console.log(control.value); // 'Drew'
 * console.log(control.status); // 'DISABLED'
 * ```
 *
 */
export interface FormControl<TValue = any> extends AbstractControl<TValue> {
  /**
   * The default value of this FormControl, used whenever the control is reset without an explicit
   * value. See {@link FormControlOptions#nonNullable} for more information on configuring
   * a default value.
   *
   * 此 FormControl
   * 的默认值，每当控件在没有显式值的情况下重置时使用。有关配置默认值的更多信息，请参阅 {@link
   * FormControlOptions#nonNullable} 。
   *
   */
  readonly defaultValue: TValue;

  /** @internal */
  _onChange: Function[];

  /**
   * This field holds a pending value that has not yet been applied to the form's value.
   *
   * 此字段包含一个尚未应用于表单值的挂起值。
   *
   * @internal
   */
  _pendingValue: TValue;

  /** @internal */
  _pendingChange: boolean;

  /**
   * Sets a new value for the form control.
   *
   * 为表单控件设置新值。
   *
   * @param value The new value for the control.
   *
   * 控件的新值。
   * @param options Configuration options that determine how the control propagates changes
   * and emits events when the value changes.
   * The configuration options are passed to the {@link AbstractControl#updateValueAndValidity
   * updateValueAndValidity} method.
   *
   * 确定控件如何传播更改并在值更改时发出事件的配置选项。配置选项会传递给 {@link
   * AbstractControl#updateValueAndValidity updateValueAndValidity} 方法。
   *
   * * `onlySelf`: When true, each change only affects this control, and not its parent. Default is
   *   false.
   *
   *   `onlySelf` ：当为 true 时，每次更改只影响此控件，而不影响其父控件。默认为 false。
   *
   * * `emitEvent`: When true or not supplied (the default), both the `statusChanges` and
   *     `valueChanges`
   *     observables emit events with the latest status and value when the control value is updated.
   *     When false, no events are emitted.
   *
   *   `emitEvent` ：当为 true 或不提供（默认）时，`statusChanges` 和 `valueChanges`
   *   可观察对象会在更新控件值时发出具有最新状态和值的事件。当 false 时，不会发出事件。
   *
   * * `emitModelToViewChange`: When true or not supplied  (the default), each change triggers an
   *     `onChange` event to
   *     update the view.
   *
   *   `emitModelToViewChange` ：当为 true 或未提供（默认）时，每次更改都会触发 `onChange`
   *   事件以更新视图。
   *
   * * `emitViewToModelChange`: When true or not supplied (the default), each change triggers an
   *     `ngModelChange`
   *     event to update the model.
   *
   *   `emitViewToModelChange` ：当为 true 或未提供（默认）时，每次更改都会触发 `ngModelChange`
   *   事件以更新模型。
   *
   */
  setValue(value: TValue, options?: {
    onlySelf?: boolean,
    emitEvent?: boolean,
    emitModelToViewChange?: boolean,
    emitViewToModelChange?: boolean
  }): void;

  /**
   * Patches the value of a control.
   *
   * 修补控件的值。
   *
   * This function is functionally the same as {@link FormControl#setValue setValue} at this level.
   * It exists for symmetry with {@link FormGroup#patchValue patchValue} on `FormGroups` and
   * `FormArrays`, where it does behave differently.
   *
   * 在此级别，此函数在功能上与 {@link FormControl#setValue setValue} 相同。它的存在是为了与
   * `FormGroups` 和 `FormArrays` 上的 {@link FormGroup#patchValue patchValue}
   * 对称，在这里它的行为方式不同。
   *
   * @see `setValue` for options
   *
   * 选项的 `setValue`
   *
   */
  patchValue(value: TValue, options?: {
    onlySelf?: boolean,
    emitEvent?: boolean,
    emitModelToViewChange?: boolean,
    emitViewToModelChange?: boolean
  }): void;

  /**
   * Resets the form control, marking it `pristine` and `untouched`, and resetting
   * the value. The new value will be the provided value (if passed), `null`, or the initial value
   * if `nonNullable` was set in the constructor via {@link FormControlOptions}.
   *
   * 重置表单控件，将其标记为 `pristine` 和 `untouched` ，并重置值。新值将是提供的值（如果通过）
   * `null` ，如果 `nonNullable` 是通过 {@link FormControlOptions} 在构造函数中设置的，则为初始值。
   *
   * ```ts
   * // By default, the control will reset to null.
   * const dog = new FormControl('spot');
   * dog.reset(); // dog.value is null
   *
   * // If this flag is set, the control will instead reset to the initial value.
   * const cat = new FormControl('tabby', {nonNullable: true});
   * cat.reset(); // cat.value is "tabby"
   *
   * // A value passed to reset always takes precedence.
   * const fish = new FormControl('finn', {nonNullable: true});
   * fish.reset('bubble'); // fish.value is "bubble"
   * ```
   *
   * @param formState Resets the control with an initial value,
   * or an object that defines the initial value and disabled state.
   *
   * 使用初始值或定义初始值和禁用状态的对象重置控件。
   * @param options Configuration options that determine how the control propagates changes
   * and emits events after the value changes.
   *
   * 确定控件如何传播更改并在值更改后发出事件的配置选项。
   *
   * * `onlySelf`: When true, each change only affects this control, and not its parent. Default is
   *   false.
   *
   *   `onlySelf` ：当为 true 时，每次更改只影响此控件，而不影响其父控件。默认为 false。
   *
   * * `emitEvent`: When true or not supplied (the default), both the `statusChanges` and
   *     `valueChanges`
   *     observables emit events with the latest status and value when the control is reset.
   *     When false, no events are emitted.
   *
   *   `emitEvent` ：当 true 或未提供（默认）时，`statusChanges` 和 `valueChanges`
   *   可观察对象会在控件重置时发出具有最新状态和值的事件。当 false 时，不会发出事件。
   *
   */
  reset(formState?: TValue|FormControlState<TValue>, options?: {
    onlySelf?: boolean,
    emitEvent?: boolean
  }): void;

  /**
   * For a simple FormControl, the raw value is equivalent to the value.
   *
   * 对于简单的 FormControl ，原始值等于 值。
   *
   */
  getRawValue(): TValue;

  /**
   * @internal
   */
  _updateValue(): void;

  /**
   * @internal
   */
  _anyControls(condition: (c: AbstractControl) => boolean): boolean;

  /**
   * @internal
   */
  _allControlsDisabled(): boolean;


  /**
   * Register a listener for change events.
   *
   * 为更改事件注册一个侦听器。
   *
   * @param fn The method that is called when the value changes
   *
   * 值更改时调用的方法
   *
   */
  registerOnChange(fn: Function): void;


  /**
   * Internal function to unregister a change events listener.
   *
   * 取消注册更改事件侦听器的内部函数。
   *
   * @internal
   */
  _unregisterOnChange(fn: (value?: any, emitModelEvent?: boolean) => void): void;

  /**
   * Register a listener for disabled events.
   *
   * 为禁用的事件注册一个侦听器。
   *
   * @param fn The method that is called when the disabled status changes.
   *
   * 禁用状态更改时调用的方法。
   *
   */
  registerOnDisabledChange(fn: (isDisabled: boolean) => void): void;

  /**
   * Internal function to unregister a disabled event listener.
   *
   * 取消注册已禁用的事件侦听器的内部函数。
   *
   * @internal
   */
  _unregisterOnDisabledChange(fn: (isDisabled: boolean) => void): void;

  /**
   * @internal
   */
  _forEachChild(cb: (c: AbstractControl) => void): void;

  /** @internal */
  _syncPendingControls(): boolean;
}

// This internal interface is present to avoid a naming clash, resulting in the wrong `FormControl`
// symbol being used.
type FormControlInterface<TValue = any> = FormControl<TValue>;

/**
 * Various available constructors for `FormControl`.
 * Do not use this interface directly. Instead, use `FormControl`:
 *
 * `FormControl` 的各种可用构造函数。不要直接使用此接口。相反，请使用 `FormControl` ：
 *
 * ```
 * const fc = new FormControl('foo');
 * ```
 *
 * This symbol is prefixed with ɵ to make plain that it is an internal symbol.
 *
 * 此符号以 ɵ 为前缀，以表明它是内部符号。
 *
 */
export interface ɵFormControlCtor {
  /**
   * Construct a FormControl with no initial value or validators.
   *
   * 构造一个没有初始值或验证器的 FormControl 。
   *
   */
  new(): FormControl<any>;

  /**
   * Creates a new `FormControl` instance.
   *
   * 创建一个新的 `FormControl` 实例。
   *
   * @param formState Initializes the control with an initial value,
   * or an object that defines the initial value and disabled state.
   *
   * 使用初始值或定义初始值和禁用状态的对象初始化控件。
   *
   * @param validatorOrOpts A synchronous validator function, or an array of
   * such functions, or a `FormControlOptions` object that contains validation functions
   * and a validation trigger.
   *
   * 同步验证器函数，或此类函数的数组，或包含验证函数和验证触发器的 `FormControlOptions` 对象。
   *
   * @param asyncValidator A single async validator or array of async validator functions
   *
   * 单个异步验证器或异步验证器函数数组
   *
   */
  new<T = any>(value: FormControlState<T>|T, opts: FormControlOptions&{nonNullable: true}):
      FormControl<T>;

  /**
   * @deprecated
   *
   * Use `nonNullable` instead.
   *
   * 改用 `nonNullable` 。
   *
   */
  new<T = any>(value: FormControlState<T>|T, opts: FormControlOptions&{
    initialValueIsDefault: true
  }): FormControl<T>;

  /**
   * @deprecated
   *
   * When passing an `options` argument, the `asyncValidator` argument has no effect.
   *
   * 传递 `options` 参数时，`asyncValidator` 参数无效。
   *
   */
  new<T = any>(
      value: FormControlState<T>|T, opts: FormControlOptions,
      asyncValidator: AsyncValidatorFn|AsyncValidatorFn[]): FormControl<T|null>;

  new<T = any>(
      value: FormControlState<T>|T,
      validatorOrOpts?: ValidatorFn|ValidatorFn[]|FormControlOptions|null,
      asyncValidator?: AsyncValidatorFn|AsyncValidatorFn[]|null): FormControl<T|null>;

  /**
   * The presence of an explicit `prototype` property provides backwards-compatibility for apps that
   * manually inspect the prototype chain.
   *
   * 显式 `prototype` 属性的存在为手动检查原型链的应用程序提供了向后兼容。
   *
   */
  prototype: FormControl<any>;
}

function isFormControlState(formState: unknown): formState is FormControlState<unknown> {
  return typeof formState === 'object' && formState !== null &&
      Object.keys(formState).length === 2 && 'value' in formState && 'disabled' in formState;
}

export const FormControl: ɵFormControlCtor =
    (class FormControl<TValue = any> extends AbstractControl<
         TValue> implements FormControlInterface<TValue> {
      /** @publicApi */
      public readonly defaultValue: TValue = null as unknown as TValue;

      /** @internal */
      _onChange: Array<Function> = [];

      /** @internal */
      _pendingValue!: TValue;

      /** @internal */
      _pendingChange: boolean = false;

      constructor(
          // formState and defaultValue will only be null if T is nullable
          formState: FormControlState<TValue>|TValue = null as unknown as TValue,
          validatorOrOpts?: ValidatorFn|ValidatorFn[]|FormControlOptions|null,
          asyncValidator?: AsyncValidatorFn|AsyncValidatorFn[]|null) {
        super(
            pickValidators(validatorOrOpts), pickAsyncValidators(asyncValidator, validatorOrOpts));
        this._applyFormState(formState);
        this._setUpdateStrategy(validatorOrOpts);
        this._initObservables();
        this.updateValueAndValidity({
          onlySelf: true,
          // If `asyncValidator` is present, it will trigger control status change from `PENDING` to
          // `VALID` or `INVALID`.
          // The status should be broadcasted via the `statusChanges` observable, so we set
          // `emitEvent` to `true` to allow that during the control creation process.
          emitEvent: !!this.asyncValidator
        });
        if (isOptionsObj(validatorOrOpts) &&
            (validatorOrOpts.nonNullable || validatorOrOpts.initialValueIsDefault)) {
          if (isFormControlState(formState)) {
            this.defaultValue = formState.value;
          } else {
            this.defaultValue = formState;
          }
        }
      }

      override setValue(value: TValue, options: {
        onlySelf?: boolean,
        emitEvent?: boolean,
        emitModelToViewChange?: boolean,
        emitViewToModelChange?: boolean
      } = {}): void {
        (this as {value: TValue}).value = this._pendingValue = value;
        if (this._onChange.length && options.emitModelToViewChange !== false) {
          this._onChange.forEach(
              (changeFn) => changeFn(this.value, options.emitViewToModelChange !== false));
        }
        this.updateValueAndValidity(options);
      }

      override patchValue(value: TValue, options: {
        onlySelf?: boolean,
        emitEvent?: boolean,
        emitModelToViewChange?: boolean,
        emitViewToModelChange?: boolean
      } = {}): void {
        this.setValue(value, options);
      }

      override reset(
          formState: TValue|FormControlState<TValue> = this.defaultValue,
          options: {onlySelf?: boolean, emitEvent?: boolean} = {}): void {
        this._applyFormState(formState);
        this.markAsPristine(options);
        this.markAsUntouched(options);
        this.setValue(this.value, options);
        this._pendingChange = false;
      }

      /**  @internal */
      override _updateValue(): void {}

      /**  @internal */
      override _anyControls(condition: (c: AbstractControl) => boolean): boolean {
        return false;
      }

      /**  @internal */
      override _allControlsDisabled(): boolean {
        return this.disabled;
      }

      registerOnChange(fn: Function): void {
        this._onChange.push(fn);
      }

      /** @internal */
      _unregisterOnChange(fn: (value?: any, emitModelEvent?: boolean) => void): void {
        removeListItem(this._onChange, fn);
      }

      registerOnDisabledChange(fn: (isDisabled: boolean) => void): void {
        this._onDisabledChange.push(fn);
      }

      /** @internal */
      _unregisterOnDisabledChange(fn: (isDisabled: boolean) => void): void {
        removeListItem(this._onDisabledChange, fn);
      }

      /** @internal */
      override _forEachChild(cb: (c: AbstractControl) => void): void {}

      /** @internal */
      override _syncPendingControls(): boolean {
        if (this.updateOn === 'submit') {
          if (this._pendingDirty) this.markAsDirty();
          if (this._pendingTouched) this.markAsTouched();
          if (this._pendingChange) {
            this.setValue(this._pendingValue, {onlySelf: true, emitModelToViewChange: false});
            return true;
          }
        }
        return false;
      }

      private _applyFormState(formState: FormControlState<TValue>|TValue) {
        if (isFormControlState(formState)) {
          (this as {value: TValue}).value = this._pendingValue = formState.value;
          formState.disabled ? this.disable({onlySelf: true, emitEvent: false}) :
                               this.enable({onlySelf: true, emitEvent: false});
        } else {
          (this as {value: TValue}).value = this._pendingValue = formState;
        }
      }
    });

interface UntypedFormControlCtor {
  new(): UntypedFormControl;

  new(formState?: any, validatorOrOpts?: ValidatorFn|ValidatorFn[]|FormControlOptions|null,
      asyncValidator?: AsyncValidatorFn|AsyncValidatorFn[]|null): UntypedFormControl;

  /**
   * The presence of an explicit `prototype` property provides backwards-compatibility for apps that
   * manually inspect the prototype chain.
   *
   * 显式 `prototype` 属性的存在为手动检查原型链的应用程序提供了向后兼容。
   *
   */
  prototype: FormControl<any>;
}

/**
<<<<<<< HEAD
 * UntypedFormControl is a non-strongly-typed version of @see FormControl.
 *
 * UntypedFormControl 是 @see FormControl 的非强类型版本。
 *
=======
 * UntypedFormControl is a non-strongly-typed version of `FormControl`.
>>>>>>> 6a32ac28
 */
export type UntypedFormControl = FormControl<any>;

export const UntypedFormControl: UntypedFormControlCtor = FormControl;

/**
 * @description
 * Asserts that the given control is an instance of `FormControl`
 *
 * @publicApi
 */
export const isFormControl = (control: unknown): control is FormControl =>
    control instanceof FormControl;<|MERGE_RESOLUTION|>--- conflicted
+++ resolved
@@ -13,8 +13,6 @@
 
 /**
  * FormControlState is a boxed form value. It is an object with a `value` key and a `disabled` key.
- *
- * FormControlState 是一个装箱的表单值。它是一个带有 `value` 键和 `disabled` 键的对象。
  *
  * @publicApi
  */
@@ -26,85 +24,54 @@
 /**
  * Interface for options provided to a `FormControl`.
  *
- * 提供给 `FormControl` 的选项的接口。
- *
  * This interface extends all options from {@link AbstractControlOptions}, plus some options
  * unique to `FormControl`.
  *
- * 此接口扩展了 {@link AbstractControlOptions} 的所有选项，以及 `FormControl` 独有的一些选项。
- *
  * @publicApi
  */
 export interface FormControlOptions extends AbstractControlOptions {
   /**
    * @description
-   *
    * Whether to use the initial value used to construct the `FormControl` as its default value
    * as well. If this option is false or not provided, the default value of a FormControl is `null`.
    * When a FormControl is reset without an explicit value, its value reverts to
    * its default value.
-   *
-   * 是否也使用用于构造 `FormControl` 的初始值作为其默认值。如果此选项为 false 或未提供，则
-   * FormControl 的默认值为 `null` 。当没有显式值的情况下重置 FormControl 时，其值将恢复为默认值。
-   *
    */
   nonNullable?: boolean;
 
   /**
-   * @deprecated
-   *
-   * Use `nonNullable` instead.
-   *
-   * 改用 `nonNullable` 。
-   *
+   * @deprecated Use `nonNullable` instead.
    */
   initialValueIsDefault?: boolean;
 }
 
 /**
  * Tracks the value and validation status of an individual form control.
- *
- * 跟踪单个表单控件的值和验证状态。
  *
  * This is one of the four fundamental building blocks of Angular forms, along with
  * `FormGroup`, `FormArray` and `FormRecord`. It extends the `AbstractControl` class that
  * implements most of the base functionality for accessing the value, validation status,
  * user interactions and events.
  *
- * 这是 Angular 表单的四个基本构建块之一，与 `FormGroup`、`FormArray` 和 `FormRecord` 。它扩展了
- * `AbstractControl` 类，该类实现了用于访问值、验证状态、用户交互和事件的大多数基础特性。
- *
  * `FormControl` takes a single generic argument, which describes the type of its value. This
  * argument always implicitly includes `null` because the control can be reset. To change this
  * behavior, set `nonNullable` or see the usage notes below.
  *
- * `FormControl` 接受一个通用参数，该参数描述其值的类型。此参数始终隐式包含 `null`
- * ，因为控件可以重置。要更改此行为，请设置 `nonNullable` 或查看下面的使用说明。
- *
  * See [usage examples below](#usage-notes).
- *
- * 请参阅[下面的用法示例](#usage-notes)。
  *
  * @see `AbstractControl`
  * @see [Reactive Forms Guide](guide/reactive-forms)
- *
- * [响应式表单指南](guide/reactive-forms)
- *
  * @see [Usage Notes](#usage-notes)
  *
- * [使用说明](#usage-notes)
- *
  * @publicApi
+ *
  * @overriddenImplementation ɵFormControlCtor
+ *
  * @usageNotes
  *
  * ### Initializing Form Controls
  *
- * ### 初始化表单控件
- *
  * Instantiate a `FormControl`, with an initial value.
- *
- * 实例化一个 `FormControl` ，具有一个初始值。
  *
  * ```ts
  * const control = new FormControl('some value');
@@ -113,8 +80,6 @@
  *
  * The following example initializes the control with a form state object. The `value`
  * and `disabled` keys are required in this case.
- *
- * 以下示例使用表单状态对象初始化控件。在这种情况下，需要 `value` 和 `disabled` 键。
  *
  * ```ts
  * const control = new FormControl({ value: 'n/a', disabled: true });
@@ -124,8 +89,6 @@
  *
  * The following example initializes the control with a synchronous validator.
  *
- * 以下示例使用同步验证器初始化控件。
- *
  * ```ts
  * const control = new FormControl('', Validators.required);
  * console.log(control.value);      // ''
@@ -133,8 +96,6 @@
  * ```
  *
  * The following example initializes the control using an options object.
- *
- * 以下示例使用 options 对象初始化控件。
  *
  * ```ts
  * const control = new FormControl('', {
@@ -145,17 +106,11 @@
  *
  * ### The single type argument
  *
- * ### 单一类型参数
- *
  * `FormControl` accepts a generic argument, which describes the type of its value.
  * In most cases, this argument will be inferred.
  *
- * `FormControl` 接受一个通用参数，该参数描述了其值的类型。在大多数情况下，将推断此参数。
- *
  * If you are initializing the control to `null`, or you otherwise wish to provide a
  * wider type, you may specify the argument explicitly:
- *
- * 如果你将控件初始化为 `null` ，或者你希望提供更广泛的类型，你可以显式指定参数：
  *
  * ```
  * let fc = new FormControl<string|null>(null);
@@ -166,43 +121,28 @@
  * This is because the control will become `null` if you call `reset`. You can change
  * this behavior by setting `{nonNullable: true}`.
  *
- * 你可能会注意到 `null` 始终添加到控件的类型。这是因为如果你调用 `reset` ，控件将变为 `null`
- * 。你可以通过设置 `{nonNullable: true}` 来更改此行为。
- *
  * ### Configure the control to update on a blur event
  *
- * ### 把控件配置为在 blur 事件上进行更新
- *
  * Set the `updateOn` option to `'blur'` to update on the blur `event`.
  *
- * 将 `updateOn` 选项设置为 `'blur'` 以在 blur `event` 上进行更新。
- *
  * ```ts
  * const control = new FormControl('', { updateOn: 'blur' });
  * ```
  *
  * ### Configure the control to update on a submit event
  *
- * ### 配置控件以在提交事件上进行更新
- *
  * Set the `updateOn` option to `'submit'` to update on a submit `event`.
  *
- * 将 `updateOn` 选项设置为 `'submit'` 以在提交 `event` 上进行更新。
- *
  * ```ts
  * const control = new FormControl('', { updateOn: 'submit' });
  * ```
  *
  * ### Reset the control back to a specific value
- *
- * ### 将控件重置为特定值
  *
  * You reset to a specific form state by passing through a standalone
  * value or a form state object that contains both a value and a disabled state
  * (these are the only two properties that cannot be calculated).
  *
- * 你可以通过传递独立值或同时包含值和禁用状态的表单状态对象（这是唯一无法计算的两个属性）来重置为特定的表单状态。
- *
  * ```ts
  * const control = new FormControl('Nancy');
  *
@@ -214,14 +154,10 @@
  * ```
  *
  * ### Reset the control to its initial value
- *
- * ### 将控件重置为其初始值
  *
  * If you wish to always reset the control to its initial value (instead of null),
  * you can pass the `nonNullable` option:
  *
- * 如果你希望始终将控件重置为其初始值（而不是 null），可以传递 `nonNullable` 选项：
- *
  * ```
  * const control = new FormControl('Nancy', {nonNullable: true});
  *
@@ -233,8 +169,6 @@
  * ```
  *
  * ### Reset the control back to an initial value and disabled
- *
- * ### 将控件重置为初始值并禁用
  *
  * ```
  * const control = new FormControl('Nancy');
@@ -247,18 +181,12 @@
  * console.log(control.value); // 'Drew'
  * console.log(control.status); // 'DISABLED'
  * ```
- *
  */
 export interface FormControl<TValue = any> extends AbstractControl<TValue> {
   /**
    * The default value of this FormControl, used whenever the control is reset without an explicit
    * value. See {@link FormControlOptions#nonNullable} for more information on configuring
    * a default value.
-   *
-   * 此 FormControl
-   * 的默认值，每当控件在没有显式值的情况下重置时使用。有关配置默认值的更多信息，请参阅 {@link
-   * FormControlOptions#nonNullable} 。
-   *
    */
   readonly defaultValue: TValue;
 
@@ -267,9 +195,6 @@
 
   /**
    * This field holds a pending value that has not yet been applied to the form's value.
-   *
-   * 此字段包含一个尚未应用于表单值的挂起值。
-   *
    * @internal
    */
   _pendingValue: TValue;
@@ -280,45 +205,24 @@
   /**
    * Sets a new value for the form control.
    *
-   * 为表单控件设置新值。
-   *
    * @param value The new value for the control.
-   *
-   * 控件的新值。
    * @param options Configuration options that determine how the control propagates changes
    * and emits events when the value changes.
    * The configuration options are passed to the {@link AbstractControl#updateValueAndValidity
    * updateValueAndValidity} method.
    *
-   * 确定控件如何传播更改并在值更改时发出事件的配置选项。配置选项会传递给 {@link
-   * AbstractControl#updateValueAndValidity updateValueAndValidity} 方法。
-   *
    * * `onlySelf`: When true, each change only affects this control, and not its parent. Default is
-   *   false.
-   *
-   *   `onlySelf` ：当为 true 时，每次更改只影响此控件，而不影响其父控件。默认为 false。
-   *
+   * false.
    * * `emitEvent`: When true or not supplied (the default), both the `statusChanges` and
-   *     `valueChanges`
-   *     observables emit events with the latest status and value when the control value is updated.
-   *     When false, no events are emitted.
-   *
-   *   `emitEvent` ：当为 true 或不提供（默认）时，`statusChanges` 和 `valueChanges`
-   *   可观察对象会在更新控件值时发出具有最新状态和值的事件。当 false 时，不会发出事件。
-   *
+   * `valueChanges`
+   * observables emit events with the latest status and value when the control value is updated.
+   * When false, no events are emitted.
    * * `emitModelToViewChange`: When true or not supplied  (the default), each change triggers an
-   *     `onChange` event to
-   *     update the view.
-   *
-   *   `emitModelToViewChange` ：当为 true 或未提供（默认）时，每次更改都会触发 `onChange`
-   *   事件以更新视图。
-   *
+   * `onChange` event to
+   * update the view.
    * * `emitViewToModelChange`: When true or not supplied (the default), each change triggers an
-   *     `ngModelChange`
-   *     event to update the model.
-   *
-   *   `emitViewToModelChange` ：当为 true 或未提供（默认）时，每次更改都会触发 `ngModelChange`
-   *   事件以更新模型。
+   * `ngModelChange`
+   * event to update the model.
    *
    */
   setValue(value: TValue, options?: {
@@ -331,20 +235,11 @@
   /**
    * Patches the value of a control.
    *
-   * 修补控件的值。
-   *
    * This function is functionally the same as {@link FormControl#setValue setValue} at this level.
    * It exists for symmetry with {@link FormGroup#patchValue patchValue} on `FormGroups` and
    * `FormArrays`, where it does behave differently.
    *
-   * 在此级别，此函数在功能上与 {@link FormControl#setValue setValue} 相同。它的存在是为了与
-   * `FormGroups` 和 `FormArrays` 上的 {@link FormGroup#patchValue patchValue}
-   * 对称，在这里它的行为方式不同。
-   *
    * @see `setValue` for options
-   *
-   * 选项的 `setValue`
-   *
    */
   patchValue(value: TValue, options?: {
     onlySelf?: boolean,
@@ -358,9 +253,6 @@
    * the value. The new value will be the provided value (if passed), `null`, or the initial value
    * if `nonNullable` was set in the constructor via {@link FormControlOptions}.
    *
-   * 重置表单控件，将其标记为 `pristine` 和 `untouched` ，并重置值。新值将是提供的值（如果通过）
-   * `null` ，如果 `nonNullable` 是通过 {@link FormControlOptions} 在构造函数中设置的，则为初始值。
-   *
    * ```ts
    * // By default, the control will reset to null.
    * const dog = new FormControl('spot');
@@ -378,24 +270,15 @@
    * @param formState Resets the control with an initial value,
    * or an object that defines the initial value and disabled state.
    *
-   * 使用初始值或定义初始值和禁用状态的对象重置控件。
    * @param options Configuration options that determine how the control propagates changes
    * and emits events after the value changes.
    *
-   * 确定控件如何传播更改并在值更改后发出事件的配置选项。
-   *
    * * `onlySelf`: When true, each change only affects this control, and not its parent. Default is
-   *   false.
-   *
-   *   `onlySelf` ：当为 true 时，每次更改只影响此控件，而不影响其父控件。默认为 false。
-   *
+   * false.
    * * `emitEvent`: When true or not supplied (the default), both the `statusChanges` and
-   *     `valueChanges`
-   *     observables emit events with the latest status and value when the control is reset.
-   *     When false, no events are emitted.
-   *
-   *   `emitEvent` ：当 true 或未提供（默认）时，`statusChanges` 和 `valueChanges`
-   *   可观察对象会在控件重置时发出具有最新状态和值的事件。当 false 时，不会发出事件。
+   * `valueChanges`
+   * observables emit events with the latest status and value when the control is reset.
+   * When false, no events are emitted.
    *
    */
   reset(formState?: TValue|FormControlState<TValue>, options?: {
@@ -405,9 +288,6 @@
 
   /**
    * For a simple FormControl, the raw value is equivalent to the value.
-   *
-   * 对于简单的 FormControl ，原始值等于 值。
-   *
    */
   getRawValue(): TValue;
 
@@ -430,21 +310,13 @@
   /**
    * Register a listener for change events.
    *
-   * 为更改事件注册一个侦听器。
-   *
    * @param fn The method that is called when the value changes
-   *
-   * 值更改时调用的方法
-   *
    */
   registerOnChange(fn: Function): void;
 
 
   /**
    * Internal function to unregister a change events listener.
-   *
-   * 取消注册更改事件侦听器的内部函数。
-   *
    * @internal
    */
   _unregisterOnChange(fn: (value?: any, emitModelEvent?: boolean) => void): void;
@@ -452,20 +324,12 @@
   /**
    * Register a listener for disabled events.
    *
-   * 为禁用的事件注册一个侦听器。
-   *
    * @param fn The method that is called when the disabled status changes.
-   *
-   * 禁用状态更改时调用的方法。
-   *
    */
   registerOnDisabledChange(fn: (isDisabled: boolean) => void): void;
 
   /**
    * Internal function to unregister a disabled event listener.
-   *
-   * 取消注册已禁用的事件侦听器的内部函数。
-   *
    * @internal
    */
   _unregisterOnDisabledChange(fn: (isDisabled: boolean) => void): void;
@@ -486,70 +350,41 @@
 /**
  * Various available constructors for `FormControl`.
  * Do not use this interface directly. Instead, use `FormControl`:
- *
- * `FormControl` 的各种可用构造函数。不要直接使用此接口。相反，请使用 `FormControl` ：
- *
  * ```
  * const fc = new FormControl('foo');
  * ```
- *
  * This symbol is prefixed with ɵ to make plain that it is an internal symbol.
- *
- * 此符号以 ɵ 为前缀，以表明它是内部符号。
- *
  */
 export interface ɵFormControlCtor {
   /**
    * Construct a FormControl with no initial value or validators.
-   *
-   * 构造一个没有初始值或验证器的 FormControl 。
-   *
    */
   new(): FormControl<any>;
 
   /**
    * Creates a new `FormControl` instance.
-   *
-   * 创建一个新的 `FormControl` 实例。
    *
    * @param formState Initializes the control with an initial value,
    * or an object that defines the initial value and disabled state.
-   *
-   * 使用初始值或定义初始值和禁用状态的对象初始化控件。
    *
    * @param validatorOrOpts A synchronous validator function, or an array of
    * such functions, or a `FormControlOptions` object that contains validation functions
    * and a validation trigger.
    *
-   * 同步验证器函数，或此类函数的数组，或包含验证函数和验证触发器的 `FormControlOptions` 对象。
-   *
    * @param asyncValidator A single async validator or array of async validator functions
-   *
-   * 单个异步验证器或异步验证器函数数组
-   *
    */
   new<T = any>(value: FormControlState<T>|T, opts: FormControlOptions&{nonNullable: true}):
       FormControl<T>;
 
   /**
-   * @deprecated
-   *
-   * Use `nonNullable` instead.
-   *
-   * 改用 `nonNullable` 。
-   *
+   * @deprecated Use `nonNullable` instead.
    */
   new<T = any>(value: FormControlState<T>|T, opts: FormControlOptions&{
     initialValueIsDefault: true
   }): FormControl<T>;
 
   /**
-   * @deprecated
-   *
-   * When passing an `options` argument, the `asyncValidator` argument has no effect.
-   *
-   * 传递 `options` 参数时，`asyncValidator` 参数无效。
-   *
+   * @deprecated When passing an `options` argument, the `asyncValidator` argument has no effect.
    */
   new<T = any>(
       value: FormControlState<T>|T, opts: FormControlOptions,
@@ -563,9 +398,6 @@
   /**
    * The presence of an explicit `prototype` property provides backwards-compatibility for apps that
    * manually inspect the prototype chain.
-   *
-   * 显式 `prototype` 属性的存在为手动检查原型链的应用程序提供了向后兼容。
-   *
    */
   prototype: FormControl<any>;
 }
@@ -718,22 +550,12 @@
   /**
    * The presence of an explicit `prototype` property provides backwards-compatibility for apps that
    * manually inspect the prototype chain.
-   *
-   * 显式 `prototype` 属性的存在为手动检查原型链的应用程序提供了向后兼容。
-   *
    */
   prototype: FormControl<any>;
 }
 
 /**
-<<<<<<< HEAD
- * UntypedFormControl is a non-strongly-typed version of @see FormControl.
- *
- * UntypedFormControl 是 @see FormControl 的非强类型版本。
- *
-=======
  * UntypedFormControl is a non-strongly-typed version of `FormControl`.
->>>>>>> 6a32ac28
  */
 export type UntypedFormControl = FormControl<any>;
 
