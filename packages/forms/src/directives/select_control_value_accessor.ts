--- conflicted
+++ resolved
@@ -32,71 +32,35 @@
  * changes. The value accessor is used by the `FormControlDirective`, `FormControlName`, and
  * `NgModel` directives.
  *
+ * 该 `ControlValueAccessor` 用于写入 select 控件的值，并监听 select 控件的变化。该值访问器会被 `FormControlDirective`、`FormControlName` 和
+ * `NgModel` 指令使用。
+ *
  * @usageNotes
  *
-<<<<<<< HEAD
- * 在 `select` 元素上写入值并监听其变更。
- *
- * Used by `NgModel`, `FormControlDirective`, and `FormControlName`
- * to keep the view synced with the `FormControl` model.
- *
- * 由 `NgModel`、`FormControlDirective` 和 `FormControlName` 使用，
- * 以保持视图与 `FormControl` 模型的同步。
- *
- * If you have imported the `FormsModule` or the `ReactiveFormsModule`, this
- * value accessor will be active on any select control that has a form directive. You do
- * **not** need to add a special selector to activate it.
- *
- * 如果你已经导入了 `FormsModule` 或 `ReactiveFormsModule`，该"值访问器"（`ValueAccessor`）将会自动在任何具有表单指令的 `select` 元素上激活。
- * 你**不用**添加特殊的选择器来激活它。
- *
- * @usageNotes
- *
- * ### How to use select controls with form directives
-=======
  * ### Using select controls in a reactive form
  *
+ * ### 在响应式表单中使用 select 控件
+ *
  * The following examples show how to use a select control in a reactive form.
  *
+ * 下面的例子演示了如何在响应式表单中使用 select 控件。
+ *
  * {@example forms/ts/reactiveSelectControl/reactive_select_control_example.ts region='Component'}
  *
  * ### Using select controls in a template-driven form
->>>>>>> e8d9b00d
- *
- * ### 如何与表单指令一起使用 `select` 控件
+ *
+ * ### 在模板驱动表单中使用 select 控件
  *
  * To use a select in a template-driven form, simply add an `ngModel` and a `name`
  * attribute to the main `<select>` tag.
  *
-<<<<<<< HEAD
  * 要在模板驱动表单中使用 `select`，只要把 `ngModel` 和 `name` 属性加到 `<select>` 标签上即可。
  *
- * If your option values are simple strings, you can bind to the normal `value` property
- * on the option.  If your option values happen to be objects (and you'd like to save the
- * selection in your form as an object), use `ngValue` instead:
- *
- * 如果 `option` 的值是字符串，那么你可以在 `option` 中绑定到标准的 `value` 属性。
- * 如果是对象（你可能要把该选择结果作为对象存入表单中），请用 `ngValue` 代替：
- *
  * {@example forms/ts/selectControl/select_control_example.ts region='Component'}
  *
- * In reactive forms, you'll also want to add your form directive (`formControlName` or
- * `formControl`) on the main `<select>` tag. Like in the former example, you have the
- * choice of binding to the  `value` or `ngValue` property on the select's options.
- *
- * 在响应式表单中，你可能想把表单指令（`formControlName` 或 `formControl`）添加到 `<select>` 标签上。
- * 像以前的例子中一样，你可以把候选项绑定到 `option` 的 `value` 或 `ngValue` 属性上。
- *
- * {@example forms/ts/reactiveSelectControl/reactive_select_control_example.ts region='Component'}
- *
- * ### Caveat: Option selection
-=======
- * {@example forms/ts/selectControl/select_control_example.ts region='Component'}
- *
  * ### Customizing option selection
->>>>>>> e8d9b00d
- *
- * ### 警告：`option` 选择结果
+ *
+ * ### 自定义 `option` 的选择结果
  *
  * Angular uses object identity to select option. It's possible for the identities of items
  * to change while the data does not. This can happen, for example, if the items are produced
@@ -109,19 +73,13 @@
  * `compareWith` takes a **function** which has two arguments: `option1` and `option2`.
  * If `compareWith` is given, Angular selects option by the return value of the function.
  *
-<<<<<<< HEAD
  * 要想自定义默认的选项比较算法，`<select>` 支持一个名叫 `compareWith` 的输入。
  * `compareWith` 接受一个**函数**，它具有两个参数：`option1` 和 `option2`。
  * 如果指定了 `compareWith`，则 Angular 会根据该函数的返回值来选取一个选项。
  *
- * ### Syntax
-=======
  * ```ts
  * const selectedCountriesControl = new FormControl();
  * ```
->>>>>>> e8d9b00d
- *
- * ### 语法
  *
  * ```
  * <select [compareWith]="compareFn"  [formControl]="selectedCountriesControl">
@@ -140,20 +98,13 @@
  * https://bugzilla.mozilla.org/show_bug.cgi?id=1024350
  * https://developer.microsoft.com/en-us/microsoft-edge/platform/issues/4660045/
  *
-<<<<<<< HEAD
  * 注意：我们要监听 `change` 事件，这是因为 `input` 事件不会在 Firefox 和 IE 的 `select` 元素上触发：
  * https://bugzilla.mozilla.org/show_bug.cgi?id=1024350
  * https://developer.microsoft.com/en-us/microsoft-edge/platform/issues/4660045/
  *
- * @ngModule FormsModule
- * @ngModule ReactiveFormsModule
- *
- *
-=======
  * @ngModule ReactiveFormsModule
  * @ngModule FormsModule
  * @publicApi
->>>>>>> e8d9b00d
  */
 @Directive({
   selector:
@@ -265,18 +216,10 @@
  * @description
  * Marks `<option>` as dynamic, so Angular can be notified when options change.
  *
-<<<<<<< HEAD
  * 把选项 `<option>` 标记为动态的，这样 Angular 就会在选项变化时得到通知。
  *
- * See docs for `SelectControlValueAccessor` for usage examples.
- *
- * 参见 `SelectControlValueAccessor` 的文档查看使用范例。
- *
- * @ngModule FormsModule
-=======
  * @see `SelectControlValueAccessor`
  *
->>>>>>> e8d9b00d
  * @ngModule ReactiveFormsModule
  * @ngModule FormsModule
  * @publicApi
