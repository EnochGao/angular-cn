/**
 * @license
 * Copyright Google LLC All Rights Reserved.
 *
 * Use of this source code is governed by an MIT-style license that can be
 * found in the LICENSE file at https://angular.io/license
 */

import {Directive, ElementRef, forwardRef, Host, Input, OnDestroy, Optional, Renderer2, StaticProvider} from '@angular/core';

import {BuiltInControlValueAccessor, ControlValueAccessor, NG_VALUE_ACCESSOR} from './control_value_accessor';

export const SELECT_VALUE_ACCESSOR: StaticProvider = {
  provide: NG_VALUE_ACCESSOR,
  useExisting: forwardRef(() => SelectControlValueAccessor),
  multi: true
};

function _buildValueString(id: string|null, value: any): string {
  if (id == null) return `${value}`;
  if (value && typeof value === 'object') value = 'Object';
  return `${id}: ${value}`.slice(0, 50);
}

function _extractId(valueString: string): string {
  return valueString.split(':')[0];
}

/**
 * @description
 * The `ControlValueAccessor` for writing select control values and listening to select control
 * changes. The value accessor is used by the `FormControlDirective`, `FormControlName`, and
 * `NgModel` directives.
 *
 * 该 `ControlValueAccessor` 用于写入 select 控件的值，并监听 select 控件的变化。该值访问器会被 `FormControlDirective`、`FormControlName` 和
 * `NgModel` 指令使用。
 *
 * @usageNotes
 *
 * ### Using select controls in a reactive form
 *
 * ### 在响应式表单中使用 select 控件
 *
 * The following examples show how to use a select control in a reactive form.
 *
 * 下面的例子演示了如何在响应式表单中使用 select 控件。
 *
 * {@example forms/ts/reactiveSelectControl/reactive_select_control_example.ts region='Component'}
 *
 * ### Using select controls in a template-driven form
 *
 * ### 在模板驱动表单中使用 select 控件
 *
 * To use a select in a template-driven form, simply add an `ngModel` and a `name`
 * attribute to the main `<select>` tag.
 *
 * 要在模板驱动表单中使用 `select`，只要把 `ngModel` 和 `name` 属性加到 `<select>` 标签上即可。
 *
 * {@example forms/ts/selectControl/select_control_example.ts region='Component'}
 *
 * ### Customizing option selection
 *
 * ### 自定义 `option` 的选择结果
 *
 * Angular uses object identity to select option. It's possible for the identities of items
 * to change while the data does not. This can happen, for example, if the items are produced
 * from an RPC to the server, and that RPC is re-run. Even if the data hasn't changed, the
 * second response will produce objects with different identities.
 *
 * Angular 使用对象标识作为选项。条目标识可能在其实质性数据没有变化的情况发生变化。比如，如果这些条目是通过 RPC 的方式从服务端取到的，当重新执行 RPC 时，就算数据没有变化，第二个响应也会生成一些具有不同对象标识的对象。
 *
 * To customize the default option comparison algorithm, `<select>` supports `compareWith` input.
 * `compareWith` takes a **function** which has two arguments: `option1` and `option2`.
 * If `compareWith` is given, Angular selects option by the return value of the function.
 *
 * 要想自定义默认的选项比较算法，`<select>` 支持一个名叫 `compareWith` 的输入。
 * `compareWith` 接受一个**函数**，它具有两个参数：`option1` 和 `option2`。
 * 如果指定了 `compareWith`，则 Angular 会根据该函数的返回值来选取一个选项。
 *
 * ```ts
 * const selectedCountriesControl = new FormControl();
 * ```
 *
 * ```
 * <select [compareWith]="compareFn"  [formControl]="selectedCountriesControl">
 *     <option *ngFor="let country of countries" [ngValue]="country">
 *         {{country.name}}
 *     </option>
 * </select>
 *
 * compareFn(c1: Country, c2: Country): boolean {
 *     return c1 && c2 ? c1.id === c2.id : c1 === c2;
 * }
 * ```
 *
 * **Note:** We listen to the 'change' event because 'input' events aren't fired
 * for selects in IE, see:
 * https://developer.mozilla.org/en-US/docs/Web/API/HTMLElement/input_event#browser_compatibility
 *
 * 注意：我们要监听 `change` 事件，这是因为 `input` 事件不会在 Firefox 和 IE 的 `select` 元素上触发：
 * https://bugzilla.mozilla.org/show_bug.cgi?id=1024350
 * https://developer.microsoft.com/en-us/microsoft-edge/platform/issues/4660045/
 *
 * @ngModule ReactiveFormsModule
 * @ngModule FormsModule
 * @publicApi
 */
@Directive({
  selector:
      'select:not([multiple])[formControlName],select:not([multiple])[formControl],select:not([multiple])[ngModel]',
  host: {'(change)': 'onChange($event.target.value)', '(blur)': 'onTouched()'},
  providers: [SELECT_VALUE_ACCESSOR]
})
export class SelectControlValueAccessor extends BuiltInControlValueAccessor implements
    ControlValueAccessor {
  /** @nodoc */
  value: any;

  /** @internal */
  _optionMap: Map<string, any> = new Map<string, any>();

  /** @internal */
  _idCounter: number = 0;

  /**
   * @description
   * Tracks the option comparison algorithm for tracking identities when
   * checking for changes.
   *
   * 跟踪选项的比较算法，以在检查变更时跟踪其标识。
   *
   */
  @Input()
  set compareWith(fn: (o1: any, o2: any) => boolean) {
    if (typeof fn !== 'function' && (typeof ngDevMode === 'undefined' || ngDevMode)) {
      throw new Error(`compareWith must be a function, but received ${JSON.stringify(fn)}`);
    }
    this._compareWith = fn;
  }

  private _compareWith: (o1: any, o2: any) => boolean = Object.is;

  /**
<<<<<<< HEAD
   * Sets the "value" property on the input element. The "selectedIndex"
   * property is also set if an ID is provided on the option element.
   *
   * 在输入元素上设置 “value” 属性。如果在选项元素上提供了 ID，则还将设置 “selectedIndex” 属性。
   *
=======
   * Sets the "value" property on the select element.
>>>>>>> 64c62d61
   * @nodoc
   */
  writeValue(value: any): void {
    this.value = value;
    const id: string|null = this._getOptionId(value);
    const valueString = _buildValueString(id, value);
    this.setProperty('value', valueString);
  }

  /**
   * Registers a function called when the control value changes.
   *
   * 注册控件值更改时要调用的函数。
   *
   * @nodoc
   */
  override registerOnChange(fn: (value: any) => any): void {
    this.onChange = (valueString: string) => {
      this.value = this._getOptionValue(valueString);
      fn(this.value);
    };
  }

  /** @internal */
  _registerOption(): string {
    return (this._idCounter++).toString();
  }

  /** @internal */
  _getOptionId(value: any): string|null {
    for (const id of Array.from(this._optionMap.keys())) {
      if (this._compareWith(this._optionMap.get(id), value)) return id;
    }
    return null;
  }

  /** @internal */
  _getOptionValue(valueString: string): any {
    const id: string = _extractId(valueString);
    return this._optionMap.has(id) ? this._optionMap.get(id) : valueString;
  }
}

/**
 * @description
 * Marks `<option>` as dynamic, so Angular can be notified when options change.
 *
 * 把选项 `<option>` 标记为动态的，这样 Angular 就会在选项变化时得到通知。
 *
 * @see `SelectControlValueAccessor`
 *
 * @ngModule ReactiveFormsModule
 * @ngModule FormsModule
 * @publicApi
 */
@Directive({selector: 'option'})
export class NgSelectOption implements OnDestroy {
  /**
   * @description
   * ID of the option element
   *
   * 选项元素的 ID
   *
   */
  // TODO(issue/24571): remove '!'.
  id!: string;

  constructor(
      private _element: ElementRef, private _renderer: Renderer2,
      @Optional() @Host() private _select: SelectControlValueAccessor) {
    if (this._select) this.id = this._select._registerOption();
  }

  /**
   * @description
   * Tracks the value bound to the option element. Unlike the value binding,
   * ngValue supports binding to objects.
   *
   * 跟踪绑定到选项元素的值。与值绑定不同，ngValue 支持绑定到对象。
   *
   */
  @Input('ngValue')
  set ngValue(value: any) {
    if (this._select == null) return;
    this._select._optionMap.set(this.id, value);
    this._setElementValue(_buildValueString(this.id, value));
    this._select.writeValue(this._select.value);
  }

  /**
   * @description
   * Tracks simple string values bound to the option element.
   * For objects, use the `ngValue` input binding.
   *
   * 跟踪绑定到 option 元素的简单字符串值。对于对象，请使用 `ngValue` 输入绑定。
   *
   */
  @Input('value')
  set value(value: any) {
    this._setElementValue(value);
    if (this._select) this._select.writeValue(this._select.value);
  }

  /** @internal */
  _setElementValue(value: string): void {
    this._renderer.setProperty(this._element.nativeElement, 'value', value);
  }

  /** @nodoc */
  ngOnDestroy(): void {
    if (this._select) {
      this._select._optionMap.delete(this.id);
      this._select.writeValue(this._select.value);
    }
  }
}<|MERGE_RESOLUTION|>--- conflicted
+++ resolved
@@ -32,8 +32,8 @@
  * changes. The value accessor is used by the `FormControlDirective`, `FormControlName`, and
  * `NgModel` directives.
  *
- * 该 `ControlValueAccessor` 用于写入 select 控件的值，并监听 select 控件的变化。该值访问器会被 `FormControlDirective`、`FormControlName` 和
- * `NgModel` 指令使用。
+ * 该 `ControlValueAccessor` 用于写入 select 控件的值，并监听 select 控件的变化。该值访问器会被
+ * `FormControlDirective`、`FormControlName` 和 `NgModel` 指令使用。
  *
  * @usageNotes
  *
@@ -67,7 +67,10 @@
  * from an RPC to the server, and that RPC is re-run. Even if the data hasn't changed, the
  * second response will produce objects with different identities.
  *
- * Angular 使用对象标识作为选项。条目标识可能在其实质性数据没有变化的情况发生变化。比如，如果这些条目是通过 RPC 的方式从服务端取到的，当重新执行 RPC 时，就算数据没有变化，第二个响应也会生成一些具有不同对象标识的对象。
+ * Angular
+ * 使用对象标识作为选项。条目标识可能在其实质性数据没有变化的情况发生变化。比如，如果这些条目是通过
+ * RPC 的方式从服务端取到的，当重新执行 RPC
+ * 时，就算数据没有变化，第二个响应也会生成一些具有不同对象标识的对象。
  *
  * To customize the default option comparison algorithm, `<select>` supports `compareWith` input.
  * `compareWith` takes a **function** which has two arguments: `option1` and `option2`.
@@ -97,8 +100,8 @@
  * for selects in IE, see:
  * https://developer.mozilla.org/en-US/docs/Web/API/HTMLElement/input_event#browser_compatibility
  *
- * 注意：我们要监听 `change` 事件，这是因为 `input` 事件不会在 Firefox 和 IE 的 `select` 元素上触发：
- * https://bugzilla.mozilla.org/show_bug.cgi?id=1024350
+ * 注意：我们要监听 `change` 事件，这是因为 `input` 事件不会在 Firefox 和 IE 的 `select`
+ * 元素上触发： https://bugzilla.mozilla.org/show_bug.cgi?id=1024350
  * https://developer.microsoft.com/en-us/microsoft-edge/platform/issues/4660045/
  *
  * @ngModule ReactiveFormsModule
@@ -141,15 +144,10 @@
   private _compareWith: (o1: any, o2: any) => boolean = Object.is;
 
   /**
-<<<<<<< HEAD
-   * Sets the "value" property on the input element. The "selectedIndex"
-   * property is also set if an ID is provided on the option element.
+   * Sets the "value" property on the select element.
    *
    * 在输入元素上设置 “value” 属性。如果在选项元素上提供了 ID，则还将设置 “selectedIndex” 属性。
    *
-=======
-   * Sets the "value" property on the select element.
->>>>>>> 64c62d61
    * @nodoc
    */
   writeValue(value: any): void {
