/**
 * @license
 * Copyright Google LLC All Rights Reserved.
 *
 * Use of this source code is governed by an MIT-style license that can be
 * found in the LICENSE file at https://angular.io/license
 */

import {booleanAttribute, ChangeDetectorRef, Directive, EventEmitter, forwardRef, Host, Inject, Input, OnChanges, OnDestroy, Optional, Output, Provider, Self, SimpleChanges} from '@angular/core';

import {FormHooks} from '../model/abstract_model';
import {FormControl} from '../model/form_control';
import {NG_ASYNC_VALIDATORS, NG_VALIDATORS} from '../validators';

import {AbstractFormGroupDirective} from './abstract_form_group_directive';
import {ControlContainer} from './control_container';
import {ControlValueAccessor, NG_VALUE_ACCESSOR} from './control_value_accessor';
import {NgControl} from './ng_control';
import {NgForm} from './ng_form';
import {NgModelGroup} from './ng_model_group';
import {CALL_SET_DISABLED_STATE, controlPath, isPropertyUpdated, selectValueAccessor, SetDisabledStateOption, setUpControl} from './shared';
import {formGroupNameException, missingNameException, modelParentException} from './template_driven_errors';
import {AsyncValidator, AsyncValidatorFn, Validator, ValidatorFn} from './validators';

const formControlBinding: Provider = {
  provide: NgControl,
  useExisting: forwardRef(() => NgModel)
};

/**
 * `ngModel` forces an additional change detection run when its inputs change:
 * E.g.:
 *
 * 当输入发生变化时，`ngModel` 会强制运行额外的变更检测，比如：
 *
 * ```
 * <div>{{myModel.valid}}</div>
 * <input [(ngModel)]="myValue" #myModel="ngModel">
 * ```
 *
 * I.e. `ngModel` can export itself on the element and then be used in the template.
 * Normally, this would result in expressions before the `input` that use the exported directive
 * to have an old value as they have been
 * dirty checked before. As this is a very common case for `ngModel`, we added this second change
 * detection run.
 *
 * 也就是说，`ngModel` 可以把它自己导出到元素上，然后在模板中使用它。
 * 通常，这将导致这个 `input` 前面的表达式中使用指令中的旧值，因为刚才它们已经完成了变更检测。
 * 由于在 `ngModel` 中这是一种很常见的情况，所以我们额外执行了一次变更检测。
 *
 * Notes:
 *
 * 注意：
 *
 * - this is just one extra run no matter how many `ngModel`s have been changed.
 *
 *   不管有多少个 `ngModel` 发生了变化，都只会有一轮额外的变更检测。
 *
 * - this is a general problem when using `exportAs` for directives!
 *
 *   当在指令中使用 `exportAs` 时，这是一个常见问题！
 *
 */
const resolvedPromise = (() => Promise.resolve())();

/**
 * @description
<<<<<<< HEAD
 *
 * Creates a `FormControl` instance from a domain model and binds it
 * to a form control element.
=======
 * Creates a `FormControl` instance from a [domain
 * model](https://en.wikipedia.org/wiki/Domain_model) and binds it to a form control element.
>>>>>>> 0b10f426
 *
 * 根据领域对象创建一个 `FormControl` 实例，并把它绑定到一个表单控件元素上。
 *
 * The `FormControl` instance tracks the value, user interaction, and
 * validation status of the control and keeps the view synced with the model. If used
 * within a parent form, the directive also registers itself with the form as a child
 * control.
 *
 * 这个 `FormControl` 实例将会跟踪值、用户交互和控件的验证状态，以保持视图与模型的同步。
 * 如果用在某个父表单中，该指令还会把自己注册为这个父表单的子控件。
 *
 * This directive is used by itself or as part of a larger form. Use the
 * `ngModel` selector to activate it.
 *
 * 这个指令可以单独使用，也可以用作一个大表单的一部分。你所要做的一切就是用 `ngModel`
 *  选择器来激活它。
 *
 * It accepts a domain model as an optional `Input`. If you have a one-way binding
 * to `ngModel` with `[]` syntax, changing the domain model's value in the component
 * class sets the value in the view. If you have a two-way binding with `[()]` syntax
 * \(also known as 'banana-in-a-box syntax'\), the value in the UI always syncs back to
 * the domain model in your class.
 *
 * 它可以接受一个领域模型作为可选的 `Input`。如果使用 `[]` 语法来单向绑定到
 *  `ngModel`，那么在组件类中修改领域模型将会更新视图中的值。
 * 如果使用 `[()]` 语法来双向绑定到 `ngModel`，那么视图中值的变化会随时同步回组件类中的领域模型。
 *
 * To inspect the properties of the associated `FormControl` \(like thevalidity state\),
 * export the directive into a local template variable using `ngModel` as the key \(ex:*
 *  `#myVar="ngModel"`\). You can then access the control using the directive's `control` property.
 * However, the most commonly used properties \(like `valid` and `dirty`\) also exist on the control
 * for direct access.
 *   See a full list of properties directly available in* `AbstractControlDirective`.
 *
 * 如果你希望查看与 `FormControl` 相关的属性（比如校验状态），你也可以使用 `ngModel`
 *  作为键，把该指令导出到一个局部模板变量中（如：`#myVar="ngModel"`）。
 * 你也可以使用该指令的 `control` 属性来访问此控件，实际上你要用到的大多数属性（如 `valid` 和
 *  `dirty`）都会委托给该控件，这样你就可以直接访问这些属性了。
 * 你可以在 `AbstractControlDirective` 中直接查看这些属性的完整列表。
 *
 * @see `RadioControlValueAccessor`
 * @see `SelectControlValueAccessor`
 * @usageNotes
 *
 * ### Using ngModel on a standalone control
 *
 * ### 在独立控件模式下使用 ngModel
 *
 * 如果你希望查看与 `FormControl` 相关的属性（比如校验状态），你也可以使用 `ngModel`
 *  作为键，把该指令导出到一个局部模板变量中（如：`#myVar="ngModel"`）。
 * 你也可以使用该指令的 `control` 属性来访问此控件，实际上你要用到的大多数属性（如 `valid` 和
 *  `dirty`）都会委托给该控件，这样你就可以直接访问这些属性了。
 * 你可以在 `AbstractControlDirective` 中直接查看这些属性的完整列表。
 *
 * The following examples show a simple standalone control using `ngModel`:
 *
 * 下面是一个在简单的独立控件中使用 `ngModel` 的例子：
 *
 * {@example forms/ts/simpleNgModel/simple_ng_model_example.ts region='Component'}
 *
 * When using the `ngModel` within `<form>` tags, you'll also need to supply a `name` attribute
 * so that the control can be registered with the parent form under that name.
 *
 * 当在 `<form>` 标签中使用 `ngModel` 时，你还需要提供一个 `name`
 *  属性，以便该控件可以使用这个名字把自己注册到父表单中。
 *
 * In the context of a parent form, it's often unnecessary to include one-way or two-way binding,
 * as the parent form syncs the value for you. You access its properties by exporting it into a
 * local template variable using `ngForm` such as \(`#f="ngForm"`\). Use the variable where
 * needed on form submission.
 *
 * 在父表单的上下文中，通常不用包含单向或双向绑定，因为这个父表单将会为你同步该值。
 * 你可以使用 `ngForm` 把它导出给一个模板局部变量（如 `#f="ngForm"`），以访问它的属性。
 * 可以在任何需要提交表单的地方使用它。
 *
 * If you do need to populate initial values into your form, using a one-way binding for
 * `ngModel` tends to be sufficient as long as you use the exported form's value rather
 * than the domain model's value on submit.
 *
 * 如果你只是要为表单设置初始值，对 `ngModel`
 *  使用单向绑定就够了。在提交时，你可以使用从表单导出的值，而不必使用领域模型的值。
 *
 * ### Using ngModel within a form
 *
 * ### 在表单中使用 ngModel
 *
 * The following example shows controls using `ngModel` within a form:
 *
 * 下面的例子展示了如何在表单中使用 `ngModel`：
 *
 * {@example forms/ts/simpleForm/simple_form_example.ts region='Component'}
 *
 * ### Using a standalone ngModel within a group
 *
 * ### 在表单组中使用独立 ngModel
 *
 * The following example shows you how to use a standalone ngModel control
 * within a form. This controls the display of the form, but doesn't contain form data.
 *
 * 下面的例子演示了如何在表单中使用独立 ngModel 控件。它控制表单的显示，但并不包含表单数据。
 *
 * ```html
 * <form>
 *   <input name="login" ngModel placeholder="Login">
 *   <input type="checkbox" ngModel [ngModelOptions]="{standalone: true}"> Show more options?
 * </form>
 * <!-- form value: {login: ''} -->
 * ```
 *
 * ### Setting the ngModel `name` attribute through options
 *
 * ### 通过选项设置 ngModel 的 name 属性
 *
 * The following example shows you an alternate way to set the name attribute. Here,
 * an attribute identified as name is used within a custom form control component. To still be able
 * to specify the NgModel's name, you must specify it using the `ngModelOptions` input instead.
 *
 * 下面的例子展示了设置 name 属性的另一种方式。该 name
 *  属性要和自定义表单组件一起使用，而该自定义组件的 `@Input` 属性 name 已用作其它用途。
 *
 * ```html
 * <form>
 *   <my-custom-form-control name="Nancy" ngModel [ngModelOptions]="{name: 'user'}">
 *   </my-custom-form-control>
 * </form>
 * <!-- form value: {user: ''} -->
 * ```
 *
 * @ngModule FormsModule
 * @publicApi
 */
@Directive({
  selector: '[ngModel]:not([formControlName]):not([formControl])',
  providers: [formControlBinding],
  exportAs: 'ngModel'
})
export class NgModel extends NgControl implements OnChanges, OnDestroy {
  public override readonly control: FormControl = new FormControl();

  // At runtime we coerce arbitrary values assigned to the "disabled" input to a "boolean".
  // This is not reflected in the type of the property because outside of templates, consumers
  // should only deal with booleans. In templates, a string is allowed for convenience and to
  // match the native "disabled attribute" semantics which can be observed on input elements.
  // This static member tells the compiler that values of type "string" can also be assigned
  // to the input in a template.
  /** @nodoc */
  static ngAcceptInputType_isDisabled: boolean|string;

  /** @internal */
  _registered = false;

  /**
   * Internal reference to the view model value.
   *
   * 对视图模型值的内部引用。
   *
   * @nodoc
   */
  viewModel: any;

  /**
   * @description
   * Tracks the name bound to the directive. If a parent form exists, it
   * uses this name as a key to retrieve this control's value.
   *
   * 跟踪绑定到指令的名称。如果存在父表单，它将使用此名称作为键名来检索此控件的值。
   *
   */
  @Input() override name: string = '';

  /**
   * @description
   * Tracks whether the control is disabled.
   *
   * 跟踪控件是否被禁用。
   *
   */
  // TODO(issue/24571): remove '!'.
  @Input('disabled') isDisabled!: boolean;

  /**
   * @description
   * Tracks the value bound to this directive.
   *
   * 跟踪与此指令绑定的值。
   *
   */
  @Input('ngModel') model: any;

  /**
   * @description
   *
   * Tracks the configuration options for this `ngModel` instance.
   *
   * 跟踪该 `ngModel` 实例的配置项。
   *
   * **name**: An alternative to setting the name attribute on the form control element. See
   * the [example](api/forms/NgModel#using-ngmodel-on-a-standalone-control) for using `NgModel`
   * as a standalone control.
   *
   * **name**：用来设置表单控件元素的 `name` 属性的另一种方式。参见把 `ngModel`
   * 用作独立控件的那个[例子](api/forms/NgModel#using-ngmodel-on-a-standalone-control)。
   *
   * **standalone**: When set to true, the `ngModel` will not register itself with its parent form,
   * and acts as if it's not in the form. Defaults to false. If no parent form exists, this option
   * has no effect.
   *
   * **standalone**：如果为 true，则此 `ngModel`
   * 不会把自己注册进它的父表单中，其行为就像没在表单中一样。默认为 false。
   *
   * **updateOn**: Defines the event upon which the form control value and validity update.
   * Defaults to 'change'. Possible values: `'change'` \| `'blur'` \| `'submit'`.
   *
   * **updateOn**: 用来定义该何时更新表单控件的值和有效性。默认为
   * `'change'`。可能的取值为：`'change'` \| `'blur'` \| `'submit'`。
   *
   */
  // TODO(issue/24571): remove '!'.
  @Input('ngModelOptions') options!: {name?: string, standalone?: boolean, updateOn?: FormHooks};

  /**
   * @description
   * Event emitter for producing the `ngModelChange` event after
   * the view model updates.
   *
   * 更新视图模型后，`ngModelChange` 的事件发射器。
   *
   */
  @Output('ngModelChange') update = new EventEmitter();

  constructor(
      @Optional() @Host() parent: ControlContainer,
      @Optional() @Self() @Inject(NG_VALIDATORS) validators: (Validator|ValidatorFn)[],
      @Optional() @Self() @Inject(NG_ASYNC_VALIDATORS) asyncValidators:
          (AsyncValidator|AsyncValidatorFn)[],
      @Optional() @Self() @Inject(NG_VALUE_ACCESSOR) valueAccessors: ControlValueAccessor[],
      @Optional() @Inject(ChangeDetectorRef) private _changeDetectorRef?: ChangeDetectorRef|null,
      @Optional() @Inject(CALL_SET_DISABLED_STATE) private callSetDisabledState?:
          SetDisabledStateOption) {
    super();
    this._parent = parent;
    this._setValidators(validators);
    this._setAsyncValidators(asyncValidators);
    this.valueAccessor = selectValueAccessor(this, valueAccessors);
  }

  /** @nodoc */
  ngOnChanges(changes: SimpleChanges) {
    this._checkForErrors();
    if (!this._registered || 'name' in changes) {
      if (this._registered) {
        this._checkName();
        if (this.formDirective) {
          // We can't call `formDirective.removeControl(this)`, because the `name` has already been
          // changed. We also can't reset the name temporarily since the logic in `removeControl`
          // is inside a promise and it won't run immediately. We work around it by giving it an
          // object with the same shape instead.
          const oldName = changes['name'].previousValue;
          this.formDirective.removeControl({name: oldName, path: this._getPath(oldName)});
        }
      }
      this._setUpControl();
    }
    if ('isDisabled' in changes) {
      this._updateDisabled(changes);
    }

    if (isPropertyUpdated(changes, this.viewModel)) {
      this._updateValue(this.model);
      this.viewModel = this.model;
    }
  }

  /** @nodoc */
  ngOnDestroy(): void {
    this.formDirective && this.formDirective.removeControl(this);
  }

  /**
   * @description
   * Returns an array that represents the path from the top-level form to this control.
   * Each index is the string name of the control on that level.
   *
   * 返回一个数组，该数组表示从顶级表单到此控件的路径。每个索引是该级别上控件的字符串名称。
   *
   */
  override get path(): string[] {
    return this._getPath(this.name);
  }

  /**
   * @description
   * The top-level directive for this control if present, otherwise null.
   *
   * 此控件的顶级指令（如果存在），否则为 null。
   *
   */
  get formDirective(): any {
    return this._parent ? this._parent.formDirective : null;
  }

  /**
   * @description
   * Sets the new value for the view model and emits an `ngModelChange` event.
   *
   * 设置视图模型的新值并发出 `ngModelChange` 事件。
   *
   * @param newValue The new value emitted by `ngModelChange`.
   *
   * `ngModelChange` 发出的新值。
   *
   */
  override viewToModelUpdate(newValue: any): void {
    this.viewModel = newValue;
    this.update.emit(newValue);
  }

  private _setUpControl(): void {
    this._setUpdateStrategy();
    this._isStandalone() ? this._setUpStandalone() : this.formDirective.addControl(this);
    this._registered = true;
  }

  private _setUpdateStrategy(): void {
    if (this.options && this.options.updateOn != null) {
      this.control._updateOn = this.options.updateOn;
    }
  }

  private _isStandalone(): boolean {
    return !this._parent || !!(this.options && this.options.standalone);
  }

  private _setUpStandalone(): void {
    setUpControl(this.control, this, this.callSetDisabledState);
    this.control.updateValueAndValidity({emitEvent: false});
  }

  private _checkForErrors(): void {
    if (!this._isStandalone()) {
      this._checkParentType();
    }
    this._checkName();
  }

  private _checkParentType(): void {
    if (typeof ngDevMode === 'undefined' || ngDevMode) {
      if (!(this._parent instanceof NgModelGroup) &&
          this._parent instanceof AbstractFormGroupDirective) {
        throw formGroupNameException();
      } else if (!(this._parent instanceof NgModelGroup) && !(this._parent instanceof NgForm)) {
        throw modelParentException();
      }
    }
  }

  private _checkName(): void {
    if (this.options && this.options.name) this.name = this.options.name;

    if (!this._isStandalone() && !this.name && (typeof ngDevMode === 'undefined' || ngDevMode)) {
      throw missingNameException();
    }
  }

  private _updateValue(value: any): void {
    resolvedPromise.then(() => {
      this.control.setValue(value, {emitViewToModelChange: false});
      this._changeDetectorRef?.markForCheck();
    });
  }

  private _updateDisabled(changes: SimpleChanges) {
    const disabledValue = changes['isDisabled'].currentValue;
    // checking for 0 to avoid breaking change
    const isDisabled = disabledValue !== 0 && booleanAttribute(disabledValue);

    resolvedPromise.then(() => {
      if (isDisabled && !this.control.disabled) {
        this.control.disable();
      } else if (!isDisabled && this.control.disabled) {
        this.control.enable();
      }

      this._changeDetectorRef?.markForCheck();
    });
  }

  private _getPath(controlName: string): string[] {
    return this._parent ? controlPath(controlName, this._parent) : [controlName];
  }
}<|MERGE_RESOLUTION|>--- conflicted
+++ resolved
@@ -65,14 +65,9 @@
 
 /**
  * @description
-<<<<<<< HEAD
- *
- * Creates a `FormControl` instance from a domain model and binds it
- * to a form control element.
-=======
+ *
  * Creates a `FormControl` instance from a [domain
  * model](https://en.wikipedia.org/wiki/Domain_model) and binds it to a form control element.
->>>>>>> 0b10f426
  *
  * 根据领域对象创建一个 `FormControl` 实例，并把它绑定到一个表单控件元素上。
  *
