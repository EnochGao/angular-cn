--- conflicted
+++ resolved
@@ -21,11 +21,9 @@
  *
  * Only used by the `ReactiveFormsModule` and `FormsModule`.
  *
-<<<<<<< HEAD
  * 只用于 `ReactiveFormsModule` 和 `FormsModule` 中。
-=======
+ *
  * @publicApi
->>>>>>> e8d9b00d
  */
 export interface Form {
   /**
