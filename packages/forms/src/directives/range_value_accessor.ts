--- conflicted
+++ resolved
@@ -59,32 +59,6 @@
 export class RangeValueAccessor extends BuiltInControlValueAccessor implements
     ControlValueAccessor {
   /**
-<<<<<<< HEAD
-   * The registered callback function called when a change or input event occurs on the input
-   * element.
-   *
-   * 在 input 元素上发生 change 或 input 事件时调用的已注册回调函数。
-   *
-   * @nodoc
-   */
-  onChange = (_: any) => {};
-
-  /**
-   * The registered callback function called when a blur event occurs on the input element.
-   *
-   * 当 input 元素上发生 blur 事件时，调用已注册的回调函数。
-   *
-   * @nodoc
-   */
-  onTouched = () => {};
-
-  constructor(private _renderer: Renderer2, private _elementRef: ElementRef) {
-    super();
-  }
-
-  /**
-=======
->>>>>>> 4e2590e5
    * Sets the "value" property on the input element.
    *
    * 在 input 元素上设置 “value” 属性。
@@ -107,29 +81,4 @@
       fn(value == '' ? null : parseFloat(value));
     };
   }
-<<<<<<< HEAD
-
-  /**
-   * Registers a function called when the control is touched.
-   *
-   * 注册控件被接触过时要调用的函数。
-   *
-   * @nodoc
-   */
-  registerOnTouched(fn: () => void): void {
-    this.onTouched = fn;
-  }
-
-  /**
-   * Sets the "disabled" property on the range input element.
-   *
-   * 在范围 input 元素上设置 “disabled” 属性。
-   *
-   * @nodoc
-   */
-  setDisabledState(isDisabled: boolean): void {
-    this._renderer.setProperty(this._elementRef.nativeElement, 'disabled', isDisabled);
-  }
-=======
->>>>>>> 4e2590e5
 }