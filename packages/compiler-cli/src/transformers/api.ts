/**
 * @license
 * Copyright Google LLC All Rights Reserved.
 *
 * Use of this source code is governed by an MIT-style license that can be
 * found in the LICENSE file at https://angular.io/license
 */

import ts from 'typescript';

import {ExtendedTsCompilerHost, NgCompilerOptions} from '../ngtsc/core/api';

export const DEFAULT_ERROR_CODE = 100;
export const UNKNOWN_ERROR_CODE = 500;
export const SOURCE = 'angular' as 'angular';

export function isTsDiagnostic(diagnostic: any): diagnostic is ts.Diagnostic {
  return diagnostic != null && diagnostic.source !== 'angular';
}

export interface CompilerOptions extends NgCompilerOptions, ts.CompilerOptions {
  // NOTE: These comments and aio/content/guides/aot-compiler.md should be kept in sync.

  // Write statistics about compilation (e.g. total time, ...)
  // Note: this is the --diagnostics command line option from TS (which is @internal
  // on ts.CompilerOptions interface).
  diagnostics?: boolean;

  // Absolute path to a directory where generated file structure is written.
  // If unspecified, generated files will be written alongside sources.
  // @deprecated - no effect
  genDir?: string;

  // Path to the directory containing the tsconfig.json file.
  basePath?: string;

  // Don't produce .metadata.json files (they don't work for bundled emit with --out)
  skipMetadataEmit?: boolean;

  // Produce an error if the metadata written for a class would produce an error if used.
  strictMetadataEmit?: boolean;

  // Don't produce .ngfactory.js or .ngstyle.js files
  skipTemplateCodegen?: boolean;

  // A prefix to insert in generated private symbols, e.g. for "my_prefix_" we
  // would generate private symbols named like `ɵmy_prefix_a`.
  flatModulePrivateSymbolPrefix?: string;

  // Whether to generate code for library code.
  // Default is true.
  generateCodeForLibraries?: boolean;

  // Modify how angular annotations are emitted to improve tree-shaking.
  // Default is static fields.
  // decorators: Leave the Decorators in-place. This makes compilation faster.
  //             TypeScript will emit calls to the __decorate helper.
  //             `--emitDecoratorMetadata` can be used for runtime reflection.
  //             However, the resulting code will not properly tree-shake.
  // static fields: Replace decorators with a static field in the class.
  //                Allows advanced tree-shakers like Closure Compiler to remove
  //                unused classes.
  annotationsAs?: 'decorators'|'static fields';

  // Print extra information while running the compiler
  trace?: boolean;

  // Whether to enable lowering expressions lambdas and expressions in a reference value
  // position.
  disableExpressionLowering?: boolean;

  // Import format if different from `i18nFormat`
  i18nInFormat?: string;
  // Path to the translation file
  i18nInFile?: string;
  // How to handle missing messages
  i18nInMissingTranslations?: 'error'|'warning'|'ignore';

  /**
<<<<<<< HEAD
   * Whether to generate .ngsummary.ts files that allow to use AOTed artifacts
   * in JIT mode. This is off by default.
   *
   * 是否生成允许在 JIT 模式下使用 AOTed 工件的 .ngsummary.ts 文件。默认情况下，这是关闭的。
   *
   */
  enableSummariesForJit?: boolean;

  /**
=======
>>>>>>> 6a32ac28
   * Whether to replace the `templateUrl` and `styleUrls` property in all
   *
   * 是否替换所有 `templateUrl` 和 `styleUrls` 属性
   *
   * @Component decorators with inlined contents in `template` and `styles`
   * properties.
   * When enabled, the .js output of ngc will have no lazy-loaded `templateUrl`
   * or `styleUrl`s. Note that this requires that resources be available to
   * load statically at compile-time.
   */
  enableResourceInlining?: boolean;

  /** @internal */
  collectAllErrors?: boolean;

  /**
   * Whether NGC should generate re-exports for external symbols which are referenced
   * in Angular metadata (e.g. @Component, @Inject, @ViewChild). This can be enabled in
   * order to avoid dynamically generated module dependencies which can break strict
   * dependency enforcements. This is not enabled by default.
   * Read more about this here: <https://github.com/angular/angular/issues/25644>.
   *
   * NGC 是否应该为 Angular
   * 元数据中引用的外部符号（例如 @Component、@Inject、@ViewChild）生成重新导出。可以启用此功能以避免动态生成的模块依赖项，这可能会破坏严格的依赖强制执行。默认情况下，此未启用。在这里读更多关于这个的内容：
   * <https://github.com/angular/angular/issues/25644> 。
   *
   */
  createExternalSymbolFactoryReexports?: boolean;
}

export interface CompilerHost extends ts.CompilerHost, ExtendedTsCompilerHost {
  /**
   * Converts a module name that is used in an `import` to a file path.
   * I.e. `path/to/containingFile.ts` containing `import {...} from 'module-name'`.
   *
   * 将 `import` 中使用的模块名称转换为文件路径。即包含 `import {...} from 'module-name'`
   * `path/to/containingFile.ts` 。
   *
   */
  moduleNameToFileName?(moduleName: string, containingFile: string): string|null;
  /**
   * Converts a file name into a representation that should be stored in a summary file.
   * This has to include changing the suffix as well.
   * E.g.
   * `some_file.ts` -> `some_file.d.ts`
   *
   * 将文件名转换为应该存储在摘要文件中的表示。这还必须包括更改后缀。例如 `some_file.ts` ->
   * `some_file.d.ts`
   *
   * @param referringSrcFileName the source file that refers to fileName
   *
   * 引用 fileName 的源文件
   *
   */
  toSummaryFileName?(fileName: string, referringSrcFileName: string): string;
  /**
   * Converts a fileName that was processed by `toSummaryFileName` back into a real fileName
   * given the fileName of the library that is referring to it.
   *
   * 给定引用它的库的文件名，将 `toSummaryFileName` 处理的文件名转换回真实的文件名。
   *
   */
  fromSummaryFileName?(fileName: string, referringLibFileName: string): string;
  /**
   * Produce an AMD module name for the source file. Used in Bazel.
   *
   * 为源文件生成 AMD 模块名称。在 Bazel 中使用。
   *
   * An AMD module can have an arbitrary name, so that it is require'd by name
   * rather than by path. See <https://requirejs.org/docs/whyamd.html#namedmodules>
   *
   * AMD
   * 模块可以有任意名称，因此它是按名称而不是路径要求的。请参阅<https://requirejs.org/docs/whyamd.html#namedmodules>
   *
   */
  amdModuleName?(sf: ts.SourceFile): string|undefined;
}

export enum EmitFlags {
  DTS = 1 << 0,
  JS = 1 << 1,
  Metadata = 1 << 2,
  I18nBundle = 1 << 3,
  Codegen = 1 << 4,

  Default = DTS | JS | Codegen,
  All = DTS | JS | Metadata | I18nBundle | Codegen,
}

export interface CustomTransformers {
  beforeTs?: ts.TransformerFactory<ts.SourceFile>[];
  afterTs?: ts.TransformerFactory<ts.SourceFile>[];
}

export interface TsEmitArguments {
  program: ts.Program;
  host: CompilerHost;
  options: CompilerOptions;
  targetSourceFile?: ts.SourceFile;
  writeFile?: ts.WriteFileCallback;
  cancellationToken?: ts.CancellationToken;
  emitOnlyDtsFiles?: boolean;
  customTransformers?: ts.CustomTransformers;
}

export interface TsEmitCallback<T extends ts.EmitResult> {
  (args: TsEmitArguments): T;
}
export interface TsMergeEmitResultsCallback<T extends ts.EmitResult> {
  (results: T[]): T;
}

export interface LazyRoute {
  route: string;
  module: {name: string, filePath: string};
  referencedModule: {name: string, filePath: string};
}

export interface EmitOptions<CbEmitRes extends ts.EmitResult> {
  emitFlags?: EmitFlags;
  forceEmit?: boolean;
  cancellationToken?: ts.CancellationToken;
  customTransformers?: CustomTransformers;
  emitCallback?: TsEmitCallback<CbEmitRes>;
  mergeEmitResultsCallback?: TsMergeEmitResultsCallback<CbEmitRes>;
}

export interface Program {
  /**
   * Retrieve the TypeScript program used to produce semantic diagnostics and emit the sources.
   *
   * 检索用于生成语义诊断并发出源代码的 TypeScript 程序。
   *
   * Angular structural information is required to produce the program.
   *
   * 生成程序需要 Angular 结构信息。
   *
   */
  getTsProgram(): ts.Program;

  /**
   * Retrieve options diagnostics for the TypeScript options used to create the program. This is
   * faster than calling `getTsProgram().getOptionsDiagnostics()` since it does not need to
   * collect Angular structural information to produce the errors.
   *
   * 检索用于创建程序的 TypeScript 选项的选项诊断。这比调用 `getTsProgram().getOptionsDiagnostics()`
   * 快，因为它不需要收集 Angular 结构信息来生成错误。
   *
   */
  getTsOptionDiagnostics(cancellationToken?: ts.CancellationToken): ReadonlyArray<ts.Diagnostic>;

  /**
   * Retrieve options diagnostics for the Angular options used to create the program.
   *
   * 检索用于创建程序的 Angular 选项的选项诊断。
   *
   */
  getNgOptionDiagnostics(cancellationToken?: ts.CancellationToken): ReadonlyArray<ts.Diagnostic>;

  /**
   * Retrieve the syntax diagnostics from TypeScript. This is faster than calling
   * `getTsProgram().getSyntacticDiagnostics()` since it does not need to collect Angular structural
   * information to produce the errors.
   *
   * 从 TypeScript 检索语法诊断。这比调用 `getTsProgram().getSyntacticDiagnostics()`
   * 快，因为它不需要收集 Angular 结构信息来产生错误。
   *
   */
  getTsSyntacticDiagnostics(sourceFile?: ts.SourceFile, cancellationToken?: ts.CancellationToken):
      ReadonlyArray<ts.Diagnostic>;

  /**
   * Retrieve the diagnostics for the structure of an Angular application is correctly formed.
   * This includes validating Angular annotations and the syntax of referenced and imbedded HTML
   * and CSS.
   *
   * 检索对 Angular 应用程序结构的诊断是否正确。这包括验证 Angular 注解以及引用和嵌入的 HTML 和 CSS
   * 的语法。
   *
   * Note it is important to displaying TypeScript semantic diagnostics along with Angular
   * structural diagnostics as an error in the program structure might cause errors detected in
   * semantic analysis and a semantic error might cause errors in specifying the program structure.
   *
   * 请注意，将 TypeScript 语义诊断与 Angular
   * 结构诊断一起显示很重要，因为程序结构中的错误可能会导致在语义分析中检测到错误，并且语义错误可能会导致指定程序结构时出错。
   *
   * Angular structural information is required to produce these diagnostics.
   *
   * 生成这些诊断需要 Angular 结构信息。
   *
   */
  getNgStructuralDiagnostics(cancellationToken?: ts.CancellationToken):
      ReadonlyArray<ts.Diagnostic>;

  /**
   * Retrieve the semantic diagnostics from TypeScript. This is equivalent to calling
   * `getTsProgram().getSemanticDiagnostics()` directly and is included for completeness.
   *
   * 从 TypeScript 检索语义诊断。这等效于直接调用 `getTsProgram().getSemanticDiagnostics()`
   * ，并且为了完整起见被包含在内。
   *
   */
  getTsSemanticDiagnostics(sourceFile?: ts.SourceFile, cancellationToken?: ts.CancellationToken):
      ReadonlyArray<ts.Diagnostic>;

  /**
   * Retrieve the Angular semantic diagnostics.
   *
   * 检索 Angular 语义诊断。
   *
   * Angular structural information is required to produce these diagnostics.
   *
   * 生成这些诊断需要 Angular 结构信息。
   *
   */
  getNgSemanticDiagnostics(fileName?: string, cancellationToken?: ts.CancellationToken):
      ReadonlyArray<ts.Diagnostic>;

  /**
   * Load Angular structural information asynchronously. If this method is not called then the
   * Angular structural information, including referenced HTML and CSS files, are loaded
   * synchronously. If the supplied Angular compiler host returns a promise from `loadResource()`
   * will produce a diagnostic error message or, `getTsProgram()` or `emit` to throw.
   *
   * 异步加载 Angular 结构信息。如果不调用此方法，则会同步加载 Angular 结构信息，包括引用的 HTML 和
   * CSS 文件。如果提供的 Angular 编译器宿主从 `loadResource()` 返回一个
   * Promise，则将生成诊断错误消息，或者，`getTsProgram()` 或 `emit` 来抛出。
   *
   */
  loadNgStructureAsync(): Promise<void>;

  /**
   * This method is obsolete and always returns an empty array.
   *
   * 此方法已过时，并且始终返回一个空数组。
   *
   */
  listLazyRoutes(entryRoute?: string): LazyRoute[];

  /**
   * Emit the files requested by emitFlags implied by the program.
   *
   * 发出程序隐含的 emitFlags 请求的文件。
   *
   * Angular structural information is required to emit files.
   *
   * 发出文件需要 Angular 结构信息。
   *
   */
  emit<CbEmitRes extends ts.EmitResult>(opts?: EmitOptions<CbEmitRes>|undefined): ts.EmitResult;

  /**
   * @internal
   */
  getEmittedSourceFiles(): Map<string, ts.SourceFile>;
}<|MERGE_RESOLUTION|>--- conflicted
+++ resolved
@@ -77,18 +77,6 @@
   i18nInMissingTranslations?: 'error'|'warning'|'ignore';
 
   /**
-<<<<<<< HEAD
-   * Whether to generate .ngsummary.ts files that allow to use AOTed artifacts
-   * in JIT mode. This is off by default.
-   *
-   * 是否生成允许在 JIT 模式下使用 AOTed 工件的 .ngsummary.ts 文件。默认情况下，这是关闭的。
-   *
-   */
-  enableSummariesForJit?: boolean;
-
-  /**
-=======
->>>>>>> 6a32ac28
    * Whether to replace the `templateUrl` and `styleUrls` property in all
    *
    * 是否替换所有 `templateUrl` 和 `styleUrls` 属性
