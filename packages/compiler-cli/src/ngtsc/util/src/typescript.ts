/**
 * @license
 * Copyright Google LLC All Rights Reserved.
 *
 * Use of this source code is governed by an MIT-style license that can be
 * found in the LICENSE file at https://angular.io/license
 */

const TS = /\.tsx?$/i;
const D_TS = /\.d\.ts$/i;

import ts from 'typescript';
import {AbsoluteFsPath, getFileSystem} from '../../file_system';
import {DeclarationNode} from '../../reflection';

/**
 * Type describing a symbol that is guaranteed to have a value declaration.
 */
export type SymbolWithValueDeclaration = ts.Symbol&{
  valueDeclaration: ts.Declaration;
  declarations: ts.Declaration[];
};

export function isSymbolWithValueDeclaration(symbol: ts.Symbol|null|
                                             undefined): symbol is SymbolWithValueDeclaration {
  // If there is a value declaration set, then the `declarations` property is never undefined. We
  // still check for the property to exist as this matches with the type that `symbol` is narrowed
  // to.
  return symbol != null && symbol.valueDeclaration !== undefined &&
      symbol.declarations !== undefined;
}

export function isDtsPath(filePath: string): boolean {
  return D_TS.test(filePath);
}

export function isNonDeclarationTsPath(filePath: string): boolean {
  return TS.test(filePath) && !D_TS.test(filePath);
}

export function isFromDtsFile(node: ts.Node): boolean {
  let sf: ts.SourceFile|undefined = node.getSourceFile();
  if (sf === undefined) {
    sf = ts.getOriginalNode(node).getSourceFile();
  }
  return sf !== undefined && sf.isDeclarationFile;
}

export function nodeNameForError(node: ts.Node&{name?: ts.Node}): string {
  if (node.name !== undefined && ts.isIdentifier(node.name)) {
    return node.name.text;
  } else {
    const kind = ts.SyntaxKind[node.kind];
    const {line, character} =
        ts.getLineAndCharacterOfPosition(node.getSourceFile(), node.getStart());
    return `${kind}@${line}:${character}`;
  }
}

export function getSourceFile(node: ts.Node): ts.SourceFile {
  // In certain transformation contexts, `ts.Node.getSourceFile()` can actually return `undefined`,
  // despite the type signature not allowing it. In that event, get the `ts.SourceFile` via the
  // original node instead (which works).
  const directSf = node.getSourceFile() as ts.SourceFile | undefined;
  return directSf !== undefined ? directSf : ts.getOriginalNode(node).getSourceFile();
}

export function getSourceFileOrNull(program: ts.Program, fileName: AbsoluteFsPath): ts.SourceFile|
    null {
  return program.getSourceFile(fileName) || null;
}


export function getTokenAtPosition(sf: ts.SourceFile, pos: number): ts.Node {
  // getTokenAtPosition is part of TypeScript's private API.
  return (ts as any).getTokenAtPosition(sf, pos);
}

export function identifierOfNode(decl: ts.Node&{name?: ts.Node}): ts.Identifier|null {
  if (decl.name !== undefined && ts.isIdentifier(decl.name)) {
    return decl.name;
  } else {
    return null;
  }
}

export function isDeclaration(node: ts.Node): node is ts.Declaration {
  return isValueDeclaration(node) || isTypeDeclaration(node);
}

export function isValueDeclaration(node: ts.Node): node is ts.ClassDeclaration|
    ts.FunctionDeclaration|ts.VariableDeclaration {
  return ts.isClassDeclaration(node) || ts.isFunctionDeclaration(node) ||
      ts.isVariableDeclaration(node);
}

export function isTypeDeclaration(node: ts.Node): node is ts.EnumDeclaration|
    ts.TypeAliasDeclaration|ts.InterfaceDeclaration {
  return ts.isEnumDeclaration(node) || ts.isTypeAliasDeclaration(node) ||
      ts.isInterfaceDeclaration(node);
}

export function isNamedDeclaration(node: ts.Node): node is ts.Declaration&{name: ts.Identifier} {
  const namedNode = node as {name?: ts.Identifier};
  return namedNode.name !== undefined && ts.isIdentifier(namedNode.name);
}

export function isExported(node: DeclarationNode): boolean {
  let topLevel: ts.Node = node;
  if (ts.isVariableDeclaration(node) && ts.isVariableDeclarationList(node.parent)) {
    topLevel = node.parent.parent;
  }
  return topLevel.modifiers !== undefined &&
      topLevel.modifiers.some(modifier => modifier.kind === ts.SyntaxKind.ExportKeyword);
}

export function getRootDirs(
    host: Pick<ts.CompilerHost, 'getCurrentDirectory'|'getCanonicalFileName'>,
    options: ts.CompilerOptions): AbsoluteFsPath[] {
  const rootDirs: string[] = [];
  const cwd = host.getCurrentDirectory();
  const fs = getFileSystem();
  if (options.rootDirs !== undefined) {
    rootDirs.push(...options.rootDirs);
  } else if (options.rootDir !== undefined) {
    rootDirs.push(options.rootDir);
  } else {
    rootDirs.push(cwd);
  }

  // In Windows the above might not always return posix separated paths
  // See:
  // https://github.com/Microsoft/TypeScript/blob/3f7357d37f66c842d70d835bc925ec2a873ecfec/src/compiler/sys.ts#L650
  // Also compiler options might be set via an API which doesn't normalize paths
  return rootDirs.map(rootDir => fs.resolve(cwd, host.getCanonicalFileName(rootDir)));
}

export function nodeDebugInfo(node: ts.Node): string {
  const sf = getSourceFile(node);
  const {line, character} = ts.getLineAndCharacterOfPosition(sf, node.pos);
  return `[${sf.fileName}: ${ts.SyntaxKind[node.kind]} @ ${line}:${character}]`;
}

/**
 * Resolve the specified `moduleName` using the given `compilerOptions` and `compilerHost`.
 *
 * This helper will attempt to use the `CompilerHost.resolveModuleNames()` method if available.
 * Otherwise it will fallback on the `ts.ResolveModuleName()` function.
 */
export function resolveModuleName(
    moduleName: string, containingFile: string, compilerOptions: ts.CompilerOptions,
    compilerHost: ts.ModuleResolutionHost&Pick<ts.CompilerHost, 'resolveModuleNames'>,
    moduleResolutionCache: ts.ModuleResolutionCache|null): ts.ResolvedModule|undefined {
  if (compilerHost.resolveModuleNames) {
    return compilerHost.resolveModuleNames(
        [moduleName], containingFile,
        undefined,  // reusedNames
        undefined,  // redirectedReference
        compilerOptions)[0];
  } else {
    return ts
        .resolveModuleName(
            moduleName, containingFile, compilerOptions, compilerHost,
            moduleResolutionCache !== null ? moduleResolutionCache : undefined)
        .resolvedModule;
  }
}

/** Returns true if the node is an assignment expression. */
export function isAssignment(node: ts.Node): node is ts.BinaryExpression {
  return ts.isBinaryExpression(node) && node.operatorToken.kind === ts.SyntaxKind.EqualsToken;
}

/**
 * Asserts that the keys `K` form a subset of the keys of `T`.
 */
export type SubsetOfKeys<T, K extends keyof T> = K;

/**
 * Represents the type `T`, with a transformation applied that turns all methods (even optional
 * ones) into required fields (which may be `undefined`, if the method was optional).
 */
export type RequiredDelegations<T> = {
  [M in keyof Required<T>]: T[M];
};

/**
 * Source files may become redirects to other source files when their package name and version are
 * identical. TypeScript creates a proxy source file for such source files which has an internal
 * `redirectInfo` property that refers to the original source file.
 */
interface RedirectedSourceFile extends ts.SourceFile {
  redirectInfo?: {unredirected: ts.SourceFile;};
}

/**
 * Obtains the non-redirected source file for `sf`.
 */
export function toUnredirectedSourceFile(sf: ts.SourceFile): ts.SourceFile {
  const redirectInfo = (sf as RedirectedSourceFile).redirectInfo;
  if (redirectInfo === undefined) {
    return sf;
  }
  return redirectInfo.unredirected;
<<<<<<< HEAD
}

/**
 * Backwards-compatible version of `ts.createExportSpecifier`
 * to handle a breaking change between 4.4 and 4.5.
 */
export function createExportSpecifier(
    propertyName: string|ts.Identifier|undefined, name: string|ts.Identifier,
    isTypeOnly = false): ts.ExportSpecifier {
  return PARSED_TS_VERSION > 4.4 ? ts.createExportSpecifier(isTypeOnly, propertyName, name) :
                                   // TODO(crisbeto): backwards-compatibility layer for TS 4.4.
                                   // Should be cleaned up when we drop support for it.
      (ts.createExportSpecifier as any)(propertyName, name);
=======
>>>>>>> 64c62d61
}<|MERGE_RESOLUTION|>--- conflicted
+++ resolved
@@ -202,20 +202,4 @@
     return sf;
   }
   return redirectInfo.unredirected;
-<<<<<<< HEAD
-}
-
-/**
- * Backwards-compatible version of `ts.createExportSpecifier`
- * to handle a breaking change between 4.4 and 4.5.
- */
-export function createExportSpecifier(
-    propertyName: string|ts.Identifier|undefined, name: string|ts.Identifier,
-    isTypeOnly = false): ts.ExportSpecifier {
-  return PARSED_TS_VERSION > 4.4 ? ts.createExportSpecifier(isTypeOnly, propertyName, name) :
-                                   // TODO(crisbeto): backwards-compatibility layer for TS 4.4.
-                                   // Should be cleaned up when we drop support for it.
-      (ts.createExportSpecifier as any)(propertyName, name);
-=======
->>>>>>> 64c62d61
 }