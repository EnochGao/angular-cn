/**
 * @license
 * Copyright Google LLC All Rights Reserved.
 *
 * Use of this source code is governed by an MIT-style license that can be
 * found in the LICENSE file at https://angular.io/license
 */

import ts from 'typescript';

import {IncrementalState} from './state';

/**
 * Strategy used to manage the association between a `ts.Program` and the `IncrementalState` which
 * represents the reusable Angular part of its compilation.
 *
 * 用于管理 `ts.Program` 和 `IncrementalDriver` 之间关联的策略，IncrementalDriver 表示其编译的可重用
 * Angular 部分。
 *
 */
export interface IncrementalBuildStrategy {
  /**
<<<<<<< HEAD
   * Determine the Angular `IncrementalDriver` for the given `ts.Program`, if one is available.
   *
   * 确定给定 `ts.Program` 的 Angular `IncrementalDriver`（如果有）。
   *
=======
   * Determine the Angular `IncrementalState` for the given `ts.Program`, if one is available.
>>>>>>> 0b10f426
   */
  getIncrementalState(program: ts.Program): IncrementalState|null;

  /**
   * Associate the given `IncrementalState` with the given `ts.Program` and make it available to
   * future compilations.
   *
   * 将给定的 `IncrementalDriver` 与给定的 `ts.Program` ，并使其可用于将来的编译。
   *
   */
  setIncrementalState(driver: IncrementalState, program: ts.Program): void;

  /**
   * Convert this `IncrementalBuildStrategy` into a possibly new instance to be used in the next
   * incremental compilation \(may be a no-op if the strategy is not stateful\).
   *
   * 将此 `IncrementalBuildStrategy`
   * 转换为要在下一次增量编译中使用的可能新实例（如果策略是无状态的，可能是无操作）。
   *
   */
  toNextBuildStrategy(): IncrementalBuildStrategy;
}

/**
 * A noop implementation of `IncrementalBuildStrategy` which neither returns nor tracks any
 * incremental data.
 *
 * `IncrementalBuildStrategy` 的 noop 实现，它既不返回也不跟踪任何增量数据。
 *
 */
export class NoopIncrementalBuildStrategy implements IncrementalBuildStrategy {
  getIncrementalState(): null {
    return null;
  }

  setIncrementalState(): void {}

  toNextBuildStrategy(): IncrementalBuildStrategy {
    return this;
  }
}

/**
<<<<<<< HEAD
 * Tracks an `IncrementalDriver` within the strategy itself.
 *
 * 跟踪策略本身中的 `IncrementalDriver` 。
 *
=======
 * Tracks an `IncrementalState` within the strategy itself.
>>>>>>> 0b10f426
 */
export class TrackedIncrementalBuildStrategy implements IncrementalBuildStrategy {
  private state: IncrementalState|null = null;
  private isSet: boolean = false;

  getIncrementalState(): IncrementalState|null {
    return this.state;
  }

  setIncrementalState(state: IncrementalState): void {
    this.state = state;
    this.isSet = true;
  }

  toNextBuildStrategy(): TrackedIncrementalBuildStrategy {
    const strategy = new TrackedIncrementalBuildStrategy();
    // Only reuse state that was explicitly set via `setIncrementalState`.
    strategy.state = this.isSet ? this.state : null;
    return strategy;
  }
}

/**
<<<<<<< HEAD
 * Manages the `IncrementalDriver` associated with a `ts.Program` by monkey-patching it onto the
 * program under `SYM_INCREMENTAL_DRIVER`.
 *
 * 管理与 `ts.Program` 关联的 `IncrementalDriver` ，方法是通过将其添加到 `SYM_INCREMENTAL_DRIVER`
 * 下的程序上的猴子补丁来管理。
 *
=======
 * Manages the `IncrementalState` associated with a `ts.Program` by monkey-patching it onto the
 * program under `SYM_INCREMENTAL_STATE`.
>>>>>>> 0b10f426
 */
export class PatchedProgramIncrementalBuildStrategy implements IncrementalBuildStrategy {
  getIncrementalState(program: ts.Program): IncrementalState|null {
    const state = (program as MayHaveIncrementalState)[SYM_INCREMENTAL_STATE];
    if (state === undefined) {
      return null;
    }
    return state;
  }

  setIncrementalState(state: IncrementalState, program: ts.Program): void {
    (program as MayHaveIncrementalState)[SYM_INCREMENTAL_STATE] = state;
  }

  toNextBuildStrategy(): IncrementalBuildStrategy {
    return this;
  }
}


/**
 * Symbol under which the `IncrementalState` is stored on a `ts.Program`.
 *
 * 在 `ts.Program` 上存储 `IncrementalDriver` 的符号。
 *
 * The TS model of incremental compilation is based around reuse of a previous `ts.Program` in the
 * construction of a new one. The `NgCompiler` follows this abstraction - passing in a previous
 * `ts.Program` is sufficient to trigger incremental compilation. This previous `ts.Program` need
 * not be from an Angular compilation \(that is, it need not have been created from `NgCompiler`\).
 *
 * 增量编译的 TS 模型是基于在构建新的 `ts.Program` 中重用以前的 ts.Program 。 `NgCompiler`
 * 遵循这种抽象 - 传入以前的 `ts.Program` 足以触发增量编译。以前的 `ts.Program` 无需来自 Angular
 * 编译（即，它无需是从 `NgCompiler` 创建的）。
 *
 * If it is, though, Angular can benefit from reusing previous analysis work. This reuse is managed
 * by the `IncrementalState`, which is inherited from the old program to the new program. To
 * support this behind the API of passing an old `ts.Program`, the `IncrementalState` is stored on
 * the `ts.Program` under this symbol.
 *
 * 不过，如果是这样，Angular 可以从重用以前的分析工作中受益。这种重用由 `IncrementalDriver`
 * 管理，它是从旧程序继承到新程序的。为了在传递旧 `ts.Program` 的 API 后面支持这一点，
 * `IncrementalDriver` 存储在此符号下的 `ts.Program` 中。
 *
 */
const SYM_INCREMENTAL_STATE = Symbol('NgIncrementalState');

interface MayHaveIncrementalState {
  [SYM_INCREMENTAL_STATE]?: IncrementalState;
}<|MERGE_RESOLUTION|>--- conflicted
+++ resolved
@@ -20,14 +20,10 @@
  */
 export interface IncrementalBuildStrategy {
   /**
-<<<<<<< HEAD
-   * Determine the Angular `IncrementalDriver` for the given `ts.Program`, if one is available.
+   * Determine the Angular `IncrementalState` for the given `ts.Program`, if one is available.
    *
    * 确定给定 `ts.Program` 的 Angular `IncrementalDriver`（如果有）。
    *
-=======
-   * Determine the Angular `IncrementalState` for the given `ts.Program`, if one is available.
->>>>>>> 0b10f426
    */
   getIncrementalState(program: ts.Program): IncrementalState|null;
 
@@ -71,14 +67,10 @@
 }
 
 /**
-<<<<<<< HEAD
- * Tracks an `IncrementalDriver` within the strategy itself.
+ * Tracks an `IncrementalState` within the strategy itself.
  *
  * 跟踪策略本身中的 `IncrementalDriver` 。
  *
-=======
- * Tracks an `IncrementalState` within the strategy itself.
->>>>>>> 0b10f426
  */
 export class TrackedIncrementalBuildStrategy implements IncrementalBuildStrategy {
   private state: IncrementalState|null = null;
@@ -102,17 +94,12 @@
 }
 
 /**
-<<<<<<< HEAD
- * Manages the `IncrementalDriver` associated with a `ts.Program` by monkey-patching it onto the
- * program under `SYM_INCREMENTAL_DRIVER`.
+ * Manages the `IncrementalState` associated with a `ts.Program` by monkey-patching it onto the
+ * program under `SYM_INCREMENTAL_STATE`.
  *
  * 管理与 `ts.Program` 关联的 `IncrementalDriver` ，方法是通过将其添加到 `SYM_INCREMENTAL_DRIVER`
  * 下的程序上的猴子补丁来管理。
  *
-=======
- * Manages the `IncrementalState` associated with a `ts.Program` by monkey-patching it onto the
- * program under `SYM_INCREMENTAL_STATE`.
->>>>>>> 0b10f426
  */
 export class PatchedProgramIncrementalBuildStrategy implements IncrementalBuildStrategy {
   getIncrementalState(program: ts.Program): IncrementalState|null {
