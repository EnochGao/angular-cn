--- conflicted
+++ resolved
@@ -25,16 +25,12 @@
    *
    */
   specifier: string;
-<<<<<<< HEAD
   /**
-   * The `ts.Identifer` by which the imported module is known.
+   * The `ts.Identifier` by which the imported module is known.
    *
    * 已知导入模块的 `ts.Identifer` 。
    *
    */
-=======
-  /** The `ts.Identifier` by which the imported module is known. */
->>>>>>> 5c9a5662
   qualifier: ts.Identifier;
 }
 
