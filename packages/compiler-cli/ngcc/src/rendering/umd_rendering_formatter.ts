--- conflicted
+++ resolved
@@ -283,14 +283,10 @@
  *
  * If it turns out that there are packages that are being used via globals, where this approach
  * fails, we should consider implementing a configuration based solution, similar to what would go
-<<<<<<< HEAD
- * in a rollup configuration for mapping import paths to global indentifiers.
+ * in a rollup configuration for mapping import paths to global identifiers.
  *
  * 如果事实证明是通过全局变量使用的包，而这种方法失败了，我们应该考虑实现基于配置的解决方案，类似于在汇总配置中将导入路径映射到全局标识符的方式。
  *
-=======
- * in a rollup configuration for mapping import paths to global identifiers.
->>>>>>> 5c9a5662
  */
 function getGlobalIdentifier(i: Import): string {
   return i.specifier.replace(/^@angular\//, 'ng.')
